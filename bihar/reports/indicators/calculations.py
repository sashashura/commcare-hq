from bihar.reports.indicators.filters import A_MONTH, is_pregnant_mother, get_add, get_edd
<<<<<<< HEAD
from datetime import datetime, timedelta
from bihar.reports.indicators.visits import visit_is
from couchforms.models import XFormInstance
from couchforms.safe_index import safe_index
from dimagi.utils.parsing import string_to_datetime
=======
import datetime as dt
from bihar.reports.indicators.visits import visit_is, get_related_prop
>>>>>>> 43a79cb5

EMPTY = (0,0)
GRACE_PERIOD = dt.timedelta(days=7)


def _num_denom(num, denom):
    return "%s/%s" % (num, denom)

def _in_last_month(date):
    today = dt.datetime.today().date()
    return today - A_MONTH < date < today

def _in_timeframe(date, days):
    today = dt.datetime.today().date()
    return today - dt.timedelta(days=days) < date < today

def _mother_due_in_window(case, days):
    get_visitduedate = lambda case: case.edd - dt.timedelta(days=days) + GRACE_PERIOD
    return is_pregnant_mother(case) and get_edd(case) and _in_last_month(get_visitduedate(case))
        
def _mother_delivered_in_window(case, days):
    get_visitduedate = lambda case: case.add + dt.timedelta(days=days) + GRACE_PERIOD
    return is_pregnant_mother(case) and get_add(case) and _in_last_month(get_visitduedate(case))

def _num_denom_count(cases, num_func, denom_func):
    num = denom = 0
    for case in cases:
        denom_diff = denom_func(case)
        if denom_diff:
            denom += denom_diff
            num_diff = num_func(case)
            assert num_diff <= denom_diff
            # this is to prevent the numerator from ever passing the denominator
            # though is probably not totally accurate
            num += num_diff
    return _num_denom(num, denom)

def _visits_due(case, schedule):
    return [i + 1 for i, days in enumerate(schedule) \
            if _mother_delivered_in_window(case, days)]

def _visits_done(case, schedule, type):
    due = _visits_due(case, schedule)
    count = len(filter(lambda a: visit_is(a, type), case.actions))
    return len([v for v in due if count > v])

def _delivered_in_timeframe(case, days):
    return is_pregnant_mother(case) and get_add(case) and _in_timeframe(case.add, days)

def _delivered_at_in_timeframe(case, at, days):
    at = at if isinstance(at, list) else [at]
    return getattr(case, 'birth_place', None) in at and _delivered_in_timeframe(case, days)

def _get_time_of_visit_after_birth(case):
    for action in case.actions:
        if action.updated_unknown_properties.get("add", None):
            return action.date
    return None

def _visited_in_timeframe_of_birth(case, days):
    visit_time = _get_time_of_visit_after_birth(case)
    time_birth = get_related_prop(case, "time_of_birth") or get_add(case) # use add if time_of_birth can't be found
    if visit_time and time_birth:
        if isinstance(time_birth, dt.date):
            time_birth = dt.datetime.combine(time_birth, dt.datetime.time(dt.datetime.now())) #convert date to dt.datetime
        return time_birth < visit_time < time_birth + dt.timedelta(days=days)
    return False



    
# NOTE: cases in, values out might not be the right API
# but it's what we need for the first set of stuff.
# might want to revisit.

# NOTE: this is going to be slooooow
def bp2_last_month(cases):
    due = lambda case: 1 if _mother_due_in_window(case, 75) else 0
    # make sure they've done 2 bp visits
    done = lambda case: 1 if len(filter(lambda a: visit_is(a, 'bp'), case.actions)) >= 2 else 0
    return _num_denom_count(cases, due, done)    
    
def bp3_last_month(cases):
    due = lambda case: 1 if _mother_due_in_window(case, 45) else 0
    # make sure they've done 2 bp visits
    done = lambda case: 1 if len(filter(lambda a: visit_is(a, 'bp'), case.actions)) >= 3 else 0
    return _num_denom_count(cases, due, done)    
    
def pnc_last_month(cases):
    pnc_schedule = (1, 3, 6)
    due = lambda case: len(_visits_due(case, pnc_schedule))
    done = lambda case: _visits_done(case, pnc_schedule, "pnc")
    return _num_denom_count(cases, done, due)

def eb_last_month(cases):
    eb_schedule = (14, 28, 60, 90, 120, 150)
    due = lambda case: len(_visits_due(case, eb_schedule))
    done = lambda case: _visits_done(case, eb_schedule, "eb")
    return _num_denom_count(cases, done, due)

def cf_last_month(cases):
    cf_schedule_in_months = (6, 7, 8, 9, 12, 15, 18)
    cf_schedule = (m * 30 for m in cf_schedule_in_months)
    due = lambda case: len(_visits_due(case, cf_schedule))
    done = lambda case: _visits_done(case, cf_schedule, "cf")
    return _num_denom_count(cases, done, due)

def hd_day(cases):
<<<<<<< HEAD
    valid_cases = filter(lambda case: _delivered_at_in_timeframe(case, 'public', 240), cases)
    done = len(valid_cases)
    due = len(filter(lambda case:_visited_in_timeframe_of_birth(case, 1) , valid_cases))
    return _done_due(done, due)

def _get_time_of_birth(form):
    try:
        time_of_birth = form.xpath('form/data/child_info/case/update/time_of_birth')
        assert time_of_birth is not None
    except AssertionError:
        time_of_birth = safe_index(
            form.xpath('form/data/child_info')[0],
            'case/update/time_of_birth'.split('/')
        )
    return time_of_birth

def complications(cases, days):
    """
    DENOM: [
        any DELIVERY forms with (
            /data/complications = 'yes'
        ) in last 30 days
        PLUS any PNC forms with ( # 'any applicable from PNC forms with' (?)
            /data/abdominal_pain ='yes' or
            /data/bleeding = 'yes' or
            /data/discharge = 'yes' or
            /data/fever = 'yes' or
            /data/pain_urination = 'yes'
        ) in the last 30 days
        PLUS any REGISTRATION forms with (
            /data/abd_pain ='yes' or    # == abdominal_pain
            /data/fever = 'yes' or
            /data/pain_urine = 'yes' or    # == pain_urination
            /data/vaginal_discharge = 'yes'    # == discharge
        ) with /data/add in last 30 days
        PLUS any EBF forms with (
            /data/abdominal_pain ='yes' or
            /data/bleeding = 'yes' or
            /data/discharge = 'yes' or
            /data/fever = 'yes' or
            /data/pain_urination = 'yes'
        ) in last 30 days    # note, don't exist in EBF yet, but will shortly
    ]
    NUM: [
        filter (
            DELIVERY ? form.meta.timeStart - /data/child_info/case/update/time_of_birth,
            REGISTRATION|PNC|EBF ? form.meta.timeStart - case.add
        ) < `days` days
    ]
    """
    #https://bitbucket.org/dimagi/cc-apps/src/caab8f93c1e48d702b5d9032ef16c9cec48868f0/bihar/mockup/bihar_pnc.xml
    #https://bitbucket.org/dimagi/cc-apps/src/caab8f93c1e48d702b5d9032ef16c9cec48868f0/bihar/mockup/bihar_del.xml
    #https://bitbucket.org/dimagi/cc-apps/src/caab8f93c1e48d702b5d9032ef16c9cec48868f0/bihar/mockup/bihar_registration.xml
    #https://bitbucket.org/dimagi/cc-apps/src/caab8f93c1e48d702b5d9032ef16c9cec48868f0/bihar/mockup/bihar_ebf.xml
    PNC = 'http://bihar.commcarehq.org/pregnancy/pnc'
    DELIVERY = 'http://bihar.commcarehq.org/pregnancy/del'
    REGISTRATION = 'http://bihar.commcarehq.org/pregnancy/registration'
    EBF = 'https://bitbucket.org/dimagi/cc-apps/src/caab8f93c1e48d702b5d9032ef16c9cec48868f0/bihar/mockup/bihar_ebf.xml'
    _pnc_ebc_complications = [
        '/data/abdominal_pain',
        '/data/bleeding',
        '/data/discharge',
        '/data/fever',
        '/data/pain_urination',
    ]
    complications_by_form = {
        DELIVERY: [
            '/data/complications'
        ],
        PNC: _pnc_ebc_complications,
        EBF: _pnc_ebc_complications,
        REGISTRATION: [
            '/data/abd_pain',
            '/data/fever',
            '/data/pain_urine',
            '/data/vaginal_discharge',
        ],
    }
    now = datetime.utcnow()
    def get_forms(case, days=30):
        for action in case.actions:
            if action.date >= now - timedelta(days=days):
                yield action.xform

    done = 0
    due = 0
    days = timedelta(days=days)
    for case in cases:
        for form in get_forms(case):
            try:
                complication_paths = complications_by_form[form.xmlns]
            except KeyError:
                continue
            for p in complication_paths:
                if form.xpath('form' + p) == 'yes':
                    due += 1
                    if form.xmlns == DELIVERY:
                        add = _get_time_of_birth(form)
                    else:
                        add = get_add(case)
                    add = string_to_datetime(add)
                    if form.metatdata.timeStart - add < days:
                        done += 1
    return "%s/%s" % (done, due)
=======
    valid_cases = filter(lambda case: _delivered_at_in_timeframe(case, 'home', 30), cases)
    denom = len(valid_cases)
    num = len(filter(lambda case:_visited_in_timeframe_of_birth(case, 1) , valid_cases))
    return _num_denom(num, denom)

def id_day(cases):
    valid_cases = filter(lambda case: _delivered_at_in_timeframe(case, ['private', 'public'], 30), cases)
    denom = len(valid_cases)
    num = len(filter(lambda case:_visited_in_timeframe_of_birth(case, 1) , valid_cases))
    return _num_denom(num, denom)

def idnb(cases):
    valid_cases = filter(lambda case: _delivered_at_in_timeframe(case, ['private', 'public'], 30), cases)
    denom = len(valid_cases)
    num = len(filter(lambda case: not get_related_prop(case, 'breastfed_hour') == 'yes', valid_cases))
    return _num_denom(num, denom)
>>>>>>> 43a79cb5
<|MERGE_RESOLUTION|>--- conflicted
+++ resolved
@@ -1,14 +1,8 @@
 from bihar.reports.indicators.filters import A_MONTH, is_pregnant_mother, get_add, get_edd
-<<<<<<< HEAD
-from datetime import datetime, timedelta
-from bihar.reports.indicators.visits import visit_is
-from couchforms.models import XFormInstance
 from couchforms.safe_index import safe_index
 from dimagi.utils.parsing import string_to_datetime
-=======
 import datetime as dt
 from bihar.reports.indicators.visits import visit_is, get_related_prop
->>>>>>> 43a79cb5
 
 EMPTY = (0,0)
 GRACE_PERIOD = dt.timedelta(days=7)
@@ -117,11 +111,22 @@
     return _num_denom_count(cases, done, due)
 
 def hd_day(cases):
-<<<<<<< HEAD
-    valid_cases = filter(lambda case: _delivered_at_in_timeframe(case, 'public', 240), cases)
-    done = len(valid_cases)
-    due = len(filter(lambda case:_visited_in_timeframe_of_birth(case, 1) , valid_cases))
-    return _done_due(done, due)
+    valid_cases = filter(lambda case: _delivered_at_in_timeframe(case, 'home', 30), cases)
+    denom = len(valid_cases)
+    num = len(filter(lambda case:_visited_in_timeframe_of_birth(case, 1) , valid_cases))
+    return _num_denom(num, denom)
+
+def id_day(cases):
+    valid_cases = filter(lambda case: _delivered_at_in_timeframe(case, ['private', 'public'], 30), cases)
+    denom = len(valid_cases)
+    num = len(filter(lambda case:_visited_in_timeframe_of_birth(case, 1) , valid_cases))
+    return _num_denom(num, denom)
+
+def idnb(cases):
+    valid_cases = filter(lambda case: _delivered_at_in_timeframe(case, ['private', 'public'], 30), cases)
+    denom = len(valid_cases)
+    num = len(filter(lambda case: not get_related_prop(case, 'breastfed_hour') == 'yes', valid_cases))
+    return _num_denom(num, denom)
 
 def _get_time_of_birth(form):
     try:
@@ -182,7 +187,7 @@
         '/data/discharge',
         '/data/fever',
         '/data/pain_urination',
-    ]
+        ]
     complications_by_form = {
         DELIVERY: [
             '/data/complications'
@@ -194,9 +199,9 @@
             '/data/fever',
             '/data/pain_urine',
             '/data/vaginal_discharge',
-        ],
-    }
-    now = datetime.utcnow()
+            ],
+        }
+    now = dt.datetime.utcnow()
     def get_forms(case, days=30):
         for action in case.actions:
             if action.date >= now - timedelta(days=days):
@@ -221,22 +226,4 @@
                     add = string_to_datetime(add)
                     if form.metatdata.timeStart - add < days:
                         done += 1
-    return "%s/%s" % (done, due)
-=======
-    valid_cases = filter(lambda case: _delivered_at_in_timeframe(case, 'home', 30), cases)
-    denom = len(valid_cases)
-    num = len(filter(lambda case:_visited_in_timeframe_of_birth(case, 1) , valid_cases))
-    return _num_denom(num, denom)
-
-def id_day(cases):
-    valid_cases = filter(lambda case: _delivered_at_in_timeframe(case, ['private', 'public'], 30), cases)
-    denom = len(valid_cases)
-    num = len(filter(lambda case:_visited_in_timeframe_of_birth(case, 1) , valid_cases))
-    return _num_denom(num, denom)
-
-def idnb(cases):
-    valid_cases = filter(lambda case: _delivered_at_in_timeframe(case, ['private', 'public'], 30), cases)
-    denom = len(valid_cases)
-    num = len(filter(lambda case: not get_related_prop(case, 'breastfed_hour') == 'yes', valid_cases))
-    return _num_denom(num, denom)
->>>>>>> 43a79cb5
+    return "%s/%s" % (done, due)