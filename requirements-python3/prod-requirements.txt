#
# This file is autogenerated by pip-compile
# To update, run:
#
#    `make requirements` or `make upgrade-requirements`
#
alembic==0.8.6            # via -r requirements/requirements.in
amqp==2.5.2               # via kombu
architect==0.5.6          # via -r requirements/requirements.in
attrs==18.2.0             # via -r requirements/requirements.in
babel==2.7.0              # via django-phonenumber-field, flower
billiard==3.5.0.4         # via -r requirements/requirements.in, celery
boto3==1.10.14            # via -r requirements/requirements.in
botocore==1.13.14         # via boto3, s3transfer
cairocffi==1.1.0          # via cairosvg, weasyprint
cairosvg==2.4.2           # via weasyprint
git+git://github.com/dimagi/celery@dc7253614fd8500af78b09d1ceb79c50f1baac8d#egg=celery  # via -r requirements/requirements.in, django-celery-results, flower
certifi==2019.9.11        # via -r requirements/prod-requirements.in, requests, sentry-sdk
cffi==1.13.2              # via cairocffi, cryptography, csiphash, weasyprint
chardet==3.0.4            # via ghdiff, requests
cloudant==2.12.0          # via jsonobject-couchdbkit
commcaretranslationchecker==0.9.3.5  # via -r requirements/requirements.in
concurrent-log-handler==0.9.12  # via -r requirements/requirements.in
contextlib2==0.5.5        # via schema
cryptography==2.8         # via -r requirements/prod-requirements.in, pyopenssl
csiphash==0.0.5           # via -r requirements/requirements.in
cssselect2==0.2.2         # via cairosvg, weasyprint
datadog==0.15.0           # via -r requirements/requirements.in
ddtrace==0.14.1           # via -r requirements/requirements.in
decorator==4.0.11         # via -r requirements/requirements.in, datadog, ipython, jsonpath-rw, traitlets
defusedxml==0.5.0         # via -r requirements/requirements.in, cairosvg
diff-match-patch==20120106  # via -r requirements/requirements.in
dimagi-memoized==1.1.3    # via -r requirements/requirements.in
django-angular==2.2.4     # via -r requirements/requirements.in
django-appconf==1.0.3     # via django-compressor, django-statici18n
django-braces==1.13.0     # via -r requirements/requirements.in
django-bulk-update==2.2.0  # via -r requirements/requirements.in
django-celery-results==1.0.4  # via -r requirements/requirements.in
django-compressor==2.1    # via -r requirements/requirements.in
django-countries==4.6     # via -r requirements/requirements.in
django-crispy-forms==1.7.0  # via -r requirements/requirements.in
django-cte==1.1.4         # via -r requirements/requirements.in
django-formtools==2.1     # via -r requirements/requirements.in, django-two-factor-auth
django-logentry-admin==1.0.6  # via -r requirements/requirements.in
django-otp==0.3.13        # via -r requirements/requirements.in, django-two-factor-auth
django-partial-index==0.6.0  # via -r requirements/requirements.in
django-phonenumber-field==1.3.0  # via django-two-factor-auth
django-prbac==0.0.8       # via -r requirements/requirements.in
django-ranged-response==0.2.0  # via django-simple-captcha
django-redis-sessions==0.6.1  # via -r requirements/requirements.in
django-redis==4.10.0      # via -r requirements/requirements.in
django-simple-captcha==0.5.9  # via -r requirements/requirements.in
django-statici18n==1.3.0  # via -r requirements/requirements.in
django-tastypie==0.14.2   # via -r requirements/requirements.in
django-transfer==0.4      # via -r requirements/requirements.in
django-two-factor-auth==1.6.2  # via -r requirements/requirements.in
django-user-agents==0.3.2  # via -r requirements/requirements.in
django-websocket-redis==0.5.2  # via -r requirements/requirements.in
django==1.11.29           # via -r requirements/requirements.in, django-angular, django-appconf, django-bulk-update, django-formtools, django-logentry-admin, django-otp, django-phonenumber-field, django-prbac, django-ranged-response, django-redis, django-simple-captcha, django-statici18n, django-two-factor-auth, django-user-agents, djangorestframework, jsonfield
djangorestframework==3.11.0  # via -r requirements/requirements.in
dnspython==1.15.0         # via -r requirements/requirements.in, email-validator, eventlet
docutils==0.15.2          # via botocore
dropbox==9.3.0            # via -r requirements/requirements.in
elasticsearch2==2.5.1     # via -r requirements/requirements.in
elasticsearch==1.9.0      # via -r requirements/requirements.in
email_validator==1.0.3    # via -r requirements/requirements.in
errand-boy==0.3.8         # via -r requirements/prod-requirements.in
et-xmlfile==1.0.1         # via openpyxl
ethiopian-date-converter==0.1.5  # via -r requirements/requirements.in
eulxml==1.1.3             # via -r requirements/requirements.in
faker==0.8.15             # via -r requirements/requirements.in
flower==0.9.2             # via -r requirements/prod-requirements.in
funcsigs==1.0.2           # via -r requirements/requirements.in
gevent==1.4.0             # via -r requirements/requirements.in, django-websocket-redis, gipc
ghdiff==0.4               # via -r requirements/requirements.in
gipc==1.0.1               # via -r requirements/requirements.in
greenlet==0.4.15          # via -r requirements/requirements.in, django-websocket-redis, eventlet, gevent
gunicorn==20.0.0          # via -r requirements/requirements.in
hiredis==0.2.0            # via -r requirements/requirements.in
html5lib==1.0.1           # via weasyprint
httpagentparser==1.9.0    # via -r requirements/requirements.in
idna==2.8                 # via -r requirements/prod-requirements.in, email-validator, requests
ipython-genutils==0.2.0   # via traitlets
ipython==5.2.2            # via -r requirements/prod-requirements.in
iso8601==0.1.12           # via -r requirements/requirements.in
jdcal==1.4.1              # via openpyxl
jinja2==2.10.3            # via -r requirements/requirements.in
jmespath==0.9.4           # via boto3, botocore
json-delta==2.0           # via -r requirements/requirements.in
jsonfield==2.1.1          # via -r requirements/requirements.in, django-prbac
jsonobject-couchdbkit==1.0.1  # via -r requirements/requirements.in
jsonobject==0.9.9         # via -r requirements/requirements.in, jsonobject-couchdbkit
jsonpath-rw==1.4.0        # via -r requirements/requirements.in
kafka-python==1.4.7       # via -r requirements/requirements.in
kombu==4.2.2.post1        # via -r requirements/requirements.in, celery
laboratory==0.2.0         # via -r requirements/requirements.in
lxml==4.3.5               # via -r requirements/requirements.in, eulxml
mako==1.1.0               # via alembic
markdown==2.2.1           # via -r requirements/requirements.in, pycco
markupsafe==1.1.1         # via jinja2, mako
mock==2.0.0               # via -r requirements/requirements.in
msgpack-python==0.5.6     # via ddtrace
ndg-httpsclient==0.5.1    # via -r requirements/prod-requirements.in
oauthlib==3.1.0           # via requests-oauthlib
openpyxl==2.6.4           # via -r requirements/requirements.in, commcaretranslationchecker
pbr==5.4.3                # via mock
pdfrw==0.4                # via weasyprint
pexpect==4.7.0            # via ipython
phonenumberslite==8.10.22  # via -r requirements/requirements.in
pickleshare==0.7.5        # via ipython
pillow==6.2.2             # via -r requirements/requirements.in, cairosvg, django-simple-captcha
ply==3.11                 # via eulxml, jsonpath-rw
polib==1.1.0              # via -r requirements/requirements.in
prometheus-client==0.7.1  # via -r requirements/requirements.in
prompt-toolkit==1.0.18    # via ipython
psycogreen==1.0.1         # via -r requirements/requirements.in
psycopg2==2.8.5           # via -r requirements/requirements.in
ptyprocess==0.6.0         # via pexpect
py-kissmetrics==1.0.1     # via -r requirements/requirements.in
pyasn1==0.4.7             # via -r requirements/prod-requirements.in, ndg-httpsclient
pycco==0.5.1              # via -r requirements/requirements.in
pycparser==2.19           # via cffi
pycryptodome==3.9.2       # via -r requirements/requirements.in
pygithub==1.35            # via -r requirements/requirements.in
pygments==2.4.2           # via -r requirements/requirements.in, ipython, pycco
pygooglechart==0.4.0      # via -r requirements/requirements.in
pyjwt==1.7.1              # via pygithub, twilio
pyopenssl==19.0.0         # via -r requirements/prod-requirements.in, ndg-httpsclient
pyphen==0.9.5             # via weasyprint
pysocks==1.7.1            # via twilio
pystache==0.5.4           # via pycco
python-dateutil==2.8.0    # via -r requirements/requirements.in, botocore, django-tastypie, faker
python-editor==1.0.4      # via alembic
python-imap==1.0.0        # via -r requirements/requirements.in
python-levenshtein==0.12.0  # via -r requirements/requirements.in
python-magic==0.4.15      # via -r requirements/requirements.in
python-mimeparse==1.6.0   # via django-tastypie
pytz==2019.3              # via -r requirements/requirements.in, babel, celery, django, flower, twilio
pyyaml==5.1.2             # via -r requirements/requirements.in
pyzxcvbn==0.8.0           # via -r requirements/requirements.in
qrcode==4.0.4             # via -r requirements/requirements.in, django-two-factor-auth
quickcache==0.5.4         # via -r requirements/requirements.in
rcssmin==1.0.6            # via django-compressor
redis-py-cluster==1.3.6   # via -r requirements/requirements.in
redis==2.10.6             # via -r requirements/requirements.in, django-redis, django-redis-sessions, django-websocket-redis, redis-py-cluster
reportlab==3.0            # via -r requirements/requirements.in
requests-oauthlib==1.3.0  # via -r requirements/requirements.in
requests==2.22.0          # via -r requirements/requirements.in, cloudant, datadog, dropbox, requests-oauthlib, stripe, tinys3, twilio
rjsmin==1.0.12            # via django-compressor
s3transfer==0.2.1         # via boto3
schema==0.7.1             # via -r requirements/requirements.in
sentry-sdk==0.14.4        # via -r requirements/requirements.in
setproctitle==1.1.9       # via -r requirements/prod-requirements.in
sh==1.09                  # via -r requirements/requirements.in
simpleeval==0.9.8         # via -r requirements/requirements.in
simplegeneric==0.8.1      # via ipython
simplejson==3.16.0        # via -r requirements/requirements.in, datadog, django-prbac
six==1.13.0               # via -r requirements/requirements.in, cryptography, django-appconf, django-prbac, django-simple-captcha, django-transfer, django-websocket-redis, dropbox, errand-boy, ethiopian-date-converter, eulxml, eventlet, faker, ghdiff, html5lib, jsonfield, jsonobject, jsonobject-couchdbkit, jsonpath-rw, mock, prompt-toolkit, pyopenssl, python-dateutil, pyzxcvbn, qrcode, quickcache, traitlets, twilio
smartypants==2.0.1        # via pycco
<<<<<<< HEAD
socketpool==0.5.3
sqlagg==0.17.0b0
sqlalchemy==1.3.10
stripe==1.67.0
suds-jurko==0.6
text-unidecode==1.2       # via faker
=======
socketpool==0.5.3         # via -r requirements/requirements.in
sqlagg==0.16.1            # via -r requirements/requirements.in
sqlalchemy==1.3.10        # via -r requirements/requirements.in, alembic, sqlagg
stripe==1.67.0            # via -r requirements/requirements.in
suds-jurko==0.6           # via -r requirements/requirements.in
text-unidecode==1.2       # via -r requirements/requirements.in, faker
>>>>>>> 52c3a149
tinycss2==1.0.2           # via cairosvg, cssselect2, weasyprint
tinys3==0.1.12            # via -r requirements/requirements.in
tornado==4.5.3            # via -r requirements/prod-requirements.in, flower
traitlets==4.3.3          # via ipython
tropo-webapi-python==0.1.3  # via -r requirements/requirements.in
turn-python==0.0.1        # via -r requirements/requirements.in
twilio==6.5.1             # via -r requirements/requirements.in
ua-parser==0.8.0          # via user-agents
urllib3==1.25.6           # via botocore, elasticsearch, elasticsearch2, py-kissmetrics, requests, sentry-sdk
user-agents==2.0          # via django-user-agents
uwsgi==2.0.18             # via -r requirements/prod-requirements.in
vine==1.3.0               # via amqp
wcwidth==0.1.7            # via prompt-toolkit
weasyprint==0.42.3        # via -r requirements/requirements.in
webencodings==0.5.1       # via html5lib, tinycss2
werkzeug==0.11.15         # via -r requirements/requirements.in
wrapt==1.11.2             # via ddtrace
xlrd==1.0.0               # via -r requirements/requirements.in
xlwt==1.3.0               # via -r requirements/requirements.in

# The following packages are considered to be unsafe in a requirements file:
pip==19.3.1               # via -r requirements/prod-requirements.in
setuptools==41.6.0        # via cairocffi, django-websocket-redis, gunicorn, ipython, python-levenshtein, tinycss2<|MERGE_RESOLUTION|>--- conflicted
+++ resolved
@@ -157,21 +157,12 @@
 simplejson==3.16.0        # via -r requirements/requirements.in, datadog, django-prbac
 six==1.13.0               # via -r requirements/requirements.in, cryptography, django-appconf, django-prbac, django-simple-captcha, django-transfer, django-websocket-redis, dropbox, errand-boy, ethiopian-date-converter, eulxml, eventlet, faker, ghdiff, html5lib, jsonfield, jsonobject, jsonobject-couchdbkit, jsonpath-rw, mock, prompt-toolkit, pyopenssl, python-dateutil, pyzxcvbn, qrcode, quickcache, traitlets, twilio
 smartypants==2.0.1        # via pycco
-<<<<<<< HEAD
-socketpool==0.5.3
-sqlagg==0.17.0b0
-sqlalchemy==1.3.10
-stripe==1.67.0
-suds-jurko==0.6
-text-unidecode==1.2       # via faker
-=======
 socketpool==0.5.3         # via -r requirements/requirements.in
-sqlagg==0.16.1            # via -r requirements/requirements.in
+sqlagg==0.17.0b0            # via -r requirements/requirements.in
 sqlalchemy==1.3.10        # via -r requirements/requirements.in, alembic, sqlagg
 stripe==1.67.0            # via -r requirements/requirements.in
 suds-jurko==0.6           # via -r requirements/requirements.in
 text-unidecode==1.2       # via -r requirements/requirements.in, faker
->>>>>>> 52c3a149
 tinycss2==1.0.2           # via cairosvg, cssselect2, weasyprint
 tinys3==0.1.12            # via -r requirements/requirements.in
 tornado==4.5.3            # via -r requirements/prod-requirements.in, flower
