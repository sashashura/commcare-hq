--- conflicted
+++ resolved
@@ -66,31 +66,13 @@
     - cs/SC-1567-bulk-export-filters # Charl Aug 26
     - smh/cross-domain-ucr-ui-updates # Steph Sept 14
     - smh/cross-domain-ucr-report-builder-ui # Steph Sept 14
-<<<<<<< HEAD
-    - fr/dedupe  # Farid Sept 17
-    - fr/dedupe-report  # Farid October 14
-    - jm/remove-es-scan  # Joel Sep 17 [QA]
-    - jls/smart-linking-in-web-apps # Jenny Sept 22
-    - jls/smart-linking-in-web-apps-continue-fixes # Jenny Oct 15
-    - dmr/throttle-system-forms  # Danny Sept 24
-    - gh/erm/link-reports-and-keywords-on-push-take2 # Graham Sept 28
-    - dependabot/npm_and_yarn/datatables.net-1.11.3 # Amit Oct 6
-=======
     - jm/remove-es-scan  # Joel Sep 17 [QA]
     - jls/smart-linking-in-web-apps # Jenny Sept 22
     - dmr/throttle-system-forms  # Danny Sept 24
->>>>>>> d6c161a9
     - smh/remove-extra-spinner-icons # Steph Oct 6
     - ap/ucr-rebuild-btn # Amit Oct 7
     - ml/remove-pickles-phonelog # Minha Oct 7
     - dependabot/npm_and_yarn/moment-2.29.1 # Amit Oct 8
-<<<<<<< HEAD
-    - ml/make-mobile-privileges-unreachable # Minha Oct 12
-    - dependabot/pip/requirements/certifi-2021.10.8   # SK / Joel Oct 12
-    - ml/remove-pickles-user-importer # Minha Oct 13
-    - rp/insert-status-embed # Rynhard Oct 15
-    - gh/remove-pickles/messaging # Grahan Oct 15
-=======
     - dependabot/pip/requirements/certifi-2021.10.8   # SK / Joel Oct 12
     - ml/remove-pickles-user-importer # Minha Oct 13
     - rp/insert-status-embed # Rynhard Oct 15
@@ -104,5 +86,4 @@
     - dmr/further-embed-url-validation  # Danny Oct 25
     - ad/auto-update-rules-for-linked-spaces # Addison Oct 25
     - gh/do-not-hyperlink-superusers # Graham Oct 25
->>>>>>> d6c161a9
 submodules: { }