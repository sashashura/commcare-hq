########################
#   STAGING WORKFLOW   #
########################

# GENERAL PROCESS
# From your commcare-hq directory with the virtualenv turned on and master
# checked out to safely push your changes to scripts/staging.yaml
#     $ scripts/commit-staging --push
# to check if your branch causes any conflicts before rebuilding
#     $ scripts/rebuildstaging --no-push
# to rebuild from your new spec and deploy
#     $ scripts/rebuildstaging
#     $ commcare-cloud staging deploy
# Above commands commands can be run without the flag as well.

# CONFLICT RESOLUTION
# First, determine where the conflict lies.
# a). branch `foo` conflicts with `master`
#       $ git checkout -b foo origin/foo
#       $ git pull origin master
#     try to resolve conflict
#       $ git push origin foo
# b). branch `foo` conflicts with branch `bar`
#     you can't just merge foo into bar or vice versa, otherwise the PR
#     for foo will contain commits from bar.  Instead make a third,
#     conflict-resolution branch:
#       $ git checkout -b foo+bar --no-track origin/foo
#       $ git pull origin bar
#     try to resolve conflict
#       $ git push origin foo+bar
#     add the branch `foo+bar` to staging.yaml and move branches foo and
#     bar to right below it
#
#     Later on branch B gets merged into master and removed from staging.yaml.
#     Perhaps the person who removes it also notices the A+B and does the
#     following. Otherwise anyone who comes along and sees A+B but not both
#     branches can feel free to assume the following need to be done.
#       * Merge A+B into A. Since B is now gone, you want to merge the
#         resolution into A, otherwise A will conflict with master.
#       * Remove A+B from staging.yaml. It's no longer necessary since it's
#         now a subset of A.
#
# If you are unsure of how to resolve a conflict, notify the branch owner.

# FORMPLAYER
# From the formplayer, repo, call `./scripts/rebuildstaging`
# This rebuilds the `autostaging` branch of formplayer and runs the formplayer-staging job on jenkins

trunk: master
name: autostaging
deploy_env: staging
branches:
    # see https://confluence.dimagi.com/display/commcarehq/Deploy+Process#DeployProcess-DeployingVellumtoStaging
    - vellum-staging  # DO NOT REMOVE this is similar to "autostaging", but for vellum
    # - nemanja1040:infobip_fallback_backend  # Nemanja Stancic Jul 29
    #- fr/user-data-jit            # Farid September 2
    - sr/case-reindex-staging # Sravan Oct 14
    - sr/es-alias # Sravan Nov 18
    - dmr/count-email-sends-bounces-by-domain  # Danny Dec 18
    - dmr/add-metric-for-new-repeat-records  # Danny Apr 14
    - dependabot/pip/requirements/certifi-2021.5.30 # SK / Joel May 31
    - smh/embedded-tableau # Steph May 7
    - bmb/sso-remove-toggle  # Biyeun 25th May, in pilot & QA please do not remove!
    - sr/cs-multiselect  # Sravan May 31
    - bmb/sso-documentation-links  # Biyeun June 11, in pilot & QA please do not remove!
    - sr/mixed-case-types  # Sravan June 15
    - mjr/hidden-report-columns  # Matt June 15
    - gh/improve-erm-ui # Graham June 16 [QA]
    - rn_disallow_yui_cors # Rohit Negi
    - mk/user-history/base # MK June 21 [QA]
    - mk/user-history/bulk-upload-ui-changes # MK July 6
    - jm/repeater-domain-admins  # Joel June 21
    - sp/csrf # Amit + Shivam June 30
    - bmb/sso-debug-user-data  # Biyeun June 30
    - bmb/sso-force-username-lowercase  # Biyeun June 30 [QA]
    - sr/fup-form  # Sravan July 1
    - bmb/sso-force-username-lowercase  # Biyeun July 1 [QA]
    - gh/split-toggles-and-previews # Graham July 1 [QA]
    - bmb/sso-fix-inactive-first-domain  # Biyeun July 2 [QA]
    - cs/SC-691-add-support-for-geolocation+cs/SC-1580-improve-dhis2-complete-date-workflow  # Charl July 8
    - cs/SC-1580-improve-dhis2-complete-date-workflow  # Charl June 25
    - cs/SC-691-add-support-for-geolocation  # Charl July 5
    - gh/add-app-id-behind-ff # Graham July 6 [QA]
    - smh/tableau-username-override # Steph July 6
    - ce/bulk-case-search # Cal July 6
<<<<<<< HEAD
    - ap/auditcare-migration # Amit July 8
=======
    - bmb/sso-session-timeout-fix  # Biyeun July 8 [QA]
>>>>>>> e8fa2470
submodules: { }<|MERGE_RESOLUTION|>--- conflicted
+++ resolved
@@ -83,9 +83,5 @@
     - gh/add-app-id-behind-ff # Graham July 6 [QA]
     - smh/tableau-username-override # Steph July 6
     - ce/bulk-case-search # Cal July 6
-<<<<<<< HEAD
-    - ap/auditcare-migration # Amit July 8
-=======
     - bmb/sso-session-timeout-fix  # Biyeun July 8 [QA]
->>>>>>> e8fa2470
 submodules: { }