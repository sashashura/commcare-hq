########################
#   STAGING WORKFLOW   #
########################

# GENERAL PROCESS
# From your commcare-hq directory with the virtualenv turned on
# to safely push your changes to scripts/staging.yaml
#     $ scripts/commit-staging --push
# to rebuild from your new spec and deploy
#     $ scripts/rebuildstaging --deploy
# Both commands commands can be run without the flag as well.

# CONFLICT RESOLUTION
# First, determine where the conflict lies.
# a). branch `foo` conflicts with `master`
#       $ git checkout -b foo origin/foo
#       $ git pull origin master
#     try to resolve conflict
#       $ git push origin foo
# b). branch `foo` conflicts with branch `bar`
#     you can't just merge foo into bar or vice versa, otherwise the PR
#     for foo will contain commits from bar.  Instead make a third,
#     conflict-resolution branch:
#       $ git checkout -b foo+bar origin/foo
#       $ git pull origin bar
#     try to resolve conflict
#       $ git push origin foo+bar
#     add the branch `foo+bar` to staging.yaml and move branches foo and
#     bar to right below it
#
#     Later on branch B gets merged into master and removed from staging.yaml.
#     Perhaps the person who removes it also notices the A+B and does the
#     following. Otherwise anyone who comes along and sees A+B but not both
#     branches can feel free to assume the following need to be done.
#       * Merge A+B into A. Since B is now gone, you want to merge the
#         resolution into A, otherwise A will conflict with master.
#       * Remove A+B from staging.yaml. It's no longer necessary since it's
#         now a subset of A.
#
# If you are unsure of how to resolve a conflict, notify the branch owner.


trunk: master
name: autostaging
branches:
  - process-timezone  # danny 5/7
  - subscription-no-contact-info # bb 8/4
  - vellum-staging # J$ 11/13
  - locations-as-groups # tw 1/20
  - fixtures-spike  # cz 1/29
  - usercase # Norman 3/27
  - new-location  # Ethan 4/14
  - small-invoices # Nick P 4/30
  - case-list-menu-icons # TS 5/4
  - update-submodules # TS 5/6
  - drop-new-project-page # Jenny 5/6
  - locations-for-robber-barons+new-location  # Ethan 5/7
  - locations-for-robber-barons  # Ethan 5/7
submodules:
  submodules/touchforms-src:
    # let's leave this here even when empty
    # just so we always get latest master
    branches:
<<<<<<< HEAD
      - use-classes
    #  - tf-persistence  # wsp 3/10
=======
      - tf-persistence  # wsp 5/7
>>>>>>> ad984ec4

  submodules/formtranslate-src:
    # let's leave this here even when empty
    # just so we always get latest master
    branches: []
  submodules/django-digest-src:
    branches:
      - atomic  # Ethan 4/22
  submodules/pillowtop-src:
    branches:
      - atomic  # Ethan 4/22<|MERGE_RESOLUTION|>--- conflicted
+++ resolved
@@ -61,12 +61,9 @@
     # let's leave this here even when empty
     # just so we always get latest master
     branches:
-<<<<<<< HEAD
-      - use-classes
     #  - tf-persistence  # wsp 3/10
-=======
       - tf-persistence  # wsp 5/7
->>>>>>> ad984ec4
+      - use-classes # ben 5/7
 
   submodules/formtranslate-src:
     # let's leave this here even when empty
