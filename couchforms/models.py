from __future__ import absolute_import

import datetime
from django.conf import settings
from couchdbkit.ext.django.schema import *
import couchforms.const as const
from dimagi.utils.parsing import string_to_datetime
from couchdbkit.schema.properties_proxy import SchemaListProperty
from couchforms.safe_index import safe_index
from xml.etree import ElementTree
from django.utils.datastructures import SortedDict
from couchdbkit.resource import ResourceNotFound
import logging
import hashlib

"""
Couch models.  For now, we prefix them starting with C in order to 
differentiate them from their (to be removed) django counterparts.
"""


class Metadata(object):
    """
    Metadata of an xform, from a meta block structured like:
        
        <Meta>
            <clinic_id />
            <TimeStart />
            <TimeEnd />
            <username />
            <user_id />
            <uid />
        </Meta>
    
    Everything is optional.
    """
    """
    clinic_id = StringProperty()
    time_start = DateTimeProperty()
    time_end = DateTimeProperty()
    username = StringProperty()
    user_id = StringProperty()
    uid = StringProperty()
    """
    clinic_id = None
    time_start = None
    time_end = None
    username = None
    user_id = None
    uid = None

    def __init__(self, meta_block):
        if const.TAG_META_CLINIC_ID in meta_block:
            self.clinic_id = str(meta_block[const.TAG_META_CLINIC_ID])
        if const.TAG_META_TIMESTART in meta_block:
            self.time_start = string_to_datetime(meta_block[const.TAG_META_TIMESTART])
        elif "time_start" in meta_block:
            self.time_start = string_to_datetime(meta_block["time_start"])
        if const.TAG_META_TIMEEND in meta_block:
            self.time_end = string_to_datetime(meta_block[const.TAG_META_TIMEEND])
        elif "time_end" in meta_block:
            self.time_end = string_to_datetime(meta_block["time_end"])
        if const.TAG_META_USERNAME in meta_block:
            self.username = meta_block[const.TAG_META_USERNAME]
        if const.TAG_META_USER_ID in meta_block:
            self.user_id = meta_block[const.TAG_META_USER_ID]
        if const.TAG_META_UID in meta_block:
            self.uid = meta_block[const.TAG_META_UID]
    
    def to_dict(self):
        return dict([(key, getattr(self, key)) for key in \
                     ("clinic_id", "time_start", "time_end",
                      "username", "user_id","uid")])

class XFormInstance(Document):
    """An XForms instance."""
<<<<<<< HEAD
    xmlns = StringProperty()
=======
    
    @property
    def get_form(self):
        """public getter for the xform's form instance, it's redundant with _form but wrapping that access gives future audit capabilities"""
        return self._form
>>>>>>> 5016e5f9
    
    @property
    def _form(self):
        return self[const.TAG_FORM]
    @property
    def type(self):
        return self._form.get(const.TAG_TYPE, "")
        
    @property
    def version(self):
        return self._form.get(const.TAG_VERSION, "")
        
    @property
    def uiversion(self):
        return self._form.get(const.TAG_UIVERSION, "")
    
    @property
    def metadata(self):
        if (const.TAG_META) in self._form:
            meta_block = self._form[const.TAG_META]
            meta = Metadata(meta_block)
            return meta
            
        return None

    def __unicode__(self):
        return "%s (%s)" % (self.type, self.xmlns)

    def xpath(self, path):
        """
        Evaluates an xpath expression like: path/to/node and returns the value 
        of that element, or None if there is no value.
        """
        return safe_index(self, path.split("/"))
    
        
    def found_in_multiselect_node(self, xpath, option):
        """
        Whether a particular value was found in a multiselect node, referenced
        by path.
        """
        node = self.xpath(xpath)
        return node and option in node.split(" ")
    
    def get_xml(self):
        try:
            # new way to get attachments
            return self.fetch_attachment("form.xml")
        except ResourceNotFound:
            logging.warn("no xml found for %s, trying old attachment scheme." % self.get_id)
            return self[const.TAG_XML]
    
    def xml_md5(self):
        return hashlib.md5(self.get_xml()).hexdigest()
    
    def top_level_tags(self):
        """
        Get the top level tags found in the xml, in the order they are found.
        """
        xml_payload = self.get_xml()
        element = ElementTree.XML(xml_payload)
        to_return = SortedDict()
        for child in element:
            # fix {namespace}tag format forced by ElementTree in certain cases (eg, <reg> instead of <n0:reg>)
            key = child.tag.split('}')[1] if child.tag.startswith("{") else child.tag 
            to_return[key] = self.xpath(key)
        return to_return

class XFormDuplicate(XFormInstance):
    """
    Duplicates of instances go here.
    """
    
    def save(self, *args, **kwargs):
        self["#doc_type"] = "XFormDuplicate"
        super(CXFormDuplicate, self).save(*args, **kwargs)
        <|MERGE_RESOLUTION|>--- conflicted
+++ resolved
@@ -74,19 +74,17 @@
 
 class XFormInstance(Document):
     """An XForms instance."""
-<<<<<<< HEAD
     xmlns = StringProperty()
-=======
     
     @property
     def get_form(self):
         """public getter for the xform's form instance, it's redundant with _form but wrapping that access gives future audit capabilities"""
         return self._form
->>>>>>> 5016e5f9
     
     @property
     def _form(self):
         return self[const.TAG_FORM]
+    
     @property
     def type(self):
         return self._form.get(const.TAG_TYPE, "")
