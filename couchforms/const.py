--- conflicted
+++ resolved
@@ -12,13 +12,6 @@
 
 ATTACHMENT_NAME = "form.xml"
 
-<<<<<<< HEAD
-MULTIPART_FILENAME_ERROR = object()
-MAGIC_PROPERTY = 'xml_submission_file'
-
-RESERVED_WORDS = [TAG_TYPE, TAG_XML, TAG_VERSION, TAG_UIVERSION, TAG_NAMESPACE,
-                  TAG_NAME, TAG_META, ATTACHMENT_NAME, 'case', MAGIC_PROPERTY]
-=======
 MAGIC_PROPERTY = 'xml_submission_file'
 
 RESERVED_WORDS = [TAG_TYPE, TAG_XML, TAG_VERSION, TAG_UIVERSION, TAG_NAMESPACE,
@@ -39,5 +32,4 @@
     'If you use multipart/form-data, the file %s'
     'must not have an empty payload\n'
 ) % MAGIC_PROPERTY)
-EMPTY_PAYLOAD_ERROR = BadRequest('Post may not have an empty body\n')
->>>>>>> bc4bcad8
+EMPTY_PAYLOAD_ERROR = BadRequest('Post may not have an empty body\n')