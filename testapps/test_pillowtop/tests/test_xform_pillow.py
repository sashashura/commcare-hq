from decimal import Decimal

from django.test import override_settings
from django.test.testcases import SimpleTestCase, TestCase

<<<<<<< HEAD
from elasticsearch.exceptions import ConnectionError
=======
from couchdbkit import ResourceConflict
from mock import patch

from pillow_retry.models import PillowError
from pillowtop.es_utils import initialize_index_and_mapping
>>>>>>> 20d0b4ed

from dimagi.utils.parsing import string_to_utc_datetime
from pillowtop.es_utils import initialize_index_and_mapping

from corehq.apps.es import FormES
from corehq.apps.users.models import CommCareUser, UserReportingMetadataStaging
from corehq.apps.users.tasks import process_reporting_metadata_staging
from corehq.elastic import get_es_new
from corehq.form_processor.interfaces.dbaccessors import FormAccessors
from corehq.form_processor.interfaces.processor import FormProcessorInterface
from corehq.form_processor.tests.utils import (
    FormProcessorTestUtils,
    run_with_all_backends,
)
from corehq.form_processor.utils import TestFormMetadata
from corehq.pillows.mappings.xform_mapping import XFORM_INDEX_INFO
from corehq.pillows.xform import transform_xform_for_elasticsearch
from corehq.util.elastic import delete_es_index, ensure_index_deleted
from corehq.util.es.elasticsearch import ConnectionError
from corehq.util.test_utils import get_form_ready_to_save, trap_extra_setup
from testapps.test_pillowtop.utils import process_pillow_changes


class XFormPillowTest(TestCase):
    domain = 'xform-pillowtest-domain'
    username = 'xform-pillowtest-user'
    password = 'badpassword'

    @classmethod
    def setUpClass(cls):
        super().setUpClass()
        cls.process_form_changes = process_pillow_changes('DefaultChangeFeedPillow')
        cls.process_form_changes.add_pillow('xform-pillow', {'skip_ucr': True})
        cls.user = CommCareUser.create(
            cls.domain,
            cls.username,
            cls.password
        )
        cls.metadata = TestFormMetadata(
            domain=cls.domain,
            user_id=cls.user._id,
        )

    def setUp(self):
        super().setUp()
        FormProcessorTestUtils.delete_all_xforms()
        with trap_extra_setup(ConnectionError):
            self.elasticsearch = get_es_new()
            initialize_index_and_mapping(self.elasticsearch, XFORM_INDEX_INFO)
        delete_es_index(XFORM_INDEX_INFO.index)

    def tearDown(self):
        ensure_index_deleted(XFORM_INDEX_INFO.index)
<<<<<<< HEAD
        user = CommCareUser.get_by_user_id(self.user._id, self.domain)
        user.reporting_metadata.last_submissions = []
        user.save()
        super().tearDown()

    @classmethod
    def tearDownClass(cls):
        cls.user.delete()
        super().tearDownClass()
=======
        PillowError.objects.all().delete()
        super(XFormPillowTest, self).tearDown()
>>>>>>> 20d0b4ed

    @run_with_all_backends
    def test_xform_pillow(self):
        form, metadata = self._create_form_and_sync_to_es()

        # confirm change made it to elasticserach
        results = FormES().run()
        self.assertEqual(1, results.total)
        form_doc = results.hits[0]
        self.assertEqual(form.form_id, form_doc['_id'])
        self.assertEqual(self.domain, form_doc['domain'])
        self.assertEqual(metadata.xmlns, form_doc['xmlns'])
        self.assertEqual('XFormInstance', form_doc['doc_type'])

    @run_with_all_backends
    def test_form_soft_deletion(self):
        form, metadata = self._create_form_and_sync_to_es()

        # verify there
        results = FormES().run()
        self.assertEqual(1, results.total)

        # soft delete the form
        with self.process_form_changes:
            FormAccessors(self.domain).soft_delete_forms([form.form_id])
        self.elasticsearch.indices.refresh(XFORM_INDEX_INFO.index)

        # ensure not there anymore
        results = FormES().run()
        self.assertEqual(0, results.total)

    @run_with_all_backends
<<<<<<< HEAD
    @override_settings(USER_REPORTING_METADATA_BATCH_ENABLED=False)
    def test_app_metadata_tracker_non_batch(self):
        form, metadata = self._create_form_and_sync_to_es()
        user = CommCareUser.get_by_user_id(self.user._id, self.domain)
        self.assertEqual(len(user.reporting_metadata.last_submissions), 1)
        last_submission = user.reporting_metadata.last_submissions[0]

        self.assertEqual(
            last_submission.submission_date,
            string_to_utc_datetime(self.metadata.received_on),
        )
        self.assertEqual(last_submission.app_id, self.metadata.app_id)

    @run_with_all_backends
    @override_settings(USER_REPORTING_METADATA_BATCH_ENABLED=True)
    def test_app_metadata_tracker(self):
        form, metadata = self._create_form_and_sync_to_es()
        self.assertEqual(UserReportingMetadataStaging.objects.count(), 1)
        self.assertEqual(UserReportingMetadataStaging.objects.first().user_id, self.user._id)

        process_reporting_metadata_staging()
        self.assertEqual(UserReportingMetadataStaging.objects.count(), 0)
        user = CommCareUser.get_by_user_id(self.user._id, self.domain)
        self.assertEqual(len(user.reporting_metadata.last_submissions), 1)
        last_submission = user.reporting_metadata.last_submissions[0]

        self.assertEqual(
            last_submission.submission_date,
            string_to_utc_datetime(self.metadata.received_on),
        )
        self.assertEqual(last_submission.app_id, self.metadata.app_id)
=======
    def test_form_pillow_error_in_form_metadata(self):
        self.assertEqual(0, PillowError.objects.filter(pillow='xform-pillow').count())
        with patch('pillowtop.processors.form.mark_latest_submission') as mark_latest_submission:
            mark_latest_submission.side_effect = ResourceConflict('couch sucks')
            case_id, case_name = self._create_form_and_sync_to_es()

        # confirm change made it to form index
        results = FormES().run()
        self.assertEqual(1, results.total)

        self.assertEqual(1, PillowError.objects.filter(pillow='xform-pillow').count())
>>>>>>> 20d0b4ed

    def _create_form_and_sync_to_es(self):
        with self.process_form_changes:
            form = get_form_ready_to_save(self.metadata, is_db_test=True)
            form_processor = FormProcessorInterface(domain=self.domain)
            form_processor.save_processed_models([form])
        self.elasticsearch.indices.refresh(XFORM_INDEX_INFO.index)
        return form, self.metadata


class TransformXformForESTest(SimpleTestCase):
    def test_transform_xform_for_elasticsearch_app_versions(self):
        doc_dict = {
            'domain': 'demo',
            'received_on': '2013-10-12T11:59:41Z',
            'form': {
                'meta': {
                    'appVersion': 'version "2.27.2"(414569). App v56. 2.27. Build 414569'
                }
            }
        }
        doc_ret = transform_xform_for_elasticsearch(doc_dict)
        self.assertEqual(doc_ret['form']['meta']['commcare_version'], '2.27.2')
        self.assertEqual(doc_ret['form']['meta']['app_build_version'], 56)

    def test_transform_xform_for_elasticsearch_app_versions_none(self):
        doc_dict = {
            'domain': 'demo',
            'received_on': '2013-10-12T11:59:41Z',
            'form': {
                'meta': {
                    'appVersion': 'not an app version'
                }
            }
        }
        doc_ret = transform_xform_for_elasticsearch(doc_dict)
        self.assertEqual(doc_ret['form']['meta']['commcare_version'], None)
        self.assertEqual(doc_ret['form']['meta']['app_build_version'], None)

    def test_transform_xform_for_elasticsearch_location(self):
        doc_dict = {
            'domain': 'demo',
            'received_on': '2013-10-12T11:59:41Z',
            'form': {
                'meta': {
                    'location': '42.7 -21 0 0'
                }
            }
        }
        doc_ret = transform_xform_for_elasticsearch(doc_dict)
        self.assertEqual(doc_ret['form']['meta']['geo_point'], {'lat': Decimal('42.7'), 'lon': Decimal('-21')})

    def test_transform_xform_for_elasticsearch_location_missing(self):
        doc_dict = {
            'domain': 'demo',
            'received_on': '2013-10-12T11:59:41Z',
            'form': {
                'meta': {
                }
            }
        }
        doc_ret = transform_xform_for_elasticsearch(doc_dict)
        self.assertEqual(doc_ret['form']['meta']['geo_point'], None)

    def test_transform_xform_for_elasticsearch_location_bad(self):
        doc_dict = {
            'domain': 'demo',
            'received_on': '2013-10-12T11:59:41Z',
            'form': {
                'meta': {
                    'location': 'not valid'
                }
            }
        }
        doc_ret = transform_xform_for_elasticsearch(doc_dict)
        self.assertEqual(doc_ret['form']['meta']['geo_point'], None)

    def test_transform_xform_base_case_dates(self):
        doc_dict = {
            'domain': 'demo',
            'received_on': '2013-10-12T11:59:41Z',
            'form': {
                "case": {
                    "@case_id": "123",
                    "@date_modified": "13:54Z",
                },
            }
        }
        # previously raised an error
        doc_ret = transform_xform_for_elasticsearch(doc_dict)
        self.assertIsNotNone(doc_ret)

    def test_transform_xform_base_case_xmlns(self):
        doc_dict = {
            'domain': 'demo',
            'received_on': '2013-10-12T11:59:41Z',
            'form': {
                "case": {
                    "@case_id": "123",
                    "@xmlns": "ZZZ"
                },
            }
        }
        # previously raised an error
        doc_ret = transform_xform_for_elasticsearch(doc_dict)
        self.assertIsNotNone(doc_ret)<|MERGE_RESOLUTION|>--- conflicted
+++ resolved
@@ -3,15 +3,12 @@
 from django.test import override_settings
 from django.test.testcases import SimpleTestCase, TestCase
 
-<<<<<<< HEAD
+from couchdbkit import ResourceConflict
 from elasticsearch.exceptions import ConnectionError
-=======
-from couchdbkit import ResourceConflict
 from mock import patch
 
 from pillow_retry.models import PillowError
 from pillowtop.es_utils import initialize_index_and_mapping
->>>>>>> 20d0b4ed
 
 from dimagi.utils.parsing import string_to_utc_datetime
 from pillowtop.es_utils import initialize_index_and_mapping
@@ -65,20 +62,16 @@
 
     def tearDown(self):
         ensure_index_deleted(XFORM_INDEX_INFO.index)
-<<<<<<< HEAD
         user = CommCareUser.get_by_user_id(self.user._id, self.domain)
         user.reporting_metadata.last_submissions = []
         user.save()
+        PillowError.objects.all().delete()
         super().tearDown()
 
     @classmethod
     def tearDownClass(cls):
         cls.user.delete()
         super().tearDownClass()
-=======
-        PillowError.objects.all().delete()
-        super(XFormPillowTest, self).tearDown()
->>>>>>> 20d0b4ed
 
     @run_with_all_backends
     def test_xform_pillow(self):
@@ -111,7 +104,6 @@
         self.assertEqual(0, results.total)
 
     @run_with_all_backends
-<<<<<<< HEAD
     @override_settings(USER_REPORTING_METADATA_BATCH_ENABLED=False)
     def test_app_metadata_tracker_non_batch(self):
         form, metadata = self._create_form_and_sync_to_es()
@@ -143,7 +135,8 @@
             string_to_utc_datetime(self.metadata.received_on),
         )
         self.assertEqual(last_submission.app_id, self.metadata.app_id)
-=======
+
+    @run_with_all_backends
     def test_form_pillow_error_in_form_metadata(self):
         self.assertEqual(0, PillowError.objects.filter(pillow='xform-pillow').count())
         with patch('pillowtop.processors.form.mark_latest_submission') as mark_latest_submission:
@@ -155,7 +148,6 @@
         self.assertEqual(1, results.total)
 
         self.assertEqual(1, PillowError.objects.filter(pillow='xform-pillow').count())
->>>>>>> 20d0b4ed
 
     def _create_form_and_sync_to_es(self):
         with self.process_form_changes:
