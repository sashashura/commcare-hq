import uuid
from unittest.mock import MagicMock, patch

from django.test import TestCase

from pillowtop.es_utils import initialize_index_and_mapping

from corehq.apps.case_search.const import SPECIAL_CASE_PROPERTIES_MAP
from corehq.apps.case_search.exceptions import CaseSearchNotEnabledException
from corehq.apps.case_search.models import CaseSearchConfig
from corehq.apps.change_feed import topics
from corehq.apps.change_feed.consumer.feed import (
    change_meta_from_kafka_message,
)
from corehq.apps.change_feed.tests.utils import get_test_kafka_consumer
from corehq.apps.change_feed.topics import get_topic_offset
from corehq.apps.data_dictionary.models import CaseProperty, CaseType
from corehq.apps.es import CaseSearchES
from corehq.apps.es.tests.utils import es_test
from corehq.elastic import get_es_new
from corehq.form_processor.tests.utils import FormProcessorTestUtils
from corehq.pillows.case import get_case_pillow
from corehq.pillows.case_search import (
    CaseSearchReindexerFactory,
    delete_case_search_cases,
    domains_needing_search_index,
)
from corehq.pillows.mappings.case_search_mapping import (
    CASE_SEARCH_INDEX,
    CASE_SEARCH_INDEX_INFO,
)
from corehq.util.elastic import ensure_index_deleted
from corehq.util.test_utils import create_and_save_a_case, flag_enabled


@es_test
class CaseSearchPillowTest(TestCase):

    domain = 'meereen'
    case_type = 'my_case_type'

    def setUp(self):
        super(CaseSearchPillowTest, self).setUp()
        FormProcessorTestUtils.delete_all_cases()
        self.elasticsearch = get_es_new()
        self.pillow = get_case_pillow(skip_ucr=True)
        ensure_index_deleted(CASE_SEARCH_INDEX)

        # Bootstrap ES
        initialize_index_and_mapping(get_es_new(), CASE_SEARCH_INDEX_INFO)

    def tearDown(self):
        ensure_index_deleted(CASE_SEARCH_INDEX)
        CaseSearchConfig.objects.all().delete()
        super(CaseSearchPillowTest, self).tearDown()

    def test_case_search_reindex_by_domain(self):
        """
        Tests reindexing for a particular domain only
        """
        other_domain = "yunkai"
        CaseSearchConfig.objects.get_or_create(pk=other_domain, enabled=True)
        domains_needing_search_index.clear()

        desired_case = self._make_case(domain=other_domain)
        undesired_case = self._make_case(domain=self.domain)  # noqa

        with self.assertRaises(CaseSearchNotEnabledException):
            CaseSearchReindexerFactory(domain=self.domain).build().reindex()

        CaseSearchReindexerFactory(domain=other_domain).build().reindex()
        self._assert_case_in_es(other_domain, desired_case)

    def test_delete_case_search_cases(self):
        """
        Tests that cases are correctly removed from the es index
        """
        other_domain = "braavos"
        self._bootstrap_cases_in_es_for_domain(self.domain)
        case = self._bootstrap_cases_in_es_for_domain(other_domain)

        with self.assertRaises(TypeError):
            delete_case_search_cases(None)
        with self.assertRaises(TypeError):
            delete_case_search_cases({})

        # delete cases from one domain
        delete_case_search_cases(self.domain)

        # make sure the other domain's cases are still there
        self._assert_case_in_es(other_domain, case)

        # delete other domains cases
        delete_case_search_cases(other_domain)

        # make sure nothing is left
        self._assert_index_empty()

    def test_sql_case_search_pillow(self):
        consumer = get_test_kafka_consumer(topics.CASE_SQL)
        # have to get the seq id before the change is processed
        kafka_seq = self._get_kafka_seq()
        case = self._make_case(case_properties={'something': 'something_else'})

        # confirm change made it to kafka
        message = next(consumer)
        change_meta = change_meta_from_kafka_message(message.value)
        self.assertEqual(case.case_id, change_meta.document_id)
        self.assertEqual(self.domain, change_meta.domain)

        # enable case search for domain
        with patch('corehq.pillows.case_search.domain_needs_search_index',
                   new=MagicMock(return_value=True)) as fake_case_search_enabled_for_domain:
            # send to elasticsearch
            self.pillow.process_changes(since=kafka_seq, forever=False)
            fake_case_search_enabled_for_domain.assert_called_with(self.domain)

        self._assert_case_in_es(self.domain, case)

    def _get_kafka_seq(self):
        return get_topic_offset(topics.CASE_SQL)

<<<<<<< HEAD
    @flag_enabled('CASE_SEARCH_SMART_TYPES')
=======
    @flag_enabled('USH_CASE_CLAIM_UPDATES')
>>>>>>> 2d7a96ff
    def test_geopoint_property(self):
        CaseSearchConfig.objects.get_or_create(pk=self.domain, enabled=True)
        domains_needing_search_index.clear()
        self._make_data_dictionary(gps_properties=['coords', 'short_coords', 'other_coords'])
        case = self._make_case(case_properties={
            'coords': '-33.8561 151.2152 0 0',
            'short_coords': '-33.8561 151.2152',
            'other_coords': '42 Wallaby Way',
            'not_coords': '-33.8561 151.2152 0 0',
        })
        CaseSearchReindexerFactory(domain=self.domain).build().reindex()
        self.elasticsearch.indices.refresh(CASE_SEARCH_INDEX)

        es_case = CaseSearchES().doc_id(case.case_id).run().hits[0]
        self.assertEqual(
            self._get_prop(es_case['case_properties'], 'coords'),
            {
                'key': 'coords',
                'value': '-33.8561 151.2152 0 0',
                'geopoint_value': {'lat': -33.8561, 'lon': 151.2152},
            },
        )
        self.assertEqual(
            self._get_prop(es_case['case_properties'], 'short_coords'),
            {
                'key': 'short_coords',
                'value': '-33.8561 151.2152',
                'geopoint_value': {'lat': -33.8561, 'lon': 151.2152},
            },
        )
        self.assertEqual(
            self._get_prop(es_case['case_properties'], 'other_coords'),
            # The value here isn't a valid geopoint
            {'key': 'other_coords', 'value': '42 Wallaby Way', 'geopoint_value': None},
        )
        self.assertEqual(
            self._get_prop(es_case['case_properties'], 'not_coords'),
            # This isn't a geopoint property in the data dictionary
            {'key': 'not_coords', 'value': '-33.8561 151.2152 0 0'},
        )

    def _make_data_dictionary(self, gps_properties):
        case_type = CaseType.objects.create(name=self.case_type, domain=self.domain)
        for prop in gps_properties:
            CaseProperty.objects.create(case_type=case_type, data_type="gps", name=prop)

    @staticmethod
    def _get_prop(case_properties, key):
        return [prop for prop in case_properties if prop['key'] == key][0]

    def _make_case(self, domain=None, case_properties=None):
        # make a case
        case_id = uuid.uuid4().hex
        case_name = 'case-name-{}'.format(uuid.uuid4().hex)
        if domain is None:
            domain = self.domain
        case = create_and_save_a_case(domain, case_id, case_name, case_properties, self.case_type)
        return case

    def _assert_case_in_es(self, domain, case):
        # confirm change made it to elasticsearch
        self.elasticsearch.indices.refresh(CASE_SEARCH_INDEX)
        results = CaseSearchES().run()
        self.assertEqual(1, results.total)
        case_doc = results.hits[0]

        self.assertEqual(domain, case_doc['domain'])
        self.assertEqual(case.case_id, case_doc['_id'])
        self.assertEqual(case.name, case_doc['name'])
        # Confirm change contains case_properties
        self.assertItemsEqual(list(case_doc['case_properties'][0]), ['key', 'value'])
        for case_property in case_doc['case_properties']:
            key = case_property['key']
            try:
                self.assertEqual(
                    SPECIAL_CASE_PROPERTIES_MAP[key].value_getter(case.to_json()),
                    case_property['value'],
                )
            except KeyError:
                self.assertEqual(case.get_case_property(key), case_property['value'])

    def _assert_index_empty(self):
        self.elasticsearch.indices.refresh(CASE_SEARCH_INDEX)
        results = CaseSearchES().run()
        self.assertEqual(0, results.total)

    def _bootstrap_cases_in_es_for_domain(self, domain):
        case = self._make_case(domain)
        with patch('corehq.pillows.case_search.domains_needing_search_index',
                   MagicMock(return_value=[domain])):
            CaseSearchReindexerFactory(domain=domain).build().reindex()
        return case<|MERGE_RESOLUTION|>--- conflicted
+++ resolved
@@ -120,11 +120,7 @@
     def _get_kafka_seq(self):
         return get_topic_offset(topics.CASE_SQL)
 
-<<<<<<< HEAD
-    @flag_enabled('CASE_SEARCH_SMART_TYPES')
-=======
     @flag_enabled('USH_CASE_CLAIM_UPDATES')
->>>>>>> 2d7a96ff
     def test_geopoint_property(self):
         CaseSearchConfig.objects.get_or_create(pk=self.domain, enabled=True)
         domains_needing_search_index.clear()
