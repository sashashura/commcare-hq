--- conflicted
+++ resolved
@@ -3,16 +3,12 @@
 from django.conf import settings
 from django.core.management import call_command
 from django.test import TestCase
-<<<<<<< HEAD
 from elasticsearch.exceptions import ConnectionError
 
 from corehq.apps.case_search.models import CaseSearchConfig
-from corehq.apps.es import CaseES, CaseSearchES, ESQuery, FormES, UserES
-=======
 from corehq.apps.domain.shortcuts import create_domain
 from corehq.apps.domain.tests.test_utils import delete_all_domains
-from corehq.apps.es import UserES, CaseES, FormES, ESQuery, DomainES
->>>>>>> 747f5483
+from corehq.apps.es import CaseES, CaseSearchES, DomainES, ESQuery, FormES, UserES
 from corehq.apps.users.dbaccessors.all_commcare_users import delete_all_users
 from corehq.apps.users.models import CommCareUser
 from corehq.form_processor.interfaces.processor import FormProcessorInterface
@@ -20,18 +16,15 @@
     run_with_all_backends
 from corehq.form_processor.utils import TestFormMetadata
 from corehq.pillows.case import CasePillow
-<<<<<<< HEAD
 from corehq.pillows.case_search import CaseSearchPillow
 from corehq.pillows.mappings.case_mapping import CASE_INDEX
 from corehq.pillows.mappings.case_search_mapping import CASE_SEARCH_INDEX
-=======
 from corehq.pillows.mappings.domain_mapping import DOMAIN_INDEX
->>>>>>> 747f5483
 from corehq.pillows.mappings.user_mapping import USER_INDEX
+from corehq.pillows.mappings.xform_mapping import XFORM_INDEX
 from corehq.util.elastic import delete_es_index, ensure_index_deleted
 from corehq.util.test_utils import get_form_ready_to_save, trap_extra_setup, create_and_save_a_form, \
     create_and_save_a_case
-from elasticsearch.exceptions import ConnectionError
 
 DOMAIN = 'reindex-test-domain'
 
@@ -44,12 +37,11 @@
         with trap_extra_setup(ConnectionError):
             CasePillow()  # verify connection to elasticsearch
 
-<<<<<<< HEAD
     @classmethod
     def tearDownClass(cls):
         for index in [CASE_SEARCH_INDEX, USER_INDEX, CASE_INDEX, XFORM_INDEX]:
             ensure_index_deleted(index)
-=======
+
     def test_domain_reindexer(self):
         for command, kwargs in [
             ('ptop_fast_reindex_domains', {'noinput': True, 'bulk': True}),
@@ -66,7 +58,6 @@
             self.assertEqual(name, domain_doc['name'])
             self.assertEqual('Domain', domain_doc['doc_type'])
             delete_es_index(DOMAIN_INDEX)
->>>>>>> 747f5483
 
     def test_user_reindexer(self):
         delete_all_users()
