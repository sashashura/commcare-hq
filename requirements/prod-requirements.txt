#
# This file is autogenerated by pip-compile
# To update, run:
#
#    `make requirements` or `make upgrade-requirements`
#
alembic==1.4.3            # via -r requirements.in
amqp==2.6.1               # via kombu
appnope==0.1.2            # via ipython
architect==0.5.6          # via -r requirements.in
attrs==18.2.0             # via -r requirements.in
babel==2.8.0              # via django-phonenumber-field, flower
backcall==0.2.0           # via ipython
billiard==3.5.0.4         # via -r requirements.in, celery
boto3==1.15.12            # via -r requirements.in
botocore==1.18.12         # via boto3, s3transfer
cairocffi==1.1.0          # via cairosvg, weasyprint
cairosvg==2.4.2           # via weasyprint
https://github.com/dimagi/celery/raw/4e4ad229423db5568186c94fdbfaa00f0d5b76c9/releases/celery-4.1.1.1-py2.py3-none-any.whl  # via -r requirements.in, django-celery-results, flower
certifi==2020.6.20        # via -r prod-requirements.in, elasticsearch7, requests, sentry-sdk
cffi==1.14.3              # via cairocffi, cryptography, csiphash, weasyprint
chardet==3.0.4            # via ghdiff, requests
cloudant==2.14.0          # via jsonobject-couchdbkit
commcaretranslationchecker==0.9.7  # via -r requirements.in
concurrent-log-handler==0.9.12  # via -r requirements.in
contextlib2==0.6.0.post1  # via schema
cryptography==3.2         # via -r prod-requirements.in, pyopenssl
csiphash==0.0.5           # via -r requirements.in
cssselect2==0.3.0         # via cairosvg, weasyprint
datadog==0.39.0           # via -r requirements.in
ddtrace==0.44.0           # via -r requirements.in
decorator==4.0.11         # via -r requirements.in, datadog, ipython, jsonpath-rw, traitlets
defusedxml==0.5.0         # via -r requirements.in, cairosvg, python3-saml
deprecated==1.2.10        # via pygithub
diff-match-patch==20120106  # via -r requirements.in
dimagi-memoized==1.1.3    # via -r requirements.in
django-angular==2.2.4     # via -r requirements.in
django-appconf==1.0.4     # via django-compressor, django-statici18n
django-braces==1.14.0     # via -r requirements.in
django-bulk-update==2.2.0  # via -r requirements.in
django-celery-results==1.0.4  # via -r requirements.in
django-compressor==2.1    # via -r requirements.in
django-countries==4.6     # via -r requirements.in
django-crispy-forms==1.10.0  # via -r requirements.in
django-cte==1.1.4         # via -r requirements.in
django-formtools==2.1     # via -r requirements.in, django-two-factor-auth
django-logentry-admin==1.0.6  # via -r requirements.in
django-oauth-toolkit==1.3.2  # via -r requirements.in
django-otp==0.9.4         # via -r requirements.in, django-two-factor-auth
django-partial-index==0.6.0  # via -r requirements.in
django-phonenumber-field==2.3.1  # via -r requirements.in, django-two-factor-auth
django-prbac==1.0.1       # via -r requirements.in
django-ranged-response==0.2.0  # via django-simple-captcha
django-redis-sessions==0.6.1  # via -r requirements.in
django-redis==4.12.1      # via -r requirements.in
django-simple-captcha==0.5.13  # via -r requirements.in
django-statici18n==1.9.0  # via -r requirements.in
django-tastypie==0.14.3   # via -r requirements.in
django-transfer==0.4      # via -r requirements.in
django-two-factor-auth==1.12.1  # via -r requirements.in
django-user-agents==0.4.0  # via -r requirements.in
django-websocket-redis==0.6.0  # via -r requirements.in
django==2.2.16            # via -r requirements.in, django-angular, django-appconf, django-braces, django-bulk-update, django-formtools, django-logentry-admin, django-oauth-toolkit, django-otp, django-phonenumber-field, django-prbac, django-ranged-response, django-redis, django-simple-captcha, django-statici18n, django-two-factor-auth, django-user-agents, djangorestframework, jsonfield
djangorestframework==3.12.2  # via -r requirements.in
dnspython==1.15.0         # via -r requirements.in, email-validator
dropbox==9.3.0            # via -r requirements.in
elasticsearch2==2.5.1     # via -r requirements.in
elasticsearch7==7.9.1     # via -r requirements.in
elasticsearch==1.9.0      # via -r requirements.in
email_validator==1.1.2    # via -r requirements.in
et-xmlfile==1.0.1         # via openpyxl
ethiopian-date-converter==0.1.5  # via -r requirements.in
eulxml==1.1.3             # via -r requirements.in
faker==5.0.2              # via -r requirements.in
flower==0.9.2             # via -r prod-requirements.in
gevent==1.4.0             # via -r requirements.in, django-websocket-redis, gipc
ghdiff==0.4               # via -r requirements.in
gipc==1.1.0               # via -r requirements.in
greenlet==0.4.17          # via -r requirements.in, django-websocket-redis, gevent
gunicorn==20.0.4          # via -r requirements.in
hiredis==1.1.0            # via -r requirements.in
html5lib==1.1             # via weasyprint
httpagentparser==1.9.0    # via -r requirements.in
idna==2.10                # via -r prod-requirements.in, email-validator, requests
intervaltree==3.1.0       # via ddtrace
ipython-genutils==0.2.0   # via traitlets
ipython==7.16.1           # via -r prod-requirements.in
iso8601==0.1.13           # via -r requirements.in
isodate==0.6.0            # via python3-saml
jdcal==1.4.1              # via openpyxl
jedi==0.17.2              # via ipython
jinja2==2.11.2            # via -r requirements.in
jmespath==0.10.0          # via boto3, botocore
json-delta==2.0           # via -r requirements.in
jsonfield==2.1.1          # via -r requirements.in, django-prbac
jsonobject-couchdbkit==1.0.1  # via -r requirements.in
jsonobject==0.9.9         # via -r requirements.in, jsonobject-couchdbkit
jsonpath-rw==1.4.0        # via -r requirements.in
kafka-python==1.4.7       # via -r requirements.in
kombu==4.2.2.post1        # via -r requirements.in, celery
laboratory==0.2.0         # via -r requirements.in
lxml==4.3.5               # via -r requirements.in, eulxml, xmlsec
mako==1.1.3               # via alembic
markdown==2.2.1           # via -r requirements.in, pycco
markupsafe==1.1.1         # via jinja2, mako
mock==2.0.0               # via -r requirements.in
ndg-httpsclient==0.5.1    # via -r prod-requirements.in
oauthlib==3.1.0           # via django-oauth-toolkit, requests-oauthlib
openpyxl==2.6.4           # via -r requirements.in, commcaretranslationchecker
parso==0.7.1              # via jedi
pbr==5.5.0                # via mock
pexpect==4.8.0            # via ipython
phonenumberslite==8.12.10  # via -r requirements.in
pickleshare==0.7.5        # via ipython
pillow==7.2.0             # via -r requirements.in, cairosvg, django-simple-captcha, reportlab
ply==3.11                 # via eulxml, jsonpath-rw
polib==1.1.0              # via -r requirements.in
prometheus-client==0.7.1  # via -r requirements.in
prompt-toolkit==3.0.7     # via ipython
protobuf==3.13.0          # via ddtrace
psycogreen==1.0.2         # via -r requirements.in
psycopg2==2.8.6           # via -r requirements.in
ptyprocess==0.6.0         # via pexpect
py-kissmetrics==1.1.0     # via -r requirements.in
pyasn1==0.4.8             # via -r prod-requirements.in, ndg-httpsclient
pycco==0.5.1              # via -r requirements.in
pycparser==2.20           # via cffi
pycryptodome==3.9.9       # via -r requirements.in
pygithub==1.54            # via -r requirements.in
pygments==2.7.1           # via -r requirements.in, ipython, pycco
pygooglechart==0.4.0      # via -r requirements.in
pyjwt==1.7.1              # via pygithub, twilio
pyopenssl==20.0.1         # via -r prod-requirements.in, -r requirements.in, ndg-httpsclient
pyphen==0.9.5             # via weasyprint
pysocks==1.7.1            # via twilio
pystache==0.5.4           # via pycco
python-dateutil==2.8.1    # via -r requirements.in, alembic, botocore, django-tastypie, faker
python-editor==1.0.4      # via alembic
python-imap==1.0.0        # via -r requirements.in
python-levenshtein==0.12.0  # via -r requirements.in
python-magic==0.4.18      # via -r requirements.in
python-mimeparse==1.6.0   # via django-tastypie
python3-saml==1.9.0       # via -r requirements.in
pytz==2020.1              # via -r requirements.in, babel, celery, django, flower, twilio
pyyaml==5.3.1             # via -r requirements.in
pyzxcvbn==0.8.0           # via -r requirements.in
qrcode==4.0.4             # via -r requirements.in, django-two-factor-auth
quickcache==0.5.4         # via -r requirements.in
rcssmin==1.0.6            # via django-compressor
redis==3.5.3              # via -r requirements.in, django-redis, django-redis-sessions, django-websocket-redis
reportlab==3.5.53         # via -r requirements.in
requests-oauthlib==1.3.0  # via -r requirements.in
requests==2.24.0          # via -r requirements.in, cloudant, datadog, django-oauth-toolkit, dropbox, pygithub, requests-oauthlib, stripe, tinys3, twilio
rjsmin==1.0.12            # via django-compressor
s3transfer==0.3.3         # via boto3
schema==0.7.2             # via -r requirements.in
sentry-sdk==0.19.4        # via -r requirements.in
setproctitle==1.1.10      # via -r prod-requirements.in
sh==1.14.1                # via -r requirements.in
simpleeval==0.9.10        # via -r requirements.in
simplejson==3.17.2        # via -r requirements.in, django-prbac
<<<<<<< HEAD
six==1.15.0               # via -r requirements.in, cryptography, django-braces, django-simple-captcha, django-statici18n, django-transfer, django-websocket-redis, dropbox, ethiopian-date-converter, eulxml, faker, ghdiff, html5lib, isodate, jsonfield, jsonobject, jsonobject-couchdbkit, jsonpath-rw, mock, protobuf, pyopenssl, python-dateutil, pyzxcvbn, qrcode, quickcache, tenacity, traitlets, twilio
=======
six==1.15.0               # via -r requirements.in, cryptography, django-braces, django-simple-captcha, django-statici18n, django-transfer, django-websocket-redis, dropbox, ethiopian-date-converter, eulxml, ghdiff, html5lib, jsonfield, jsonobject, jsonobject-couchdbkit, jsonpath-rw, mock, protobuf, pyopenssl, python-dateutil, pyzxcvbn, qrcode, quickcache, tenacity, traitlets, twilio
>>>>>>> 50b8a302
smartypants==2.0.1        # via pycco
socketpool==0.5.3         # via -r requirements.in
sortedcontainers==2.3.0   # via intervaltree
sqlagg==0.17.2            # via -r requirements.in
sqlalchemy==1.3.19        # via -r requirements.in, alembic, sqlagg
sqlparse==0.3.1           # via django
stripe==2.54.0            # via -r requirements.in
suds-jurko==0.6           # via -r requirements.in
tenacity==6.2.0           # via ddtrace
text-unidecode==1.3       # via -r requirements.in, faker
tinycss2==1.0.2           # via cairosvg, cssselect2, weasyprint
tinys3==0.1.12            # via -r requirements.in
tornado==4.5.3            # via -r prod-requirements.in, flower
traitlets==4.3.3          # via ipython
tropo-webapi-python==0.1.3  # via -r requirements.in
turn-python==0.0.1        # via -r requirements.in
twilio==6.5.1             # via -r requirements.in
ua-parser==0.10.0         # via user-agents
urllib3==1.25.10          # via botocore, elasticsearch, elasticsearch2, elasticsearch7, py-kissmetrics, requests, sentry-sdk
user-agents==2.2.0        # via django-user-agents
uwsgi==2.0.19.1           # via -r prod-requirements.in
vine==1.3.0               # via amqp
wcwidth==0.2.5            # via prompt-toolkit
weasyprint==51            # via -r requirements.in
webencodings==0.5.1       # via cssselect2, html5lib, tinycss2
werkzeug==1.0.1           # via -r requirements.in
wrapt==1.12.1             # via deprecated
xlrd==1.0.0               # via -r requirements.in
xlwt==1.3.0               # via -r requirements.in
xmlsec==1.3.9             # via python3-saml

# The following packages are considered to be unsafe in a requirements file:
pip==20.2.3               # via -r prod-requirements.in
setuptools==50.3.0        # via cairocffi, cssselect2, django-websocket-redis, gunicorn, ipython, protobuf, python-levenshtein, tinycss2, weasyprint<|MERGE_RESOLUTION|>--- conflicted
+++ resolved
@@ -159,11 +159,7 @@
 sh==1.14.1                # via -r requirements.in
 simpleeval==0.9.10        # via -r requirements.in
 simplejson==3.17.2        # via -r requirements.in, django-prbac
-<<<<<<< HEAD
-six==1.15.0               # via -r requirements.in, cryptography, django-braces, django-simple-captcha, django-statici18n, django-transfer, django-websocket-redis, dropbox, ethiopian-date-converter, eulxml, faker, ghdiff, html5lib, isodate, jsonfield, jsonobject, jsonobject-couchdbkit, jsonpath-rw, mock, protobuf, pyopenssl, python-dateutil, pyzxcvbn, qrcode, quickcache, tenacity, traitlets, twilio
-=======
-six==1.15.0               # via -r requirements.in, cryptography, django-braces, django-simple-captcha, django-statici18n, django-transfer, django-websocket-redis, dropbox, ethiopian-date-converter, eulxml, ghdiff, html5lib, jsonfield, jsonobject, jsonobject-couchdbkit, jsonpath-rw, mock, protobuf, pyopenssl, python-dateutil, pyzxcvbn, qrcode, quickcache, tenacity, traitlets, twilio
->>>>>>> 50b8a302
+six==1.15.0               # via -r requirements.in, cryptography, django-braces, django-simple-captcha, django-statici18n, django-transfer, django-websocket-redis, dropbox, ethiopian-date-converter, eulxml, ghdiff, html5lib, isodate, jsonfield, jsonobject, jsonobject-couchdbkit, jsonpath-rw, mock, protobuf, pyopenssl, python-dateutil, pyzxcvbn, qrcode, quickcache, tenacity, traitlets, twilio
 smartypants==2.0.1        # via pycco
 socketpool==0.5.3         # via -r requirements.in
 sortedcontainers==2.3.0   # via intervaltree
