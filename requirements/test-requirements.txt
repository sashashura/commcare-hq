#
# This file is autogenerated by pip-compile
# To update, run:
#
#    `make requirements` or `make upgrade-requirements`
#
alembic==1.4.3
    # via -r base-requirements.in
amqp==2.6.1
    # via kombu
architect==0.5.6
    # via -r base-requirements.in
argparse==1.4.0
    # via unittest2
attrs==18.2.0
    # via -r base-requirements.in
babel==2.8.0
    # via django-phonenumber-field
beautifulsoup4==4.9.3
    # via -r test-requirements.in
billiard==3.5.0.4
    # via
    #   -r base-requirements.in
    #   celery
boto3==1.15.12
    # via -r base-requirements.in
botocore==1.18.12
    # via
    #   boto3
    #   s3transfer
cairocffi==1.1.0
    # via
    #   cairosvg
    #   weasyprint
cairosvg==2.5.1
    # via weasyprint
https://github.com/dimagi/celery/raw/4e4ad229423db5568186c94fdbfaa00f0d5b76c9/releases/celery-4.1.1.1-py2.py3-none-any.whl
    # via
    #   -r base-requirements.in
    #   django-celery-results
certifi==2020.6.20
    # via
    #   elasticsearch7
    #   requests
    #   sentry-sdk
cffi==1.14.3
    # via
    #   cairocffi
    #   cryptography
    #   csiphash
    #   weasyprint
chardet==3.0.4
    # via
    #   ghdiff
    #   requests
click==7.1.2
    # via pip-tools
cloudant==2.14.0
    # via jsonobject-couchdbkit
commcaretranslationchecker==0.9.7
    # via -r base-requirements.in
concurrent-log-handler==0.9.12
    # via -r base-requirements.in
contextlib2==0.6.0.post1
    # via schema
cryptography==3.4.6
    # via pyopenssl
csiphash==0.0.5
    # via -r base-requirements.in
cssselect2==0.3.0
    # via
    #   cairosvg
    #   weasyprint
datadog==0.39.0
    # via -r base-requirements.in
ddtrace==0.44.0
    # via -r base-requirements.in
decorator==4.0.11
    # via
    #   -r base-requirements.in
    #   datadog
    #   jsonpath-ng
defusedxml==0.5.0
    # via
    #   -r base-requirements.in
    #   cairosvg
    #   python3-saml
deprecated==1.2.10
    # via pygithub
diff-match-patch==20200713
    # via -r base-requirements.in
dimagi-memoized==1.1.3
    # via -r base-requirements.in
django-angular==2.2.4
    # via -r base-requirements.in
django-appconf==1.0.4
    # via
    #   django-compressor
    #   django-statici18n
django-braces==1.14.0
    # via -r base-requirements.in
django-bulk-update==2.2.0
    # via -r base-requirements.in
django-celery-results==1.0.4
    # via -r base-requirements.in
django-compressor==2.1
    # via -r base-requirements.in
django-countries==4.6
    # via -r base-requirements.in
django-crispy-forms==1.10.0
    # via -r base-requirements.in
django-cte==1.1.4
    # via -r base-requirements.in
django-formtools==2.1
    # via
    #   -r base-requirements.in
    #   django-two-factor-auth
django-logentry-admin==1.0.6
    # via -r base-requirements.in
https://github.com/dimagi/django-nose/raw/fast-first-1.4.6.1/releases/django_nose-1.4.6.1-py2.py3-none-any.whl
    # via -r test-requirements.in
django-oauth-toolkit==1.3.2
    # via -r base-requirements.in
django-otp==0.9.4
    # via
    #   -r base-requirements.in
    #   django-two-factor-auth
django-partial-index==0.6.0
    # via -r base-requirements.in
django-phonenumber-field==2.3.1
    # via
    #   -r base-requirements.in
    #   django-two-factor-auth
django-prbac==1.0.1
    # via -r base-requirements.in
django-ranged-response==0.2.0
    # via django-simple-captcha
django-redis-sessions==0.6.1
    # via -r base-requirements.in
django-redis==4.12.1
    # via -r base-requirements.in
django-simple-captcha==0.5.13
    # via -r base-requirements.in
django-statici18n==1.9.0
    # via -r base-requirements.in
django-tastypie==0.14.3
    # via -r base-requirements.in
django-transfer==0.4
    # via -r base-requirements.in
django-two-factor-auth==1.12.1
    # via -r base-requirements.in
django-user-agents==0.4.0
    # via -r base-requirements.in
django-websocket-redis==0.6.0
    # via -r base-requirements.in
django==2.2.16
    # via
    #   -r base-requirements.in
    #   django-angular
    #   django-appconf
    #   django-braces
    #   django-bulk-update
    #   django-formtools
    #   django-logentry-admin
    #   django-oauth-toolkit
    #   django-otp
    #   django-phonenumber-field
    #   django-prbac
    #   django-ranged-response
    #   django-redis
    #   django-simple-captcha
    #   django-statici18n
    #   django-two-factor-auth
    #   django-user-agents
    #   djangorestframework
    #   jsonfield
djangorestframework==3.12.2
    # via -r base-requirements.in
dnspython==1.15.0
    # via
    #   -r base-requirements.in
    #   email-validator
dropbox==9.3.0
    # via -r base-requirements.in
elasticsearch2==2.5.1
    # via -r base-requirements.in
elasticsearch7==7.9.1
    # via -r base-requirements.in
elasticsearch==1.9.0
    # via -r base-requirements.in
email_validator==1.1.2
    # via -r base-requirements.in
et-xmlfile==1.0.1
    # via openpyxl
ethiopian-date-converter==0.1.5
    # via -r base-requirements.in
eulxml==1.1.3
    # via -r base-requirements.in
fakecouch==0.0.15
    # via -r test-requirements.in
faker==5.0.2
    # via -r base-requirements.in
flaky==3.7.0
    # via -r test-requirements.in
freezegun==0.3.15
    # via -r test-requirements.in
gevent==1.4.0
    # via
    #   -r base-requirements.in
    #   django-websocket-redis
    #   gipc
ghdiff==0.4
    # via -r base-requirements.in
gipc==1.1.0
    # via -r base-requirements.in
greenlet==0.4.17
    # via
    #   -r base-requirements.in
    #   django-websocket-redis
    #   gevent
gunicorn==20.0.4
    # via -r base-requirements.in
hiredis==1.1.0
    # via -r base-requirements.in
html5lib==1.1
    # via weasyprint
httpagentparser==1.9.0
    # via -r base-requirements.in
idna==2.10
    # via
    #   email-validator
    #   requests
intervaltree==3.1.0
    # via ddtrace
iso8601==0.1.13
    # via -r base-requirements.in
isodate==0.6.0
    # via python3-saml
jdcal==1.4.1
    # via openpyxl
jinja2==2.11.2
    # via -r base-requirements.in
jmespath==0.10.0
    # via
    #   boto3
    #   botocore
json-delta==2.0
    # via -r base-requirements.in
jsonfield==2.1.1
    # via
    #   -r base-requirements.in
    #   django-prbac
jsonobject-couchdbkit==1.0.1
    # via -r base-requirements.in
jsonobject==0.9.9
    # via
    #   -r base-requirements.in
    #   jsonobject-couchdbkit
<<<<<<< HEAD
jsonpath-rw==1.4.0
=======
https://github.com/kaapstorm/python-jsonpath-rw/raw/wherenot+find_or_create/wheel/jsonpath_ng-1.5.2.2-py3-none-any.whl
>>>>>>> b98cf048
    # via -r base-requirements.in
kafka-python==1.4.7
    # via -r base-requirements.in
kombu==4.2.2.post1
    # via
    #   -r base-requirements.in
    #   celery
laboratory==0.2.0
    # via -r base-requirements.in
linecache2==1.0.0
    # via traceback2
lxml==4.6.2
    # via
    #   -r base-requirements.in
    #   eulxml
    #   xmlsec
mako==1.1.3
    # via alembic
markdown==2.2.1
    # via
    #   -r base-requirements.in
    #   pycco
markupsafe==1.1.1
    # via
    #   jinja2
    #   mako
mock==2.0.0
    # via -r base-requirements.in
nose-exclude==0.5.0
    # via -r test-requirements.in
nose==1.3.7
    # via
    #   -r test-requirements.in
    #   django-nose
    #   nose-exclude
oauthlib==3.1.0
    # via
    #   django-oauth-toolkit
    #   requests-oauthlib
openpyxl==3.0.6
    # via
    #   -r base-requirements.in
    #   commcaretranslationchecker
pbr==5.5.0
    # via mock
phonenumberslite==8.12.10
    # via -r base-requirements.in
pillow==7.2.0
    # via
    #   -r base-requirements.in
    #   cairosvg
    #   django-simple-captcha
    #   reportlab
pip-tools==5.5.0
    # via -r test-requirements.in
ply==3.11
    # via
    #   eulxml
    #   jsonpath-ng
polib==1.1.0
    # via -r base-requirements.in
prometheus-client==0.7.1
    # via -r base-requirements.in
protobuf==3.13.0
    # via ddtrace
psycogreen==1.0.2
    # via -r base-requirements.in
psycopg2==2.8.6
    # via
    #   -r base-requirements.in
    #   sqlalchemy-postgres-copy
py-kissmetrics==1.1.0
    # via -r base-requirements.in
pycco==0.5.1
    # via -r base-requirements.in
pycparser==2.20
    # via cffi
pycryptodome==3.9.9
    # via -r base-requirements.in
pygithub==1.54.1
    # via -r base-requirements.in
pygments==2.7.1
    # via
    #   -r base-requirements.in
    #   pycco
pygooglechart==0.4.0
    # via -r base-requirements.in
pyjwt==1.7.1
    # via
    #   pygithub
    #   twilio
pyopenssl==20.0.1
    # via -r sso-requirements.in
pyphen==0.9.5
    # via weasyprint
pysocks==1.7.1
    # via twilio
pystache==0.5.4
    # via pycco
python-dateutil==2.8.1
    # via
    #   -r base-requirements.in
    #   alembic
    #   botocore
    #   django-tastypie
    #   faker
    #   freezegun
python-editor==1.0.4
    # via alembic
python-imap==1.0.0
    # via -r base-requirements.in
python-levenshtein==0.12.0
    # via -r base-requirements.in
python-magic==0.4.18
    # via -r base-requirements.in
python-mimeparse==1.6.0
    # via django-tastypie
python3-saml==1.9.0
    # via -r sso-requirements.in
pytz==2020.1
    # via
    #   -r base-requirements.in
    #   babel
    #   celery
    #   django
    #   twilio
pyyaml==5.3.1
    # via -r base-requirements.in
pyzxcvbn==0.8.0
    # via -r base-requirements.in
qrcode==4.0.4
    # via
    #   -r base-requirements.in
    #   django-two-factor-auth
quickcache==0.5.4
    # via -r base-requirements.in
rcssmin==1.0.6
    # via django-compressor
redis==3.5.3
    # via
    #   -r base-requirements.in
    #   django-redis
    #   django-redis-sessions
    #   django-websocket-redis
reportlab==3.5.53
    # via -r base-requirements.in
requests-mock==1.8.0
    # via -r test-requirements.in
requests-oauthlib==1.3.0
    # via -r base-requirements.in
requests==2.24.0
    # via
    #   -r base-requirements.in
    #   cloudant
    #   datadog
    #   django-oauth-toolkit
    #   dropbox
    #   pygithub
    #   requests-mock
    #   requests-oauthlib
    #   stripe
    #   tinys3
    #   twilio
rjsmin==1.0.12
    # via django-compressor
s3transfer==0.3.3
    # via boto3
schema==0.7.2
    # via -r base-requirements.in
sentry-sdk==0.19.5
    # via -r base-requirements.in
sh==1.14.1
    # via -r base-requirements.in
simpleeval==0.9.10
    # via -r base-requirements.in
simplejson==3.17.2
    # via
    #   -r base-requirements.in
    #   django-prbac
six==1.15.0
    # via
    #   -r base-requirements.in
<<<<<<< HEAD
    #   cryptography
=======
>>>>>>> b98cf048
    #   django-braces
    #   django-simple-captcha
    #   django-statici18n
    #   django-transfer
    #   django-websocket-redis
    #   dropbox
    #   ethiopian-date-converter
    #   eulxml
    #   freezegun
    #   ghdiff
    #   html5lib
    #   isodate
    #   jsonfield
    #   jsonobject
    #   jsonobject-couchdbkit
    #   jsonpath-ng
    #   mock
    #   protobuf
    #   pyopenssl
    #   python-dateutil
    #   pyzxcvbn
    #   qrcode
    #   quickcache
    #   requests-mock
    #   sqlalchemy-postgres-copy
    #   tenacity
    #   twilio
    #   unittest2
smartypants==2.0.1
    # via pycco
socketpool==0.5.3
    # via -r base-requirements.in
sortedcontainers==2.3.0
    # via intervaltree
soupsieve==2.0.1
    # via beautifulsoup4
sqlagg==0.17.2
    # via -r base-requirements.in
sqlalchemy-postgres-copy==0.5.0
    # via -r test-requirements.in
sqlalchemy==1.3.19
    # via
    #   -r base-requirements.in
    #   alembic
    #   sqlagg
    #   sqlalchemy-postgres-copy
sqlparse==0.3.1
    # via django
stripe==2.54.0
    # via -r base-requirements.in
suds-jurko==0.6
    # via -r base-requirements.in
tenacity==6.2.0
    # via ddtrace
testil==1.1
    # via -r test-requirements.in
text-unidecode==1.3
    # via
    #   -r base-requirements.in
    #   faker
tinycss2==1.0.2
    # via
    #   cairosvg
    #   cssselect2
    #   weasyprint
tinys3==0.1.12
    # via -r base-requirements.in
traceback2==1.4.0
    # via unittest2
tropo-webapi-python==0.1.3
    # via -r base-requirements.in
turn-python==0.0.1
    # via -r base-requirements.in
twilio==6.5.1
    # via -r base-requirements.in
ua-parser==0.10.0
    # via user-agents
unittest2==1.1.0
    # via -r test-requirements.in
urllib3==1.25.10
    # via
    #   botocore
    #   elasticsearch
    #   elasticsearch2
    #   elasticsearch7
    #   py-kissmetrics
    #   requests
    #   sentry-sdk
user-agents==2.2.0
    # via django-user-agents
vine==1.3.0
    # via amqp
weasyprint==51
    # via -r base-requirements.in
webencodings==0.5.1
    # via
    #   cssselect2
    #   html5lib
    #   tinycss2
werkzeug==1.0.1
    # via -r base-requirements.in
wrapt==1.12.1
    # via deprecated
xlrd==1.0.0
    # via -r base-requirements.in
xlwt==1.3.0
    # via -r base-requirements.in
xmlsec==1.3.9
    # via python3-saml

# The following packages are considered to be unsafe in a requirements file:
pip==20.2.3
    # via pip-tools
setuptools==50.3.0
    # via
    #   cairocffi
    #   cssselect2
    #   django-websocket-redis
    #   gunicorn
    #   protobuf
    #   python-levenshtein
    #   tinycss2
    #   weasyprint<|MERGE_RESOLUTION|>--- conflicted
+++ resolved
@@ -256,11 +256,7 @@
     # via
     #   -r base-requirements.in
     #   jsonobject-couchdbkit
-<<<<<<< HEAD
-jsonpath-rw==1.4.0
-=======
 https://github.com/kaapstorm/python-jsonpath-rw/raw/wherenot+find_or_create/wheel/jsonpath_ng-1.5.2.2-py3-none-any.whl
->>>>>>> b98cf048
     # via -r base-requirements.in
 kafka-python==1.4.7
     # via -r base-requirements.in
@@ -443,10 +439,6 @@
 six==1.15.0
     # via
     #   -r base-requirements.in
-<<<<<<< HEAD
-    #   cryptography
-=======
->>>>>>> b98cf048
     #   django-braces
     #   django-simple-captcha
     #   django-statici18n
