#
# This file is autogenerated by pip-compile with python 3.9
# To update, run:
#
#    `make requirements` or `make upgrade-requirements`
#
alembic==1.7.7
    # via -r base-requirements.in
amqp==5.1.1
    # via kombu
architect==0.6.0
    # via -r base-requirements.in
asgiref==3.5.0
    # via django
attrs==21.4.0
    # via
    #   -r base-requirements.in
    #   jsonschema
beaker==1.11.0
    # via oic
beautifulsoup4==4.10.0
    # via -r test-requirements.in
<<<<<<< HEAD
billiard==3.5.0.4
    # via -r base-requirements.in
boto3==1.24.28
=======
billiard==3.6.4.0
    # via celery
boto3==1.17.85
>>>>>>> d51c6ca5
    # via -r base-requirements.in
botocore==1.27.28
    # via
    #   boto3
    #   s3transfer
cachetools==5.0.0
    # via google-auth
celery==5.2.7
    # via
    #   -r base-requirements.in
    #   django-celery-results
certifi==2020.6.20
    # via
    #   requests
    #   sentry-sdk
cffi==1.14.3
    # via
    #   cryptography
    #   csiphash
    #   pynacl
chardet==3.0.4
    # via
    #   ghdiff
    #   requests
click==8.1.3
    # via
    #   celery
    #   click-didyoumean
    #   click-plugins
    #   click-repl
    #   pip-tools
click-didyoumean==0.3.0
    # via celery
click-plugins==1.1.1
    # via celery
click-repl==0.2.0
    # via celery
cloudant==2.14.0
    # via jsonobject-couchdbkit
colorama==0.4.4
    # via radon
commcaretranslationchecker==0.9.7
    # via -r base-requirements.in
contextlib2==21.6.0
    # via schema
coverage==5.5
    # via -r test-requirements.in
cryptography==3.4.8
    # via
    #   jwcrypto
    #   oic
    #   pyopenssl
csiphash==0.0.5
    # via -r base-requirements.in
datadog==0.39.0
    # via -r base-requirements.in
ddtrace==0.44.0
    # via -r base-requirements.in
decorator==4.0.11
    # via
    #   -r base-requirements.in
    #   datadog
    #   jsonpath-ng
defusedxml==0.7.1
    # via
    #   -r base-requirements.in
    #   oic
deprecated==1.2.10
    # via pygithub
diff-match-patch==20200713
    # via -r base-requirements.in
dimagi-memoized==1.1.3
    # via -r base-requirements.in
django==3.2.14
    # via
    #   -r base-requirements.in
    #   django-appconf
    #   django-braces
    #   django-bulk-update
    #   django-formtools
    #   django-logentry-admin
    #   django-oauth-toolkit
    #   django-otp
    #   django-phonenumber-field
    #   django-prbac
    #   django-recaptcha
    #   django-redis
    #   django-statici18n
    #   django-two-factor-auth
    #   django-user-agents
    #   djangorestframework
    #   jsonfield
django-appconf==1.0.5
    # via
    #   django-compressor
    #   django-statici18n
django-autoslug==1.9.8
    # via -r base-requirements.in
django-braces==1.14.0
    # via -r base-requirements.in
django-bulk-update==2.2.0
    # via -r base-requirements.in
django-celery-results==2.4.0
    # via -r base-requirements.in
django-compressor==2.4
    # via -r base-requirements.in
django-countries==7.3.2
    # via -r base-requirements.in
django-crispy-forms==1.10.0
    # via -r base-requirements.in
django-cte==1.2.0
    # via -r base-requirements.in
django-formtools==2.3
    # via
    #   -r base-requirements.in
    #   django-two-factor-auth
django-logentry-admin==1.0.6
    # via -r base-requirements.in
django-nose @ https://github.com/dimagi/django-nose/raw/fast-first-1.4.6.1/releases/django_nose-1.4.6.1-py2.py3-none-any.whl
    # via -r test-requirements.in
django-oauth-toolkit==1.5.0
    # via -r base-requirements.in
django-otp==0.9.4
    # via
    #   -r base-requirements.in
    #   django-two-factor-auth
django-phonenumber-field==5.2.0
    # via
    #   -r base-requirements.in
    #   django-two-factor-auth
django-prbac==1.0.1
    # via -r base-requirements.in
django-recaptcha==2.0.6
    # via -r base-requirements.in
django-redis==4.12.1
    # via -r base-requirements.in
django-redis-sessions==0.6.2
    # via -r base-requirements.in
django-statici18n==1.9.0
    # via -r base-requirements.in
django-tastypie==0.14.4
    # via -r base-requirements.in
django-transfer==0.4
    # via -r base-requirements.in
django-two-factor-auth==1.13.2
    # via -r base-requirements.in
django-user-agents==0.4.0
    # via -r base-requirements.in
django-websocket-redis @ https://raw.githubusercontent.com/dimagi/django-websocket-redis/0.6.0.1/releases/django_websocket_redis-0.6.0.1-py3-none-any.whl
    # via -r base-requirements.in
djangorestframework==3.13.1
    # via -r base-requirements.in
dnspython==1.15.0
    # via
    #   -r base-requirements.in
    #   email-validator
dropbox==9.3.0
    # via -r base-requirements.in
elasticsearch2==2.5.1
    # via -r base-requirements.in
elasticsearch5==5.5.6
    # via -r base-requirements.in
email-validator==1.1.3
    # via -r base-requirements.in
et-xmlfile==1.0.1
    # via openpyxl
ethiopian-date-converter==0.1.5
    # via -r base-requirements.in
eulxml==1.1.3
    # via -r base-requirements.in
fakecouch==0.0.15
    # via -r test-requirements.in
faker==5.0.2
    # via -r base-requirements.in
flaky==3.7.0
    # via -r test-requirements.in
freezegun==1.1.0
    # via -r test-requirements.in
future==0.18.2
    # via
    #   pyjwkest
    #   radon
gevent==21.8.0
    # via
    #   -r base-requirements.in
    #   django-websocket-redis
ghdiff==0.4
    # via -r base-requirements.in
google-api-core==2.5.0
    # via google-api-python-client
google-api-python-client==2.32.0
    # via -r base-requirements.in
google-auth==2.6.0
    # via
    #   google-api-core
    #   google-api-python-client
    #   google-auth-httplib2
    #   google-auth-oauthlib
google-auth-httplib2==0.1.0
    # via
    #   -r base-requirements.in
    #   google-api-python-client
google-auth-oauthlib==0.4.6
    # via -r base-requirements.in
googleapis-common-protos==1.54.0
    # via google-api-core
greenlet==1.1.2
    # via
    #   -r base-requirements.in
    #   django-websocket-redis
    #   gevent
gunicorn==20.0.4
    # via -r base-requirements.in
hiredis==2.0.0
    # via -r base-requirements.in
httpagentparser==1.9.0
    # via -r base-requirements.in
httplib2==0.20.4
    # via
    #   google-api-python-client
    #   google-auth-httplib2
idna==2.10
    # via
    #   email-validator
    #   requests
importlib-metadata==4.12.0
    # via markdown
intervaltree==3.1.0
    # via ddtrace
iso8601==0.1.13
    # via -r base-requirements.in
isodate==0.6.1
    # via python3-saml
jinja2==2.11.3
    # via -r base-requirements.in
jmespath==0.10.0
    # via
    #   boto3
    #   botocore
json-delta==2.0
    # via -r base-requirements.in
jsonfield==2.1.1
    # via
    #   -r base-requirements.in
    #   django-prbac
jsonobject==2.0.0
    # via
    #   -r base-requirements.in
    #   jsonobject-couchdbkit
jsonobject-couchdbkit==1.0.1
    # via -r base-requirements.in
jsonpath-ng @ https://github.com/kaapstorm/python-jsonpath-rw/raw/wherenot+find_or_create/wheel/jsonpath_ng-1.5.2.2-py3-none-any.whl
    # via -r base-requirements.in
jsonschema==3.2.0
    # via -r base-requirements.in
jwcrypto==0.8
    # via django-oauth-toolkit
kafka-python==1.4.7
    # via -r base-requirements.in
kombu==5.2.4
    # via celery
laboratory==0.2.0
    # via -r base-requirements.in
lxml==4.9.1
    # via
    #   -r base-requirements.in
    #   eulxml
    #   python3-saml
    #   xmlsec
mako==1.1.3
    # via
    #   alembic
    #   oic
mando==0.6.4
    # via radon
markdown==3.3.6
    # via -r base-requirements.in
markupsafe==1.1.1
    # via
    #   jinja2
    #   mako
nose==1.3.7
    # via
    #   -r test-requirements.in
    #   django-nose
    #   nose-exclude
nose-exclude==0.5.0
    # via -r test-requirements.in
oauthlib==3.1.0
    # via
    #   django-oauth-toolkit
    #   requests-oauthlib
oic==1.3.0
    # via -r base-requirements.in
openpyxl==3.0.9
    # via
    #   -r base-requirements.in
    #   commcaretranslationchecker
pep517==0.10.0
    # via pip-tools
phonenumberslite==8.12.48
    # via -r base-requirements.in
pickle5==0.0.11
    # via -r base-requirements.in
pillow==9.0.1
    # via
    #   -r base-requirements.in
    #   reportlab
pip-tools==6.6.0
    # via -r test-requirements.in
ply==3.11
    # via
    #   eulxml
    #   jsonpath-ng
polib==1.1.1
    # via -r base-requirements.in
prometheus-client==0.7.1
    # via -r base-requirements.in
prompt-toolkit==3.0.29
    # via click-repl
protobuf==3.15.0
    # via
    #   ddtrace
    #   google-api-core
    #   googleapis-common-protos
psycogreen==1.0.2
    # via -r base-requirements.in
psycopg2==2.8.6
    # via
    #   -r base-requirements.in
    #   sqlalchemy-postgres-copy
py-kissmetrics==1.1.0
    # via -r base-requirements.in
pyasn1==0.4.8
    # via
    #   pyasn1-modules
    #   rsa
pyasn1-modules==0.2.8
    # via google-auth
pycparser==2.20
    # via cffi
pycryptodome==3.10.1
    # via -r base-requirements.in
pycryptodomex==3.14.1
    # via
    #   oic
    #   pyjwkest
pygithub==1.55
    # via -r base-requirements.in
pygooglechart==0.4.0
    # via -r base-requirements.in
pyjwkest==1.4.2
    # via oic
pyjwt==2.4.0
    # via
    #   pygithub
    #   twilio
pynacl==1.5.0
    # via pygithub
pyopenssl==20.0.1
    # via -r sso-requirements.in
pyparsing==3.0.7
    # via httplib2
pyphonetics==0.5.3
    # via -r base-requirements.in
pyrsistent==0.17.3
    # via jsonschema
pysocks==1.7.1
    # via twilio
python-dateutil==2.8.2
    # via
    #   -r base-requirements.in
    #   botocore
    #   django-tastypie
    #   faker
    #   freezegun
python-imap==1.0.0
    # via -r base-requirements.in
python-magic==0.4.22
    # via -r base-requirements.in
python-mimeparse==1.6.0
    # via django-tastypie
python3-saml==1.12.0
    # via -r sso-requirements.in
pytz==2022.1
    # via
    #   celery
    #   django
    #   djangorestframework
    #   twilio
pyyaml==5.4.1
    # via -r base-requirements.in
pyzxcvbn==0.8.0
    # via -r base-requirements.in
qrcode==4.0.4
    # via
    #   -r base-requirements.in
    #   django-two-factor-auth
quickcache==0.5.4
    # via -r base-requirements.in
radon==5.1.0
    # via -r test-requirements.in
rcssmin==1.0.6
    # via django-compressor
redis==3.5.3
    # via
    #   -r base-requirements.in
    #   django-redis
    #   django-redis-sessions
    #   django-websocket-redis
reportlab==3.6.9
    # via -r base-requirements.in
requests==2.25.1
    # via
    #   -r base-requirements.in
    #   cloudant
    #   datadog
    #   django-oauth-toolkit
    #   dropbox
    #   google-api-core
    #   oic
    #   pygithub
    #   pyjwkest
    #   requests-mock
    #   requests-oauthlib
    #   requests-toolbelt
    #   stripe
    #   tinys3
    #   twilio
requests-mock==1.9.3
    # via -r test-requirements.in
requests-oauthlib==1.3.1
    # via
    #   -r base-requirements.in
    #   google-auth-oauthlib
requests-toolbelt==0.9.1
    # via -r base-requirements.in
rjsmin==1.1.0
    # via django-compressor
rsa==4.8
    # via google-auth
s3transfer==0.6.0
    # via boto3
schema==0.7.5
    # via -r base-requirements.in
sentry-sdk==0.19.5
    # via -r base-requirements.in
sh==1.14.2
    # via -r base-requirements.in
simpleeval @ git+https://github.com/dimagi/simpleeval.git@d85c5a9f972c0f0416a1716bb06d1a3ebc83e7ec
    # via -r base-requirements.in
simplejson==3.17.2
    # via
    #   -r base-requirements.in
    #   django-prbac
six==1.16.0
    # via
    #   -r base-requirements.in
    #   click-repl
    #   django-braces
    #   django-compressor
    #   django-oauth-toolkit
    #   django-statici18n
    #   django-transfer
    #   django-websocket-redis
    #   dropbox
    #   ethiopian-date-converter
    #   eulxml
    #   ghdiff
    #   google-auth
    #   google-auth-httplib2
    #   isodate
    #   jsonfield
    #   jsonobject
    #   jsonobject-couchdbkit
    #   jsonpath-ng
    #   jsonschema
    #   mando
    #   protobuf
    #   pyjwkest
    #   pyopenssl
    #   python-dateutil
    #   pyzxcvbn
    #   qrcode
    #   quickcache
    #   requests-mock
    #   sqlalchemy-postgres-copy
    #   tenacity
    #   twilio
socketpool==0.5.3
    # via -r base-requirements.in
sortedcontainers==2.3.0
    # via intervaltree
soupsieve==2.0.1
    # via beautifulsoup4
sqlagg==0.17.2
    # via -r base-requirements.in
sqlalchemy==1.3.19
    # via
    #   -r base-requirements.in
    #   alembic
    #   sqlagg
    #   sqlalchemy-postgres-copy
sqlalchemy-postgres-copy==0.5.0
    # via -r test-requirements.in
sqlparse==0.3.1
    # via django
stripe==2.54.0
    # via -r base-requirements.in
suds-py3==1.4.5.0
    # via -r base-requirements.in
tenacity==6.2.0
    # via ddtrace
testil==1.1
    # via -r test-requirements.in
text-unidecode==1.3
    # via
    #   -r base-requirements.in
    #   faker
tinys3==0.1.12
    # via -r base-requirements.in
toml==0.10.2
    # via pep517
toposort==1.7
    # via -r base-requirements.in
tropo-webapi-python==0.1.3
    # via -r base-requirements.in
turn-python==0.0.1
    # via -r base-requirements.in
twilio==6.5.1
    # via -r base-requirements.in
typing-extensions==4.1.1
    # via
    #   django-countries
    #   oic
ua-parser==0.10.0
    # via user-agents
unidecode==1.2.0
    # via pyphonetics
uritemplate==4.1.1
    # via google-api-python-client
urllib3==1.26.5
    # via
    #   botocore
    #   elasticsearch2
    #   elasticsearch5
    #   py-kissmetrics
    #   requests
    #   sentry-sdk
user-agents==2.2.0
    # via django-user-agents
vine==5.0.0
    # via
    #   amqp
    #   celery
    #   kombu
wcwidth==0.2.5
    # via prompt-toolkit
werkzeug==1.0.1
    # via -r base-requirements.in
wheel==0.37.0
    # via pip-tools
wrapt==1.12.1
    # via deprecated
xlrd==2.0.1
    # via -r base-requirements.in
xlwt==1.3.0
    # via -r base-requirements.in
xmlsec==1.3.12
    # via python3-saml
zipp==3.7.0
    # via importlib-metadata
zope-event==4.5.0
    # via gevent
zope-interface==5.4.0
    # via gevent

# The following packages are considered to be unsafe in a requirements file:
pip==21.3.1
    # via pip-tools
setuptools==50.3.0
    # via
    #   django-websocket-redis
    #   gevent
    #   gunicorn
    #   jsonschema
    #   pip-tools
    #   zope-event
    #   zope-interface<|MERGE_RESOLUTION|>--- conflicted
+++ resolved
@@ -20,15 +20,9 @@
     # via oic
 beautifulsoup4==4.10.0
     # via -r test-requirements.in
-<<<<<<< HEAD
-billiard==3.5.0.4
-    # via -r base-requirements.in
-boto3==1.24.28
-=======
 billiard==3.6.4.0
     # via celery
-boto3==1.17.85
->>>>>>> d51c6ca5
+boto3==1.24.28
     # via -r base-requirements.in
 botocore==1.27.28
     # via
