#
# This file is autogenerated by pip-compile
# To update, run:
#
#    `make requirements` or `make upgrade-requirements`
#
alembic==0.8.6            # via -r requirements/requirements.in
amqp==2.5.2               # via kombu
architect==0.5.6          # via -r requirements/requirements.in
attrs==18.2.0             # via -r requirements/requirements.in
babel==2.7.0              # via django-phonenumber-field
billiard==3.5.0.4         # via -r requirements/requirements.in, celery
boto3==1.10.14            # via -r requirements/requirements.in
botocore==1.13.14         # via boto3, s3transfer
cairocffi==1.1.0          # via cairosvg, weasyprint
cairosvg==2.4.2           # via weasyprint
git+git://github.com/dimagi/celery@dc7253614fd8500af78b09d1ceb79c50f1baac8d#egg=celery  # via -r requirements/requirements.in, django-celery-results
certifi==2019.9.11        # via requests, sentry-sdk
cffi==1.13.2              # via cairocffi, csiphash, weasyprint
chardet==3.0.4            # via ghdiff, requests
cloudant==2.12.0          # via jsonobject-couchdbkit
commcaretranslationchecker==0.9.3.5  # via -r requirements/requirements.in
concurrent-log-handler==0.9.12  # via -r requirements/requirements.in
contextlib2==0.5.5        # via schema
csiphash==0.0.5           # via -r requirements/requirements.in
cssselect2==0.2.2         # via cairosvg, weasyprint
datadog==0.15.0           # via -r requirements/requirements.in
ddtrace==0.14.1           # via -r requirements/requirements.in
decorator==4.0.11         # via -r requirements/requirements.in, datadog, jsonpath-rw
defusedxml==0.5.0         # via -r requirements/requirements.in, cairosvg
diff-match-patch==20120106  # via -r requirements/requirements.in
dimagi-memoized==1.1.3    # via -r requirements/requirements.in
django-angular==2.2.4     # via -r requirements/requirements.in
django-appconf==1.0.3     # via django-compressor, django-statici18n
django-braces==1.13.0     # via -r requirements/requirements.in
django-bulk-update==2.2.0  # via -r requirements/requirements.in
django-celery-results==1.0.4  # via -r requirements/requirements.in
django-compressor==2.1    # via -r requirements/requirements.in
django-countries==4.6     # via -r requirements/requirements.in
django-crispy-forms==1.7.0  # via -r requirements/requirements.in
django-cte==1.1.4         # via -r requirements/requirements.in
django-formtools==2.1     # via -r requirements/requirements.in, django-two-factor-auth
django-otp==0.3.13        # via -r requirements/requirements.in, django-two-factor-auth
django-partial-index==0.6.0  # via -r requirements/requirements.in
django-phonenumber-field==1.3.0  # via django-two-factor-auth
django-prbac==0.0.8       # via -r requirements/requirements.in
django-ranged-response==0.2.0  # via django-simple-captcha
django-redis-sessions==0.6.1  # via -r requirements/requirements.in
django-redis==4.10.0      # via -r requirements/requirements.in
django-simple-captcha==0.5.9  # via -r requirements/requirements.in
django-statici18n==1.3.0  # via -r requirements/requirements.in
django-tastypie==0.14.2   # via -r requirements/requirements.in
django-transfer==0.4      # via -r requirements/requirements.in
django-two-factor-auth==1.6.2  # via -r requirements/requirements.in
django-user-agents==0.3.2  # via -r requirements/requirements.in
django-websocket-redis==0.5.2  # via -r requirements/requirements.in
django==1.11.28           # via -r requirements/requirements.in, django-angular, django-appconf, django-bulk-update, django-formtools, django-otp, django-phonenumber-field, django-prbac, django-ranged-response, django-redis, django-simple-captcha, django-statici18n, django-two-factor-auth, django-user-agents, djangorestframework, jsonfield
djangorestframework==3.11.0  # via -r requirements/requirements.in
dnspython==1.15.0         # via -r requirements/requirements.in, email-validator
docutils==0.15.2          # via botocore
dropbox==9.3.0            # via -r requirements/requirements.in
elasticsearch2==2.5.1     # via -r requirements/requirements.in
elasticsearch7==7.6.0     # via -r requirements/requirements.in
elasticsearch==1.9.0      # via -r requirements/requirements.in
email_validator==1.0.3    # via -r requirements/requirements.in
et-xmlfile==1.0.1         # via openpyxl
ethiopian-date-converter==0.1.5  # via -r requirements/requirements.in
eulxml==1.1.3             # via -r requirements/requirements.in
faker==0.8.15             # via -r requirements/requirements.in
funcsigs==1.0.2           # via -r requirements/requirements.in
gevent==1.4.0             # via -r requirements/requirements.in, django-websocket-redis, gipc
ghdiff==0.4               # via -r requirements/requirements.in
gipc==1.0.1               # via -r requirements/requirements.in
greenlet==0.4.15          # via -r requirements/requirements.in, django-websocket-redis, gevent
gunicorn==20.0.0          # via -r requirements/requirements.in
hiredis==0.2.0            # via -r requirements/requirements.in
html5lib==1.0.1           # via weasyprint
httpagentparser==1.9.0    # via -r requirements/requirements.in
idna==2.8                 # via email-validator, requests
iso8601==0.1.12           # via -r requirements/requirements.in
jdcal==1.4.1              # via openpyxl
jinja2==2.10.3            # via -r requirements/requirements.in
jmespath==0.9.4           # via boto3, botocore
json-delta==2.0           # via -r requirements/requirements.in
jsonfield==1.0.3          # via -r requirements/requirements.in, django-prbac
jsonobject-couchdbkit==1.0.1  # via -r requirements/requirements.in
jsonobject==0.9.9         # via -r requirements/requirements.in, jsonobject-couchdbkit
jsonpath-rw==1.4.0        # via -r requirements/requirements.in
kafka-python==1.4.7       # via -r requirements/requirements.in
kombu==4.2.2.post1        # via -r requirements/requirements.in, celery
laboratory==0.2.0         # via -r requirements/requirements.in
lxml==4.3.5               # via -r requirements/requirements.in, eulxml
mako==1.1.0               # via alembic
markdown==2.2.1           # via -r requirements/requirements.in, pycco
markupsafe==1.1.1         # via jinja2, mako
mock==2.0.0               # via -r requirements/requirements.in
msgpack-python==0.5.6     # via ddtrace
openpyxl==2.6.4           # via -r requirements/requirements.in, commcaretranslationchecker
pbr==5.4.3                # via mock
pdfrw==0.4                # via weasyprint
phonenumberslite==8.10.22  # via -r requirements/requirements.in
pillow==6.2.2             # via -r requirements/requirements.in, cairosvg, django-simple-captcha
ply==3.11                 # via eulxml, jsonpath-rw
polib==1.1.0              # via -r requirements/requirements.in
prometheus-client==0.7.1  # via -r requirements/requirements.in
psycogreen==1.0.1         # via -r requirements/requirements.in
psycopg2==2.8.5           # via -r requirements/requirements.in
py-kissmetrics==1.0.1     # via -r requirements/requirements.in
pycco==0.5.1              # via -r requirements/requirements.in
pycparser==2.19           # via cffi
pycryptodome==3.9.2       # via -r requirements/requirements.in
pygithub==1.35            # via -r requirements/requirements.in
pygments==2.4.2           # via -r requirements/requirements.in, pycco
pygooglechart==0.4.0      # via -r requirements/requirements.in
pyjwt==1.7.1              # via pygithub, twilio
pyphen==0.9.5             # via weasyprint
pysocks==1.7.1            # via twilio
pystache==0.5.4           # via pycco
python-dateutil==2.8.0    # via -r requirements/requirements.in, botocore, django-tastypie, faker
python-editor==1.0.4      # via alembic
python-imap==1.0.0        # via -r requirements/requirements.in
python-levenshtein==0.12.0  # via -r requirements/requirements.in
python-magic==0.4.15      # via -r requirements/requirements.in
python-mimeparse==1.6.0   # via django-tastypie
pytz==2019.3              # via -r requirements/requirements.in, babel, celery, django, twilio
pyyaml==5.1.2             # via -r requirements/requirements.in
pyzxcvbn==0.8.0           # via -r requirements/requirements.in
qrcode==4.0.4             # via -r requirements/requirements.in, django-two-factor-auth
quickcache==0.5.4         # via -r requirements/requirements.in
rcssmin==1.0.6            # via django-compressor
redis-py-cluster==1.3.6   # via -r requirements/requirements.in
redis==2.10.6             # via -r requirements/requirements.in, django-redis, django-redis-sessions, django-websocket-redis, redis-py-cluster
reportlab==3.0            # via -r requirements/requirements.in
requests==2.22.0          # via -r requirements/requirements.in, cloudant, datadog, dropbox, stripe, tinys3, twilio
rjsmin==1.0.12            # via django-compressor
s3transfer==0.2.1         # via boto3
schema==0.7.1             # via -r requirements/requirements.in
sentry-sdk==0.13.5        # via -r requirements/requirements.in
sh==1.09                  # via -r requirements/requirements.in
simpleeval==0.9.8         # via -r requirements/requirements.in
simplejson==3.16.0        # via -r requirements/requirements.in, datadog, django-prbac
six==1.13.0               # via -r requirements/requirements.in, django-appconf, django-prbac, django-simple-captcha, django-transfer, django-websocket-redis, dropbox, ethiopian-date-converter, eulxml, faker, ghdiff, html5lib, jsonobject, jsonobject-couchdbkit, jsonpath-rw, mock, python-dateutil, pyzxcvbn, qrcode, quickcache, twilio
smartypants==2.0.1        # via pycco
socketpool==0.5.3         # via -r requirements/requirements.in
sqlagg==0.16.1            # via -r requirements/requirements.in
sqlalchemy==1.3.10        # via -r requirements/requirements.in, alembic, sqlagg
stripe==1.67.0            # via -r requirements/requirements.in
suds-jurko==0.6           # via -r requirements/requirements.in
text-unidecode==1.2       # via -r requirements/requirements.in, faker
tinycss2==1.0.2           # via cairosvg, cssselect2, weasyprint
tinys3==0.1.12            # via -r requirements/requirements.in
tropo-webapi-python==0.1.3  # via -r requirements/requirements.in
turn-python==0.0.1        # via -r requirements/requirements.in
twilio==6.5.1             # via -r requirements/requirements.in
ua-parser==0.8.0          # via user-agents
<<<<<<< HEAD
unidecode==0.04.20        # via -r requirements/requirements.in
urllib3==1.25.6           # via botocore, elasticsearch, elasticsearch2, elasticsearch7, py-kissmetrics, requests, sentry-sdk
=======
urllib3==1.25.6           # via botocore, elasticsearch, elasticsearch2, py-kissmetrics, requests, sentry-sdk
>>>>>>> 7fc0b619
user-agents==2.0          # via django-user-agents
vine==1.3.0               # via amqp
weasyprint==0.42.3        # via -r requirements/requirements.in
webencodings==0.5.1       # via html5lib, tinycss2
werkzeug==0.11.15         # via -r requirements/requirements.in
wrapt==1.11.2             # via ddtrace
xlrd==1.0.0               # via -r requirements/requirements.in
xlwt==1.3.0               # via -r requirements/requirements.in

# The following packages are considered to be unsafe in a requirements file:
setuptools==41.6.0        # via cairocffi, django-websocket-redis, gunicorn, python-levenshtein, tinycss2<|MERGE_RESOLUTION|>--- conflicted
+++ resolved
@@ -153,12 +153,7 @@
 turn-python==0.0.1        # via -r requirements/requirements.in
 twilio==6.5.1             # via -r requirements/requirements.in
 ua-parser==0.8.0          # via user-agents
-<<<<<<< HEAD
-unidecode==0.04.20        # via -r requirements/requirements.in
 urllib3==1.25.6           # via botocore, elasticsearch, elasticsearch2, elasticsearch7, py-kissmetrics, requests, sentry-sdk
-=======
-urllib3==1.25.6           # via botocore, elasticsearch, elasticsearch2, py-kissmetrics, requests, sentry-sdk
->>>>>>> 7fc0b619
 user-agents==2.0          # via django-user-agents
 vine==1.3.0               # via amqp
 weasyprint==0.42.3        # via -r requirements/requirements.in
