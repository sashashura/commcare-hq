--- conflicted
+++ resolved
@@ -386,16 +386,8 @@
     # via -r base-requirements.in
 prompt-toolkit==3.0.26
     # via ipython
-<<<<<<< HEAD
-protobuf==3.13.0
-    # via
-    #   ddtrace
-    #   google-api-core
-    #   googleapis-common-protos
-=======
 protobuf==3.15.0
     # via ddtrace
->>>>>>> 01f3ae50
 psutil==5.8.0
     # via -r dev-requirements.in
 psycogreen==1.0.2
