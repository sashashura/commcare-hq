#
# This file is autogenerated by pip-compile
# To update, run:
#
#    make upgrade-requirements
#
git+git://github.com/dimagi/architect@v0.5.7a2#egg=architect==0.5.7a2
-e git+git://github.com/dimagi/couchdbkit-debugpanel.git#egg=couchdbkit-debugpanel
-e git+git://github.com/millerdev/django-nose@fast-first-1.4.4#egg=django-nose
-e git+git://github.com/nickpell/django-package-monitor@np/handle-no-semver#egg=django-package-monitor
alabaster==0.7.11         # via sphinx
alembic==0.8.6
amqp==2.3.2
appdirs==1.4.3
argparse==1.4.0
asn1crypto==0.24.0
attrs==18.1.0
babel==2.6.0
backports.shutil-get-terminal-size==1.0.0  # via ipython
bcrypt==3.1.4             # via paramiko
<<<<<<< HEAD
beautifulsoup4==4.6.1
billiard==3.5.0.4
=======
beautifulsoup4==4.6.3
billiard==3.3.0.23
>>>>>>> 68935d69
boto3==1.4.4
botocore==1.5.95
cached-property==1.4.3
celery==4.2.1
cffi==1.11.5
chardet==3.0.4
click==6.7                # via pip-tools
cloudant==2.7.0
colorama==0.3.9           # via sniffer
concurrentloghandler==0.9.1
contextlib2==0.5.4
coverage==4.5.1
cryptography==2.3.1
csiphash==0.0.5
csv342==1.0.0
cython==0.27.3
datadog==0.15.0
decorator==4.0.11
defusedxml==0.4.1
diff-match-patch==20120106
dimagi-memoized==1.1.1
django-angular==0.7.16
django-appconf==1.0.2
django-braces==1.8.1
django-bulk-update==1.1.10
django-celery-results==1.0.1
django-compressor==2.1
django-countries==4.6
django-crispy-forms==1.7.0
django-cte==1.1.4
django-debug-toolbar==1.8
django-extensions==1.7.7
django-formtools==2.0
django-otp==0.3.13
django-partial-index==0.4.0
django-phonenumber-field==1.3.0
django-prbac==0.0.7
django-ranged-response==0.2.0
django-redis-sessions==0.5.6
django-redis==4.2
django-simple-captcha==0.5.7
django-statici18n==1.3.0
django-tastypie==0.14.0
django-transfer==0.4
django-two-factor-auth==1.6.2
django-user-agents==0.3.2
django-websocket-redis==0.5.1
django==1.11.14
djangorestframework==3.5.4
dnspython==1.15.0
docutils==0.14
dropbox==7.3.1
elasticsearch==1.9.0
email_validator==1.0.2
enum34==1.1.6
et-xmlfile==1.0.1
ethiopian-date-converter==0.1.5
eulxml==1.1.3
fabric==1.14.0
fakecouch==0.0.15
faker==0.8.15
first==2.0.1              # via pip-tools
fixture==1.5.11
funcsigs==1.0.2
futures==3.2.0
gevent==1.2.2
ghdiff==0.4
graphviz==0.7
greenlet==0.4.12
gunicorn==19.9.0
hiredis==0.2.0
html5lib==1.0b8
http-parser==0.8.3        # via restkit
httpagentparser==1.7.8
idna==2.7
ipaddress==1.0.22
ipdb==0.11
ipython-genutils==0.2.0   # via traitlets
ipython==5.2.2
iso8601==0.1.11
isodate==0.6.0
jdcal==1.4
jenkinsapi==0.2.28
jinja2==2.8
jmespath==0.9.3
json-delta==2.0
jsonfield==1.0.3
jsonobject-couchdbkit==0.9.8
jsonobject==0.9.3
jsonpath-rw==1.4.0
kafka-python==0.9.5
kombu==4.2.1
laboratory==0.2.0
line_profiler==1.0
linecache2==1.0.0
lxml==3.4.4
mako==1.0.7
markdown==2.2.1
markupsafe==1.0
mock==2.0.0
modernize==0.6
msgpack-python==0.5.6
ndg-httpsclient==0.5.1
nose-exclude==0.5.0
nose==1.3.7
numpy==1.7.1
openpyxl==2.5.3
paramiko==2.4.1           # via fabric
pathlib2==2.3.2           # via ipython, pickleshare
pbr==4.2.0
pexpect==4.6.0            # via ipython
phonenumberslite==8.8.9
pickleshare==0.7.4        # via ipython
pillow==5.2.0
pip-tools==2.0.2
ply==3.11
polib==1.1.0
prompt-toolkit==1.0.15    # via ipython
psutil==5.1.3
psycogreen==1.0
psycopg2==2.7.3.1
ptyprocess==0.6.0         # via pexpect
py-kissmetrics==1.0.1
pyasn1==0.4.4
pycco==0.5.1
pycparser==2.18
pycryptodome==3.6.6
pygithub==1.35
pygments==2.0.2
pygooglechart==0.4.0
pyjwt==1.6.4
pynacl==1.2.1             # via paramiko
pyopenssl==18.0.0
pypdf2==1.26.0
pystache==0.5.4
python-dateutil==2.6.1
python-editor==1.0.3
python-levenshtein==0.12.0
python-magic==0.4.13
python-mimeparse==1.6.0
python-termstyle==0.1.10  # via sniffer
pytz==2017.2
pyyaml==3.12
pyzxcvbn==0.8.0
qrcode==4.0.4
quickcache==0.5.1
raven==6.1.0
rcssmin==1.0.6
readline==6.2.4.1
redis==2.10.5
reportlab==3.0
requests-mock==1.5.2
requests-toolbelt==0.8.0
requests[security]==2.10.0
requirements_parser==0.1.0
restkit==4.2.2
rjsmin==1.0.12
s3transfer==0.1.13
scandir==1.9.0            # via pathlib2
semantic-version==2.6.0
sh==1.09
simpleeval==0.9.5
simplegeneric==0.8.1      # via ipython
simplejson==3.11.1
six==1.11.0
smartypants==2.0.1
sniffer==0.4.0
snowballstemmer==1.2.1    # via sphinx
socketpool==0.5.3
sphinx-rtd-theme==0.1.9
sphinx==1.3.1
sqlagg==0.10.2
sqlalchemy-postgres-copy==0.5.0
sqlalchemy==1.2.9
sqlparse==0.2.4           # via django-debug-toolbar
stripe==1.67.0
suds-jurko==0.6
testil==1.1
text-unidecode==1.2
tinys3==0.1.12
traceback2==1.4.0
traitlets==4.3.2          # via ipython
transifex-client==0.12.4
tropo-webapi-python==0.1.3
twilio==6.5.1
ua-parser==0.8.0
unidecode==0.04.20
unittest2==1.1.0
urllib3==1.23
user-agents==1.1.0
vine==1.1.4
wcwidth==0.1.7            # via prompt-toolkit
werkzeug==0.11.15
wheel==0.29.0
xhtml2pdf==0.0.6
xlrd==1.0.0
xlwt==1.3.0
zeep==1.6.0<|MERGE_RESOLUTION|>--- conflicted
+++ resolved
@@ -18,13 +18,8 @@
 babel==2.6.0
 backports.shutil-get-terminal-size==1.0.0  # via ipython
 bcrypt==3.1.4             # via paramiko
-<<<<<<< HEAD
-beautifulsoup4==4.6.1
+beautifulsoup4==4.6.3
 billiard==3.5.0.4
-=======
-beautifulsoup4==4.6.3
-billiard==3.3.0.23
->>>>>>> 68935d69
 boto3==1.4.4
 botocore==1.5.95
 cached-property==1.4.3
