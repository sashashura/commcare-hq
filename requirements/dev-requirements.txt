--- conflicted
+++ resolved
@@ -224,10 +224,6 @@
 wrapt==1.11.1             # via ddtrace
 xlrd==1.0.0
 xlwt==1.3.0
-<<<<<<< HEAD
-xmltodict==0.12.0
-=======
 
 # The following packages are considered to be unsafe in a requirements file:
-# setuptools==41.2.0        # via django-websocket-redis, ipdb, ipython, python-levenshtein, python-termstyle, sphinx
->>>>>>> 9dcd6359
+# setuptools==41.2.0        # via django-websocket-redis, ipdb, ipython, python-levenshtein, python-termstyle, sphinx