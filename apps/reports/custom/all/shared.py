from datetime import datetime, timedelta
from reports.models import CaseFormIdentifier, Case
from reports.custom.pathfinder import ProviderSummaryData, WardSummaryData, HBCMonthlySummaryData
import calendar
from phone.models import PhoneUserInfo, Phone
from StringIO import StringIO
try:
    from reportlab.pdfgen import canvas
    from reportlab.platypus import *
    from reportlab.lib.pagesizes import portrait
    from reportlab.lib import colors
    from reportlab.lib.styles import ParagraphStyle
    from reportlab.lib.enums import *
except ImportError:
    # reportlab isn't installed.  some views will fail but this is better
    # than bringing down all of HQ
    pass

def get_ward_summary_pdf(startdate, enddate, month, year, ward, doc):
    ''' Builds pdf document for ward summary report'''
    chw_data_list = get_ward_chw_data_list(startdate, enddate, ward)
    doc.pagesize = (841.88976377952747, 595.27559055118104) # landscape
    doc.title = "Ward Summary Report"
    elements = []
    
    ps = ParagraphStyle(name='Normal', alignment=TA_CENTER) 
    para = Paragraph('Ward Summary Report<br/>Month: %s<br/>Year: %s'% 
                     ( calendar.month_name[int(month)], year), ps)
    elements.append(para)
    all_data = []
    
    style = ParagraphStyle(name='header', fontName='Times-Bold', fontSize=6)
    for line in get_ward_summary_headings():
        headers = []
        for entry in line:
            para = Paragraph(entry, style)
            headers.append(para)
        all_data.append(headers)
    
    # maybe make these paragraphs so they wrap too?
    for chw_data in chw_data_list:
        all_data.append(chw_data.data)
    colwidths = [40, 40, 40, 40, 40, 17, 17, 17, 17, 17, 17, 17, 17, 17, 17,
                 17, 17, 17, 17, 17, 17, 17, 17, 17, 17, 22, 22, 22, 30, 22,
                 22, 22, 34]
    table = Table(all_data, colwidths, repeatRows=4, splitByRow=0)
    ts = TableStyle([('FONTSIZE', (0, 0), (-1, -1), 6),
                    ('SPAN', (5, 0), (12, 0)), ('SPAN', (5, 1), (8, 1)),
                    ('SPAN', (5, 2), (6, 2)), ('SPAN', (7, 2), (8, 2)),
                    ('SPAN', (9, 1), (12, 1)), ('SPAN', (9, 2), (10, 2)),
                    ('SPAN', (11, 2), (12, 2)), ('SPAN', (13, 1), (16, 1)),
                    ('SPAN', (13, 2), (14,2)), ('SPAN', (15, 2), (16, 2)),
                    ('SPAN', (17, 1), (20, 1)), ('SPAN', (17, 2), (18, 2)),
                    ('SPAN', (19, 2), (20, 2)), ('SPAN', (21, 1), (24, 1)),
                    ('SPAN', (21, 2), (22, 2)), ('SPAN', (23, 2), (24, 2)),
                    ('SPAN', (25, 1), (31, 1)), ('SPAN', (32, 1), (32, 2)),
                    ('INNERGRID', (0,0), (-1,-1), 0.25, colors.black),
                    ('BOX', (0,0), (-1,-1), 0.25, colors.black)])
    table.setStyle(ts)
    elements.append(table)
    doc.build(elements)
    
def get_provider_summary_pdf(month, year, chw_id, client_data_list, doc):
    ''' Builds pdf document for summary by provider report'''
    doc.pagesize = (841.88976377952747, 595.27559055118104) # landscape
    doc.title = "Home Based Care Patients Summary for Month"
    elements = []
    
    ps = ParagraphStyle(name='Normal', alignment=TA_CENTER) 
    para = Paragraph('Home Based Care Patients Summary for Month', ps)
    elements.append(para)
    
    data = get_user_data(chw_id)
    
    provider_data = get_provider_data_list(data, month, year)
    for row in provider_data:
        row_table = Table([row])
        row_table.hAlign='LEFT'
        row_table.setStyle(TableStyle([('FONTNAME', (0, 0), (0, 0), 
                                        'Times-Bold')]))
        if len(row) > 2:
            row_table.setStyle(TableStyle([('FONTNAME', (2, 0), (2, 0), 
                                        'Times-Bold')]))
        if len(row) > 4:
            row_table.setStyle(TableStyle([('FONTNAME', (4, 0), (4, 0), 
                                        'Times-Bold')]))
        elements.append(row_table)
    
    all_data = []
    headers = []
    style_h = ParagraphStyle(name='header', fontName='Times-Bold', fontSize=7)
    for header in get_provider_summary_headers():
        para = Paragraph(header, style_h)
        headers.append(para)
    all_data.append(headers)
    style_r = ParagraphStyle(name='header', fontName='Times-Roman', fontSize=7)
    for chw_data in client_data_list:
        datas = []
        for data in chw_data.data:
            para = Paragraph(str(data), style_r)
            datas.append(para)
        all_data.append(datas)
    table = Table(all_data, repeatRows=1, splitByRow=1)
    table.setStyle(TableStyle([('INNERGRID', (0,0), (-1,-1), 0.25, 
                                colors.black),
                               ('BOX', (0,0), (-1,-1), 0.25, colors.black)]))

    elements.append(table)
    doc.build(elements)
    
def get_hbc_monthly_pdf(month, year, chw_obj, ward, doc):
    ''' Builds pdf document for hbc monthly summary report'''
    doc.title = "Home Based Care Monthly Summary Report"
    elements = []
    
    ps = ParagraphStyle(name='Normal', alignment=TA_CENTER) 
    para = Paragraph('Home Based Care Monthly Summary Report<br/>Ward: %s<br/>Month: %s<br/>Year: %s<br/><br/>'% 
                     ( ward, calendar.month_name[int(month)], year), ps)
    elements.append(para)
    
    table1 = []
    table1.append(['Number of providers - who reported this month:',
                chw_obj.providers_reporting, 
                '- who did not report this month:',
                chw_obj.providers_not_reporting])
    t1 = Table(table1)
    t1.setStyle(TableStyle([('FONTSIZE', (0, 0), (-1, -1), 8),
                            ('FONTNAME', (2, 0), (2, 0), 'Times-Bold'),
                            ('FONTNAME', (0, 0), (0, 0), 'Times-Bold'),
                            ('INNERGRID', (0,0), (-1,-1), 0.25, colors.black),
                            ('BOX', (0,0), (-1,-1), 0.25, colors.black)]))
    t1.hAlign='LEFT'
    elements.append(t1)
    elements.append(Paragraph('<br/>', ps))

    table2 = get_hbc_monthly_display(chw_obj)
    t2 = Table(table2)
    t2.setStyle(TableStyle([('FONTSIZE', (0, 0), (-1, -1), 8),
                            ('FONTNAME', (0, 0), (-1, 1), 'Times-Bold'),
                            ('FONTNAME', (0, 4), (0, 4), 'Times-Italic'),
                            ('FONTNAME', (0, 8), (0, 8), 'Times-Italic'),
                            ('SPAN', (1, 0), (2, 0)), #Total
                            ('SPAN', (3, 0), (4, 0)), #Less than 15
                            ('SPAN', (5, 0), (6, 0)), #15-24
                            ('SPAN', (7, 0), (8, 0)), #25-49
                            ('SPAN', (9, 0), (10, 0)), #50 and above
                            ('INNERGRID', (0,0), (-1,-1), 0.25, colors.black),
                            ('BOX', (0,0), (-1,-1), 0.25, colors.black)]))
    t2.hAlign = 'LEFT'
    elements.append(t2)
    elements.append(Paragraph('<br/>', ps))
    
    table3 = []
    style_h = ParagraphStyle(name='style', fontName='Times-Bold', fontSize=8)
    style_r = ParagraphStyle(name='style', fontName='Times-Roman', fontSize=8)
    lines = get_hbc_monthly_display_second(chw_obj)
    headers = []
    for entry in lines[0]:
        para = Paragraph(str(entry), style_h)
        headers.append(para)
    table3.append(headers)
    headers = []
    for entry in lines[1]:
        para = Paragraph(str(entry), style_r)
        headers.append(para)
    table3.append(headers)
    t3 = Table(table3)
    t3.setStyle(TableStyle([('INNERGRID', (0,0), (-1,-1), 0.25, colors.black),
                            ('BOX', (0,0), (-1,-1), 0.25, colors.black)]))
    t3.hAlign='LEFT'
    elements.append(t3)
    doc.build(elements)

def get_ward_summary_data(startdate, enddate, month, year, ward):
    context = {}
    chw_data_list = get_ward_chw_data_list(startdate, enddate, ward)
    context["all_data"] = chw_data_list
    context["year"] = year
    context["month"] = calendar.month_name[month]
    context["month_num"] = month
    context["ward"] = ward
    return context

def get_ward_chw_data_list(startdate, enddate, ward):
    ''' Get a list of WardSummaryData's for the given ward'''
    chw_data_list = []
    
    case_name = "Pathfinder_1" 
    try:
        case = Case.objects.get(name=case_name)
    except Case.DoesNotExist:
        return '''Sorry, it doesn't look like the forms that this report 
                  depends on have been uploaded.'''
    data_by_chw = get_data_by_chw(case)
    
    puis = PhoneUserInfo.objects.all()
    if puis != None:
        for pui in puis:
            chw_id = pui.username + pui.phone.device_id
            chw_data = None
            if chw_id in data_by_chw:
                chw_data = data_by_chw[chw_id]
            chw_obj = WardSummaryData(case, chw_id, chw_data, startdate, enddate)
            if chw_obj.ward == ward:
                chw_data_list.append(chw_obj)
    return chw_data_list
    
def get_provider_summary_data(startdate, enddate, month, year, provider):
    context = {}
    userinfo = None
    puis = PhoneUserInfo.objects.all()
    if puis != None:
        for pui in puis:
            if provider == pui.username + pui.phone.device_id:
                userinfo = pui
    additional_data = None
    if userinfo != None:
        additional_data = userinfo.additional_data
    case_name = "Pathfinder_1"    
    client_data_list = get_provider_data_by_case(case_name, provider, startdate, enddate)
    context["all_data"] = client_data_list
    context["month"] = calendar.month_name[month]
    context["month_num"] = month
    context["year"] = year
    context["num"] = provider
    if userinfo != None:
        context["prov_name"] = userinfo.username
    if additional_data != None:
        for key in additional_data:
            context[key] = additional_data[key] #TODO: change in templates to match what joachim says
    return context

def get_provider_data_by_case(case_name, provider, startdate, enddate):
    ''' Given a case and provider returns data about each client'''
    try:
        case = Case.objects.get(name=case_name)
    except Case.DoesNotExist:
        return '''Sorry, it doesn't look like the forms that this report 
                  depends on have been uploaded.'''
    data_by_chw = get_data_by_chw(case)
    chw_data = {}
    if provider in data_by_chw:
        chw_data = data_by_chw[provider]
    client_data_list = []
    for client_id, client_data in chw_data.items():
        client_obj = ProviderSummaryData(case, client_id, client_data, 
                                         startdate, enddate)
        if client_obj.num_visits != 0:
            client_data_list.append(client_obj)
    return client_data_list

def get_hbc_summary_data(startdate, enddate, month, year, ward):
    ''' Gets the data for the hbc monthly summary report given a ward'''
    context = {}
    case_name = "Pathfinder_1" 
    try:
        case = Case.objects.get(name=case_name)
    except Case.DoesNotExist:
        return '''Sorry, it doesn't look like the forms that this report 
                  depends on have been uploaded.'''
    data_by_chw = get_data_by_chw(case)
    chw_obj = HBCMonthlySummaryData(case, data_by_chw, startdate, enddate, ward)
    context["all_data"] = chw_obj
    context["month"] = calendar.month_name[int(month)]
    context["month_num"] = month
    context["year"] = year
    context["ward"] = ward
    return context

def get_user_data(chw_id):
    ''' Gets user specific data from PhoneUserInfo'''
    data = {}
    userinfo = None
    puis = PhoneUserInfo.objects.all()
    if puis != None:
        for pui in puis:
            if chw_id == pui.username + pui.phone.device_id:
                data["prov_name"] = pui.username
                userinfo = pui
    if userinfo != None:
        additional_data = userinfo.additional_data
        if additional_data != None:
            for key in additional_data:
                data[key] = additional_data[key]
    return data

def get_provider_data_list(data, month, year):
    ''' Gets the provider specific data arranged properly with headers for the 
    summary by provider report'''
    all_data = []
    
    first_row = ['Region:', '', 'District:', '', 'Ward:', '']
    if 'region' in data:
        first_row[1] = data['region']
    if 'district' in data:
        first_row[3] = data['district']
    if 'ward' in data:
        first_row[5] = data['ward']
    all_data.append(first_row)
    
    all_data.append(['Report for month:', calendar.month_name[int(month)], 'Year:',
                     year])
    
    third_row = ['HBC Provider name:', '', 'HBC Provider number:', '']
    if 'prov_name' in data:
        third_row[1] = data['prov_name']
    if 'hcbpid' in data:
        third_row[3] = data['hcbpid']
    all_data.append(third_row)
    
    return all_data

def get_ward_summary_headings():
    ''' Gets headers to use in csv and pdf files'''
    all_data = []
    all_data.append(['', '', '', '', '', 'Type of Patient visited', '', '',
                     '', '', '', '', '', '', '', '', '', '', '', '' ,'', '',
                     '', '', '', '', '', '', '', '', '', '', ''])
    all_data.append(['', '', '', '', '', 'New', '', '', '', 'Existing', '',
                     '', '', 'Age', '', '', '', 'Deaths', '', '', '',
                     'Transfer', '', '', '', 'Type of Referrals', '', '', '',
                     '', '', '', 'confirmed referrals for this month'])
    all_data.append(['Region', 'District', 'Ward', 'Provider name', 
                     'Provider ID', 'PLWHAs', '', 'CIP', '', 'PLWHAs', '',
                     'CIP', '', '>18yrs', '', '<=18yrs', '', 'PLWHAs', '',
                     'CIP', '', 'PLWHAs', '', 'CIP', '', 'VCT', 'OIS', 'CTC',
                     'PMTCT', 'FP', 'SG', 'TB', ''])
    all_data.append(['', '', '', '', '', 'M', 'F', 'M', 'F', 'M', 'F', 'M',
                     'F', 'M', 'F', 'M', 'F', 'M', 'F', 'M', 'F', 'M', 'F',
                     'M', 'F', '', '', '', '', '', '', '', ''])
    return all_data

def get_hbc_monthly_display(chw_obj):
    ''' Gets headers and data to use in csv and pdf files'''
    table2 = []
    table2.append(['', 'Total', '', 'Less than 15', '', '15 to 24', '',
                   '25-49', '', '50 and above', ''])
    table2.append(['', 'M', 'F', 'M', 'F', 'M', 'F', 'M', 'F', 'M', 'F'])
    table2.append(['1. Number of New Clients enrolled this month', 
                chw_obj.new_total_m, chw_obj.new_total_f, chw_obj.new_0_14_m,
                chw_obj.new_0_14_f, chw_obj.new_15_24_m, chw_obj.new_15_24_f,
                chw_obj.new_25_49_m, chw_obj.new_25_49_f, chw_obj.new_50_m,
                chw_obj.new_50_f])
    table2.append(['2. New and continuing clients receiving services this month',
                chw_obj.all_total_m, chw_obj.all_total_f, '', '', '', '', '',
                '', '', ''])
    table2.append(['   HIV status', '', '', '', '', '', '', '', '', '', ''])
    table2.append(['       Positive', chw_obj.positive_m, chw_obj.positive_f,
                   '', '', '', '', '', '', '', ''])
    table2.append(['       Negative', chw_obj.negative_m, chw_obj.negative_f,
                   '', '', '', '', '', '', '', ''])
    table2.append(['       Unknown', chw_obj.unknown_m, chw_obj.unknown_f, '',
                   '', '', '', '', '', '', ''])
    table2.append(['   CTC enrollment status', '', '', '', '', '', '', '', '',
                     '', ''])
    table2.append(['       Enrolled in CTC but not on ARVs', chw_obj.ctc_m, 
                     chw_obj.ctc_f, '', '', '', '', '', '', '', ''])
    table2.append(['       Enrolled in CTC and on ARVs', chw_obj.ctc_arv_m,
                     chw_obj.ctc_arv_f, '', '', '', '', '', '', '', ''])
    table2.append(['       Not enrolled in CTC', chw_obj.no_ctc_m, 
                     chw_obj.no_ctc_f, '', '', '', '', '', '', '', ''])
    table2.append(['3. Number of clients ever enrolled in HBC', 
                     chw_obj.enrolled_m, chw_obj.enrolled_f, '', '', '', '',
                      '', '', '', ''])
    return table2

def get_hbc_monthly_display_second(chw_obj):
    ''' Gets the headers and data to use in the second table in 
    csv and pdf files'''
    table3 = []
    table3.append(['', 'Died', 'Lost', 'Transferred to other HBC services', 
                'Migrated', 'No longer in need of services', 'Opted out', 
                'Total'])
    table3.append(['4. Number of clients no longer receiving services', 
                chw_obj.died, chw_obj.lost, chw_obj.transferred, 
                chw_obj.migrated, chw_obj.no_need, chw_obj.opt_out, 
                chw_obj.total_no_services])
    return table3

def get_provider_summary_headers():
    ''' Gets the headers to use in the csv and pdf files'''
    return ['HBC Patient Code', 'Age', 'Sex', 'HBC Status', 
            'Number of visits during', 'HIV status', 'Functional status',
            'CTC status', 'CTC Number', 'Material items provided', 
            'Services provided', 'Referrals made', 'Referrals completed']
    
def get_data_by_chw(case):
    ''' Given a case return the data organized by chw id'''
    data_by_chw = {}
    case_data = case.get_all_data_maps()
    # organize data by chw id -- this currently only works for pathfinder
    for id, map in case_data.items():
        index = id.find('|')
        if index != -1 and index != 0:
            all_ids = id.split('|')
            if len(all_ids) == 3:
                chw_id = all_ids[0] + all_ids[1]
                id = all_ids[2]
                if not chw_id in data_by_chw:
                    data_by_chw[chw_id] = {}
                data_by_chw[chw_id][id] = map
    return data_by_chw

def get_wards():
    ''' Get a list of all wards'''
    wards = []
    puis = PhoneUserInfo.objects.all()
    if puis != None:
        for pui in puis:
            additional_data = pui.additional_data
            if additional_data != None and "ward" in additional_data:
                ward = additional_data["ward"]
                if ward != None and not ward in wards:
                    wards.append(ward)
    return wards

def get_mon_year(request):
    ''' Given a request returns the month and year included in it'''
    year = ""
    month = ""
    if request:
        for item in request.POST.items():
            if item[0] == 'year':
                year = int(item[1])
            if item[0] == 'month':
                month = int(item[1])
    
    startdate = datetime(year, month, 01).date()
    nextmonth = month + 1
    if nextmonth == 13:
        nextmonth = 1
    enddate = datetime(year, nextmonth, 01).date()
    return (month, year, startdate, enddate)

def get_start_end(month, year):
    ''' Given a month and year, returns the first date of the month and the
    first day of the next month'''
    month = int(month)
    year = int(year)
    startdate = datetime(year, month, 01).date()
    nextmonth = month + 1
    if nextmonth == 13:
        nextmonth = 1
    enddate = datetime(year, nextmonth, 01).date()
    return (startdate, enddate)

def get_case_info(context, chw_data, enddate, active):
    ''' Gives information about each case of a chw'''
    all_data = []
    for id, map in chw_data.items():
        form_dates = []
        mindate = datetime(2000, 1, 1)
        fttd = {'open': mindate, 'close': mindate, 'follow': mindate, 
                'referral': mindate}
        for form_id, form_info in map.items():
            form_type = CaseFormIdentifier.objects.get(form_identifier=
                                                       form_id.id).form_type
            for form in form_info:
                context['chw_name'] = form["meta_username"]
                timeend = form["meta_timeend"]
                if datetime.date(timeend) < enddate:
                    form_dates.append(timeend)
                if timeend > fttd[form_type] and enddate > datetime.date(
                                                                    timeend):
                    fttd[form_type] = timeend
        status = get_status(fttd, active, enddate)
        if not len(form_dates) == 0:
            all_data.append({'case_id': id, 'total_visits': len(form_dates),
                             'start_date': get_first(form_dates), 
                             'last_visit': get_last(form_dates), 'status': 
                             status})
    context['all_data'] = all_data

def get_counts(current_count, excused_count, late_count, verylate_count,
                open_count, closed_count, chw_data, active, late, enddate):
    ''' Returns the counts of clients in different states (active, late,
    very late, open, closed) and the chw name'''
    mintime = datetime(1000, 1, 1)
    chw_name = ""
    for id, map in chw_data.items():
        (chw_name, form_type_to_date) = get_form_type_to_date(map, enddate,
                                                              mintime)
        if form_type_to_date['open'] > form_type_to_date['close']:
            open_count += 1
            all_types = ['open', 'follow', 'follow_current', 'follow_excused']
            no_excused = ['open', 'follow', 'follow_current']
            most_recent_all = get_most_recent(form_type_to_date, all_types)
            most_recent_no_excused = get_most_recent(form_type_to_date, 
                                                 no_excused)
            if most_recent_no_excused > active:
                current_count += 1
            elif datetime.date(form_type_to_date['follow_excused']) > active:
                excused_count += 1
            elif most_recent_all > late:
                late_count += 1
            elif most_recent_all <= late:
                verylate_count += 1
        elif form_type_to_date['close'] > mintime:
            closed_count += 1
    return {'current': current_count, 'excused': excused_count,
            'late': late_count, 'vlate': verylate_count, 
            'open': open_count, 'closed': closed_count, 
            'chw_name': chw_name}

def get_form_type_to_date(map, enddate, mintime):
    ''' For the forms in a case, returns the most recent date a form was
    submitted for each form type. Also the chw_name for the case'''
    form_type_to_date = {'open': mintime, 'close': mintime, 'follow': mintime,
                         'follow_current': mintime, 'follow_excused': mintime}
    chw_name = ""
    for form_id, form_info in map.items():
        cfi = CaseFormIdentifier.objects.get(form_identifier=form_id.id)
        form_type = cfi.form_type
        for form in form_info:
            timeend = form["meta_timeend"]
            chw_name = form["meta_username"]
            if form_type == 'follow':
                available = get_value(form, '_available')
                if available == '1':
                    form_type = 'follow_current'
                else:
                    form_type = 'follow_excused'
            if timeend > form_type_to_date[form_type] and enddate > \
                datetime.date(timeend):
                form_type_to_date[form_type] = timeend
            if form_type == 'follow_current' or form_type == 'follow_excused':
                form_type = 'follow'
    return (chw_name, form_type_to_date)
    
def get_most_recent(form_type_to_date, keys):
    ''' Given a dictionary of form types to dates, return the most
        recent of those dates'''
    most_recent = form_type_to_date[keys[0]]
    for key in keys:
        if form_type_to_date[key] > most_recent:
            most_recent = form_type_to_date[key]
    return datetime.date(most_recent)

def get_value(form, search_term):
    ''' Given a dictionary of column names to values and a search 
    term, return the value of the column name that ends with that 
    search term. If a key ending in that search term is not found, 
    return an empty string'''
    for key in form.keys():
        if key.endswith(search_term):
            return form[key]
    return ''

def get_first(form_dates):
    ''' Given a list of dates return the first one'''
    if len(form_dates) == 0:
        return ""
    first = form_dates[0]
    for date in form_dates:
        if date < first:
            first = date
    return first

def get_last(form_dates):
    ''' Given a list of dates return the last one'''
    if len(form_dates) == 0:
        return ""
    last = form_dates[0]
    for date in form_dates:
        if date > last:
            last = date
    return last

def get_status(fttd, active, enddate):
    ''' Returns whether active, late, or closed'''
    if fttd['open'] > fttd['close'] or only_follow(fttd):
        if datetime.date(fttd['open']) >= active or datetime.date(
                                                    fttd['follow']) >= active:
            if referral_late(fttd, enddate, 3):
                return 'Late (Referral)'
            else:
                return 'Active'
        else:
            if referral_late(fttd, enddate, 3):
                return 'Late (Referral)'
            else:
                return 'Late (Routine)'
<<<<<<< HEAD
    else:
        return 'Closed'
    
def referral_late(form_type_to_date, enddate, days_late):
    ''' Was the last form submitted a referral form and has it 
    been more than 3 days since that submission'''
    referral = form_type_to_date['referral']
    if form_type_to_date['open'] > referral:
        return False
    elif form_type_to_date['follow'] > referral:
        return False
    elif form_type_to_date['close'] > referral:
        return False
    else:
=======
    else:
        return 'Closed'
    
def referral_late(form_type_to_date, enddate, days_late):
    ''' Was the last form submitted a referral form and has it 
    been more than 3 days since that submission'''
    referral = form_type_to_date['referral']
    if form_type_to_date['open'] > referral:
        return False
    elif form_type_to_date['follow'] > referral:
        return False
    elif form_type_to_date['close'] > referral:
        return False
    else:
>>>>>>> c43954a3
        time_diff = enddate - datetime.date(referral)
        if time_diff.days > days_late:
            return True
        else:
            return False

def only_follow(fttd):
    ''' for cases where there was no open form but there was a follow form'''
    mindate = datetime(2000, 1, 1)
    if fttd['open'] == mindate and fttd['follow'] > mindate:
        return True
    else:
        return False
    

def get_active_open_by_chw(data_by_chw, active, enddate):
    data = []
    for chw_id, chw_data in data_by_chw.items():
        user_data = get_user_data(chw_id)
        count_of_open = 0
        count_of_active = 0
        count_last_week = 0
        days_late_list = []
        chw_name = ''
        hcbpid = chw_id
        #if 'prov_name' in user_data:
        #    chw_name = user_data['prov_name']
        if 'hcbpid' in user_data:
            hcbpid = user_data['hcbpid']
        mindate = datetime(2000, 1, 1)
        for id, map in chw_data.items():
            (chw_name, form_type_to_date, last_week) = \
                get_form_type_to_date_last_week(map, enddate, mindate)
            count_last_week += last_week
            # if the most recent open form was submitted more recently than  
            # the most recent close form then this case is open
            if form_type_to_date['open'] > form_type_to_date['close'] or \
                only_follow(form_type_to_date):
                count_of_open += 1
                if datetime.date(form_type_to_date['open']) >= active or \
                    datetime.date(form_type_to_date['follow']) >= active:
                    count_of_active += 1
                else:
                    days_late = get_days_late(form_type_to_date, active)
                    days_late_list.append(days_late)
        percentage = get_percentage(count_of_open, count_of_active)
        if percentage >= 90: over_ninety = True
        else: over_ninety = False
        avg_late = get_avg_late(days_late_list) 
        data.append({'chw': chw_id, 'chw_name': chw_name, 'active':
                    count_of_active, 'open': count_of_open, 
                    'percentage': percentage, 'last_week': 
                    count_last_week, 'avg_late': avg_late,
                    'over_ninety': over_ninety})
    return data

def get_form_type_to_date_last_week(map, enddate, mindate):
    ''' Gives the chw name and for each form type, the date of the most 
    recently submitted form. Also the number of forms in the last week'''
    last_week = 0
    chw_name = ''
    form_type_to_date = {'open': mindate, 'close': mindate, 'follow': mindate,
                         'referral': mindate}
    for form_id, form_info in map.items():
        cfi = CaseFormIdentifier.objects.get(form_identifier=form_id.id)
        form_type = cfi.form_type
        for form in form_info:
            # I'm assuming that all the forms in this case will have 
            # the same chw name (since they all have the same chw id)
            chw_name = form["meta_username"]
            timeend = form["meta_timeend"]
            time_diff = enddate - datetime.date(timeend)
            if time_diff <= timedelta(days=7) and time_diff >= timedelta(days=0):
                last_week += 1
            # for each form type get the date of the most recently 
            # submitted form
            if timeend > form_type_to_date[form_type] and enddate > \
                datetime.date(timeend):
                form_type_to_date[form_type] = timeend
    return (chw_name, form_type_to_date, last_week)

def get_days_late(form_type_to_date, active):
    '''Returns the number of days past the active date of the most recent form'''
    most_recent = form_type_to_date['follow']
    if form_type_to_date['open'] > most_recent:
        most_recent = form_type_to_date['open']
    time_diff = active - datetime.date(most_recent)
    return time_diff.days

def get_avg_late(days_late_list):
    ''' given a list of days late, return the average number of days'''
    count = 0
    sum = 0
    for days_late in days_late_list:
        count += 1
        sum += days_late
    if not count == 0:
        return sum/count
    else:
        return 0

def get_percentage(count_of_open, count_of_active):
    if not count_of_open == 0:
        return (count_of_active * 100)/count_of_open
    else:
        return 0    <|MERGE_RESOLUTION|>--- conflicted
+++ resolved
@@ -580,7 +580,6 @@
                 return 'Late (Referral)'
             else:
                 return 'Late (Routine)'
-<<<<<<< HEAD
     else:
         return 'Closed'
     
@@ -595,22 +594,6 @@
     elif form_type_to_date['close'] > referral:
         return False
     else:
-=======
-    else:
-        return 'Closed'
-    
-def referral_late(form_type_to_date, enddate, days_late):
-    ''' Was the last form submitted a referral form and has it 
-    been more than 3 days since that submission'''
-    referral = form_type_to_date['referral']
-    if form_type_to_date['open'] > referral:
-        return False
-    elif form_type_to_date['follow'] > referral:
-        return False
-    elif form_type_to_date['close'] > referral:
-        return False
-    else:
->>>>>>> c43954a3
         time_diff = enddate - datetime.date(referral)
         if time_diff.days > days_late:
             return True
