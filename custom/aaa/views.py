--- conflicted
+++ resolved
@@ -173,7 +173,6 @@
         sortColumnDir = self.request.POST.get('sortColumnDir', 0)
         data = []
         if beneficiary_type == 'child':
-<<<<<<< HEAD
              data = [
                 dict(id=1, name='test 1', age='27', gender='M', lastImmunizationType=1, lastImmunizationDate='2018-03-03'),
                 dict(id=2, name='test 2', age='12', gender='M', lastImmunizationType=1, lastImmunizationDate='2018-03-03'),
@@ -183,24 +182,6 @@
                 dict(id=6, name='test 6', age='19', gender='M', lastImmunizationType=1, lastImmunizationDate='2018-03-03'),
             ]
         elif beneficiary_type == 'eligible_couple':
-            data = [
-                dict(id=1, name='test 1', age='17', currentFamilyPlanningMethod=1, adoptionDateOfFamilyPlaning='2018-03-03'),
-                dict(id=2, name='test 2', age='57', currentFamilyPlanningMethod=0, adoptionDateOfFamilyPlaning='2018-03-03'),
-                dict(id=3, name='test 3', age='25', currentFamilyPlanningMethod=0, adoptionDateOfFamilyPlaning='2018-03-03'),
-                dict(id=4, name='test 4', age='16', currentFamilyPlanningMethod=1, adoptionDateOfFamilyPlaning='2018-03-03'),
-                dict(id=5, name='test 5', age='22', currentFamilyPlanningMethod=0, adoptionDateOfFamilyPlaning='2018-03-03'),
-                dict(id=6, name='test 6', age='31', currentFamilyPlanningMethod=1, adoptionDateOfFamilyPlaning='2018-03-03'),
-            ]
-=======
-            data = [
-                dict(name='test 1', age='27', gender='M', lastImmunizationType=1, lastImmunizationDate='2018-03-03'),
-                dict(name='test 2', age='12', gender='M', lastImmunizationType=1, lastImmunizationDate='2018-03-03'),
-                dict(name='test 3', age='3', gender='M', lastImmunizationType=1, lastImmunizationDate='2018-03-03'),
-                dict(name='test 4', age='5', gender='M', lastImmunizationType=1, lastImmunizationDate='2018-03-03'),
-                dict(name='test 5', age='16', gender='M', lastImmunizationType=1, lastImmunizationDate='2018-03-03'),
-                dict(name='test 6', age='19', gender='M', lastImmunizationType=1, lastImmunizationDate='2018-03-03'),
-            ]
-        elif beneficiary_type == 'eligible_couple':
             data = (
                 Woman.objects
                 .annotate(
@@ -214,16 +195,19 @@
                 )
                 .exclude(migration_status='yes')
                 .extra(
-                    select={'currentFamilyPlanningMethod': 0, 'adoptionDateOfFamilyPlaning': '2018-03-01'},
+                    select={
+                        'currentFamilyPlanningMethod': 0,
+                        'adoptionDateOfFamilyPlaning': '2018-03-01',
+                        'id': 'person_case_id',
+                    },
                     where=["NOT daterange(%s, %s) && any(pregnant_ranges)"],
                     params=[selected_date, selected_date + relativedelta(months=1)]
                 )
                 .values(
-                    'person_case_id', 'name', 'age',
+                    'id', 'name', 'age',
                     'currentFamilyPlanningMethod', 'adoptionDateOfFamilyPlaning')
             )[:10]
             data = list(data)
->>>>>>> 6ea1993a
         elif beneficiary_type == 'pregnant_women':
             data = [
                 dict(id=1, name='test 1', age='22', pregMonth='2018-03-03', highRiskPregnancy=1, noOfAncCheckUps=9),
