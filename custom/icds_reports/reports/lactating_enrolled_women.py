from collections import OrderedDict, defaultdict
from datetime import datetime

from dateutil.relativedelta import relativedelta
from dateutil.rrule import rrule, MONTHLY
from django.db.models.aggregates import Sum

from custom.icds_reports.cache import icds_quickcache
from custom.icds_reports.const import LocationTypes, ChartColors, MapColors
from custom.icds_reports.messages import percent_lactating_women_enrolled_help_text
from custom.icds_reports.models import AggCcsRecordMonthly
from custom.icds_reports.utils import apply_exclude, indian_formatted_number
from custom.icds_reports.utils import get_location_launched_status


<<<<<<< HEAD
@icds_quickcache(['domain', 'config', 'loc_level', 'show_test', 'beta'], timeout=30 * 60)
def get_lactating_enrolled_women_data_map(domain, config, loc_level, show_test=False, beta=False):
=======
@icds_quickcache(['domain', 'config', 'loc_level', 'show_test', 'icds_features_flag'], timeout=30 * 60)
def get_lactating_enrolled_women_data_map(domain, config, loc_level, show_test=False, icds_features_flag=False):
    config['month'] = datetime(*config['month'])
>>>>>>> 55f91af3

    def get_data_for(filters):
        queryset = AggCcsRecordMonthly.objects.filter(
            **filters
        ).values(
            '%s_name' % loc_level, '%s_map_location_name' % loc_level
        ).annotate(
            valid=Sum('lactating'),
            all=Sum('lactating_all'),
        ).order_by('%s_name' % loc_level, '%s_map_location_name' % loc_level)
        if not show_test:
            queryset = apply_exclude(domain, queryset)
        return queryset

    data_for_map = defaultdict(lambda: {
        'valid': 0,
        'all': 0,
        'original_name': [],
        'fillKey': 'Women'
    })
    average = []
    total_valid = 0
    total = 0
    if icds_features_flag:
        location_launched_status = get_location_launched_status(config, loc_level)
    else:
        location_launched_status = None
    for row in get_data_for(config):
        if location_launched_status:
            launched_status = location_launched_status.get(row['%s_name' % loc_level])
            if launched_status is None or launched_status <= 0:
                continue
        valid = row['valid'] or 0
        all_lactating = row['all'] or 0
        name = row['%s_name' % loc_level]
        on_map_name = row['%s_map_location_name' % loc_level] or name

        average.append(valid)

        total_valid += valid
        total += all_lactating

        data_for_map[on_map_name]['valid'] += valid
        data_for_map[on_map_name]['all'] += all_lactating
        data_for_map[on_map_name]['original_name'].append(name)

    fills = OrderedDict()
    fills.update({'Women': MapColors.BLUE})
    fills.update({'Not Launched': MapColors.GREY}) if beta else None
    fills.update({'defaultFill': MapColors.GREY})

    return {
        "slug": "lactating_enrolled_women",
        "label": "",
        "fills": fills,
        "rightLegend": {
            "average": '%.2f' % (total_valid * 100 / float(total or 1)),
            "info": percent_lactating_women_enrolled_help_text(),
            "extended_info": [
                {
                    'indicator': 'Number of lactating women who are enrolled for Anganwadi Services:',
                    'value': indian_formatted_number(total_valid)
                },
                {
                    'indicator': (
                        'Total number of lactating women who are registered:'
                    ),
                    'value': indian_formatted_number(total)
                },
                {
                    'indicator': (
                        'Percentage of registered lactating women who are enrolled for Anganwadi Services:'
                    ),
                    'value': '%.2f%%' % (total_valid * 100 / float(total or 1))
                }
            ]
        },
        "data": dict(data_for_map),
    }


@icds_quickcache(['domain', 'config', 'loc_level', 'location_id', 'show_test', 'icds_features_flag'],
                 timeout=30 * 60)
def get_lactating_enrolled_women_sector_data(domain, config, loc_level, location_id,
                                             show_test=False, icds_features_flag=False):
    group_by = ['%s_name' % loc_level]

    config['month'] = datetime(*config['month'])
    data = AggCcsRecordMonthly.objects.filter(
        **config
    ).values(
        *group_by
    ).annotate(
        valid=Sum('lactating'),
        all=Sum('lactating_all')
    ).order_by('%s_name' % loc_level)

    if not show_test:
        data = apply_exclude(domain, data)

    chart_data = {
        'blue': []
    }

    tooltips_data = defaultdict(lambda: {
        'valid': 0,
        'all': 0
    })
    if icds_features_flag:
        location_launched_status = get_location_launched_status(config, loc_level)
    else:
        location_launched_status = None

    for row in data:
        if location_launched_status:
            launched_status = location_launched_status.get(row['%s_name' % loc_level])
            if launched_status is None or launched_status <= 0:
                continue
        valid = row['valid'] or 0
        all_lactating = row['all'] or 0
        name = row['%s_name' % loc_level]

        row_values = {
            'valid': valid,
            'all': all_lactating
        }
        for prop, value in row_values.items():
            tooltips_data[name][prop] += value

        chart_data['blue'].append([
            name, valid
        ])

    chart_data['blue'] = sorted(chart_data['blue'])

    return {
        "tooltips_data": dict(tooltips_data),
        "format": "number",
        "info": percent_lactating_women_enrolled_help_text(),
        "chart_data": [
            {
                "values": chart_data['blue'],
                "key": "",
                "strokeWidth": 2,
                "classed": "dashed",
                "color": MapColors.BLUE
            }
        ]
    }


@icds_quickcache(['domain', 'config', 'loc_level', 'show_test', 'icds_features_flag'], timeout=30 * 60)
def get_lactating_enrolled_data_chart(domain, config, loc_level, show_test=False, icds_features_flag=False):
    month = datetime(*config['month'])
    three_before = datetime(*config['month']) - relativedelta(months=3)

    config['month__range'] = (three_before, month)
    del config['month']

    chart_data = AggCcsRecordMonthly.objects.filter(
        **config
    ).values(
        'month', '%s_name' % loc_level
    ).annotate(
        valid=Sum('lactating'),
        all=Sum('lactating_all')
    ).order_by('month')

    if not show_test:
        chart_data = apply_exclude(domain, chart_data)

    data = {
        'blue': OrderedDict()
    }

    dates = [dt for dt in rrule(MONTHLY, dtstart=three_before, until=month)]

    for date in dates:
        miliseconds = int(date.strftime("%s")) * 1000
        data['blue'][miliseconds] = {'y': 0, 'all': 0}

    best_worst = {}
    if icds_features_flag:
        if 'month' not in config:
            config['month'] = month
        location_launched_status = get_location_launched_status(config, loc_level)
    else:
        location_launched_status = None

    for row in chart_data:
        if icds_features_flag:
            launched_status = location_launched_status.get(row['%s_name' % loc_level])
            if launched_status is None or launched_status <= 0:
                continue
        date = row['month']
        valid = row['valid'] or 0
        all_lactating = row['all'] or 0
        location = row['%s_name' % loc_level]

        if date.month == month.month:
            if location in best_worst:
                best_worst[location].append(valid)
            else:
                best_worst[location] = [valid]

        date_in_miliseconds = int(date.strftime("%s")) * 1000

        data['blue'][date_in_miliseconds]['y'] += valid
        data['blue'][date_in_miliseconds]['all'] += all_lactating

    all_locations = [
        {
            'loc_name': key,
            'value': sum(value) / len(value)
        }
        for key, value in best_worst.items()
    ]
    all_locations_sorted_by_name = sorted(all_locations, key=lambda x: x['loc_name'])
    all_locations_sorted_by_value_and_name = sorted(
        all_locations_sorted_by_name, key=lambda x: x['value'], reverse=True)

    return {
        "chart_data": [
            {
                "values": [
                    {
                        'x': key,
                        'y': value['y'],
                        'all': value['all']
                    } for key, value in data['blue'].items()
                ],
                "key": "Total number of lactating women who are enrolled for Anganwadi Services",
                "strokeWidth": 2,
                "classed": "dashed",
                "color": ChartColors.BLUE
            }
        ],
        "all_locations": all_locations_sorted_by_value_and_name,
        "top_five": all_locations_sorted_by_value_and_name[:5],
        "bottom_five": all_locations_sorted_by_value_and_name[-5:],
        "location_type": loc_level.title() if loc_level != LocationTypes.SUPERVISOR else 'Sector'
    }<|MERGE_RESOLUTION|>--- conflicted
+++ resolved
@@ -13,14 +13,9 @@
 from custom.icds_reports.utils import get_location_launched_status
 
 
-<<<<<<< HEAD
-@icds_quickcache(['domain', 'config', 'loc_level', 'show_test', 'beta'], timeout=30 * 60)
-def get_lactating_enrolled_women_data_map(domain, config, loc_level, show_test=False, beta=False):
-=======
 @icds_quickcache(['domain', 'config', 'loc_level', 'show_test', 'icds_features_flag'], timeout=30 * 60)
 def get_lactating_enrolled_women_data_map(domain, config, loc_level, show_test=False, icds_features_flag=False):
     config['month'] = datetime(*config['month'])
->>>>>>> 55f91af3
 
     def get_data_for(filters):
         queryset = AggCcsRecordMonthly.objects.filter(
@@ -69,7 +64,6 @@
 
     fills = OrderedDict()
     fills.update({'Women': MapColors.BLUE})
-    fills.update({'Not Launched': MapColors.GREY}) if beta else None
     fills.update({'defaultFill': MapColors.GREY})
 
     return {
