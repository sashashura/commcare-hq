--- conflicted
+++ resolved
@@ -79,16 +79,9 @@
             "rightLegend": {
                 "average": (in_month_total * 100) / float(valid_total or 1),
                 "info": _((
-<<<<<<< HEAD
-                    "Percentage of children at age 3 who have recieved complete immunization as per "
-                    "National Immunization Schedule of India."
-                ))
-=======
                     "Percentage of children 1 year+ who have received complete immunization as per "
                     "National Immunization Schedule of India required by age 1."
-                )),
-                "last_modify": datetime.utcnow().strftime("%d/%m/%Y"),
->>>>>>> 1ee31f26
+                ))
             },
             "data": map_data,
         }
