--- conflicted
+++ resolved
@@ -2192,21 +2192,11 @@
 
 
         last_awc_id = request.GET.get('last_awc_id', '')
-
-<<<<<<< HEAD
         return  last_awc_id, month, year, state_id
 
     def validate_param(self, state_id, month, year):
         selected_month = date(year, month, 1)
         current_month = date.today().replace(day=1)
-=======
-        return step, last_awc_id, month, year, state_id
-
-    def get(self, request, *args, **kwargs):
-        step, last_awc_id, month, year, state_id = self.get_gov_api_params(request, *args, **kwargs)
-        present_year = datetime.now().year
-        present_month = datetime.now().month
->>>>>>> 5a74d26d
 
         is_valid = True
         error_message = ''
@@ -2230,7 +2220,7 @@
             return HttpResponse(error_message, status=400)
 
         query_filters = {'aggregation_level': AggregationLevels.AWC,
-                         'num_launched_awcs': 1,
+                         # 'num_launched_awcs': 1,
                          'awc_id__gt': last_awc_id,
                          'state_id': state_id
                          }
@@ -2264,7 +2254,7 @@
         if not is_valid:
             return HttpResponse(error_message, status=400)
 
-        query_filters = {'awc_launched': True,
+        query_filters = {
                          'state_id': state_id,
                          'awc_id__gt': last_awc_id}
         order = ['awc_id']
