from datetime import date

from django.conf import settings

import pytz

from custom.icds_reports.data_pull.data_pulls import MonthlyPerformance

ISSUE_TRACKER_APP_ID = '48cc1709b7f62ffea24cc6634a005734'


INDIA_TIMEZONE = pytz.timezone('Asia/Kolkata')

TABLEAU_TICKET_URL = settings.TABLEAU_URL_ROOT + "trusted/"
TABLEAU_VIEW_URL = settings.TABLEAU_URL_ROOT + "#/views/"
TABLEAU_USERNAME = "reportviewer"
TABLEAU_INVALID_TOKEN = '-1'

BHD_ROLE = 'BHD (For VL Dashboard Testing)'

UCR_PILLOWS = ['kafka-ucr-static', 'kafka-ucr-static-cases',
               'kafka-ucr-static-forms', 'kafka-ucr-static-awc-location',
               'kafka-ucr-main']


class NavigationSections:
    MATERNAL_CHILD = 'maternal_child'
    ICDS_CAS_REACH = 'icds_cas_reach'
    DEMOGRAPHICS = 'demographics'
    AWC_INFRASTRUCTURE = 'awc_infrastructure'


class LocationTypes(object):
    STATE = 'state'
    DISTRICT = 'district'
    BLOCK = 'block'
    SUPERVISOR = 'supervisor'
    AWC = 'awc'


class AggregationLevels(object):
    STATE = 1
    DISTRICT = 2
    BLOCK = 3
    SUPERVISOR = 4
    AWC = 5


class ChartColors(object):
    PINK = '#fcb18d'
    ORANGE = '#fa683c'
    RED = '#bf231d'
    BLUE = '#005ebd'


class MapColors(object):
    RED = '#de2d26'
    ORANGE = '#fc9272'
    BLUE = '#006fdf'
    PINK = '#fee0d2'
    GREY = '#9D9D9D'


LOCATION_TYPES = [
    LocationTypes.STATE,
    LocationTypes.DISTRICT,
    LocationTypes.BLOCK,
    LocationTypes.SUPERVISOR,
    LocationTypes.AWC
]


HELPDESK_ROLES = [
    'BHD',
    'DHD',
    'CPMU',
    'SHD',
    'Test BHD (For VL Dashboard QA)',
    'Test DHD (For VL Dashboard QA)',
    'Test SHD (For VL Dashboard QA)',
    'Test CPMU (For VL Dashboard QA)'
]


ICDS_SUPPORT_EMAIL = 'icds-support@dimagi.com'


CHILDREN_EXPORT = 1
PREGNANT_WOMEN_EXPORT = 2
DEMOGRAPHICS_EXPORT = 3
SYSTEM_USAGE_EXPORT = 4
AWC_INFRASTRUCTURE_EXPORT = 5
GROWTH_MONITORING_LIST_EXPORT = 6
ISSNIP_MONTHLY_REGISTER_PDF = 7
AWW_INCENTIVE_REPORT = 8
LS_REPORT_EXPORT = 9
THR_REPORT_EXPORT = 10
DASHBOARD_USAGE_EXPORT = 11

AGG_COMP_FEEDING_TABLE = 'icds_dashboard_comp_feed_form'
AGG_CCS_RECORD_CF_TABLE = 'icds_dashboard_ccs_record_cf_forms'
AGG_CCS_RECORD_PNC_TABLE = 'icds_dashboard_ccs_record_postnatal_forms'
AGG_CHILD_HEALTH_PNC_TABLE = 'icds_dashboard_child_health_postnatal_forms'
AGG_CHILD_HEALTH_THR_TABLE = 'icds_dashboard_child_health_thr_forms'
AGG_CCS_RECORD_THR_TABLE = 'icds_dashboard_ccs_record_thr_forms'
AGG_CCS_RECORD_BP_TABLE = 'icds_dashboard_ccs_record_bp_forms'
AGG_CCS_RECORD_DELIVERY_TABLE = 'icds_dashboard_ccs_record_delivery_forms'
AGG_DAILY_FEEDING_TABLE = 'icds_dashboard_daily_feeding_forms'
AGG_GROWTH_MONITORING_TABLE = 'icds_dashboard_growth_monitoring_forms'
AGG_INFRASTRUCTURE_TABLE = 'icds_dashboard_infrastructure_forms'
AWW_INCENTIVE_TABLE = 'icds_dashboard_aww_incentive'
AGG_LS_AWC_VISIT_TABLE = 'icds_dashboard_ls_awc_visits_forms'
AGG_LS_VHND_TABLE = 'icds_dashboard_ls_vhnd_forms'
AGG_LS_BENEFICIARY_TABLE = 'icds_dashboard_ls_beneficiary_forms'
AGG_THR_V2_TABLE = 'icds_dashboard_thr_v2'
AGG_DASHBOARD_ACTIVITY = 'icds_dashboard_user_activity'
AGG_ADOLESCENT_GIRLS_REGISTRATION_TABLE = 'icds_dashboard_adolescent_girls_registration'
AGG_GOV_DASHBOARD_TABLE = 'agg_gov_dashboard'
AWC_LOCATION_TABLE_ID = 'static-awc_location'
USAGE_TABLE_ID = 'static-usage_forms'
HOUSEHOLD_TABLE_ID = 'static-household_cases'
AWW_USER_TABLE_ID = 'static-commcare_user_cases'
DAILY_FEEDING_TABLE_ID = 'static-daily_feeding_forms'


DASHBOARD_DOMAIN = 'icds-dashboard-qa' if settings.SERVER_ENVIRONMENT == 'india' else 'icds-cas'

THREE_MONTHS = 60 * 60 * 24 * 95

VALID_LEVELS_FOR_DUMP = [
    '1',  # state
    '2',  # district
    '3',  # block
]

DISTRIBUTED_TABLES = [
    (AGG_CCS_RECORD_DELIVERY_TABLE, 'supervisor_id'),
    (AGG_COMP_FEEDING_TABLE, 'supervisor_id'),
    (AGG_CCS_RECORD_CF_TABLE, 'supervisor_id'),
    (AGG_CHILD_HEALTH_THR_TABLE, 'supervisor_id'),
    (AGG_GROWTH_MONITORING_TABLE, 'supervisor_id'),
    (AGG_CHILD_HEALTH_PNC_TABLE, 'supervisor_id'),
    (AGG_CCS_RECORD_PNC_TABLE, 'supervisor_id'),
    (AGG_CCS_RECORD_BP_TABLE, 'supervisor_id'),
    (AGG_CCS_RECORD_THR_TABLE, 'supervisor_id'),
    (AGG_DAILY_FEEDING_TABLE, 'supervisor_id'),
    ('child_health_monthly', 'supervisor_id'),
    ('ccs_record_monthly', 'supervisor_id'),
    ('daily_attendance', 'supervisor_id'),
]

REFERENCE_TABLES = [
    'awc_location',
    'icds_months'
]

AADHAR_SEEDED_BENEFICIARIES = 'Aadhaar-seeded Beneficiaries'
CHILDREN_ENROLLED_FOR_ANGANWADI_SERVICES = 'Children enrolled for Anganwadi Services'
PREGNANT_WOMEN_ENROLLED_FOR_ANGANWADI_SERVICES = 'Pregnant women enrolled for Anganwadi Services'
LACTATING_WOMEN_ENROLLED_FOR_ANGANWADI_SERVICES = 'Lactating women enrolled for Anganwadi Services'
ADOLESCENT_GIRLS_ENROLLED_FOR_ANGANWADI_SERVICES = 'Adolescent girls enrolled for Anganwadi Services'
<<<<<<< HEAD

OUT_OF_SCHOOL_ADOLESCENT_GIRLS_11_14_YEARS = 'Out of school Adolescent girls(11-14 years)'
ADOLESCENT_GIRLS_DATA_THRESHOLD = date(2019, 4, 1)

CUSTOM_DATA_PULLS = {
    MonthlyPerformance.slug: MonthlyPerformance
}
=======
OUT_OF_SCHOOL_ADOLESCENT_GIRLS_11_14_YEARS = 'Out of school Adolescent girls (11-14 years)'
NUM_OF_ADOLESCENT_GIRLS_11_14_YEARS = 'Number of adolescent girls (11-14 years)'
NUM_OUT_OF_SCHOOL_ADOLESCENT_GIRLS_11_14_YEARS = 'Number of out of school adolescent girls (11-14 years)'


GOVERNANCE_API_HOME_VISIT_RECORDS_PAGINATION = 10000

# need to add more steps
GOVERNANCE_API_STEPS = [
    'home_visit',
    'state_names'
]
>>>>>>> 26f4d578
<|MERGE_RESOLUTION|>--- conflicted
+++ resolved
@@ -159,15 +159,7 @@
 PREGNANT_WOMEN_ENROLLED_FOR_ANGANWADI_SERVICES = 'Pregnant women enrolled for Anganwadi Services'
 LACTATING_WOMEN_ENROLLED_FOR_ANGANWADI_SERVICES = 'Lactating women enrolled for Anganwadi Services'
 ADOLESCENT_GIRLS_ENROLLED_FOR_ANGANWADI_SERVICES = 'Adolescent girls enrolled for Anganwadi Services'
-<<<<<<< HEAD
 
-OUT_OF_SCHOOL_ADOLESCENT_GIRLS_11_14_YEARS = 'Out of school Adolescent girls(11-14 years)'
-ADOLESCENT_GIRLS_DATA_THRESHOLD = date(2019, 4, 1)
-
-CUSTOM_DATA_PULLS = {
-    MonthlyPerformance.slug: MonthlyPerformance
-}
-=======
 OUT_OF_SCHOOL_ADOLESCENT_GIRLS_11_14_YEARS = 'Out of school Adolescent girls (11-14 years)'
 NUM_OF_ADOLESCENT_GIRLS_11_14_YEARS = 'Number of adolescent girls (11-14 years)'
 NUM_OUT_OF_SCHOOL_ADOLESCENT_GIRLS_11_14_YEARS = 'Number of out of school adolescent girls (11-14 years)'
@@ -180,4 +172,7 @@
     'home_visit',
     'state_names'
 ]
->>>>>>> 26f4d578
+
+CUSTOM_DATA_PULLS = {
+    MonthlyPerformance.slug: MonthlyPerformance
+}