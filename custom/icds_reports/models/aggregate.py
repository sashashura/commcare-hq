from contextlib import contextmanager
from datetime import date

from django.db import connections, models, transaction, router

from custom.icds_reports.const import (
    AGG_CCS_RECORD_BP_TABLE,
    AGG_CCS_RECORD_CF_TABLE,
    AGG_CCS_RECORD_DELIVERY_TABLE,
    AGG_CCS_RECORD_PNC_TABLE,
    AGG_CCS_RECORD_THR_TABLE,
    AGG_CHILD_HEALTH_PNC_TABLE,
    AGG_CHILD_HEALTH_THR_TABLE,
    AGG_COMP_FEEDING_TABLE,
    AGG_DAILY_FEEDING_TABLE,
    AGG_GROWTH_MONITORING_TABLE,
    AGG_INFRASTRUCTURE_TABLE,
    AGG_LS_AWC_VISIT_TABLE,
    AGG_LS_BENEFICIARY_TABLE,
    AGG_LS_VHND_TABLE,
    AGG_THR_V2_TABLE,
    AWW_INCENTIVE_TABLE,
    AGG_DASHBOARD_ACTIVITY,
    AGG_ADOLESCENT_GIRLS_REGISTRATION_TABLE,
    AGG_GOV_DASHBOARD_TABLE,
    AGG_SDR_TABLE,
    AGG_MIGRATION_TABLE,
    BIHAR_API_DEMOGRAPHICS_TABLE,
    AGG_AVAILING_SERVICES_TABLE,
    CHILD_VACCINE_TABLE
)
from custom.icds_reports.utils.aggregation_helpers.distributed import (
    AggAwcDailyAggregationDistributedHelper,
    AggAwcDistributedHelper,
    AwcInfrastructureAggregationHelper,
    AggCcsRecordAggregationDistributedHelper,
    AggChildHealthAggregationDistributedHelper,
    AggLsHelper,
    AwwIncentiveAggregationDistributedHelper,
    BirthPreparednessFormsAggregationDistributedHelper,
    CcsRecordMonthlyAggregationDistributedHelper,
    ChildHealthMonthlyAggregationDistributedHelper,
    ComplementaryFormsAggregationDistributedHelper,
    ComplementaryFormsCcsRecordAggregationDistributedHelper,
    DailyAttendanceAggregationDistributedHelper,
    DailyFeedingFormsChildHealthAggregationDistributedHelper,
    DeliveryFormsAggregationDistributedHelper,
    GrowthMonitoringFormsAggregationDistributedHelper,
    InactiveAwwsAggregationDistributedHelper,
    LocationAggregationDistributedHelper,
    LSAwcMgtFormAggDistributedHelper,
    LSBeneficiaryFormAggDistributedHelper,
    LSVhndFormAggDistributedHelper,
    PostnatalCareFormsCcsRecordAggregationDistributedHelper,
    PostnatalCareFormsChildHealthAggregationDistributedHelper,
    THRFormsCcsRecordAggregationDistributedHelper,
    THRFormsChildHealthAggregationDistributedHelper,
    THRFormV2AggDistributedHelper,
    DashboardActivityReportAggregate,
    AggAdolescentGirlsRegistrationAggregate,
    AggGovDashboardHelper,
    AggServiceDeliveryReportHelper,
    MigrationFormsAggregationDistributedHelper,
    BiharApiDemographicsHelper,
    AvailingServiceFormsAggregationDistributedHelper,
    ChildVaccineHelper
)

def get_cursor(model):
    db = router.db_for_write(model)
    return connections[db].cursor()


def maybe_atomic(cls, atomic=True):
    if atomic:
        return transaction.atomic(using=router.db_for_write(cls))
    else:
        @contextmanager
        def noop_context():
            yield

        return noop_context()


class AggregateMixin(object):
    _agg_helper_cls = None
    _agg_atomic = True

    @classmethod
    def aggregate(cls, *args, **kwargs):
        with get_cursor(cls) as cursor, maybe_atomic(cls, cls._agg_atomic):
            cls._agg_helper_cls(*args, **kwargs).aggregate(cursor)


class CcsRecordMonthly(models.Model, AggregateMixin):
    supervisor_id = models.TextField()
    awc_id = models.TextField()
    case_id = models.TextField(primary_key=True)
    month = models.DateField()
    age_in_months = models.IntegerField(blank=True, null=True)
    ccs_status = models.TextField(blank=True, null=True)
    open_in_month = models.IntegerField(blank=True, null=True)
    alive_in_month = models.IntegerField(blank=True, null=True)
    trimester = models.IntegerField(blank=True, null=True)
    num_rations_distributed = models.IntegerField(blank=True, null=True)
    thr_eligible = models.IntegerField(blank=True, null=True)
    tetanus_complete = models.IntegerField(blank=True, null=True)
    delivered_in_month = models.IntegerField(blank=True, null=True)
    anc1_received_at_delivery = models.IntegerField(blank=True, null=True)
    anc2_received_at_delivery = models.IntegerField(blank=True, null=True)
    anc3_received_at_delivery = models.IntegerField(blank=True, null=True)
    anc4_received_at_delivery = models.IntegerField(blank=True, null=True)
    registration_trimester_at_delivery = models.IntegerField(blank=True, null=True)
    using_ifa = models.IntegerField(blank=True, null=True)
    ifa_consumed_last_seven_days = models.IntegerField(blank=True, null=True)
    anemic_severe = models.IntegerField(blank=True, null=True)
    anemic_moderate = models.IntegerField(blank=True, null=True)
    anemic_normal = models.IntegerField(blank=True, null=True)
    anemic_unknown = models.IntegerField(blank=True, null=True)
    extra_meal = models.IntegerField(blank=True, null=True)
    resting_during_pregnancy = models.IntegerField(blank=True, null=True)
    bp_visited_in_month = models.IntegerField(blank=True, null=True)
    pnc_visited_in_month = models.IntegerField(blank=True, null=True)
    trimester_2 = models.IntegerField(blank=True, null=True)
    trimester_3 = models.IntegerField(blank=True, null=True)
    counsel_immediate_bf = models.IntegerField(blank=True, null=True)
    counsel_bp_vid = models.IntegerField(blank=True, null=True)
    counsel_preparation = models.IntegerField(blank=True, null=True)
    counsel_fp_vid = models.IntegerField(blank=True, null=True)
    counsel_immediate_conception = models.IntegerField(blank=True, null=True)
    counsel_accessible_postpartum_fp = models.IntegerField(blank=True, null=True)
    bp1_complete = models.IntegerField(blank=True, null=True)
    bp2_complete = models.IntegerField(blank=True, null=True)
    bp3_complete = models.IntegerField(blank=True, null=True)
    pnc_complete = models.IntegerField(blank=True, null=True)
    postnatal = models.IntegerField(blank=True, null=True)
    has_aadhar_id = models.IntegerField(blank=True, null=True)
    counsel_fp_methods = models.IntegerField(blank=True, null=True)
    pregnant = models.IntegerField(blank=True, null=True)
    pregnant_all = models.IntegerField(blank=True, null=True)
    lactating = models.IntegerField(blank=True, null=True)
    lactating_all = models.IntegerField(blank=True, null=True)
    institutional_delivery_in_month = models.IntegerField(blank=True, null=True)
    institutional_delivery = models.IntegerField(blank=True, null=True)
    add = models.DateField(blank=True, null=True)
    anc_in_month = models.SmallIntegerField(blank=True, null=True)
    caste = models.TextField(blank=True, null=True)
    disabled = models.TextField(blank=True, null=True)
    minority = models.TextField(blank=True, null=True)
    resident = models.TextField(blank=True, null=True)
    anc_weight = models.SmallIntegerField(blank=True, null=True)
    anc_blood_pressure = models.SmallIntegerField(blank=True, null=True)
    bp_sys = models.SmallIntegerField(blank=True, null=True)
    bp_dia = models.SmallIntegerField(blank=True, null=True)
    anc_hemoglobin = models.DecimalField(max_digits=64, decimal_places=20, blank=True, null=True)
    bleeding = models.SmallIntegerField(blank=True, null=True)
    swelling = models.SmallIntegerField(blank=True, null=True)
    blurred_vision = models.SmallIntegerField(blank=True, null=True)
    convulsions = models.SmallIntegerField(blank=True, null=True)
    rupture = models.SmallIntegerField(blank=True, null=True)
    anemia = models.SmallIntegerField(blank=True, null=True)
    eating_extra = models.SmallIntegerField(blank=True, null=True)
    resting = models.SmallIntegerField(blank=True, null=True)
    immediate_breastfeeding = models.SmallIntegerField(blank=True, null=True)
    person_name = models.TextField(blank=True, null=True)
    edd = models.DateField(blank=True, null=True)
    delivery_nature = models.SmallIntegerField(blank=True, null=True)
    is_ebf = models.SmallIntegerField(blank=True, null=True)
    breastfed_at_birth = models.SmallIntegerField(blank=True, null=True)
    anc_1 = models.DateField(blank=True, null=True)
    anc_2 = models.DateField(blank=True, null=True)
    anc_3 = models.DateField(blank=True, null=True)
    anc_4 = models.DateField(blank=True, null=True)
    tt_1 = models.DateField(blank=True, null=True)
    tt_2 = models.DateField(blank=True, null=True)
    valid_in_month = models.SmallIntegerField(blank=True, null=True)
    mobile_number = models.TextField(blank=True, null=True)
    preg_order = models.SmallIntegerField(blank=True, null=True)
    home_visit_date = models.DateField(
        blank=True,
        null=True,
        help_text='date of last bp visit in month'
    )
    num_pnc_visits = models.SmallIntegerField(blank=True, null=True)
    last_date_thr = models.DateField(blank=True, null=True)
    num_anc_complete = models.SmallIntegerField(blank=True, null=True)
    opened_on = models.DateField(blank=True, null=True)
    valid_visits = models.SmallIntegerField(blank=True, null=True)
    dob = models.DateField(blank=True, null=True)
    closed = models.SmallIntegerField(blank=True, null=True)
    anc_abnormalities = models.SmallIntegerField(blank=True, null=True)
    date_death = models.DateField(blank=True, null=True)
    person_case_id = models.TextField(blank=True, null=True)
    husband_name = models.TextField(blank=True, null=True)
    lmp = models.DateField(blank=True, null=True)
    migration_status = models.PositiveSmallIntegerField(blank=True, null=True)
    where_born = models.PositiveSmallIntegerField(
        blank=True, null=True,
        help_text="Where the child is born"
    )
    num_children_del = models.PositiveSmallIntegerField(
        blank=True, null=True,
        help_text="Number of children born"
    )
    still_live_birth = models.PositiveSmallIntegerField(
        blank=True, null=True,
        help_text="Number of children alive"
    )
    tt_booster = models.DateField(null=True)
    last_preg_year = models.IntegerField(null=True)

    class Meta(object):
        managed = False
        db_table = 'ccs_record_monthly'
        unique_together = ('supervisor_id', 'month', 'case_id')

    _agg_helper_cls = CcsRecordMonthlyAggregationDistributedHelper
    _agg_atomic = True


class AwcLocation(models.Model, AggregateMixin):
    doc_id = models.TextField()
    awc_name = models.TextField(blank=True, null=True)
    awc_site_code = models.TextField(blank=True, null=True)
    supervisor_id = models.TextField(db_index=True)
    supervisor_name = models.TextField(blank=True, null=True)
    supervisor_site_code = models.TextField(blank=True, null=True)
    block_id = models.TextField(db_index=True)
    block_name = models.TextField(blank=True, null=True)
    block_site_code = models.TextField(blank=True, null=True)
    district_id = models.TextField(db_index=True)
    district_name = models.TextField(blank=True, null=True)
    district_site_code = models.TextField(blank=True, null=True)
    state_id = models.TextField()
    state_name = models.TextField(blank=True, null=True)
    state_site_code = models.TextField(blank=True, null=True)
    aggregation_level = models.IntegerField(blank=True, null=True, db_index=True)
    block_map_location_name = models.TextField(blank=True, null=True)
    district_map_location_name = models.TextField(blank=True, null=True)
    state_map_location_name = models.TextField(blank=True, null=True)
    state_is_test = models.SmallIntegerField(blank=True, null=True)
    district_is_test = models.SmallIntegerField(blank=True, null=True)
    block_is_test = models.SmallIntegerField(blank=True, null=True)
    supervisor_is_test = models.SmallIntegerField(blank=True, null=True)
    awc_is_test = models.SmallIntegerField(blank=True, null=True)
    awc_deprecated_at = models.DateField(blank=True, null=True)
    awc_deprecates = models.TextField(
        blank=True,
        null=True,
        help_text='text representation of list of location ids'
    )
    supervisor_deprecated_at = models.DateField(blank=True, null=True)
    supervisor_deprecates = models.TextField(
        blank=True,
        null=True,
        help_text='text representation of list of location ids'
    )
    # from commcare-user case
    aww_name = models.TextField(blank=True, null=True)
    contact_phone_number = models.TextField(blank=True, null=True)
    awc_ward_1 = models.TextField(blank=True, null=True)
    awc_ward_2 = models.TextField(blank=True, null=True)
    awc_ward_3 = models.TextField(blank=True, null=True)

    class Meta(object):
        managed = False
        db_table = 'awc_location'
        unique_together = (('state_id', 'district_id', 'block_id', 'supervisor_id', 'doc_id'),)

    _agg_helper_cls = LocationAggregationDistributedHelper
    _agg_atomic = False


class AwcLocationLocal(AwcLocation):

    objects = models.Manager()

    class Meta(object):
        managed = False
        db_table = 'awc_location_local'


class ChildHealthMonthly(models.Model, AggregateMixin):
    supervisor_id = models.TextField()
    awc_id = models.TextField()
    case_id = models.TextField(primary_key=True)
    month = models.DateField()
    age_in_months = models.IntegerField(blank=True, null=True)
    open_in_month = models.IntegerField(blank=True, null=True)
    alive_in_month = models.IntegerField(blank=True, null=True)
    wer_eligible = models.IntegerField(blank=True, null=True)
    nutrition_status_last_recorded = models.TextField(blank=True, null=True)
    current_month_nutrition_status = models.TextField(blank=True, null=True)
    nutrition_status_weighed = models.IntegerField(blank=True, null=True)
    num_rations_distributed = models.IntegerField(blank=True, null=True)
    pse_eligible = models.IntegerField(blank=True, null=True)
    pse_days_attended = models.IntegerField(blank=True, null=True)
    born_in_month = models.IntegerField(blank=True, null=True)
    low_birth_weight_born_in_month = models.IntegerField(blank=True, null=True)
    bf_at_birth_born_in_month = models.IntegerField(blank=True, null=True)
    ebf_eligible = models.IntegerField(blank=True, null=True)
    ebf_in_month = models.IntegerField(blank=True, null=True)
    ebf_not_breastfeeding_reason = models.TextField(blank=True, null=True)
    ebf_drinking_liquid = models.IntegerField(blank=True, null=True)
    ebf_eating = models.IntegerField(blank=True, null=True)
    ebf_no_bf_no_milk = models.IntegerField(blank=True, null=True)
    ebf_no_bf_pregnant_again = models.IntegerField(blank=True, null=True)
    ebf_no_bf_child_too_old = models.IntegerField(blank=True, null=True)
    ebf_no_bf_mother_sick = models.IntegerField(blank=True, null=True)
    cf_eligible = models.IntegerField(blank=True, null=True)
    cf_in_month = models.IntegerField(blank=True, null=True)
    cf_diet_diversity = models.IntegerField(blank=True, null=True)
    cf_diet_quantity = models.IntegerField(blank=True, null=True)
    cf_handwashing = models.IntegerField(blank=True, null=True)
    cf_demo = models.IntegerField(blank=True, null=True)
    fully_immunized_eligible = models.IntegerField(blank=True, null=True)
    fully_immunized_on_time = models.IntegerField(blank=True, null=True)
    fully_immunized_late = models.IntegerField(blank=True, null=True)
    counsel_ebf = models.IntegerField(blank=True, null=True)
    counsel_adequate_bf = models.IntegerField(blank=True, null=True)
    counsel_pediatric_ifa = models.IntegerField(blank=True, null=True)
    counsel_comp_feeding_vid = models.IntegerField(blank=True, null=True)
    counsel_increase_food_bf = models.IntegerField(blank=True, null=True)
    counsel_manage_breast_problems = models.IntegerField(blank=True, null=True)
    counsel_skin_to_skin = models.IntegerField(blank=True, null=True)
    counsel_immediate_breastfeeding = models.IntegerField(blank=True, null=True)
    recorded_weight = models.DecimalField(max_digits=64, decimal_places=20, blank=True, null=True)
    recorded_height = models.DecimalField(max_digits=64, decimal_places=20, blank=True, null=True)
    has_aadhar_id = models.IntegerField(blank=True, null=True)
    thr_eligible = models.IntegerField(blank=True, null=True)
    pnc_eligible = models.IntegerField(blank=True, null=True)
    cf_initiation_in_month = models.IntegerField(blank=True, null=True)
    cf_initiation_eligible = models.IntegerField(blank=True, null=True)
    height_measured_in_month = models.IntegerField(blank=True, null=True)
    current_month_stunting = models.TextField(blank=True, null=True)
    stunting_last_recorded = models.TextField(blank=True, null=True)
    wasting_last_recorded = models.TextField(blank=True, null=True)
    current_month_wasting = models.TextField(blank=True, null=True)
    valid_in_month = models.IntegerField(blank=True, null=True)
    valid_all_registered_in_month = models.IntegerField(blank=True, null=True)
    ebf_no_info_recorded = models.IntegerField(blank=True, null=True)
    dob = models.DateField(blank=True, null=True)
    sex = models.TextField(blank=True, null=True)
    age_tranche = models.TextField(blank=True, null=True)
    caste = models.TextField(blank=True, null=True)
    disabled = models.TextField(blank=True, null=True)
    minority = models.TextField(blank=True, null=True)
    resident = models.TextField(blank=True, null=True)
    person_name = models.TextField(blank=True, null=True)
    mother_name = models.TextField(blank=True, null=True)
    immunization_in_month = models.SmallIntegerField(blank=True, null=True)
    days_ration_given_child = models.SmallIntegerField(blank=True, null=True)
    zscore_grading_hfa = models.SmallIntegerField(blank=True, null=True)
    zscore_grading_hfa_recorded_in_month = models.SmallIntegerField(blank=True, null=True)
    zscore_grading_wfh = models.SmallIntegerField(blank=True, null=True)
    zscore_grading_wfh_recorded_in_month = models.SmallIntegerField(blank=True, null=True)
    muac_grading = models.SmallIntegerField(blank=True, null=True)
    muac_grading_recorded_in_month = models.SmallIntegerField(blank=True, null=True)
    mother_phone_number = models.TextField(blank=True, null=True)
    date_death = models.DateField(blank=True, null=True)
    mother_case_id = models.TextField(blank=True, null=True)
    lunch_count = models.IntegerField(blank=True, null=True)
    state_id = models.TextField(blank=True, null=True)
    opened_on = models.DateField(blank=True, null=True)
    birth_weight = models.PositiveSmallIntegerField(null=True, help_text="birth weight in grams")
    child_person_case_id = models.TextField(blank=True, null=True)
    delivery_nature = models.TextField(blank=True, null=True)
    term_days = models.SmallIntegerField(blank=True, null=True)

    class Meta:
        managed = False
        db_table = 'child_health_monthly'
        unique_together = ('supervisor_id', 'case_id', 'month')

    _agg_helper_cls = ChildHealthMonthlyAggregationDistributedHelper
    _agg_atomic = False


class AggAwc(models.Model, AggregateMixin):
    state_id = models.TextField()
    district_id = models.TextField()
    block_id = models.TextField()
    supervisor_id = models.TextField()
    awc_id = models.TextField()
    month = models.DateField()
    num_awcs = models.SmallIntegerField()
    awc_days_open = models.SmallIntegerField(null=True)
    total_eligible_children = models.SmallIntegerField(null=True)
    total_attended_children = models.SmallIntegerField(null=True)
    pse_avg_attendance_percent = models.DecimalField(max_digits=64, decimal_places=20, null=True)
    pse_full = models.IntegerField(null=True)
    pse_partial = models.IntegerField(null=True)
    pse_non = models.IntegerField(null=True)
    pse_score = models.DecimalField(max_digits=64, decimal_places=20, null=True)
    awc_days_provided_breakfast = models.IntegerField(null=True)
    awc_days_provided_hotmeal = models.IntegerField(null=True)
    awc_days_provided_thr = models.IntegerField(null=True)
    awc_days_provided_pse = models.IntegerField(null=True)
    awc_not_open_holiday = models.IntegerField(null=True)
    awc_not_open_festival = models.IntegerField(null=True)
    awc_not_open_no_help = models.IntegerField(null=True)
    awc_not_open_department_work = models.IntegerField(null=True)
    awc_not_open_other = models.IntegerField(null=True)
    awc_num_open = models.IntegerField(null=True)
    awc_not_open_no_data = models.IntegerField(null=True)
    wer_weighed = models.IntegerField(null=True)
    wer_weighed_0_2 = models.IntegerField(null=True)
    wer_eligible = models.IntegerField(null=True)
    wer_eligible_0_2 = models.IntegerField(null=True)
    wer_score = models.DecimalField(max_digits=64, decimal_places=16, null=True)
    thr_eligible_child = models.IntegerField(null=True)
    thr_rations_21_plus_distributed_child = models.IntegerField(null=True)
    thr_eligible_ccs = models.IntegerField(null=True)
    thr_rations_21_plus_distributed_ccs = models.IntegerField(null=True)
    thr_score = models.DecimalField(max_digits=64, decimal_places=20, null=True)
    awc_score = models.DecimalField(max_digits=64, decimal_places=16, null=True)
    num_awc_rank_functional = models.IntegerField(null=True)
    num_awc_rank_semi = models.IntegerField(null=True)
    num_awc_rank_non = models.IntegerField(null=True)
    cases_ccs_pregnant = models.IntegerField(null=True)
    cases_ccs_lactating = models.IntegerField(null=True)
    cases_child_health = models.IntegerField(null=True)
    usage_num_pse = models.IntegerField(null=True)
    usage_num_gmp = models.IntegerField(null=True)
    usage_num_thr = models.IntegerField(null=True)
    usage_num_home_visit = models.IntegerField(null=True)
    usage_num_bp_tri1 = models.IntegerField(null=True)
    usage_num_bp_tri2 = models.IntegerField(null=True)
    usage_num_bp_tri3 = models.IntegerField(null=True)
    usage_num_pnc = models.IntegerField(null=True)
    usage_num_ebf = models.IntegerField(null=True)
    usage_num_cf = models.IntegerField(null=True)
    usage_num_delivery = models.IntegerField(null=True)
    usage_num_due_list_ccs = models.IntegerField(null=True)
    usage_num_due_list_child_health = models.IntegerField(null=True)
    usage_awc_num_active = models.IntegerField(null=True)
    usage_time_pse = models.DecimalField(max_digits=64, decimal_places=16, null=True)
    usage_time_gmp = models.DecimalField(max_digits=64, decimal_places=16, null=True)
    usage_time_bp = models.DecimalField(max_digits=64, decimal_places=16, null=True)
    usage_time_pnc = models.DecimalField(max_digits=64, decimal_places=16, null=True)
    usage_time_ebf = models.DecimalField(max_digits=64, decimal_places=16, null=True)
    usage_time_cf = models.DecimalField(max_digits=64, decimal_places=16, null=True)
    usage_time_of_day_pse = models.TimeField(null=True)
    usage_time_of_day_home_visit = models.TimeField(null=True)
    vhnd_immunization = models.IntegerField(null=True)
    vhnd_anc = models.IntegerField(null=True)
    vhnd_gmp = models.IntegerField(null=True)
    vhnd_num_pregnancy = models.IntegerField(null=True)
    vhnd_num_lactating = models.IntegerField(null=True)
    vhnd_num_mothers_6_12 = models.IntegerField(null=True)
    vhnd_num_mothers_12 = models.IntegerField(null=True)
    vhnd_num_fathers = models.IntegerField(null=True)
    ls_supervision_visit = models.IntegerField(null=True)
    ls_num_supervised = models.IntegerField(null=True)
    ls_awc_location_long = models.DecimalField(max_digits=64, decimal_places=16, null=True)
    ls_awc_location_lat = models.DecimalField(max_digits=64, decimal_places=16, null=True)
    ls_awc_present = models.IntegerField(null=True)
    ls_awc_open = models.IntegerField(null=True)
    ls_awc_not_open_aww_not_available = models.IntegerField(null=True)
    ls_awc_not_open_closed_early = models.IntegerField(null=True)
    ls_awc_not_open_holiday = models.IntegerField(null=True)
    ls_awc_not_open_unknown = models.IntegerField(null=True)
    ls_awc_not_open_other = models.IntegerField(null=True)
    infra_last_update_date = models.DateField(null=True)
    infra_type_of_building = models.TextField(null=True)
    infra_type_of_building_pucca = models.IntegerField(null=True)
    infra_type_of_building_semi_pucca = models.IntegerField(null=True)
    infra_type_of_building_kuccha = models.IntegerField(null=True)
    infra_type_of_building_partial_covered_space = models.IntegerField(null=True)
    infra_clean_water = models.IntegerField(null=True)
    toilet_facility = models.IntegerField(null=True)
    type_toilet = models.SmallIntegerField(null=True)
    infra_functional_toilet = models.IntegerField(null=True)
    infra_baby_weighing_scale = models.IntegerField(null=True)
    infra_flat_weighing_scale = models.IntegerField(null=True)
    infra_adult_weighing_scale = models.IntegerField(null=True)
    infra_cooking_utensils = models.IntegerField(null=True)
    infra_medicine_kits = models.IntegerField(null=True)
    infra_adequate_space_pse = models.IntegerField(null=True)
    cases_person_beneficiary = models.IntegerField(null=True)
    cases_person_referred = models.IntegerField(null=True)
    awc_days_pse_conducted = models.IntegerField(null=True)
    num_awc_infra_last_update = models.IntegerField(null=True)
    cases_person_has_aadhaar_v2 = models.IntegerField(null=True)
    cases_person_beneficiary_v2 = models.IntegerField(null=True)
    electricity_awc = models.IntegerField(null=True)
    infantometer = models.IntegerField(null=True)
    stadiometer = models.IntegerField(null=True)
    num_anc_visits = models.IntegerField(null=True)
    num_children_immunized = models.IntegerField(null=True)
    usage_num_hh_reg = models.IntegerField(null=True)
    usage_num_add_person = models.IntegerField(null=True)
    usage_num_add_pregnancy = models.IntegerField(null=True)
    is_launched = models.TextField(null=True)
    training_phase = models.IntegerField(null=True)
    trained_phase_1 = models.IntegerField(null=True)
    trained_phase_2 = models.IntegerField(null=True)
    trained_phase_3 = models.IntegerField(null=True)
    trained_phase_4 = models.IntegerField(null=True)
    aggregation_level = models.IntegerField(null=True)
    num_launched_states = models.IntegerField(null=True)
    num_launched_districts = models.IntegerField(null=True)
    num_launched_blocks = models.IntegerField(null=True)
    num_launched_supervisors = models.IntegerField(null=True)
    num_launched_awcs = models.IntegerField(null=True)

    num_awcs_conducted_cbe = models.IntegerField(null=True)
    num_awcs_conducted_vhnd = models.IntegerField(null=True)
    cbe_conducted = models.IntegerField(null=True)
    vhnd_conducted = models.IntegerField(null=True)
    cases_household = models.IntegerField(null=True)
    cases_person = models.IntegerField(null=True)
    cases_person_all = models.IntegerField(null=True)
    cases_person_has_aadhaar = models.IntegerField(null=True)
    cases_ccs_pregnant_all = models.IntegerField(null=True)
    cases_ccs_lactating_all = models.IntegerField(null=True)
    cases_child_health_all = models.IntegerField(null=True)
    cases_person_adolescent_girls_11_14 = models.IntegerField(null=True)
    cases_person_adolescent_girls_15_18 = models.IntegerField(null=True)
    cases_person_adolescent_girls_11_14_all = models.IntegerField(null=True)
    cases_person_adolescent_girls_15_18_all = models.IntegerField(null=True)
    cases_person_adolescent_girls_11_14_out_of_school = models.IntegerField(null=True)
    cases_person_adolescent_girls_11_14_all_v2 = models.IntegerField(null=True)
    infra_infant_weighing_scale = models.IntegerField(null=True)
    state_is_test = models.SmallIntegerField(blank=True, null=True)
    district_is_test = models.SmallIntegerField(blank=True, null=True)
    block_is_test = models.SmallIntegerField(blank=True, null=True)
    supervisor_is_test = models.SmallIntegerField(blank=True, null=True)
    awc_is_test = models.SmallIntegerField(blank=True, null=True)
    valid_visits = models.IntegerField(null=True)
    expected_visits = models.IntegerField(null=True)
    thr_distribution_image_count = models.IntegerField(null=True)
    num_mother_thr_21_days = models.IntegerField(null=True)
    num_mother_thr_eligible = models.IntegerField(null=True)
    preschool_kit_available = models.IntegerField(blank=True, null=True)
    preschool_kit_usable = models.IntegerField(blank=True, null=True)
    awc_with_gm_devices = models.IntegerField(blank=True, null=True)
    cases_ccs_pregnant_reg_in_month = models.IntegerField(blank=True, null=True)
    cases_ccs_lactating_reg_in_month = models.IntegerField(blank=True, null=True)
    cases_ccs_pregnant_all_reg_in_month = models.IntegerField(blank=True, null=True)
    cases_ccs_lactating_all_reg_in_month = models.IntegerField(blank=True, null=True)

    class Meta:
        managed = False
        db_table = 'agg_awc'

    @classmethod
    def weekly_aggregate(cls, month):
        helper = AggAwcDistributedHelper(month)
        with get_cursor(cls) as cursor:
            helper.weekly_aggregate(cursor)

    _agg_helper_cls = AggAwcDistributedHelper
    _agg_atomic = False


class AggregateLsAWCVisitForm(models.Model, AggregateMixin):
    awc_visits = models.IntegerField(help_text='awc visits made by LS')
    month = models.DateField()
    supervisor_id = models.TextField()
    state_id = models.TextField()

    class Meta(object):
        db_table = AGG_LS_AWC_VISIT_TABLE

    _agg_helper_cls = LSAwcMgtFormAggDistributedHelper
    _agg_atomic = False


class AggregateLsVhndForm(models.Model, AggregateMixin):
    vhnd_observed = models.IntegerField(help_text='VHND forms submitted by LS')
    month = models.DateField()
    supervisor_id = models.TextField()
    state_id = models.TextField()

    class Meta(object):
        db_table = AGG_LS_VHND_TABLE

    _agg_helper_cls = LSVhndFormAggDistributedHelper
    _agg_atomic = False


class AggregateBeneficiaryForm(models.Model, AggregateMixin):
    beneficiary_vists = models.IntegerField(help_text='Beneficiary visits done by LS')
    month = models.DateField()
    supervisor_id = models.TextField()
    state_id = models.TextField()

    class Meta(object):
        db_table = AGG_LS_BENEFICIARY_TABLE

    _agg_helper_cls = LSBeneficiaryFormAggDistributedHelper
    _agg_atomic = False


class AggLs(models.Model, AggregateMixin):
    """
    Model refers to the agg_ls table in database.
    Table contains the aggregated data from LS ucrs.
    """
    awc_visits = models.IntegerField(help_text='awc visits made by LS')
    vhnd_observed = models.IntegerField(help_text='VHND forms submitted by LS')
    beneficiary_vists = models.IntegerField(help_text='Beneficiary visits done by LS')
    month = models.DateField()
    state_id = models.TextField()
    district_id = models.TextField()
    block_id = models.TextField()
    supervisor_id = models.TextField()
    aggregation_level = models.SmallIntegerField()
    num_supervisor_launched = models.IntegerField(blank=True, null=True)

    class Meta(object):
        db_table = 'agg_ls'

    _agg_helper_cls = AggLsHelper
    _agg_atomic = False


class AggregateTHRForm(models.Model, AggregateMixin):
    state_id = models.TextField()
    supervisor_id = models.TextField()
    awc_id = models.TextField()
    month = models.DateField()
    thr_distribution_image_count = models.IntegerField(help_text='Count of Images clicked per awc')

    class Meta(object):
        db_table = AGG_THR_V2_TABLE

    _agg_helper_cls = THRFormV2AggDistributedHelper
    _agg_atomic = False


class AggCcsRecord(models.Model, AggregateMixin):
    state_id = models.TextField()
    district_id = models.TextField()
    block_id = models.TextField()
    supervisor_id = models.TextField()
    awc_id = models.TextField()
    month = models.DateField()
    ccs_status = models.TextField()
    trimester = models.TextField()
    caste = models.TextField(null=True)
    disabled = models.TextField(null=True)
    minority = models.TextField(null=True)
    resident = models.TextField(null=True)
    valid_in_month = models.IntegerField()
    lactating = models.IntegerField()
    pregnant = models.IntegerField()
    lactating_registered_in_month = models.IntegerField()
    pregnant_registered_in_month = models.IntegerField()
    thr_eligible = models.IntegerField()
    rations_21_plus_distributed = models.IntegerField()
    tetanus_complete = models.IntegerField()
    delivered_in_month = models.IntegerField()
    anc1_received_at_delivery = models.IntegerField()
    anc2_received_at_delivery = models.IntegerField()
    anc3_received_at_delivery = models.IntegerField()
    anc4_received_at_delivery = models.IntegerField()
    registration_trimester_at_delivery = models.DecimalField(max_digits=64, decimal_places=16, null=True)
    using_ifa = models.IntegerField()
    ifa_consumed_last_seven_days = models.IntegerField()
    anemic_normal = models.IntegerField()
    anemic_moderate = models.IntegerField()
    anemic_severe = models.IntegerField()
    anemic_unknown = models.IntegerField()
    extra_meal = models.IntegerField()
    resting_during_pregnancy = models.IntegerField()
    bp1_complete = models.IntegerField()
    bp2_complete = models.IntegerField()
    bp3_complete = models.IntegerField()
    pnc_complete = models.IntegerField()
    trimester_2 = models.IntegerField()
    trimester_3 = models.IntegerField()
    postnatal = models.IntegerField()
    counsel_bp_vid = models.IntegerField()
    counsel_preparation = models.IntegerField()
    counsel_immediate_bf = models.IntegerField()
    counsel_fp_vid = models.IntegerField()
    counsel_immediate_conception = models.IntegerField()
    counsel_accessible_postpartum_fp = models.IntegerField()
    has_aadhar_id = models.IntegerField(null=True)
    aggregation_level = models.IntegerField(null=True)
    valid_all_registered_in_month = models.IntegerField(null=True)
    institutional_delivery_in_month = models.IntegerField(null=True)
    lactating_all = models.IntegerField(null=True)
    pregnant_all = models.IntegerField(null=True)
    lactating_all_registered_in_month = models.IntegerField(null=True)
    pregnant_all_registered_in_month = models.IntegerField(null=True)
    valid_visits = models.IntegerField(null=True)
    expected_visits = models.IntegerField(null=True)

    class Meta:
        managed = False
        db_table = 'agg_ccs_record'

    _agg_helper_cls = AggCcsRecordAggregationDistributedHelper
    _agg_atomic = True


class AggChildHealth(models.Model, AggregateMixin):
    state_id = models.TextField()
    district_id = models.TextField()
    block_id = models.TextField()
    supervisor_id = models.TextField()
    awc_id = models.TextField()
    month = models.DateField()
    gender = models.TextField(null=True)
    age_tranche = models.TextField(null=True)
    caste = models.TextField(null=True)
    disabled = models.TextField(null=True)
    minority = models.TextField(null=True)
    resident = models.TextField(null=True)
    valid_in_month = models.IntegerField()
    nutrition_status_weighed = models.IntegerField()
    nutrition_status_unweighed = models.IntegerField()
    nutrition_status_normal = models.IntegerField()
    nutrition_status_moderately_underweight = models.IntegerField()
    nutrition_status_severely_underweight = models.IntegerField()
    wer_eligible = models.IntegerField()
    thr_eligible = models.IntegerField()
    rations_21_plus_distributed = models.IntegerField()
    pse_eligible = models.IntegerField()
    pse_attended_16_days = models.IntegerField()
    pse_attended_21_days = models.IntegerField()
    born_in_month = models.IntegerField()
    low_birth_weight_in_month = models.IntegerField()
    bf_at_birth = models.IntegerField()
    ebf_eligible = models.IntegerField()
    ebf_in_month = models.IntegerField()
    cf_eligible = models.IntegerField()
    cf_in_month = models.IntegerField()
    cf_diet_diversity = models.IntegerField()
    cf_diet_quantity = models.IntegerField()
    cf_demo = models.IntegerField()
    cf_handwashing = models.IntegerField()
    counsel_increase_food_bf = models.IntegerField()
    counsel_manage_breast_problems = models.IntegerField()
    counsel_ebf = models.IntegerField()
    counsel_adequate_bf = models.IntegerField()
    counsel_pediatric_ifa = models.IntegerField()
    counsel_play_cf_video = models.IntegerField()
    fully_immunized_eligible = models.IntegerField()
    fully_immunized_on_time = models.IntegerField()
    fully_immunized_late = models.IntegerField()
    weighed_and_height_measured_in_month = models.IntegerField(null=True)
    weighed_and_born_in_month = models.IntegerField(null=True)
    days_ration_given_child = models.IntegerField(null=True)
    zscore_grading_hfa_normal = models.IntegerField(null=True)
    zscore_grading_hfa_moderate = models.IntegerField(null=True)
    zscore_grading_hfa_severe = models.IntegerField(null=True)
    wasting_normal_v2 = models.IntegerField(null=True)
    wasting_moderate_v2 = models.IntegerField(null=True)
    wasting_severe_v2 = models.IntegerField(null=True)
    has_aadhar_id = models.IntegerField(null=True)
    aggregation_level = models.IntegerField(null=True)
    pnc_eligible = models.IntegerField(null=True)
    height_eligible = models.IntegerField(null=True)
    wasting_moderate = models.IntegerField(null=True)
    wasting_severe = models.IntegerField(null=True)
    stunting_moderate = models.IntegerField(null=True)
    stunting_severe = models.IntegerField(null=True)
    cf_initiation_in_month = models.IntegerField(null=True)
    cf_initiation_eligible = models.IntegerField(null=True)
    height_measured_in_month = models.IntegerField(null=True)
    wasting_normal = models.IntegerField(null=True)
    stunting_normal = models.IntegerField(null=True)
    valid_all_registered_in_month = models.IntegerField(null=True)
    ebf_no_info_recorded = models.IntegerField(null=True)
    zscore_grading_hfa_recorded_in_month = models.IntegerField(blank=True, null=True)
    zscore_grading_wfh_recorded_in_month = models.IntegerField(blank=True, null=True)
    lunch_count_21_days = models.IntegerField(blank=True, null=True)

    class Meta:
        managed = False
        db_table = 'agg_child_health'

    _agg_helper_cls = AggChildHealthAggregationDistributedHelper
    _agg_atomic = False


class AggAwcDaily(models.Model, AggregateMixin):
    state_id = models.TextField()
    district_id = models.TextField()
    block_id = models.TextField()
    supervisor_id = models.TextField()
    awc_id = models.TextField()
    aggregation_level = models.IntegerField(null=True)
    date = models.DateField()
    cases_household = models.IntegerField(null=True)
    cases_person = models.IntegerField(null=True)
    cases_person_all = models.IntegerField(null=True)
    cases_person_has_aadhaar = models.IntegerField(null=True)
    cases_child_health = models.IntegerField(null=True)
    cases_child_health_all = models.IntegerField(null=True)
    cases_ccs_pregnant = models.IntegerField(null=True)
    cases_ccs_pregnant_all = models.IntegerField(null=True)
    cases_ccs_lactating = models.IntegerField(null=True)
    cases_ccs_lactating_all = models.IntegerField(null=True)
    cases_person_adolescent_girls_11_14 = models.IntegerField(null=True)
    cases_person_adolescent_girls_15_18 = models.IntegerField(null=True)
    cases_person_adolescent_girls_11_14_all = models.IntegerField(null=True)
    cases_person_adolescent_girls_15_18_all = models.IntegerField(null=True)
    daily_attendance_open = models.IntegerField(null=True)
    total_attended_pse = models.IntegerField(null=True)
    num_awcs = models.IntegerField(null=True)
    num_launched_states = models.IntegerField(null=True)
    num_launched_districts = models.IntegerField(null=True)
    num_launched_blocks = models.IntegerField(null=True)
    num_launched_supervisors = models.IntegerField(null=True)
    num_launched_awcs = models.IntegerField(null=True)
    cases_person_beneficiary = models.IntegerField(null=True)
    cases_person_has_aadhaar_v2 = models.IntegerField(null=True)
    cases_person_beneficiary_v2 = models.IntegerField(null=True)

    class Meta:
        managed = False
        db_table = 'agg_awc_daily'

    _agg_helper_cls = AggAwcDailyAggregationDistributedHelper
    _agg_atomic = True


class DailyAttendance(models.Model, AggregateMixin):
    # not the real pkey - see unique_together
    doc_id = models.TextField(primary_key=True)
    awc_id = models.TextField(null=True)
    supervisor_id = models.TextField(null=True)
    month = models.DateField(null=True)
    pse_date = models.DateField(null=True)
    awc_open_count = models.IntegerField(null=True)
    count = models.IntegerField(null=True)
    eligible_children = models.IntegerField(null=True)
    attended_children = models.IntegerField(null=True)
    attended_children_percent = models.DecimalField(max_digits=64, decimal_places=16, null=True)
    form_location = models.TextField(null=True)
    form_location_lat = models.DecimalField(max_digits=64, decimal_places=16, null=True)
    form_location_long = models.DecimalField(max_digits=64, decimal_places=16, null=True)
    image_name = models.TextField(null=True)
    pse_conducted = models.SmallIntegerField(null=True)
    state_id = models.TextField(null=True)

    class Meta:
        managed = False
        db_table = 'daily_attendance'
        unique_together = ('supervisor_id', 'doc_id', 'month')  # pkey
        indexes = [
            models.Index(fields=['awc_id'], name='idx_daily_attendance_awc_id')
        ]
        index_together = ('month', 'state_id')

    _agg_helper_cls = DailyAttendanceAggregationDistributedHelper
    _agg_atomic = False


class AggregateComplementaryFeedingForms(models.Model, AggregateMixin):
    """Aggregated data based on AWW App, Home Visit Scheduler module,
    Complementary Feeding form.

    A child table exists for each state_id and month.

    A row exists for every case that has ever had a Complementary Feeding Form
    submitted against it.
    """

    # partitioned based on these fields
    state_id = models.CharField(max_length=40)
    supervisor_id = models.TextField(null=True)
    month = models.DateField(help_text="Will always be YYYY-MM-01")

    # not the real pkey - see unique_together
    case_id = models.CharField(max_length=40, primary_key=True)

    latest_time_end_processed = models.DateTimeField(
        help_text="The latest form.meta.timeEnd that has been processed for this case"
    )

    # Most of these could possibly be represented by a boolean, but have
    # historically been stored as integers because they are in SUM statements
    comp_feeding_ever = models.PositiveSmallIntegerField(
        null=True,
        help_text="Complementary feeding has ever occurred for this case"
    )
    demo_comp_feeding = models.PositiveSmallIntegerField(
        null=True,
        help_text="Demo of complementary feeding has ever occurred"
    )
    counselled_pediatric_ifa = models.PositiveSmallIntegerField(
        null=True,
        help_text="Once the child is over 1 year, has ever been counseled on pediatric IFA"
    )
    play_comp_feeding_vid = models.PositiveSmallIntegerField(
        null=True,
        help_text="Case has ever been counseled about complementary feeding with a video"
    )
    comp_feeding_latest = models.PositiveSmallIntegerField(
        null=True,
        help_text="Complementary feeding occurred for this case in the latest form"
    )
    diet_diversity = models.PositiveSmallIntegerField(
        null=True,
        help_text="Diet diversity occurred for this case in the latest form"
    )
    diet_quantity = models.PositiveSmallIntegerField(
        null=True,
        help_text="Diet quantity occurred for this case in the latest form"
    )
    hand_wash = models.PositiveSmallIntegerField(
        null=True,
        help_text="Hand washing occurred for this case in the latest form"
    )

    class Meta(object):
        db_table = AGG_COMP_FEEDING_TABLE
        unique_together = ('supervisor_id', 'case_id', 'month')  # pkey

    _agg_helper_cls = ComplementaryFormsAggregationDistributedHelper
    _agg_atomic = False


class AggregateCcsRecordComplementaryFeedingForms(models.Model, AggregateMixin):
    """Aggregated data based on AWW App, Home Visit Scheduler module,
    Complementary Feeding form.

    A child table exists for each state_id and month.

    A row exists for every ccs_record case that has ever had a Complementary Feeding Form
    submitted against it.
    """
    # partitioned based on these fields
    state_id = models.CharField(max_length=40)
    supervisor_id = models.TextField(null=True)
    month = models.DateField(help_text="Will always be YYYY-MM-01")

    # not the real pkey - see unique_together
    case_id = models.CharField(max_length=40, primary_key=True)

    latest_time_end_processed = models.DateTimeField(
        help_text="The latest form.meta.timeEnd that has been processed for this case"
    )

    valid_visits = models.PositiveSmallIntegerField(
        help_text="number of qualified visits for the incentive report",
        default=0
    )

    class Meta(object):
        db_table = AGG_CCS_RECORD_CF_TABLE
        unique_together = ('supervisor_id', 'case_id', 'month')  # pkey

    _agg_helper_cls = ComplementaryFormsCcsRecordAggregationDistributedHelper
    _agg_atomic = False


class AggregateChildHealthPostnatalCareForms(models.Model, AggregateMixin):
    """Aggregated data for child health cases based on
    AWW App, Home Visit Scheduler module,
    Post Natal Care and Exclusive Breastfeeding forms.

    A child table exists for each state_id and month.

    A row exists for every case that has ever had a Complementary Feeding Form
    submitted against it.
    """

    # partitioned based on these fields
    state_id = models.CharField(max_length=40)
    supervisor_id = models.TextField(null=True)

    month = models.DateField(help_text="Will always be YYYY-MM-01")

    # not the real pkey - see unique_together
    case_id = models.CharField(max_length=40, primary_key=True)

    latest_time_end_processed = models.DateTimeField(
        help_text="The latest form.meta.timeEnd that has been processed for this case"
    )
    counsel_increase_food_bf = models.PositiveSmallIntegerField(
        null=True,
        help_text="Counseling on increasing food intake has ever been completed"
    )
    counsel_breast = models.PositiveSmallIntegerField(
        null=True,
        help_text="Counseling on managing breast problems has ever been completed"
    )
    skin_to_skin = models.PositiveSmallIntegerField(
        null=True,
        help_text="Counseling on skin to skin care has ever been completed"
    )
    is_ebf = models.PositiveSmallIntegerField(
        null=True,
        help_text="is_ebf set in the last form submitted this month"
    )
    water_or_milk = models.PositiveSmallIntegerField(
        null=True,
        help_text="Child given water or milk in the last form submitted this month"
    )
    other_milk_to_child = models.PositiveSmallIntegerField(
        null=True,
        help_text="Child given something other than milk in the last form submitted this month"
    )
    tea_other = models.PositiveSmallIntegerField(
        null=True,
        help_text="Child given tea or other liquid in the last form submitted this month"
    )
    eating = models.PositiveSmallIntegerField(
        null=True,
        help_text="Child given something to eat in the last form submitted this month"
    )
    counsel_exclusive_bf = models.PositiveSmallIntegerField(
        null=True,
        help_text="Counseling about exclusive breastfeeding has ever occurred"
    )
    counsel_only_milk = models.PositiveSmallIntegerField(
        null=True,
        help_text="Counseling about avoiding other than breast milk has ever occurred"
    )
    counsel_adequate_bf = models.PositiveSmallIntegerField(
        null=True,
        help_text="Counseling about adequate breastfeeding has ever occurred"
    )
    not_breastfeeding = models.CharField(
        null=True,
        max_length=126,
        help_text="The reason the mother is not able to breastfeed"
    )

    class Meta(object):
        db_table = AGG_CHILD_HEALTH_PNC_TABLE
        unique_together = ('supervisor_id', 'case_id', 'month')  # pkey

    _agg_helper_cls = PostnatalCareFormsChildHealthAggregationDistributedHelper
    _agg_atomic = False


class AggregateCcsRecordPostnatalCareForms(models.Model, AggregateMixin):
    """Aggregated data for ccs record cases based on
    AWW App, Home Visit Scheduler module,
    Post Natal Care and Exclusive Breastfeeding forms.

    A child table exists for each state_id and month.

    A row exists for every case that has ever had a Complementary Feeding Form
    submitted against it.
    """

    # partitioned based on these fields
    state_id = models.CharField(max_length=40)
    supervisor_id = models.TextField(null=True)
    month = models.DateField(help_text="Will always be YYYY-MM-01")

    # not the real pkey - see unique_together
    case_id = models.CharField(max_length=40, primary_key=True)

    latest_time_end_processed = models.DateTimeField(
        help_text="The latest form.meta.timeEnd that has been processed for this case"
    )
    counsel_methods = models.PositiveSmallIntegerField(
        null=True,
        help_text="Counseling about family planning methods has ever occurred"
    )
    is_ebf = models.PositiveSmallIntegerField(
        null=True,
        help_text="Whether child was exclusively breastfed at last visit"
    )
    valid_visits = models.PositiveSmallIntegerField(
        help_text="number of qualified visits for the incentive report",
        default=0
    )

    class Meta(object):
        db_table = AGG_CCS_RECORD_PNC_TABLE
        unique_together = ('supervisor_id', 'case_id', 'month')  # pkey

    _agg_helper_cls = PostnatalCareFormsCcsRecordAggregationDistributedHelper
    _agg_atomic = False


class AggregateChildHealthTHRForms(models.Model, AggregateMixin):
    """Aggregated data for child_health cases based on
    Take Home Ration forms

    A child table exists for each state_id and month.

    A row exists for every child_health case that has had a THR Form
    submitted against it this month.
    """

    # partitioned based on these fields
    state_id = models.CharField(max_length=40)
    supervisor_id = models.TextField(null=True)
    month = models.DateField(help_text="Will always be YYYY-MM-01")

    # not the real pkey - see unique_together
    case_id = models.CharField(max_length=40, primary_key=True)

    latest_time_end_processed = models.DateTimeField(
        help_text="The latest form.meta.timeEnd that has been processed for this case"
    )
    days_ration_given_child = models.PositiveSmallIntegerField(
        null=True,
        help_text="Number of days the child has been given rations this month"
    )

    class Meta(object):
        db_table = AGG_CHILD_HEALTH_THR_TABLE
        unique_together = ('supervisor_id', 'case_id', 'month')  # pkey

    _agg_helper_cls = THRFormsChildHealthAggregationDistributedHelper
    _agg_atomic = False


class AggregateCcsRecordTHRForms(models.Model, AggregateMixin):
    """Aggregated data for ccs_record cases based on
    Take Home Ration forms

    A child table exists for each state_id and month.

    A row exists for every ccs_record case that has had a THR Form
    submitted against it this month.
    """

    # partitioned based on these fields
    state_id = models.CharField(max_length=40)
    supervisor_id = models.TextField(null=True)
    month = models.DateField(help_text="Will always be YYYY-MM-01")

    # not the real pkey - see unique_together
    case_id = models.CharField(max_length=40, primary_key=True)

    latest_time_end_processed = models.DateTimeField(
        help_text="The latest form.meta.timeEnd that has been processed for this case"
    )
    days_ration_given_mother = models.PositiveSmallIntegerField(
        null=True,
        help_text="Number of days the mother has been given rations this month"
    )

    class Meta(object):
        db_table = AGG_CCS_RECORD_THR_TABLE
        unique_together = ('supervisor_id', 'case_id', 'month')  # pkey

    _agg_helper_cls = THRFormsCcsRecordAggregationDistributedHelper
    _agg_atomic = False


class AggregateGrowthMonitoringForms(models.Model, AggregateMixin):
    """Aggregated data based on AWW App

    376FA2E1 -> Delivery
    b183124a -> Growth Monitoring
    7a557541 -> Advanced Growth Monitoring

    A child table exists for each state_id and month.
    """

    # partitioned based on these fields
    state_id = models.CharField(max_length=40)
    supervisor_id = models.TextField(null=True)
    month = models.DateField(db_index=True, help_text="Will always be YYYY-MM-01")

    # not the real pkey - see unique_together
    case_id = models.CharField(max_length=40, primary_key=True)

    latest_time_end_processed = models.DateTimeField(
        help_text="The latest form.meta.timeEnd that has been processed for this case"
    )

    weight_child = models.DecimalField(
        max_digits=64, decimal_places=16, null=True,
        help_text="Last recorded weight_child case property"
    )
    weight_child_last_recorded = models.DateTimeField(
        null=True, help_text="Time when weight_child was last recorded"
    )
    height_child = models.DecimalField(
        max_digits=64, decimal_places=16, null=True,
        help_text="Last recorded height_child case property"
    )
    height_child_last_recorded = models.DateTimeField(
        null=True, help_text="Time when height_child was last recorded"
    )

    zscore_grading_wfa = models.PositiveSmallIntegerField(
        null=True, help_text="Last recorded zscore_grading_wfa before end of this month"
    )
    zscore_grading_wfa_last_recorded = models.DateTimeField(
        null=True, help_text="Time when zscore_grading_wfa was last recorded"
    )

    zscore_grading_hfa = models.PositiveSmallIntegerField(
        null=True, help_text="Last recorded zscore_grading_hfa before end of this month"
    )
    zscore_grading_hfa_last_recorded = models.DateTimeField(
        null=True, help_text="Time when zscore_grading_hfa was last recorded"
    )

    zscore_grading_wfh = models.PositiveSmallIntegerField(
        null=True, help_text="Last recorded zscore_grading_wfh before end of this month"
    )
    zscore_grading_wfh_last_recorded = models.DateTimeField(
        null=True, help_text="Time when zscore_grading_wfh was last recorded"
    )

    muac_grading = models.PositiveSmallIntegerField(
        null=True, help_text="Last recorded muac_grading before end of this month"
    )
    muac_grading_last_recorded = models.DateTimeField(
        null=True, help_text="Time when muac_grading was last recorded"
    )

    class Meta(object):
        db_table = AGG_GROWTH_MONITORING_TABLE
        unique_together = ('supervisor_id', 'case_id', 'month')  # pkey

    _agg_helper_cls = GrowthMonitoringFormsAggregationDistributedHelper
    _agg_atomic = False


class AggregateBirthPreparednesForms(models.Model, AggregateMixin):
    # partitioned based on these fields
    state_id = models.CharField(max_length=40)
    supervisor_id = models.TextField(null=True)
    month = models.DateField(help_text="Will always be YYYY-MM-01")

    # not the real pkey - see unique_together
    case_id = models.CharField(max_length=40, primary_key=True)

    latest_time_end_processed = models.DateTimeField(
        help_text="The latest form.meta.timeEnd that has been processed for this case"
    )

    immediate_breastfeeding = models.PositiveSmallIntegerField(
        null=True,
        help_text="Has ever had /data/bp2/immediate_breastfeeding = 'yes'"
    )
    anemia = models.PositiveSmallIntegerField(
        null=True,
        help_text="Last value of /data/bp1/anemia. severe=1, moderate=2, normal=3"
    )
    eating_extra = models.PositiveSmallIntegerField(
        null=True,
        help_text="Last value of /data/bp1/eating_extra = 'yes'."
    )
    resting = models.PositiveSmallIntegerField(
        null=True,
        help_text="Last value of /data/bp1/resting = 'yes'."
    )
    # anc_details path is /data/bp1/iteration/item/filter/anc_details
    anc_weight = models.PositiveSmallIntegerField(
        null=True,
        help_text="Last value of anc_details/anc_weight"
    )
    anc_blood_pressure = models.PositiveSmallIntegerField(
        null=True,
        help_text="Last value of anc_details/anc_blood_pressure. normal=1, high=2, not_measured=3"
    )
    bp_sys = models.PositiveSmallIntegerField(
        null=True,
        help_text="Last value of anc_details/bp_sys"
    )
    bp_dia = models.PositiveSmallIntegerField(
        null=True,
        help_text="Last value of anc_details/bp_dia"
    )
    anc_hemoglobin = models.DecimalField(
        max_digits=64,
        decimal_places=20,
        null=True,
        help_text="Last value of anc_details/anc_hemoglobin"
    )
    bleeding = models.PositiveSmallIntegerField(
        null=True,
        help_text="Last value of /data/bp2/bleeding = 'yes'"
    )
    swelling = models.PositiveSmallIntegerField(
        null=True,
        help_text="Last value of /data/bp2/swelling = 'yes'"
    )
    blurred_vision = models.PositiveSmallIntegerField(
        null=True,
        help_text="Last value of /data/bp2/blurred_vision = 'yes'"
    )
    convulsions = models.PositiveSmallIntegerField(
        null=True,
        help_text="Last value of /data/bp2/convulsions = 'yes'"
    )
    rupture = models.PositiveSmallIntegerField(
        null=True,
        help_text="Last value of /data/bp2/rupture = 'yes'"
    )
    anc_abnormalities = models.PositiveSmallIntegerField(
        null=True,
        help_text="Last value of anc_details/anc_abnormalities = 'yes'"
    )
    valid_visits = models.PositiveSmallIntegerField(
        help_text="number of qualified visits for the incentive report",
        default=0
    )
    play_birth_preparedness_vid = models.PositiveSmallIntegerField(
        null=True,
        help_text="Case has ever been counseled about birth preparedness with a video"
    )
    play_family_planning_vid = models.PositiveSmallIntegerField(
        null=True,
        help_text="Case has ever been counseled about family planning with a video"
    )
    counsel_preparation = models.PositiveSmallIntegerField(
        null=True,
        help_text="Has ever had /data/bp2/counsel_preparation = 'yes'"
    )
    conceive = models.PositiveSmallIntegerField(
        null=True,
        help_text="Has ever had /data/conceive = 'yes'"
    )
    counsel_accessible_ppfp = models.PositiveSmallIntegerField(
        null=True,
        help_text="Has ever had /data/family_planning_group/counsel_accessible_ppfp='yes'"
    )
    ifa_last_seven_days = models.PositiveSmallIntegerField(
        null=True,
        help_text="Number of ifa taken in last seven days"
    )
    using_ifa = models.PositiveSmallIntegerField(
        null=True,
        help_text="Has ever had /data/bp1/using_ifa='yes'"
    )

    class Meta(object):
        db_table = AGG_CCS_RECORD_BP_TABLE
        unique_together = ('supervisor_id', 'case_id', 'month')  # pkey

    _agg_helper_cls = BirthPreparednessFormsAggregationDistributedHelper
    _agg_atomic = False


class AggregateCcsRecordDeliveryForms(models.Model, AggregateMixin):
    """Aggregated data for ccs_record cases based on
    Delivery forms

    A child table exists for each state_id and month.

    A row exists for every ccs_record case that has had a Delivery Form
    submitted against it this month.
    """

    # partitioned based on these fields
    state_id = models.CharField(max_length=40)
    supervisor_id = models.TextField(null=True)

    month = models.DateField(help_text="Will always be YYYY-MM-01")

    # not the real pkey - see unique_together
    case_id = models.CharField(max_length=40, primary_key=True)

    latest_time_end_processed = models.DateTimeField(
        help_text="The latest form.meta.timeEnd that has been processed for this case"
    )
    breastfed_at_birth = models.PositiveSmallIntegerField(
        null=True,
        help_text="whether any child was breastfed at birth"
    )
    valid_visits = models.PositiveSmallIntegerField(
        help_text="number of qualified visits for the incentive report",
        default=0
    )
    where_born = models.PositiveSmallIntegerField(
        null=True,
        help_text="Where the child is born"
    )
    num_children_del = models.PositiveSmallIntegerField(
        null=True,
        help_text="Number of children born"
    )
    still_live_birth = models.PositiveSmallIntegerField(
        null=True,
        help_text="Number of children alive"
    )

    class Meta(object):
        db_table = AGG_CCS_RECORD_DELIVERY_TABLE
        unique_together = ('supervisor_id', 'case_id', 'month')  # pkey

    _agg_helper_cls = DeliveryFormsAggregationDistributedHelper
    _agg_atomic = False


class AggregateInactiveAWW(models.Model, AggregateMixin):
    awc_id = models.TextField(primary_key=True)
    awc_name = models.TextField(blank=True, null=True)
    awc_site_code = models.TextField(blank=True, null=True, db_index=True)
    supervisor_id = models.TextField(blank=True, null=True)
    supervisor_name = models.TextField(blank=True, null=True)
    block_id = models.TextField(blank=True, null=True)
    block_name = models.TextField(blank=True, null=True)
    district_id = models.TextField(blank=True, null=True)
    district_name = models.TextField(blank=True, null=True)
    state_id = models.TextField(blank=True, null=True)
    state_name = models.TextField(blank=True, null=True)
    first_submission = models.DateField(blank=True, null=True)
    last_submission = models.DateField(blank=True, null=True)

    @property
    def days_since_start(self):
        if self.first_submission:
            delta = date.today() - self.first_submission
            return delta.days
        return 'N/A'

    @property
    def days_inactive(self):
        if self.last_submission:
            delta = date.today() - self.last_submission
            return delta.days
        return 'N/A'

    class Meta(object):
        app_label = 'icds_reports'

    _agg_helper_cls = InactiveAwwsAggregationDistributedHelper
    _agg_atomic = False


class AggregateChildHealthDailyFeedingForms(models.Model, AggregateMixin):
    """Aggregated data for child_health cases based on
    Daily Feeding forms

    A child table exists for each state_id and month.

    A row exists for every child_health case that has had a daily feeding form
    submitted against it this month.
    """

    # partitioned based on these fields
    state_id = models.CharField(max_length=40)
    supervisor_id = models.TextField(null=True)
    month = models.DateField(help_text="Will always be YYYY-MM-01")

    # not the real pkey - see unique_together
    case_id = models.CharField(max_length=40, primary_key=True)

    latest_time_end_processed = models.DateTimeField(
        help_text="The latest form.meta.timeEnd that has been processed for this case"
    )
    sum_attended_child_ids = models.PositiveSmallIntegerField(
        null=True,
        help_text="Number of days the child has attended this month"
    )
    lunch_count = models.PositiveSmallIntegerField(
        null=True,
        help_text="Number of days the child had the lunch"
    )

    class Meta(object):
        db_table = AGG_DAILY_FEEDING_TABLE
        unique_together = ('supervisor_id', 'case_id', 'month')  # pkey

    _agg_helper_cls = DailyFeedingFormsChildHealthAggregationDistributedHelper
    _agg_atomic = False


class AggregateAwcInfrastructureForms(models.Model, AggregateMixin):
    """Aggregated data for AWC locations based on infrastructure forms

    A child table exists for each state_id and month.

    Each of these columns represent the last non-null value from forms
    completed in the past six months unless otherwise noted.
    """

    # partitioned based on these fields
    state_id = models.CharField(max_length=40)
    supervisor_id = models.TextField(null=True)
    month = models.DateField(help_text="Will always be YYYY-MM-01")

    # not the real pkey - see unique_together
    awc_id = models.CharField(max_length=40, primary_key=True)

    latest_time_end_processed = models.DateTimeField(
        help_text="The latest form.meta.timeEnd that has been processed for this case"
    )

    awc_building = models.PositiveSmallIntegerField(null=True)
    source_drinking_water = models.PositiveSmallIntegerField(null=True)
    toilet_facility = models.PositiveSmallIntegerField(null=True)
    type_toilet = models.PositiveSmallIntegerField(null=True)
    toilet_functional = models.PositiveSmallIntegerField(null=True)
    electricity_awc = models.PositiveSmallIntegerField(null=True)
    adequate_space_pse = models.PositiveSmallIntegerField(null=True)

    adult_scale_available = models.PositiveSmallIntegerField(null=True)
    baby_scale_available = models.PositiveSmallIntegerField(null=True)
    flat_scale_available = models.PositiveSmallIntegerField(null=True)

    adult_scale_usable = models.PositiveSmallIntegerField(null=True)
    baby_scale_usable = models.PositiveSmallIntegerField(null=True)
    cooking_utensils_usable = models.PositiveSmallIntegerField(null=True)
    infantometer_usable = models.PositiveSmallIntegerField(null=True)
    medicine_kits_usable = models.PositiveSmallIntegerField(null=True)
    stadiometer_usable = models.PositiveSmallIntegerField(null=True)
    preschool_kit_usable = models.PositiveSmallIntegerField(null=True)
    preschool_kit_available = models.PositiveSmallIntegerField(null=True)

    class Meta(object):
        db_table = AGG_INFRASTRUCTURE_TABLE
        unique_together = ('supervisor_id', 'awc_id', 'month')  # pkey

    _agg_helper_cls = AwcInfrastructureAggregationHelper
    _agg_atomic = False


class AWWIncentiveReport(models.Model, AggregateMixin):
    """Monthly updated table that holds metrics for the incentive report"""

    # partitioned based on these fields
    state_id = models.CharField(max_length=40)
    district_id = models.TextField(blank=True, null=True)
    month = models.DateField(help_text="Will always be YYYY-MM-01")

    # primary key as it's unique for every partition
    awc_id = models.CharField(max_length=40, primary_key=True)
    block_id = models.CharField(max_length=40)
    supervisor_id = models.TextField(null=True)
    state_name = models.TextField(null=True)
    district_name = models.TextField(null=True)
    block_name = models.TextField(null=True)
    supervisor_name = models.TextField(null=True)
    awc_name = models.TextField(null=True)
    aww_name = models.TextField(null=True)
    contact_phone_number = models.TextField(null=True)
    wer_weighed = models.SmallIntegerField(null=True)
    wer_eligible = models.SmallIntegerField(null=True)
    awc_num_open = models.SmallIntegerField(null=True)
    valid_visits = models.SmallIntegerField(null=True)
    expected_visits = models.DecimalField(null=True, max_digits=64, decimal_places=2)
    visit_denominator = models.SmallIntegerField(null=True)
    incentive_eligible = models.NullBooleanField(null=True)
    awh_eligible = models.NullBooleanField(null=True)
    is_launched = models.NullBooleanField(null=True)

    class Meta(object):
        db_table = AWW_INCENTIVE_TABLE

    _agg_helper_cls = AwwIncentiveAggregationDistributedHelper
    _agg_atomic = False


class DashboardUserActivityReport(models.Model, AggregateMixin):
    """
    Daily Update table to hold Dashboard users activity information
    """
    # This will be unique per day not unique universally among all data in it
    username = models.TextField(primary_key=True)
    state_id = models.TextField(null=True)
    district_id = models.TextField(null=True)
    block_id = models.TextField(null=True)
    user_level = models.IntegerField(null=True)
    location_launched = models.NullBooleanField(null=True)
    last_activity = models.DateTimeField(
        help_text="The latest time dashboard user used dashboard",
        null=True
    )
    date = models.DateField(null=True)

    class Meta(object):
        db_table = AGG_DASHBOARD_ACTIVITY

    _agg_helper_cls = DashboardActivityReportAggregate


class AggregateAdolescentGirlsRegistrationForms(models.Model, AggregateMixin):
    person_case_id = models.TextField(primary_key=True)
    state_id = models.TextField(null=True)
    supervisor_id = models.TextField(null=True)
    awc_id = models.TextField(null=True)
    out_of_school = models.NullBooleanField(null=True)
    re_out_of_school = models.NullBooleanField(null=True)
    admitted_in_school = models.NullBooleanField(null=True)
    month = models.DateField(null=True)

    class Meta(object):
        db_table = AGG_ADOLESCENT_GIRLS_REGISTRATION_TABLE
        unique_together = ('month', 'supervisor_id', 'person_case_id')  # pkey

    _agg_helper_cls = AggAdolescentGirlsRegistrationAggregate
    _agg_atomic = False


class AggregateMigrationForms(models.Model, AggregateMixin):
    """Aggregated data for migration

    A migration table exists for each state_id and month.

    A row exists for every person case that has had a record of migration
    submitted against it this month.
    """

    # partitioned based on these fields
    state_id = models.CharField(max_length=40)
    supervisor_id = models.TextField(null=True)
    month = models.DateField(help_text="Will always be YYYY-MM-01")

    # not the real pkey - see unique_together
    person_case_id = models.CharField(max_length=40, primary_key=True)

    is_migrated = models.PositiveSmallIntegerField(blank=True, null=True, help_text="Status of the Migration")
    migration_date = models.DateTimeField(help_text="Migration Date", null=True)

    class Meta(object):
        db_table = AGG_MIGRATION_TABLE
        unique_together = ('month', 'supervisor_id', 'person_case_id')  # pkey

    _agg_helper_cls = MigrationFormsAggregationDistributedHelper
    _agg_atomic = False


class AggregateAvailingServiceForms(models.Model, AggregateMixin):
    """ Aggregated data for the availing services

    A availing services exists for each state_id

    A row for every person case that has ever had an availing services form
    """
    state_id = models.TextField(null=True)
    supervisor_id = models.TextField(null=True)
    awc_id = models.TextField(null=True)
    month = models.DateField(help_text="Will always be YYYY-MM-01")

    # not the real pkey - see unique_together
    person_case_id = models.CharField(max_length=40, primary_key=True)

    is_registered = models.PositiveSmallIntegerField(blank=True, null=True, help_text="Status of the Registration")
    registration_date = models.DateTimeField(help_text="Registration Date", null=True)

    class Meta(object):
        db_table = AGG_AVAILING_SERVICES_TABLE
        unique_together = ('month', 'supervisor_id', 'person_case_id')  # pkey

    _agg_helper_cls = AvailingServiceFormsAggregationDistributedHelper
    _agg_atomic = False


class AggGovernanceDashboard(models.Model, AggregateMixin):
    state_id = models.TextField(null=True)
    district_id = models.TextField(null=True)
    block_id = models.TextField(null=True)
    supervisor_id = models.TextField(null=True)
    awc_id = models.TextField(primary_key=True)
    awc_code = models.TextField(null=True)
    awc_launched = models.NullBooleanField(null=True)
    total_preg_benefit_till_date = models.IntegerField(null=True)
    total_lact_benefit_till_date = models.IntegerField(null=True)
    total_preg_reg_till_date = models.IntegerField(null=True)
    total_lact_reg_till_date = models.IntegerField(null=True)
    total_lact_benefit_in_month = models.IntegerField(null=True)
    total_preg_benefit_in_month = models.IntegerField(null=True)
    total_lact_reg_in_month = models.IntegerField(null=True)
    total_preg_reg_in_month = models.IntegerField(null=True)
    total_0_3_female_benefit_till_date = models.IntegerField(null=True)
    total_0_3_male_benefit_till_date = models.IntegerField(null=True)
    total_0_3_female_reg_till_date = models.IntegerField(null=True)
    total_0_3_male_reg_till_date = models.IntegerField(null=True)
    total_3_6_female_benefit_till_date = models.IntegerField(null=True)
    total_3_6_male_benefit_till_date = models.IntegerField(null=True)
    total_3_6_female_reg_till_date = models.IntegerField(null=True)
    total_3_6_male_reg_till_date = models.IntegerField(null=True)
    total_0_3_female_benefit_in_month = models.IntegerField(null=True)
    total_0_3_male_benefit_in_month = models.IntegerField(null=True)
    total_0_3_female_reg_in_month = models.IntegerField(null=True)
    total_0_3_male_reg_in_month = models.IntegerField(null=True)
    total_3_6_female_benefit_in_month = models.IntegerField(null=True)
    total_3_6_male_benefit_in_month = models.IntegerField(null=True)
    total_3_6_female_reg_in_month = models.IntegerField(null=True)
    total_3_6_male_reg_in_month = models.IntegerField(null=True)
    cbe_type_1 = models.TextField(null=True)
    cbe_date_1 = models.DateField(null=True)
    num_target_beneficiaries_1 = models.IntegerField(null=True)
    num_other_beneficiaries_1 = models.IntegerField(null=True)
    cbe_type_2 = models.TextField(null=True)
    cbe_date_2 = models.DateField(null=True)
    num_target_beneficiaries_2 = models.IntegerField(null=True)
    num_other_beneficiaries_2 = models.IntegerField(null=True)
    vhsnd_date_past_month = models.DateField(null=True)
    anm_mpw_present = models.NullBooleanField(null=True)
    asha_present = models.NullBooleanField(null=True)
    child_immu = models.NullBooleanField(null=True)
    anc_today = models.NullBooleanField(null=True)
    month = models.DateField(null=True)

    class Meta(object):
        db_table = AGG_GOV_DASHBOARD_TABLE
        unique_together = ('month', 'state_id', 'awc_id')  # pkey

    _agg_helper_cls = AggGovDashboardHelper
    _agg_atomic = False


class AggServiceDeliveryReport(models.Model, AggregateMixin):
    state_id = models.TextField(null=True)
    district_id = models.TextField(null=True)
    block_id = models.TextField(null=True)
    supervisor_id = models.TextField(null=True)
    awc_id = models.TextField(primary_key=True)
    lunch_eligible = models.IntegerField(null=True)
    lunch_0_days = models.IntegerField(null=True)
    lunch_1_7_days = models.IntegerField(null=True)
    lunch_8_14_days = models.IntegerField(null=True)
    lunch_15_20_days = models.IntegerField(null=True)
    lunch_21_days = models.IntegerField(null=True)
    pse_eligible = models.IntegerField(null=True)
    pse_0_days = models.IntegerField(null=True)
    pse_1_7_days = models.IntegerField(null=True)
    pse_8_14_days = models.IntegerField(null=True)
    pse_15_20_days = models.IntegerField(null=True)
    pse_21_days = models.IntegerField(null=True)
    thr_eligible = models.IntegerField(null=True)
    thr_0_days = models.IntegerField(null=True)
    thr_1_7_days = models.IntegerField(null=True)
    thr_8_14_days = models.IntegerField(null=True)
    thr_15_20_days = models.IntegerField(null=True)
    thr_21_days = models.IntegerField(null=True)
    state_is_test = models.SmallIntegerField(null=True)
    district_is_test = models.SmallIntegerField(null=True)
    block_is_test = models.SmallIntegerField(null=True)
    supervisor_is_test = models.SmallIntegerField(null=True)
    awc_is_test = models.SmallIntegerField(null=True)
    month = models.DateField(null=True)
    aggregation_level = models.SmallIntegerField(null=True)
    children_0_3 = models.IntegerField(null=True)
    children_3_5 = models.IntegerField(null=True)
    gm_0_3 = models.IntegerField(null=True)
    gm_3_5 = models.IntegerField(null=True)

    class Meta(object):
        db_table = AGG_SDR_TABLE
        unique_together = ('month', 'aggregation_level', 'state_id', 'district_id', 'block_id',
                           'supervisor_id', 'awc_id')  # pkey

    _agg_helper_cls = AggServiceDeliveryReportHelper
    _agg_atomic = False


class BiharAPIDemographics(models.Model, AggregateMixin):
    state_id = models.TextField(null=True)
    district_id = models.TextField(null=True)
    block_id = models.TextField(null=True)
    supervisor_id = models.TextField(null=True)
    awc_id = models.TextField(null=True)
    month = models.DateField()
    household_id = models.TextField(null=True)
    household_name = models.TextField(null=True)
    hh_reg_date = models.TextField(null=True)
    hh_num = models.IntegerField(null=True)
    hh_gps_location = models.TextField(null=True)
    hh_caste = models.TextField(null=True)
    hh_bpl_apl = models.TextField(null=True)
    hh_minority = models.SmallIntegerField(null=True)
    hh_religion = models.TextField(null=True)
    hh_member_number = models.IntegerField(null=True)
    person_id = models.TextField(primary_key=True)
    person_name = models.TextField(null=True)
    has_adhaar = models.SmallIntegerField(null=True)
    bank_account_number = models.TextField(null=True)
    ifsc_code = models.TextField(null=True)
    age_at_reg = models.SmallIntegerField(null=True)
    dob = models.DateField(null=True)
    gender = models.TextField(null=True)
    blood_group = models.TextField(null=True)
    disabled = models.SmallIntegerField(null=True)
    disability_type = models.TextField(null=True)
    referral_status = models.TextField(null=True)
    migration_status = models.SmallIntegerField(null=True)
    resident = models.SmallIntegerField(null=True)
    registered_status = models.SmallIntegerField(null=True)
    married = models.SmallIntegerField(null=True)
    husband_name = models.TextField(null=True)
    husband_id = models.TextField(null=True)
    last_preg_tt = models.SmallIntegerField(null=True)
    is_pregnant = models.SmallIntegerField(null=True)
    rch_id = models.TextField(null=True)
    mcts_id = models.TextField(null=True)
    phone_number = models.TextField(null=True)
    date_death = models.DateField(null=True)
    site_death = models.TextField(null=True)
    closed_on = models.DateField(null=True)
    reason_closure = models.TextField(null=True)
    time_birth = models.TextField(null=True)
    child_alive = models.SmallIntegerField(null=True)
    father_name = models.TextField(null=True)
    father_id = models.TextField(null=True)
    mother_id = models.TextField(null=True)
    mother_name = models.TextField(null=True)
    private_admit = models.SmallIntegerField(blank=True, null=True)
    primary_admit = models.SmallIntegerField(blank=True, null=True)
    date_last_private_admit = models.DateField(null=True)
    date_return_private = models.DateField(null=True)
    out_of_school_status = models.SmallIntegerField(null=True)
    last_class_attended_ever = models.SmallIntegerField(null=True)
<<<<<<< HEAD
    was_oos_ever = models.SmallIntegerField(null=True)
=======
    age_marriage = models.SmallIntegerField(null=True)
    last_referral_date = models.DateField(null=True)
    referral_health_problem = models.TextField(null=True)
    referral_reached_date = models.DateField(null=True)
    referral_reached_facility = models.SmallIntegerField(null=True)
    migrate_date = models.DateTimeField(null=True)
>>>>>>> c8d03a45

    class Meta(object):
        db_table = BIHAR_API_DEMOGRAPHICS_TABLE
        unique_together = ('supervisor_id', 'month', 'person_id')  # pkey

    _agg_helper_cls = BiharApiDemographicsHelper
    _agg_atomic = False


class ChildVaccines(models.Model, AggregateMixin):
    state_id = models.TextField(null=True)
    supervisor_id = models.TextField(null=True)
    child_health_case_id = models.TextField(primary_key=True)
    month = models.DateField()
    due_list_date_1g_dpt_1 = models.DateField(blank=True, null=True)
    due_list_date_2g_dpt_2 = models.DateField(blank=True, null=True)
    due_list_date_3g_dpt_3 = models.DateField(blank=True, null=True)
    due_list_date_5g_dpt_booster = models.DateField(blank=True, null=True)
    due_list_date_5g_dpt_booster1 = models.DateField(blank=True, null=True)
    due_list_date_7gdpt_booster_2 = models.DateField(blank=True, null=True)
    due_list_date_0g_hep_b_0 = models.DateField(blank=True, null=True)
    due_list_date_1g_hep_b_1 = models.DateField(blank=True, null=True)
    due_list_date_2g_hep_b_2 = models.DateField(blank=True, null=True)
    due_list_date_3g_hep_b_3 = models.DateField(blank=True, null=True)
    due_list_date_3g_ipv = models.DateField(blank=True, null=True)
    due_list_date_4g_je_1 = models.DateField(blank=True, null=True)
    due_list_date_5g_je_2 = models.DateField(blank=True, null=True)
    due_list_date_5g_measles_booster = models.DateField(blank=True, null=True)
    due_list_date_4g_measles = models.DateField(blank=True, null=True)
    due_list_date_0g_opv_0 = models.DateField(blank=True, null=True)
    due_list_date_1g_opv_1 = models.DateField(blank=True, null=True)
    due_list_date_2g_opv_2 = models.DateField(blank=True, null=True)
    due_list_date_3g_opv_3 = models.DateField(blank=True, null=True)
    due_list_date_5g_opv_booster = models.DateField(blank=True, null=True)
    due_list_date_1g_penta_1 = models.DateField(blank=True, null=True)
    due_list_date_2g_penta_2 = models.DateField(blank=True, null=True)
    due_list_date_3g_penta_3 = models.DateField(blank=True, null=True)
    due_list_date_1g_rv_1 = models.DateField(blank=True, null=True)
    due_list_date_2g_rv_2 = models.DateField(blank=True, null=True)
    due_list_date_3g_rv_3 = models.DateField(blank=True, null=True)
    due_list_date_4g_vit_a_1 = models.DateField(blank=True, null=True)
    due_list_date_5g_vit_a_2 = models.DateField(blank=True, null=True)
    due_list_date_6g_vit_a_3 = models.DateField(blank=True, null=True)
    due_list_date_6g_vit_a_4 = models.DateField(blank=True, null=True)
    due_list_date_6g_vit_a_5 = models.DateField(blank=True, null=True)
    due_list_date_6g_vit_a_6 = models.DateField(blank=True, null=True)
    due_list_date_6g_vit_a_7 = models.DateField(blank=True, null=True)
    due_list_date_6g_vit_a_8 = models.DateField(blank=True, null=True)
    due_list_date_7g_vit_a_9 = models.DateField(blank=True, null=True)
    due_list_date_anc_1 = models.DateField(blank=True, null=True)
    due_list_date_anc_2 = models.DateField(blank=True, null=True)
    due_list_date_anc_3 = models.DateField(blank=True, null=True)
    due_list_date_anc_4 = models.DateField(blank=True, null=True)
    due_list_date_tt_1 = models.DateField(blank=True, null=True)
    due_list_date_tt_2 = models.DateField(blank=True, null=True)
    due_list_date_tt_booster = models.DateField(blank=True, null=True)
    due_list_date_1g_bcg = models.DateField(blank=True, null=True)

    class Meta(object):
        db_table = CHILD_VACCINE_TABLE
        unique_together = ('month', 'state_id', 'supervisor_id', 'child_health_case_id')  # pkey

    _agg_helper_cls = ChildVaccineHelper
    _agg_atomic = False
<|MERGE_RESOLUTION|>--- conflicted
+++ resolved
@@ -1795,16 +1795,13 @@
     date_return_private = models.DateField(null=True)
     out_of_school_status = models.SmallIntegerField(null=True)
     last_class_attended_ever = models.SmallIntegerField(null=True)
-<<<<<<< HEAD
-    was_oos_ever = models.SmallIntegerField(null=True)
-=======
     age_marriage = models.SmallIntegerField(null=True)
     last_referral_date = models.DateField(null=True)
     referral_health_problem = models.TextField(null=True)
     referral_reached_date = models.DateField(null=True)
     referral_reached_facility = models.SmallIntegerField(null=True)
     migrate_date = models.DateTimeField(null=True)
->>>>>>> c8d03a45
+    was_oos_ever = models.SmallIntegerField(null=True)
 
     class Meta(object):
         db_table = BIHAR_API_DEMOGRAPHICS_TABLE
