from contextlib import contextmanager
from datetime import date

from django.db import connections, models, transaction, router

from custom.icds_reports.const import (
    AGG_CCS_RECORD_BP_TABLE,
    AGG_CCS_RECORD_CF_TABLE,
    AGG_CCS_RECORD_DELIVERY_TABLE,
    AGG_CCS_RECORD_PNC_TABLE,
    AGG_CCS_RECORD_THR_TABLE,
    AGG_CHILD_HEALTH_PNC_TABLE,
    AGG_CHILD_HEALTH_THR_TABLE,
    AGG_COMP_FEEDING_TABLE,
    AGG_DAILY_FEEDING_TABLE,
    AGG_GROWTH_MONITORING_TABLE,
    AGG_INFRASTRUCTURE_TABLE,
    AGG_LS_AWC_VISIT_TABLE,
    AGG_LS_BENEFICIARY_TABLE,
    AGG_LS_VHND_TABLE,
    AGG_THR_V2_TABLE,
    AWW_INCENTIVE_TABLE,
    AGG_DASHBOARD_ACTIVITY,
    AGG_ADOLESCENT_GIRLS_REGISTRATION_TABLE,
    AGG_GOV_DASHBOARD_TABLE,
    AGG_SDR_TABLE,
    AGG_MIGRATION_TABLE,
    BIHAR_API_DEMOGRAPHICS_TABLE,
    AGG_AVAILING_SERVICES_TABLE,
<<<<<<< HEAD
    CHILD_VACCINE_TABLE,
    BIHAR_API_CHILD_VACCINE_TABLE)
=======
    BIHAR_API_MOTHER_DETAILS_TABLE,
    CHILD_VACCINE_TABLE
)
>>>>>>> 92b7deca
from custom.icds_reports.utils.aggregation_helpers.distributed import (
    AggAwcDailyAggregationDistributedHelper,
    AggAwcDistributedHelper,
    AwcInfrastructureAggregationHelper,
    AggCcsRecordAggregationDistributedHelper,
    AggChildHealthAggregationDistributedHelper,
    AggLsHelper,
    AwwIncentiveAggregationDistributedHelper,
    BirthPreparednessFormsAggregationDistributedHelper,
    CcsRecordMonthlyAggregationDistributedHelper,
    ChildHealthMonthlyAggregationDistributedHelper,
    ComplementaryFormsAggregationDistributedHelper,
    ComplementaryFormsCcsRecordAggregationDistributedHelper,
    DailyAttendanceAggregationDistributedHelper,
    DailyFeedingFormsChildHealthAggregationDistributedHelper,
    DeliveryFormsAggregationDistributedHelper,
    GrowthMonitoringFormsAggregationDistributedHelper,
    InactiveAwwsAggregationDistributedHelper,
    LocationAggregationDistributedHelper,
    LSAwcMgtFormAggDistributedHelper,
    LSBeneficiaryFormAggDistributedHelper,
    LSVhndFormAggDistributedHelper,
    PostnatalCareFormsCcsRecordAggregationDistributedHelper,
    PostnatalCareFormsChildHealthAggregationDistributedHelper,
    THRFormsCcsRecordAggregationDistributedHelper,
    THRFormsChildHealthAggregationDistributedHelper,
    THRFormV2AggDistributedHelper,
    DashboardActivityReportAggregate,
    AggAdolescentGirlsRegistrationAggregate,
    AggGovDashboardHelper,
    AggServiceDeliveryReportHelper,
    MigrationFormsAggregationDistributedHelper,
    BiharApiDemographicsHelper,
    AvailingServiceFormsAggregationDistributedHelper,
    ChildVaccineHelper,
    BiharApiChildVaccineHelper
)


def get_cursor(model):
    db = router.db_for_write(model)
    return connections[db].cursor()


def maybe_atomic(cls, atomic=True):
    if atomic:
        return transaction.atomic(using=router.db_for_write(cls))
    else:
        @contextmanager
        def noop_context():
            yield

        return noop_context()


class AggregateMixin(object):
    _agg_helper_cls = None
    _agg_atomic = True

    @classmethod
    def aggregate(cls, *args, **kwargs):
        with get_cursor(cls) as cursor, maybe_atomic(cls, cls._agg_atomic):
            cls._agg_helper_cls(*args, **kwargs).aggregate(cursor)


class CcsRecordMonthly(models.Model, AggregateMixin):
    supervisor_id = models.TextField()
    awc_id = models.TextField()
    case_id = models.TextField(primary_key=True)
    month = models.DateField()
    age_in_months = models.IntegerField(blank=True, null=True)
    ccs_status = models.TextField(blank=True, null=True)
    open_in_month = models.IntegerField(blank=True, null=True)
    alive_in_month = models.IntegerField(blank=True, null=True)
    trimester = models.IntegerField(blank=True, null=True)
    num_rations_distributed = models.IntegerField(blank=True, null=True)
    thr_eligible = models.IntegerField(blank=True, null=True)
    tetanus_complete = models.IntegerField(blank=True, null=True)
    delivered_in_month = models.IntegerField(blank=True, null=True)
    anc1_received_at_delivery = models.IntegerField(blank=True, null=True)
    anc2_received_at_delivery = models.IntegerField(blank=True, null=True)
    anc3_received_at_delivery = models.IntegerField(blank=True, null=True)
    anc4_received_at_delivery = models.IntegerField(blank=True, null=True)
    registration_trimester_at_delivery = models.IntegerField(blank=True, null=True)
    using_ifa = models.IntegerField(blank=True, null=True)
    ifa_consumed_last_seven_days = models.IntegerField(blank=True, null=True)
    anemic_severe = models.IntegerField(blank=True, null=True)
    anemic_moderate = models.IntegerField(blank=True, null=True)
    anemic_normal = models.IntegerField(blank=True, null=True)
    anemic_unknown = models.IntegerField(blank=True, null=True)
    extra_meal = models.IntegerField(blank=True, null=True)
    resting_during_pregnancy = models.IntegerField(blank=True, null=True)
    bp_visited_in_month = models.IntegerField(blank=True, null=True)
    pnc_visited_in_month = models.IntegerField(blank=True, null=True)
    trimester_2 = models.IntegerField(blank=True, null=True)
    trimester_3 = models.IntegerField(blank=True, null=True)
    counsel_immediate_bf = models.IntegerField(blank=True, null=True)
    counsel_bp_vid = models.IntegerField(blank=True, null=True)
    counsel_preparation = models.IntegerField(blank=True, null=True)
    counsel_fp_vid = models.IntegerField(blank=True, null=True)
    counsel_immediate_conception = models.IntegerField(blank=True, null=True)
    counsel_accessible_postpartum_fp = models.IntegerField(blank=True, null=True)
    bp1_complete = models.IntegerField(blank=True, null=True)
    bp2_complete = models.IntegerField(blank=True, null=True)
    bp3_complete = models.IntegerField(blank=True, null=True)
    pnc_complete = models.IntegerField(blank=True, null=True)
    postnatal = models.IntegerField(blank=True, null=True)
    has_aadhar_id = models.IntegerField(blank=True, null=True)
    counsel_fp_methods = models.IntegerField(blank=True, null=True)
    pregnant = models.IntegerField(blank=True, null=True)
    pregnant_all = models.IntegerField(blank=True, null=True)
    lactating = models.IntegerField(blank=True, null=True)
    lactating_all = models.IntegerField(blank=True, null=True)
    institutional_delivery_in_month = models.IntegerField(blank=True, null=True)
    institutional_delivery = models.IntegerField(blank=True, null=True)
    add = models.DateField(blank=True, null=True)
    anc_in_month = models.SmallIntegerField(blank=True, null=True)
    caste = models.TextField(blank=True, null=True)
    disabled = models.TextField(blank=True, null=True)
    minority = models.TextField(blank=True, null=True)
    resident = models.TextField(blank=True, null=True)
    anc_weight = models.SmallIntegerField(blank=True, null=True)
    anc_blood_pressure = models.SmallIntegerField(blank=True, null=True)
    bp_sys = models.SmallIntegerField(blank=True, null=True)
    bp_dia = models.SmallIntegerField(blank=True, null=True)
    anc_hemoglobin = models.DecimalField(max_digits=64, decimal_places=20, blank=True, null=True)
    bleeding = models.SmallIntegerField(blank=True, null=True)
    swelling = models.SmallIntegerField(blank=True, null=True)
    blurred_vision = models.SmallIntegerField(blank=True, null=True)
    convulsions = models.SmallIntegerField(blank=True, null=True)
    rupture = models.SmallIntegerField(blank=True, null=True)
    anemia = models.SmallIntegerField(blank=True, null=True)
    eating_extra = models.SmallIntegerField(blank=True, null=True)
    resting = models.SmallIntegerField(blank=True, null=True)
    immediate_breastfeeding = models.SmallIntegerField(blank=True, null=True)
    person_name = models.TextField(blank=True, null=True)
    edd = models.DateField(blank=True, null=True)
    delivery_nature = models.SmallIntegerField(blank=True, null=True)
    is_ebf = models.SmallIntegerField(blank=True, null=True)
    breastfed_at_birth = models.SmallIntegerField(blank=True, null=True)
    anc_1 = models.DateField(blank=True, null=True)
    anc_2 = models.DateField(blank=True, null=True)
    anc_3 = models.DateField(blank=True, null=True)
    anc_4 = models.DateField(blank=True, null=True)
    tt_1 = models.DateField(blank=True, null=True)
    tt_2 = models.DateField(blank=True, null=True)
    valid_in_month = models.SmallIntegerField(blank=True, null=True)
    mobile_number = models.TextField(blank=True, null=True)
    preg_order = models.SmallIntegerField(blank=True, null=True)
    home_visit_date = models.DateField(
        blank=True,
        null=True,
        help_text='date of last bp visit in month'
    )
    num_pnc_visits = models.SmallIntegerField(blank=True, null=True)
    last_date_thr = models.DateField(blank=True, null=True)
    num_anc_complete = models.SmallIntegerField(blank=True, null=True)
    opened_on = models.DateField(blank=True, null=True)
    valid_visits = models.SmallIntegerField(blank=True, null=True)
    dob = models.DateField(blank=True, null=True)
    closed = models.SmallIntegerField(blank=True, null=True)
    anc_abnormalities = models.SmallIntegerField(blank=True, null=True)
    date_death = models.DateField(blank=True, null=True)
    person_case_id = models.TextField(blank=True, null=True)
    husband_name = models.TextField(blank=True, null=True)
    lmp = models.DateField(blank=True, null=True)
    migration_status = models.PositiveSmallIntegerField(blank=True, null=True)
    where_born = models.PositiveSmallIntegerField(
        blank=True, null=True,
        help_text="Where the child is born"
    )
    num_children_del = models.PositiveSmallIntegerField(
        blank=True, null=True,
        help_text="Number of children born"
    )
    still_live_birth = models.PositiveSmallIntegerField(
        blank=True, null=True,
        help_text="Number of children alive"
    )
    tt_booster = models.DateField(null=True)
    last_preg_year = models.IntegerField(null=True)

    class Meta(object):
        managed = False
        db_table = 'ccs_record_monthly'
        unique_together = ('supervisor_id', 'month', 'case_id')

    _agg_helper_cls = CcsRecordMonthlyAggregationDistributedHelper
    _agg_atomic = True


class AwcLocation(models.Model, AggregateMixin):
    doc_id = models.TextField()
    awc_name = models.TextField(blank=True, null=True)
    awc_site_code = models.TextField(blank=True, null=True)
    supervisor_id = models.TextField(db_index=True)
    supervisor_name = models.TextField(blank=True, null=True)
    supervisor_site_code = models.TextField(blank=True, null=True)
    block_id = models.TextField(db_index=True)
    block_name = models.TextField(blank=True, null=True)
    block_site_code = models.TextField(blank=True, null=True)
    district_id = models.TextField(db_index=True)
    district_name = models.TextField(blank=True, null=True)
    district_site_code = models.TextField(blank=True, null=True)
    state_id = models.TextField()
    state_name = models.TextField(blank=True, null=True)
    state_site_code = models.TextField(blank=True, null=True)
    aggregation_level = models.IntegerField(blank=True, null=True, db_index=True)
    block_map_location_name = models.TextField(blank=True, null=True)
    district_map_location_name = models.TextField(blank=True, null=True)
    state_map_location_name = models.TextField(blank=True, null=True)
    state_is_test = models.SmallIntegerField(blank=True, null=True)
    district_is_test = models.SmallIntegerField(blank=True, null=True)
    block_is_test = models.SmallIntegerField(blank=True, null=True)
    supervisor_is_test = models.SmallIntegerField(blank=True, null=True)
    awc_is_test = models.SmallIntegerField(blank=True, null=True)
    # from commcare-user case
    aww_name = models.TextField(blank=True, null=True)
    contact_phone_number = models.TextField(blank=True, null=True)
    awc_ward_1 = models.TextField(blank=True, null=True)
    awc_ward_2 = models.TextField(blank=True, null=True)
    awc_ward_3 = models.TextField(blank=True, null=True)

    class Meta(object):
        managed = False
        db_table = 'awc_location'
        unique_together = (('state_id', 'district_id', 'block_id', 'supervisor_id', 'doc_id'),)

    _agg_helper_cls = LocationAggregationDistributedHelper
    _agg_atomic = False


class AwcLocationLocal(AwcLocation):

    objects = models.Manager()

    class Meta(object):
        managed = False
        db_table = 'awc_location_local'


class ChildHealthMonthly(models.Model, AggregateMixin):
    supervisor_id = models.TextField()
    awc_id = models.TextField()
    case_id = models.TextField(primary_key=True)
    month = models.DateField()
    age_in_months = models.IntegerField(blank=True, null=True)
    open_in_month = models.IntegerField(blank=True, null=True)
    alive_in_month = models.IntegerField(blank=True, null=True)
    wer_eligible = models.IntegerField(blank=True, null=True)
    nutrition_status_last_recorded = models.TextField(blank=True, null=True)
    current_month_nutrition_status = models.TextField(blank=True, null=True)
    nutrition_status_weighed = models.IntegerField(blank=True, null=True)
    num_rations_distributed = models.IntegerField(blank=True, null=True)
    pse_eligible = models.IntegerField(blank=True, null=True)
    pse_days_attended = models.IntegerField(blank=True, null=True)
    born_in_month = models.IntegerField(blank=True, null=True)
    low_birth_weight_born_in_month = models.IntegerField(blank=True, null=True)
    bf_at_birth_born_in_month = models.IntegerField(blank=True, null=True)
    ebf_eligible = models.IntegerField(blank=True, null=True)
    ebf_in_month = models.IntegerField(blank=True, null=True)
    ebf_not_breastfeeding_reason = models.TextField(blank=True, null=True)
    ebf_drinking_liquid = models.IntegerField(blank=True, null=True)
    ebf_eating = models.IntegerField(blank=True, null=True)
    ebf_no_bf_no_milk = models.IntegerField(blank=True, null=True)
    ebf_no_bf_pregnant_again = models.IntegerField(blank=True, null=True)
    ebf_no_bf_child_too_old = models.IntegerField(blank=True, null=True)
    ebf_no_bf_mother_sick = models.IntegerField(blank=True, null=True)
    cf_eligible = models.IntegerField(blank=True, null=True)
    cf_in_month = models.IntegerField(blank=True, null=True)
    cf_diet_diversity = models.IntegerField(blank=True, null=True)
    cf_diet_quantity = models.IntegerField(blank=True, null=True)
    cf_handwashing = models.IntegerField(blank=True, null=True)
    cf_demo = models.IntegerField(blank=True, null=True)
    fully_immunized_eligible = models.IntegerField(blank=True, null=True)
    fully_immunized_on_time = models.IntegerField(blank=True, null=True)
    fully_immunized_late = models.IntegerField(blank=True, null=True)
    counsel_ebf = models.IntegerField(blank=True, null=True)
    counsel_adequate_bf = models.IntegerField(blank=True, null=True)
    counsel_pediatric_ifa = models.IntegerField(blank=True, null=True)
    counsel_comp_feeding_vid = models.IntegerField(blank=True, null=True)
    counsel_increase_food_bf = models.IntegerField(blank=True, null=True)
    counsel_manage_breast_problems = models.IntegerField(blank=True, null=True)
    counsel_skin_to_skin = models.IntegerField(blank=True, null=True)
    counsel_immediate_breastfeeding = models.IntegerField(blank=True, null=True)
    recorded_weight = models.DecimalField(max_digits=64, decimal_places=20, blank=True, null=True)
    recorded_height = models.DecimalField(max_digits=64, decimal_places=20, blank=True, null=True)
    has_aadhar_id = models.IntegerField(blank=True, null=True)
    thr_eligible = models.IntegerField(blank=True, null=True)
    pnc_eligible = models.IntegerField(blank=True, null=True)
    cf_initiation_in_month = models.IntegerField(blank=True, null=True)
    cf_initiation_eligible = models.IntegerField(blank=True, null=True)
    height_measured_in_month = models.IntegerField(blank=True, null=True)
    current_month_stunting = models.TextField(blank=True, null=True)
    stunting_last_recorded = models.TextField(blank=True, null=True)
    wasting_last_recorded = models.TextField(blank=True, null=True)
    current_month_wasting = models.TextField(blank=True, null=True)
    valid_in_month = models.IntegerField(blank=True, null=True)
    valid_all_registered_in_month = models.IntegerField(blank=True, null=True)
    ebf_no_info_recorded = models.IntegerField(blank=True, null=True)
    dob = models.DateField(blank=True, null=True)
    sex = models.TextField(blank=True, null=True)
    age_tranche = models.TextField(blank=True, null=True)
    caste = models.TextField(blank=True, null=True)
    disabled = models.TextField(blank=True, null=True)
    minority = models.TextField(blank=True, null=True)
    resident = models.TextField(blank=True, null=True)
    person_name = models.TextField(blank=True, null=True)
    mother_name = models.TextField(blank=True, null=True)
    immunization_in_month = models.SmallIntegerField(blank=True, null=True)
    days_ration_given_child = models.SmallIntegerField(blank=True, null=True)
    zscore_grading_hfa = models.SmallIntegerField(blank=True, null=True)
    zscore_grading_hfa_recorded_in_month = models.SmallIntegerField(blank=True, null=True)
    zscore_grading_wfh = models.SmallIntegerField(blank=True, null=True)
    zscore_grading_wfh_recorded_in_month = models.SmallIntegerField(blank=True, null=True)
    muac_grading = models.SmallIntegerField(blank=True, null=True)
    muac_grading_recorded_in_month = models.SmallIntegerField(blank=True, null=True)
    mother_phone_number = models.TextField(blank=True, null=True)
    date_death = models.DateField(blank=True, null=True)
    mother_case_id = models.TextField(blank=True, null=True)
    lunch_count = models.IntegerField(blank=True, null=True)
    state_id = models.TextField(blank=True, null=True)
    opened_on = models.DateField(blank=True, null=True)
    birth_weight = models.PositiveSmallIntegerField(null=True, help_text="birth weight in grams")
    child_person_case_id = models.TextField(blank=True, null=True)

    class Meta:
        managed = False
        db_table = 'child_health_monthly'
        unique_together = ('supervisor_id', 'case_id', 'month')

    _agg_helper_cls = ChildHealthMonthlyAggregationDistributedHelper
    _agg_atomic = False


class AggAwc(models.Model, AggregateMixin):
    state_id = models.TextField()
    district_id = models.TextField()
    block_id = models.TextField()
    supervisor_id = models.TextField()
    awc_id = models.TextField()
    month = models.DateField()
    num_awcs = models.SmallIntegerField()
    awc_days_open = models.SmallIntegerField(null=True)
    total_eligible_children = models.SmallIntegerField(null=True)
    total_attended_children = models.SmallIntegerField(null=True)
    pse_avg_attendance_percent = models.DecimalField(max_digits=64, decimal_places=20, null=True)
    pse_full = models.IntegerField(null=True)
    pse_partial = models.IntegerField(null=True)
    pse_non = models.IntegerField(null=True)
    pse_score = models.DecimalField(max_digits=64, decimal_places=20, null=True)
    awc_days_provided_breakfast = models.IntegerField(null=True)
    awc_days_provided_hotmeal = models.IntegerField(null=True)
    awc_days_provided_thr = models.IntegerField(null=True)
    awc_days_provided_pse = models.IntegerField(null=True)
    awc_not_open_holiday = models.IntegerField(null=True)
    awc_not_open_festival = models.IntegerField(null=True)
    awc_not_open_no_help = models.IntegerField(null=True)
    awc_not_open_department_work = models.IntegerField(null=True)
    awc_not_open_other = models.IntegerField(null=True)
    awc_num_open = models.IntegerField(null=True)
    awc_not_open_no_data = models.IntegerField(null=True)
    wer_weighed = models.IntegerField(null=True)
    wer_weighed_0_2 = models.IntegerField(null=True)
    wer_eligible = models.IntegerField(null=True)
    wer_eligible_0_2 = models.IntegerField(null=True)
    wer_score = models.DecimalField(max_digits=64, decimal_places=16, null=True)
    thr_eligible_child = models.IntegerField(null=True)
    thr_rations_21_plus_distributed_child = models.IntegerField(null=True)
    thr_eligible_ccs = models.IntegerField(null=True)
    thr_rations_21_plus_distributed_ccs = models.IntegerField(null=True)
    thr_score = models.DecimalField(max_digits=64, decimal_places=20, null=True)
    awc_score = models.DecimalField(max_digits=64, decimal_places=16, null=True)
    num_awc_rank_functional = models.IntegerField(null=True)
    num_awc_rank_semi = models.IntegerField(null=True)
    num_awc_rank_non = models.IntegerField(null=True)
    cases_ccs_pregnant = models.IntegerField(null=True)
    cases_ccs_lactating = models.IntegerField(null=True)
    cases_child_health = models.IntegerField(null=True)
    usage_num_pse = models.IntegerField(null=True)
    usage_num_gmp = models.IntegerField(null=True)
    usage_num_thr = models.IntegerField(null=True)
    usage_num_home_visit = models.IntegerField(null=True)
    usage_num_bp_tri1 = models.IntegerField(null=True)
    usage_num_bp_tri2 = models.IntegerField(null=True)
    usage_num_bp_tri3 = models.IntegerField(null=True)
    usage_num_pnc = models.IntegerField(null=True)
    usage_num_ebf = models.IntegerField(null=True)
    usage_num_cf = models.IntegerField(null=True)
    usage_num_delivery = models.IntegerField(null=True)
    usage_num_due_list_ccs = models.IntegerField(null=True)
    usage_num_due_list_child_health = models.IntegerField(null=True)
    usage_awc_num_active = models.IntegerField(null=True)
    usage_time_pse = models.DecimalField(max_digits=64, decimal_places=16, null=True)
    usage_time_gmp = models.DecimalField(max_digits=64, decimal_places=16, null=True)
    usage_time_bp = models.DecimalField(max_digits=64, decimal_places=16, null=True)
    usage_time_pnc = models.DecimalField(max_digits=64, decimal_places=16, null=True)
    usage_time_ebf = models.DecimalField(max_digits=64, decimal_places=16, null=True)
    usage_time_cf = models.DecimalField(max_digits=64, decimal_places=16, null=True)
    usage_time_of_day_pse = models.TimeField(null=True)
    usage_time_of_day_home_visit = models.TimeField(null=True)
    vhnd_immunization = models.IntegerField(null=True)
    vhnd_anc = models.IntegerField(null=True)
    vhnd_gmp = models.IntegerField(null=True)
    vhnd_num_pregnancy = models.IntegerField(null=True)
    vhnd_num_lactating = models.IntegerField(null=True)
    vhnd_num_mothers_6_12 = models.IntegerField(null=True)
    vhnd_num_mothers_12 = models.IntegerField(null=True)
    vhnd_num_fathers = models.IntegerField(null=True)
    ls_supervision_visit = models.IntegerField(null=True)
    ls_num_supervised = models.IntegerField(null=True)
    ls_awc_location_long = models.DecimalField(max_digits=64, decimal_places=16, null=True)
    ls_awc_location_lat = models.DecimalField(max_digits=64, decimal_places=16, null=True)
    ls_awc_present = models.IntegerField(null=True)
    ls_awc_open = models.IntegerField(null=True)
    ls_awc_not_open_aww_not_available = models.IntegerField(null=True)
    ls_awc_not_open_closed_early = models.IntegerField(null=True)
    ls_awc_not_open_holiday = models.IntegerField(null=True)
    ls_awc_not_open_unknown = models.IntegerField(null=True)
    ls_awc_not_open_other = models.IntegerField(null=True)
    infra_last_update_date = models.DateField(null=True)
    infra_type_of_building = models.TextField(null=True)
    infra_type_of_building_pucca = models.IntegerField(null=True)
    infra_type_of_building_semi_pucca = models.IntegerField(null=True)
    infra_type_of_building_kuccha = models.IntegerField(null=True)
    infra_type_of_building_partial_covered_space = models.IntegerField(null=True)
    infra_clean_water = models.IntegerField(null=True)
    toilet_facility = models.IntegerField(null=True)
    type_toilet = models.SmallIntegerField(null=True)
    infra_functional_toilet = models.IntegerField(null=True)
    infra_baby_weighing_scale = models.IntegerField(null=True)
    infra_flat_weighing_scale = models.IntegerField(null=True)
    infra_adult_weighing_scale = models.IntegerField(null=True)
    infra_cooking_utensils = models.IntegerField(null=True)
    infra_medicine_kits = models.IntegerField(null=True)
    infra_adequate_space_pse = models.IntegerField(null=True)
    cases_person_beneficiary = models.IntegerField(null=True)
    cases_person_referred = models.IntegerField(null=True)
    awc_days_pse_conducted = models.IntegerField(null=True)
    num_awc_infra_last_update = models.IntegerField(null=True)
    cases_person_has_aadhaar_v2 = models.IntegerField(null=True)
    cases_person_beneficiary_v2 = models.IntegerField(null=True)
    electricity_awc = models.IntegerField(null=True)
    infantometer = models.IntegerField(null=True)
    stadiometer = models.IntegerField(null=True)
    num_anc_visits = models.IntegerField(null=True)
    num_children_immunized = models.IntegerField(null=True)
    usage_num_hh_reg = models.IntegerField(null=True)
    usage_num_add_person = models.IntegerField(null=True)
    usage_num_add_pregnancy = models.IntegerField(null=True)
    is_launched = models.TextField(null=True)
    training_phase = models.IntegerField(null=True)
    trained_phase_1 = models.IntegerField(null=True)
    trained_phase_2 = models.IntegerField(null=True)
    trained_phase_3 = models.IntegerField(null=True)
    trained_phase_4 = models.IntegerField(null=True)
    aggregation_level = models.IntegerField(null=True)
    num_launched_states = models.IntegerField(null=True)
    num_launched_districts = models.IntegerField(null=True)
    num_launched_blocks = models.IntegerField(null=True)
    num_launched_supervisors = models.IntegerField(null=True)
    num_launched_awcs = models.IntegerField(null=True)

    num_awcs_conducted_cbe = models.IntegerField(null=True)
    num_awcs_conducted_vhnd = models.IntegerField(null=True)
    cbe_conducted = models.IntegerField(null=True)
    vhnd_conducted = models.IntegerField(null=True)
    cases_household = models.IntegerField(null=True)
    cases_person = models.IntegerField(null=True)
    cases_person_all = models.IntegerField(null=True)
    cases_person_has_aadhaar = models.IntegerField(null=True)
    cases_ccs_pregnant_all = models.IntegerField(null=True)
    cases_ccs_lactating_all = models.IntegerField(null=True)
    cases_child_health_all = models.IntegerField(null=True)
    cases_person_adolescent_girls_11_14 = models.IntegerField(null=True)
    cases_person_adolescent_girls_15_18 = models.IntegerField(null=True)
    cases_person_adolescent_girls_11_14_all = models.IntegerField(null=True)
    cases_person_adolescent_girls_15_18_all = models.IntegerField(null=True)
    cases_person_adolescent_girls_11_14_out_of_school = models.IntegerField(null=True)
    cases_person_adolescent_girls_11_14_all_v2 = models.IntegerField(null=True)
    infra_infant_weighing_scale = models.IntegerField(null=True)
    state_is_test = models.SmallIntegerField(blank=True, null=True)
    district_is_test = models.SmallIntegerField(blank=True, null=True)
    block_is_test = models.SmallIntegerField(blank=True, null=True)
    supervisor_is_test = models.SmallIntegerField(blank=True, null=True)
    awc_is_test = models.SmallIntegerField(blank=True, null=True)
    valid_visits = models.IntegerField(null=True)
    expected_visits = models.IntegerField(null=True)
    thr_distribution_image_count = models.IntegerField(null=True)
    num_mother_thr_21_days = models.IntegerField(null=True)
    num_mother_thr_eligible = models.IntegerField(null=True)
    preschool_kit_available = models.IntegerField(blank=True, null=True)
    preschool_kit_usable = models.IntegerField(blank=True, null=True)
    awc_with_gm_devices = models.IntegerField(blank=True, null=True)
    cases_ccs_pregnant_reg_in_month = models.IntegerField(blank=True, null=True)
    cases_ccs_lactating_reg_in_month = models.IntegerField(blank=True, null=True)
    cases_ccs_pregnant_all_reg_in_month = models.IntegerField(blank=True, null=True)
    cases_ccs_lactating_all_reg_in_month = models.IntegerField(blank=True, null=True)

    class Meta:
        managed = False
        db_table = 'agg_awc'

    @classmethod
    def weekly_aggregate(cls, month):
        helper = AggAwcDistributedHelper(month)
        with get_cursor(cls) as cursor:
            helper.weekly_aggregate(cursor)

    _agg_helper_cls = AggAwcDistributedHelper
    _agg_atomic = False


class AggregateLsAWCVisitForm(models.Model, AggregateMixin):
    awc_visits = models.IntegerField(help_text='awc visits made by LS')
    month = models.DateField()
    supervisor_id = models.TextField()
    state_id = models.TextField()

    class Meta(object):
        db_table = AGG_LS_AWC_VISIT_TABLE

    _agg_helper_cls = LSAwcMgtFormAggDistributedHelper
    _agg_atomic = False


class AggregateLsVhndForm(models.Model, AggregateMixin):
    vhnd_observed = models.IntegerField(help_text='VHND forms submitted by LS')
    month = models.DateField()
    supervisor_id = models.TextField()
    state_id = models.TextField()

    class Meta(object):
        db_table = AGG_LS_VHND_TABLE

    _agg_helper_cls = LSVhndFormAggDistributedHelper
    _agg_atomic = False


class AggregateBeneficiaryForm(models.Model, AggregateMixin):
    beneficiary_vists = models.IntegerField(help_text='Beneficiary visits done by LS')
    month = models.DateField()
    supervisor_id = models.TextField()
    state_id = models.TextField()

    class Meta(object):
        db_table = AGG_LS_BENEFICIARY_TABLE

    _agg_helper_cls = LSBeneficiaryFormAggDistributedHelper
    _agg_atomic = False


class AggLs(models.Model, AggregateMixin):
    """
    Model refers to the agg_ls table in database.
    Table contains the aggregated data from LS ucrs.
    """
    awc_visits = models.IntegerField(help_text='awc visits made by LS')
    vhnd_observed = models.IntegerField(help_text='VHND forms submitted by LS')
    beneficiary_vists = models.IntegerField(help_text='Beneficiary visits done by LS')
    month = models.DateField()
    state_id = models.TextField()
    district_id = models.TextField()
    block_id = models.TextField()
    supervisor_id = models.TextField()
    aggregation_level = models.SmallIntegerField()
    num_supervisor_launched = models.IntegerField(blank=True, null=True)

    class Meta(object):
        db_table = 'agg_ls'

    _agg_helper_cls = AggLsHelper
    _agg_atomic = False


class AggregateTHRForm(models.Model, AggregateMixin):
    state_id = models.TextField()
    supervisor_id = models.TextField()
    awc_id = models.TextField()
    month = models.DateField()
    thr_distribution_image_count = models.IntegerField(help_text='Count of Images clicked per awc')

    class Meta(object):
        db_table = AGG_THR_V2_TABLE

    _agg_helper_cls = THRFormV2AggDistributedHelper
    _agg_atomic = False


class AggCcsRecord(models.Model, AggregateMixin):
    state_id = models.TextField()
    district_id = models.TextField()
    block_id = models.TextField()
    supervisor_id = models.TextField()
    awc_id = models.TextField()
    month = models.DateField()
    ccs_status = models.TextField()
    trimester = models.TextField()
    caste = models.TextField(null=True)
    disabled = models.TextField(null=True)
    minority = models.TextField(null=True)
    resident = models.TextField(null=True)
    valid_in_month = models.IntegerField()
    lactating = models.IntegerField()
    pregnant = models.IntegerField()
    lactating_registered_in_month = models.IntegerField()
    pregnant_registered_in_month = models.IntegerField()
    thr_eligible = models.IntegerField()
    rations_21_plus_distributed = models.IntegerField()
    tetanus_complete = models.IntegerField()
    delivered_in_month = models.IntegerField()
    anc1_received_at_delivery = models.IntegerField()
    anc2_received_at_delivery = models.IntegerField()
    anc3_received_at_delivery = models.IntegerField()
    anc4_received_at_delivery = models.IntegerField()
    registration_trimester_at_delivery = models.DecimalField(max_digits=64, decimal_places=16, null=True)
    using_ifa = models.IntegerField()
    ifa_consumed_last_seven_days = models.IntegerField()
    anemic_normal = models.IntegerField()
    anemic_moderate = models.IntegerField()
    anemic_severe = models.IntegerField()
    anemic_unknown = models.IntegerField()
    extra_meal = models.IntegerField()
    resting_during_pregnancy = models.IntegerField()
    bp1_complete = models.IntegerField()
    bp2_complete = models.IntegerField()
    bp3_complete = models.IntegerField()
    pnc_complete = models.IntegerField()
    trimester_2 = models.IntegerField()
    trimester_3 = models.IntegerField()
    postnatal = models.IntegerField()
    counsel_bp_vid = models.IntegerField()
    counsel_preparation = models.IntegerField()
    counsel_immediate_bf = models.IntegerField()
    counsel_fp_vid = models.IntegerField()
    counsel_immediate_conception = models.IntegerField()
    counsel_accessible_postpartum_fp = models.IntegerField()
    has_aadhar_id = models.IntegerField(null=True)
    aggregation_level = models.IntegerField(null=True)
    valid_all_registered_in_month = models.IntegerField(null=True)
    institutional_delivery_in_month = models.IntegerField(null=True)
    lactating_all = models.IntegerField(null=True)
    pregnant_all = models.IntegerField(null=True)
    lactating_all_registered_in_month = models.IntegerField(null=True)
    pregnant_all_registered_in_month = models.IntegerField(null=True)
    valid_visits = models.IntegerField(null=True)
    expected_visits = models.IntegerField(null=True)

    class Meta:
        managed = False
        db_table = 'agg_ccs_record'

    _agg_helper_cls = AggCcsRecordAggregationDistributedHelper
    _agg_atomic = True


class AggChildHealth(models.Model, AggregateMixin):
    state_id = models.TextField()
    district_id = models.TextField()
    block_id = models.TextField()
    supervisor_id = models.TextField()
    awc_id = models.TextField()
    month = models.DateField()
    gender = models.TextField(null=True)
    age_tranche = models.TextField(null=True)
    caste = models.TextField(null=True)
    disabled = models.TextField(null=True)
    minority = models.TextField(null=True)
    resident = models.TextField(null=True)
    valid_in_month = models.IntegerField()
    nutrition_status_weighed = models.IntegerField()
    nutrition_status_unweighed = models.IntegerField()
    nutrition_status_normal = models.IntegerField()
    nutrition_status_moderately_underweight = models.IntegerField()
    nutrition_status_severely_underweight = models.IntegerField()
    wer_eligible = models.IntegerField()
    thr_eligible = models.IntegerField()
    rations_21_plus_distributed = models.IntegerField()
    pse_eligible = models.IntegerField()
    pse_attended_16_days = models.IntegerField()
    pse_attended_21_days = models.IntegerField()
    born_in_month = models.IntegerField()
    low_birth_weight_in_month = models.IntegerField()
    bf_at_birth = models.IntegerField()
    ebf_eligible = models.IntegerField()
    ebf_in_month = models.IntegerField()
    cf_eligible = models.IntegerField()
    cf_in_month = models.IntegerField()
    cf_diet_diversity = models.IntegerField()
    cf_diet_quantity = models.IntegerField()
    cf_demo = models.IntegerField()
    cf_handwashing = models.IntegerField()
    counsel_increase_food_bf = models.IntegerField()
    counsel_manage_breast_problems = models.IntegerField()
    counsel_ebf = models.IntegerField()
    counsel_adequate_bf = models.IntegerField()
    counsel_pediatric_ifa = models.IntegerField()
    counsel_play_cf_video = models.IntegerField()
    fully_immunized_eligible = models.IntegerField()
    fully_immunized_on_time = models.IntegerField()
    fully_immunized_late = models.IntegerField()
    weighed_and_height_measured_in_month = models.IntegerField(null=True)
    weighed_and_born_in_month = models.IntegerField(null=True)
    days_ration_given_child = models.IntegerField(null=True)
    zscore_grading_hfa_normal = models.IntegerField(null=True)
    zscore_grading_hfa_moderate = models.IntegerField(null=True)
    zscore_grading_hfa_severe = models.IntegerField(null=True)
    wasting_normal_v2 = models.IntegerField(null=True)
    wasting_moderate_v2 = models.IntegerField(null=True)
    wasting_severe_v2 = models.IntegerField(null=True)
    has_aadhar_id = models.IntegerField(null=True)
    aggregation_level = models.IntegerField(null=True)
    pnc_eligible = models.IntegerField(null=True)
    height_eligible = models.IntegerField(null=True)
    wasting_moderate = models.IntegerField(null=True)
    wasting_severe = models.IntegerField(null=True)
    stunting_moderate = models.IntegerField(null=True)
    stunting_severe = models.IntegerField(null=True)
    cf_initiation_in_month = models.IntegerField(null=True)
    cf_initiation_eligible = models.IntegerField(null=True)
    height_measured_in_month = models.IntegerField(null=True)
    wasting_normal = models.IntegerField(null=True)
    stunting_normal = models.IntegerField(null=True)
    valid_all_registered_in_month = models.IntegerField(null=True)
    ebf_no_info_recorded = models.IntegerField(null=True)
    zscore_grading_hfa_recorded_in_month = models.IntegerField(blank=True, null=True)
    zscore_grading_wfh_recorded_in_month = models.IntegerField(blank=True, null=True)
    lunch_count_21_days = models.IntegerField(blank=True, null=True)

    class Meta:
        managed = False
        db_table = 'agg_child_health'

    _agg_helper_cls = AggChildHealthAggregationDistributedHelper
    _agg_atomic = False


class AggAwcDaily(models.Model, AggregateMixin):
    state_id = models.TextField()
    district_id = models.TextField()
    block_id = models.TextField()
    supervisor_id = models.TextField()
    awc_id = models.TextField()
    aggregation_level = models.IntegerField(null=True)
    date = models.DateField()
    cases_household = models.IntegerField(null=True)
    cases_person = models.IntegerField(null=True)
    cases_person_all = models.IntegerField(null=True)
    cases_person_has_aadhaar = models.IntegerField(null=True)
    cases_child_health = models.IntegerField(null=True)
    cases_child_health_all = models.IntegerField(null=True)
    cases_ccs_pregnant = models.IntegerField(null=True)
    cases_ccs_pregnant_all = models.IntegerField(null=True)
    cases_ccs_lactating = models.IntegerField(null=True)
    cases_ccs_lactating_all = models.IntegerField(null=True)
    cases_person_adolescent_girls_11_14 = models.IntegerField(null=True)
    cases_person_adolescent_girls_15_18 = models.IntegerField(null=True)
    cases_person_adolescent_girls_11_14_all = models.IntegerField(null=True)
    cases_person_adolescent_girls_15_18_all = models.IntegerField(null=True)
    daily_attendance_open = models.IntegerField(null=True)
    total_attended_pse = models.IntegerField(null=True)
    num_awcs = models.IntegerField(null=True)
    num_launched_states = models.IntegerField(null=True)
    num_launched_districts = models.IntegerField(null=True)
    num_launched_blocks = models.IntegerField(null=True)
    num_launched_supervisors = models.IntegerField(null=True)
    num_launched_awcs = models.IntegerField(null=True)
    cases_person_beneficiary = models.IntegerField(null=True)
    cases_person_has_aadhaar_v2 = models.IntegerField(null=True)
    cases_person_beneficiary_v2 = models.IntegerField(null=True)

    class Meta:
        managed = False
        db_table = 'agg_awc_daily'

    _agg_helper_cls = AggAwcDailyAggregationDistributedHelper
    _agg_atomic = True


class DailyAttendance(models.Model, AggregateMixin):
    # not the real pkey - see unique_together
    doc_id = models.TextField(primary_key=True)
    awc_id = models.TextField(null=True)
    supervisor_id = models.TextField(null=True)
    month = models.DateField(null=True)
    pse_date = models.DateField(null=True)
    awc_open_count = models.IntegerField(null=True)
    count = models.IntegerField(null=True)
    eligible_children = models.IntegerField(null=True)
    attended_children = models.IntegerField(null=True)
    attended_children_percent = models.DecimalField(max_digits=64, decimal_places=16, null=True)
    form_location = models.TextField(null=True)
    form_location_lat = models.DecimalField(max_digits=64, decimal_places=16, null=True)
    form_location_long = models.DecimalField(max_digits=64, decimal_places=16, null=True)
    image_name = models.TextField(null=True)
    pse_conducted = models.SmallIntegerField(null=True)
    state_id = models.TextField(null=True)

    class Meta:
        managed = False
        db_table = 'daily_attendance'
        unique_together = ('supervisor_id', 'doc_id', 'month')  # pkey
        indexes = [
            models.Index(fields=['awc_id'], name='idx_daily_attendance_awc_id')
        ]
        index_together = ('month', 'state_id')

    _agg_helper_cls = DailyAttendanceAggregationDistributedHelper
    _agg_atomic = False


class AggregateComplementaryFeedingForms(models.Model, AggregateMixin):
    """Aggregated data based on AWW App, Home Visit Scheduler module,
    Complementary Feeding form.

    A child table exists for each state_id and month.

    A row exists for every case that has ever had a Complementary Feeding Form
    submitted against it.
    """

    # partitioned based on these fields
    state_id = models.CharField(max_length=40)
    supervisor_id = models.TextField(null=True)
    month = models.DateField(help_text="Will always be YYYY-MM-01")

    # not the real pkey - see unique_together
    case_id = models.CharField(max_length=40, primary_key=True)

    latest_time_end_processed = models.DateTimeField(
        help_text="The latest form.meta.timeEnd that has been processed for this case"
    )

    # Most of these could possibly be represented by a boolean, but have
    # historically been stored as integers because they are in SUM statements
    comp_feeding_ever = models.PositiveSmallIntegerField(
        null=True,
        help_text="Complementary feeding has ever occurred for this case"
    )
    demo_comp_feeding = models.PositiveSmallIntegerField(
        null=True,
        help_text="Demo of complementary feeding has ever occurred"
    )
    counselled_pediatric_ifa = models.PositiveSmallIntegerField(
        null=True,
        help_text="Once the child is over 1 year, has ever been counseled on pediatric IFA"
    )
    play_comp_feeding_vid = models.PositiveSmallIntegerField(
        null=True,
        help_text="Case has ever been counseled about complementary feeding with a video"
    )
    comp_feeding_latest = models.PositiveSmallIntegerField(
        null=True,
        help_text="Complementary feeding occurred for this case in the latest form"
    )
    diet_diversity = models.PositiveSmallIntegerField(
        null=True,
        help_text="Diet diversity occurred for this case in the latest form"
    )
    diet_quantity = models.PositiveSmallIntegerField(
        null=True,
        help_text="Diet quantity occurred for this case in the latest form"
    )
    hand_wash = models.PositiveSmallIntegerField(
        null=True,
        help_text="Hand washing occurred for this case in the latest form"
    )

    class Meta(object):
        db_table = AGG_COMP_FEEDING_TABLE
        unique_together = ('supervisor_id', 'case_id', 'month')  # pkey

    _agg_helper_cls = ComplementaryFormsAggregationDistributedHelper
    _agg_atomic = False


class AggregateCcsRecordComplementaryFeedingForms(models.Model, AggregateMixin):
    """Aggregated data based on AWW App, Home Visit Scheduler module,
    Complementary Feeding form.

    A child table exists for each state_id and month.

    A row exists for every ccs_record case that has ever had a Complementary Feeding Form
    submitted against it.
    """
    # partitioned based on these fields
    state_id = models.CharField(max_length=40)
    supervisor_id = models.TextField(null=True)
    month = models.DateField(help_text="Will always be YYYY-MM-01")

    # not the real pkey - see unique_together
    case_id = models.CharField(max_length=40, primary_key=True)

    latest_time_end_processed = models.DateTimeField(
        help_text="The latest form.meta.timeEnd that has been processed for this case"
    )

    valid_visits = models.PositiveSmallIntegerField(
        help_text="number of qualified visits for the incentive report",
        default=0
    )

    class Meta(object):
        db_table = AGG_CCS_RECORD_CF_TABLE
        unique_together = ('supervisor_id', 'case_id', 'month')  # pkey

    _agg_helper_cls = ComplementaryFormsCcsRecordAggregationDistributedHelper
    _agg_atomic = False


class AggregateChildHealthPostnatalCareForms(models.Model, AggregateMixin):
    """Aggregated data for child health cases based on
    AWW App, Home Visit Scheduler module,
    Post Natal Care and Exclusive Breastfeeding forms.

    A child table exists for each state_id and month.

    A row exists for every case that has ever had a Complementary Feeding Form
    submitted against it.
    """

    # partitioned based on these fields
    state_id = models.CharField(max_length=40)
    supervisor_id = models.TextField(null=True)

    month = models.DateField(help_text="Will always be YYYY-MM-01")

    # not the real pkey - see unique_together
    case_id = models.CharField(max_length=40, primary_key=True)

    latest_time_end_processed = models.DateTimeField(
        help_text="The latest form.meta.timeEnd that has been processed for this case"
    )
    counsel_increase_food_bf = models.PositiveSmallIntegerField(
        null=True,
        help_text="Counseling on increasing food intake has ever been completed"
    )
    counsel_breast = models.PositiveSmallIntegerField(
        null=True,
        help_text="Counseling on managing breast problems has ever been completed"
    )
    skin_to_skin = models.PositiveSmallIntegerField(
        null=True,
        help_text="Counseling on skin to skin care has ever been completed"
    )
    is_ebf = models.PositiveSmallIntegerField(
        null=True,
        help_text="is_ebf set in the last form submitted this month"
    )
    water_or_milk = models.PositiveSmallIntegerField(
        null=True,
        help_text="Child given water or milk in the last form submitted this month"
    )
    other_milk_to_child = models.PositiveSmallIntegerField(
        null=True,
        help_text="Child given something other than milk in the last form submitted this month"
    )
    tea_other = models.PositiveSmallIntegerField(
        null=True,
        help_text="Child given tea or other liquid in the last form submitted this month"
    )
    eating = models.PositiveSmallIntegerField(
        null=True,
        help_text="Child given something to eat in the last form submitted this month"
    )
    counsel_exclusive_bf = models.PositiveSmallIntegerField(
        null=True,
        help_text="Counseling about exclusive breastfeeding has ever occurred"
    )
    counsel_only_milk = models.PositiveSmallIntegerField(
        null=True,
        help_text="Counseling about avoiding other than breast milk has ever occurred"
    )
    counsel_adequate_bf = models.PositiveSmallIntegerField(
        null=True,
        help_text="Counseling about adequate breastfeeding has ever occurred"
    )
    not_breastfeeding = models.CharField(
        null=True,
        max_length=126,
        help_text="The reason the mother is not able to breastfeed"
    )

    class Meta(object):
        db_table = AGG_CHILD_HEALTH_PNC_TABLE
        unique_together = ('supervisor_id', 'case_id', 'month')  # pkey

    _agg_helper_cls = PostnatalCareFormsChildHealthAggregationDistributedHelper
    _agg_atomic = False


class AggregateCcsRecordPostnatalCareForms(models.Model, AggregateMixin):
    """Aggregated data for ccs record cases based on
    AWW App, Home Visit Scheduler module,
    Post Natal Care and Exclusive Breastfeeding forms.

    A child table exists for each state_id and month.

    A row exists for every case that has ever had a Complementary Feeding Form
    submitted against it.
    """

    # partitioned based on these fields
    state_id = models.CharField(max_length=40)
    supervisor_id = models.TextField(null=True)
    month = models.DateField(help_text="Will always be YYYY-MM-01")

    # not the real pkey - see unique_together
    case_id = models.CharField(max_length=40, primary_key=True)

    latest_time_end_processed = models.DateTimeField(
        help_text="The latest form.meta.timeEnd that has been processed for this case"
    )
    counsel_methods = models.PositiveSmallIntegerField(
        null=True,
        help_text="Counseling about family planning methods has ever occurred"
    )
    is_ebf = models.PositiveSmallIntegerField(
        null=True,
        help_text="Whether child was exclusively breastfed at last visit"
    )
    valid_visits = models.PositiveSmallIntegerField(
        help_text="number of qualified visits for the incentive report",
        default=0
    )

    class Meta(object):
        db_table = AGG_CCS_RECORD_PNC_TABLE
        unique_together = ('supervisor_id', 'case_id', 'month')  # pkey

    _agg_helper_cls = PostnatalCareFormsCcsRecordAggregationDistributedHelper
    _agg_atomic = False


class AggregateChildHealthTHRForms(models.Model, AggregateMixin):
    """Aggregated data for child_health cases based on
    Take Home Ration forms

    A child table exists for each state_id and month.

    A row exists for every child_health case that has had a THR Form
    submitted against it this month.
    """

    # partitioned based on these fields
    state_id = models.CharField(max_length=40)
    supervisor_id = models.TextField(null=True)
    month = models.DateField(help_text="Will always be YYYY-MM-01")

    # not the real pkey - see unique_together
    case_id = models.CharField(max_length=40, primary_key=True)

    latest_time_end_processed = models.DateTimeField(
        help_text="The latest form.meta.timeEnd that has been processed for this case"
    )
    days_ration_given_child = models.PositiveSmallIntegerField(
        null=True,
        help_text="Number of days the child has been given rations this month"
    )

    class Meta(object):
        db_table = AGG_CHILD_HEALTH_THR_TABLE
        unique_together = ('supervisor_id', 'case_id', 'month')  # pkey

    _agg_helper_cls = THRFormsChildHealthAggregationDistributedHelper
    _agg_atomic = False


class AggregateCcsRecordTHRForms(models.Model, AggregateMixin):
    """Aggregated data for ccs_record cases based on
    Take Home Ration forms

    A child table exists for each state_id and month.

    A row exists for every ccs_record case that has had a THR Form
    submitted against it this month.
    """

    # partitioned based on these fields
    state_id = models.CharField(max_length=40)
    supervisor_id = models.TextField(null=True)
    month = models.DateField(help_text="Will always be YYYY-MM-01")

    # not the real pkey - see unique_together
    case_id = models.CharField(max_length=40, primary_key=True)

    latest_time_end_processed = models.DateTimeField(
        help_text="The latest form.meta.timeEnd that has been processed for this case"
    )
    days_ration_given_mother = models.PositiveSmallIntegerField(
        null=True,
        help_text="Number of days the mother has been given rations this month"
    )

    class Meta(object):
        db_table = AGG_CCS_RECORD_THR_TABLE
        unique_together = ('supervisor_id', 'case_id', 'month')  # pkey

    _agg_helper_cls = THRFormsCcsRecordAggregationDistributedHelper
    _agg_atomic = False


class AggregateGrowthMonitoringForms(models.Model, AggregateMixin):
    """Aggregated data based on AWW App

    376FA2E1 -> Delivery
    b183124a -> Growth Monitoring
    7a557541 -> Advanced Growth Monitoring

    A child table exists for each state_id and month.
    """

    # partitioned based on these fields
    state_id = models.CharField(max_length=40)
    supervisor_id = models.TextField(null=True)
    month = models.DateField(db_index=True, help_text="Will always be YYYY-MM-01")

    # not the real pkey - see unique_together
    case_id = models.CharField(max_length=40, primary_key=True)

    latest_time_end_processed = models.DateTimeField(
        help_text="The latest form.meta.timeEnd that has been processed for this case"
    )

    weight_child = models.DecimalField(
        max_digits=64, decimal_places=16, null=True,
        help_text="Last recorded weight_child case property"
    )
    weight_child_last_recorded = models.DateTimeField(
        null=True, help_text="Time when weight_child was last recorded"
    )
    height_child = models.DecimalField(
        max_digits=64, decimal_places=16, null=True,
        help_text="Last recorded height_child case property"
    )
    height_child_last_recorded = models.DateTimeField(
        null=True, help_text="Time when height_child was last recorded"
    )

    zscore_grading_wfa = models.PositiveSmallIntegerField(
        null=True, help_text="Last recorded zscore_grading_wfa before end of this month"
    )
    zscore_grading_wfa_last_recorded = models.DateTimeField(
        null=True, help_text="Time when zscore_grading_wfa was last recorded"
    )

    zscore_grading_hfa = models.PositiveSmallIntegerField(
        null=True, help_text="Last recorded zscore_grading_hfa before end of this month"
    )
    zscore_grading_hfa_last_recorded = models.DateTimeField(
        null=True, help_text="Time when zscore_grading_hfa was last recorded"
    )

    zscore_grading_wfh = models.PositiveSmallIntegerField(
        null=True, help_text="Last recorded zscore_grading_wfh before end of this month"
    )
    zscore_grading_wfh_last_recorded = models.DateTimeField(
        null=True, help_text="Time when zscore_grading_wfh was last recorded"
    )

    muac_grading = models.PositiveSmallIntegerField(
        null=True, help_text="Last recorded muac_grading before end of this month"
    )
    muac_grading_last_recorded = models.DateTimeField(
        null=True, help_text="Time when muac_grading was last recorded"
    )

    class Meta(object):
        db_table = AGG_GROWTH_MONITORING_TABLE
        unique_together = ('supervisor_id', 'case_id', 'month')  # pkey

    _agg_helper_cls = GrowthMonitoringFormsAggregationDistributedHelper
    _agg_atomic = False


class AggregateBirthPreparednesForms(models.Model, AggregateMixin):
    # partitioned based on these fields
    state_id = models.CharField(max_length=40)
    supervisor_id = models.TextField(null=True)
    month = models.DateField(help_text="Will always be YYYY-MM-01")

    # not the real pkey - see unique_together
    case_id = models.CharField(max_length=40, primary_key=True)

    latest_time_end_processed = models.DateTimeField(
        help_text="The latest form.meta.timeEnd that has been processed for this case"
    )

    immediate_breastfeeding = models.PositiveSmallIntegerField(
        null=True,
        help_text="Has ever had /data/bp2/immediate_breastfeeding = 'yes'"
    )
    anemia = models.PositiveSmallIntegerField(
        null=True,
        help_text="Last value of /data/bp1/anemia. severe=1, moderate=2, normal=3"
    )
    eating_extra = models.PositiveSmallIntegerField(
        null=True,
        help_text="Last value of /data/bp1/eating_extra = 'yes'."
    )
    resting = models.PositiveSmallIntegerField(
        null=True,
        help_text="Last value of /data/bp1/resting = 'yes'."
    )
    # anc_details path is /data/bp1/iteration/item/filter/anc_details
    anc_weight = models.PositiveSmallIntegerField(
        null=True,
        help_text="Last value of anc_details/anc_weight"
    )
    anc_blood_pressure = models.PositiveSmallIntegerField(
        null=True,
        help_text="Last value of anc_details/anc_blood_pressure. normal=1, high=2, not_measured=3"
    )
    bp_sys = models.PositiveSmallIntegerField(
        null=True,
        help_text="Last value of anc_details/bp_sys"
    )
    bp_dia = models.PositiveSmallIntegerField(
        null=True,
        help_text="Last value of anc_details/bp_dia"
    )
    anc_hemoglobin = models.DecimalField(
        max_digits=64,
        decimal_places=20,
        null=True,
        help_text="Last value of anc_details/anc_hemoglobin"
    )
    bleeding = models.PositiveSmallIntegerField(
        null=True,
        help_text="Last value of /data/bp2/bleeding = 'yes'"
    )
    swelling = models.PositiveSmallIntegerField(
        null=True,
        help_text="Last value of /data/bp2/swelling = 'yes'"
    )
    blurred_vision = models.PositiveSmallIntegerField(
        null=True,
        help_text="Last value of /data/bp2/blurred_vision = 'yes'"
    )
    convulsions = models.PositiveSmallIntegerField(
        null=True,
        help_text="Last value of /data/bp2/convulsions = 'yes'"
    )
    rupture = models.PositiveSmallIntegerField(
        null=True,
        help_text="Last value of /data/bp2/rupture = 'yes'"
    )
    anc_abnormalities = models.PositiveSmallIntegerField(
        null=True,
        help_text="Last value of anc_details/anc_abnormalities = 'yes'"
    )
    valid_visits = models.PositiveSmallIntegerField(
        help_text="number of qualified visits for the incentive report",
        default=0
    )
    play_birth_preparedness_vid = models.PositiveSmallIntegerField(
        null=True,
        help_text="Case has ever been counseled about birth preparedness with a video"
    )
    play_family_planning_vid = models.PositiveSmallIntegerField(
        null=True,
        help_text="Case has ever been counseled about family planning with a video"
    )
    counsel_preparation = models.PositiveSmallIntegerField(
        null=True,
        help_text="Has ever had /data/bp2/counsel_preparation = 'yes'"
    )
    conceive = models.PositiveSmallIntegerField(
        null=True,
        help_text="Has ever had /data/conceive = 'yes'"
    )
    counsel_accessible_ppfp = models.PositiveSmallIntegerField(
        null=True,
        help_text="Has ever had /data/family_planning_group/counsel_accessible_ppfp='yes'"
    )
    ifa_last_seven_days = models.PositiveSmallIntegerField(
        null=True,
        help_text="Number of ifa taken in last seven days"
    )
    using_ifa = models.PositiveSmallIntegerField(
        null=True,
        help_text="Has ever had /data/bp1/using_ifa='yes'"
    )

    class Meta(object):
        db_table = AGG_CCS_RECORD_BP_TABLE
        unique_together = ('supervisor_id', 'case_id', 'month')  # pkey

    _agg_helper_cls = BirthPreparednessFormsAggregationDistributedHelper
    _agg_atomic = False


class AggregateCcsRecordDeliveryForms(models.Model, AggregateMixin):
    """Aggregated data for ccs_record cases based on
    Delivery forms

    A child table exists for each state_id and month.

    A row exists for every ccs_record case that has had a Delivery Form
    submitted against it this month.
    """

    # partitioned based on these fields
    state_id = models.CharField(max_length=40)
    supervisor_id = models.TextField(null=True)

    month = models.DateField(help_text="Will always be YYYY-MM-01")

    # not the real pkey - see unique_together
    case_id = models.CharField(max_length=40, primary_key=True)

    latest_time_end_processed = models.DateTimeField(
        help_text="The latest form.meta.timeEnd that has been processed for this case"
    )
    breastfed_at_birth = models.PositiveSmallIntegerField(
        null=True,
        help_text="whether any child was breastfed at birth"
    )
    valid_visits = models.PositiveSmallIntegerField(
        help_text="number of qualified visits for the incentive report",
        default=0
    )
    where_born = models.PositiveSmallIntegerField(
        null=True,
        help_text="Where the child is born"
    )
    num_children_del = models.PositiveSmallIntegerField(
        null=True,
        help_text="Number of children born"
    )
    still_live_birth = models.PositiveSmallIntegerField(
        null=True,
        help_text="Number of children alive"
    )

    class Meta(object):
        db_table = AGG_CCS_RECORD_DELIVERY_TABLE
        unique_together = ('supervisor_id', 'case_id', 'month')  # pkey

    _agg_helper_cls = DeliveryFormsAggregationDistributedHelper
    _agg_atomic = False


class AggregateInactiveAWW(models.Model, AggregateMixin):
    awc_id = models.TextField(primary_key=True)
    awc_name = models.TextField(blank=True, null=True)
    awc_site_code = models.TextField(blank=True, null=True, db_index=True)
    supervisor_id = models.TextField(blank=True, null=True)
    supervisor_name = models.TextField(blank=True, null=True)
    block_id = models.TextField(blank=True, null=True)
    block_name = models.TextField(blank=True, null=True)
    district_id = models.TextField(blank=True, null=True)
    district_name = models.TextField(blank=True, null=True)
    state_id = models.TextField(blank=True, null=True)
    state_name = models.TextField(blank=True, null=True)
    first_submission = models.DateField(blank=True, null=True)
    last_submission = models.DateField(blank=True, null=True)

    @property
    def days_since_start(self):
        if self.first_submission:
            delta = date.today() - self.first_submission
            return delta.days
        return 'N/A'

    @property
    def days_inactive(self):
        if self.last_submission:
            delta = date.today() - self.last_submission
            return delta.days
        return 'N/A'

    class Meta(object):
        app_label = 'icds_reports'

    _agg_helper_cls = InactiveAwwsAggregationDistributedHelper
    _agg_atomic = False


class AggregateChildHealthDailyFeedingForms(models.Model, AggregateMixin):
    """Aggregated data for child_health cases based on
    Daily Feeding forms

    A child table exists for each state_id and month.

    A row exists for every child_health case that has had a daily feeding form
    submitted against it this month.
    """

    # partitioned based on these fields
    state_id = models.CharField(max_length=40)
    supervisor_id = models.TextField(null=True)
    month = models.DateField(help_text="Will always be YYYY-MM-01")

    # not the real pkey - see unique_together
    case_id = models.CharField(max_length=40, primary_key=True)

    latest_time_end_processed = models.DateTimeField(
        help_text="The latest form.meta.timeEnd that has been processed for this case"
    )
    sum_attended_child_ids = models.PositiveSmallIntegerField(
        null=True,
        help_text="Number of days the child has attended this month"
    )
    lunch_count = models.PositiveSmallIntegerField(
        null=True,
        help_text="Number of days the child had the lunch"
    )

    class Meta(object):
        db_table = AGG_DAILY_FEEDING_TABLE
        unique_together = ('supervisor_id', 'case_id', 'month')  # pkey

    _agg_helper_cls = DailyFeedingFormsChildHealthAggregationDistributedHelper
    _agg_atomic = False


class AggregateAwcInfrastructureForms(models.Model, AggregateMixin):
    """Aggregated data for AWC locations based on infrastructure forms

    A child table exists for each state_id and month.

    Each of these columns represent the last non-null value from forms
    completed in the past six months unless otherwise noted.
    """

    # partitioned based on these fields
    state_id = models.CharField(max_length=40)
    supervisor_id = models.TextField(null=True)
    month = models.DateField(help_text="Will always be YYYY-MM-01")

    # not the real pkey - see unique_together
    awc_id = models.CharField(max_length=40, primary_key=True)

    latest_time_end_processed = models.DateTimeField(
        help_text="The latest form.meta.timeEnd that has been processed for this case"
    )

    awc_building = models.PositiveSmallIntegerField(null=True)
    source_drinking_water = models.PositiveSmallIntegerField(null=True)
    toilet_facility = models.PositiveSmallIntegerField(null=True)
    type_toilet = models.PositiveSmallIntegerField(null=True)
    toilet_functional = models.PositiveSmallIntegerField(null=True)
    electricity_awc = models.PositiveSmallIntegerField(null=True)
    adequate_space_pse = models.PositiveSmallIntegerField(null=True)

    adult_scale_available = models.PositiveSmallIntegerField(null=True)
    baby_scale_available = models.PositiveSmallIntegerField(null=True)
    flat_scale_available = models.PositiveSmallIntegerField(null=True)

    adult_scale_usable = models.PositiveSmallIntegerField(null=True)
    baby_scale_usable = models.PositiveSmallIntegerField(null=True)
    cooking_utensils_usable = models.PositiveSmallIntegerField(null=True)
    infantometer_usable = models.PositiveSmallIntegerField(null=True)
    medicine_kits_usable = models.PositiveSmallIntegerField(null=True)
    stadiometer_usable = models.PositiveSmallIntegerField(null=True)
    preschool_kit_usable = models.PositiveSmallIntegerField(null=True)
    preschool_kit_available = models.PositiveSmallIntegerField(null=True)

    class Meta(object):
        db_table = AGG_INFRASTRUCTURE_TABLE
        unique_together = ('supervisor_id', 'awc_id', 'month')  # pkey

    _agg_helper_cls = AwcInfrastructureAggregationHelper
    _agg_atomic = False


class AWWIncentiveReport(models.Model, AggregateMixin):
    """Monthly updated table that holds metrics for the incentive report"""

    # partitioned based on these fields
    state_id = models.CharField(max_length=40)
    district_id = models.TextField(blank=True, null=True)
    month = models.DateField(help_text="Will always be YYYY-MM-01")

    # primary key as it's unique for every partition
    awc_id = models.CharField(max_length=40, primary_key=True)
    block_id = models.CharField(max_length=40)
    supervisor_id = models.TextField(null=True)
    state_name = models.TextField(null=True)
    district_name = models.TextField(null=True)
    block_name = models.TextField(null=True)
    supervisor_name = models.TextField(null=True)
    awc_name = models.TextField(null=True)
    aww_name = models.TextField(null=True)
    contact_phone_number = models.TextField(null=True)
    wer_weighed = models.SmallIntegerField(null=True)
    wer_eligible = models.SmallIntegerField(null=True)
    awc_num_open = models.SmallIntegerField(null=True)
    valid_visits = models.SmallIntegerField(null=True)
    expected_visits = models.DecimalField(null=True, max_digits=64, decimal_places=2)
    visit_denominator = models.SmallIntegerField(null=True)
    incentive_eligible = models.NullBooleanField(null=True)
    awh_eligible = models.NullBooleanField(null=True)
    is_launched = models.NullBooleanField(null=True)

    class Meta(object):
        db_table = AWW_INCENTIVE_TABLE

    _agg_helper_cls = AwwIncentiveAggregationDistributedHelper
    _agg_atomic = False


class DashboardUserActivityReport(models.Model, AggregateMixin):
    """
    Daily Update table to hold Dashboard users activity information
    """
    # This will be unique per day not unique universally among all data in it
    username = models.TextField(primary_key=True)
    state_id = models.TextField(null=True)
    district_id = models.TextField(null=True)
    block_id = models.TextField(null=True)
    user_level = models.IntegerField(null=True)
    location_launched = models.NullBooleanField(null=True)
    last_activity = models.DateTimeField(
        help_text="The latest time dashboard user used dashboard",
        null=True
    )
    date = models.DateField(null=True)

    class Meta(object):
        db_table = AGG_DASHBOARD_ACTIVITY

    _agg_helper_cls = DashboardActivityReportAggregate


class AggregateAdolescentGirlsRegistrationForms(models.Model, AggregateMixin):
    person_case_id = models.TextField(primary_key=True)
    state_id = models.TextField(null=True)
    supervisor_id = models.TextField(null=True)
    awc_id = models.TextField(null=True)
    out_of_school = models.NullBooleanField(null=True)
    re_out_of_school = models.NullBooleanField(null=True)
    admitted_in_school = models.NullBooleanField(null=True)
    month = models.DateField(null=True)

    class Meta(object):
        db_table = AGG_ADOLESCENT_GIRLS_REGISTRATION_TABLE
        unique_together = ('month', 'supervisor_id', 'person_case_id')  # pkey

    _agg_helper_cls = AggAdolescentGirlsRegistrationAggregate
    _agg_atomic = False


class AggregateMigrationForms(models.Model, AggregateMixin):
    """Aggregated data for migration

    A migration table exists for each state_id and month.

    A row exists for every person case that has had a record of migration
    submitted against it this month.
    """

    # partitioned based on these fields
    state_id = models.CharField(max_length=40)
    supervisor_id = models.TextField(null=True)
    month = models.DateField(help_text="Will always be YYYY-MM-01")

    # not the real pkey - see unique_together
    person_case_id = models.CharField(max_length=40, primary_key=True)

    is_migrated = models.PositiveSmallIntegerField(blank=True, null=True, help_text="Status of the Migration")
    migration_date = models.DateTimeField(help_text="Migration Date", null=True)

    class Meta(object):
        db_table = AGG_MIGRATION_TABLE
        unique_together = ('month', 'supervisor_id', 'person_case_id')  # pkey

    _agg_helper_cls = MigrationFormsAggregationDistributedHelper
    _agg_atomic = False


class AggregateAvailingServiceForms(models.Model, AggregateMixin):
    """ Aggregated data for the availing services

    A availing services exists for each state_id

    A row exists for every person case that has had a record of registration
    submitted against it this month
    """
    state_id = models.CharField(max_length=10)
    supervisor_id = models.TextField(null=True)
    awc_id = models.TextField(null=True)
    month = models.DateField(help_text="Will always be YYYY-MM-01")

    # not the real pkey - see unique_together
    person_case_id = models.CharField(max_length=40, primary_key=True)

    is_registered = models.PositiveSmallIntegerField(blank=True, null=True, help_text="Status of the Registration")
    registration_date = models.DateTimeField(help_text="Registration Date", null=True)

    class Meta(object):
        db_table = AGG_AVAILING_SERVICES_TABLE
        unique_together = ('month', 'supervisor_id', 'person_case_id')  # pkey

    _agg_helper_cls = AvailingServiceFormsAggregationDistributedHelper
    _agg_atomic = False


class AggGovernanceDashboard(models.Model, AggregateMixin):
    state_id = models.TextField(null=True)
    district_id = models.TextField(null=True)
    block_id = models.TextField(null=True)
    supervisor_id = models.TextField(null=True)
    awc_id = models.TextField(primary_key=True)
    awc_code = models.TextField(null=True)
    awc_launched = models.NullBooleanField(null=True)
    total_preg_benefit_till_date = models.IntegerField(null=True)
    total_lact_benefit_till_date = models.IntegerField(null=True)
    total_preg_reg_till_date = models.IntegerField(null=True)
    total_lact_reg_till_date = models.IntegerField(null=True)
    total_lact_benefit_in_month = models.IntegerField(null=True)
    total_preg_benefit_in_month = models.IntegerField(null=True)
    total_lact_reg_in_month = models.IntegerField(null=True)
    total_preg_reg_in_month = models.IntegerField(null=True)
    total_0_3_female_benefit_till_date = models.IntegerField(null=True)
    total_0_3_male_benefit_till_date = models.IntegerField(null=True)
    total_0_3_female_reg_till_date = models.IntegerField(null=True)
    total_0_3_male_reg_till_date = models.IntegerField(null=True)
    total_3_6_female_benefit_till_date = models.IntegerField(null=True)
    total_3_6_male_benefit_till_date = models.IntegerField(null=True)
    total_3_6_female_reg_till_date = models.IntegerField(null=True)
    total_3_6_male_reg_till_date = models.IntegerField(null=True)
    total_0_3_female_benefit_in_month = models.IntegerField(null=True)
    total_0_3_male_benefit_in_month = models.IntegerField(null=True)
    total_0_3_female_reg_in_month = models.IntegerField(null=True)
    total_0_3_male_reg_in_month = models.IntegerField(null=True)
    total_3_6_female_benefit_in_month = models.IntegerField(null=True)
    total_3_6_male_benefit_in_month = models.IntegerField(null=True)
    total_3_6_female_reg_in_month = models.IntegerField(null=True)
    total_3_6_male_reg_in_month = models.IntegerField(null=True)
    cbe_type_1 = models.TextField(null=True)
    cbe_date_1 = models.DateField(null=True)
    num_target_beneficiaries_1 = models.IntegerField(null=True)
    num_other_beneficiaries_1 = models.IntegerField(null=True)
    cbe_type_2 = models.TextField(null=True)
    cbe_date_2 = models.DateField(null=True)
    num_target_beneficiaries_2 = models.IntegerField(null=True)
    num_other_beneficiaries_2 = models.IntegerField(null=True)
    vhsnd_date_past_month = models.DateField(null=True)
    anm_mpw_present = models.NullBooleanField(null=True)
    asha_present = models.NullBooleanField(null=True)
    child_immu = models.NullBooleanField(null=True)
    anc_today = models.NullBooleanField(null=True)
    month = models.DateField(null=True)

    class Meta(object):
        db_table = AGG_GOV_DASHBOARD_TABLE
        unique_together = ('month', 'state_id', 'awc_id')  # pkey

    _agg_helper_cls = AggGovDashboardHelper
    _agg_atomic = False


class AggServiceDeliveryReport(models.Model, AggregateMixin):
    state_id = models.TextField(null=True)
    district_id = models.TextField(null=True)
    block_id = models.TextField(null=True)
    supervisor_id = models.TextField(null=True)
    awc_id = models.TextField(primary_key=True)
    lunch_eligible = models.IntegerField(null=True)
    lunch_0_days = models.IntegerField(null=True)
    lunch_1_7_days = models.IntegerField(null=True)
    lunch_8_14_days = models.IntegerField(null=True)
    lunch_15_20_days = models.IntegerField(null=True)
    lunch_21_days = models.IntegerField(null=True)
    pse_eligible = models.IntegerField(null=True)
    pse_0_days = models.IntegerField(null=True)
    pse_1_7_days = models.IntegerField(null=True)
    pse_8_14_days = models.IntegerField(null=True)
    pse_15_20_days = models.IntegerField(null=True)
    pse_21_days = models.IntegerField(null=True)
    thr_eligible = models.IntegerField(null=True)
    thr_0_days = models.IntegerField(null=True)
    thr_1_7_days = models.IntegerField(null=True)
    thr_8_14_days = models.IntegerField(null=True)
    thr_15_20_days = models.IntegerField(null=True)
    thr_21_days = models.IntegerField(null=True)
    state_is_test = models.SmallIntegerField(null=True)
    district_is_test = models.SmallIntegerField(null=True)
    block_is_test = models.SmallIntegerField(null=True)
    supervisor_is_test = models.SmallIntegerField(null=True)
    awc_is_test = models.SmallIntegerField(null=True)
    month = models.DateField(null=True)
    aggregation_level = models.SmallIntegerField(null=True)
    children_0_3 = models.IntegerField(null=True)
    children_3_5 = models.IntegerField(null=True)
    gm_0_3 = models.IntegerField(null=True)
    gm_3_5 = models.IntegerField(null=True)

    class Meta(object):
        db_table = AGG_SDR_TABLE
        unique_together = ('month', 'aggregation_level', 'state_id', 'district_id', 'block_id',
                           'supervisor_id', 'awc_id')  # pkey

    _agg_helper_cls = AggServiceDeliveryReportHelper
    _agg_atomic = False


class BiharAPIDemographics(models.Model, AggregateMixin):
    state_id = models.TextField(null=True)
    district_id = models.TextField(null=True)
    block_id = models.TextField(null=True)
    supervisor_id = models.TextField(null=True)
    awc_id = models.TextField(null=True)
    month = models.DateField()
    household_id = models.TextField(null=True)
    household_name = models.TextField(null=True)
    hh_reg_date = models.TextField(null=True)
    hh_num = models.IntegerField(null=True)
    hh_gps_location = models.TextField(null=True)
    hh_caste = models.TextField(null=True)
    hh_bpl_apl = models.TextField(null=True)
    hh_minority = models.SmallIntegerField(null=True)
    hh_religion = models.TextField(null=True)
    hh_member_number = models.IntegerField(null=True)
    person_id = models.TextField(primary_key=True)
    person_name = models.TextField(null=True)
    has_adhaar = models.SmallIntegerField(null=True)
    bank_account_number = models.TextField(null=True)
    ifsc_code = models.TextField(null=True)
    age_at_reg = models.SmallIntegerField(null=True)
    dob = models.DateField(null=True)
    gender = models.TextField(null=True)
    blood_group = models.TextField(null=True)
    disabled = models.SmallIntegerField(null=True)
    disability_type = models.TextField(null=True)
    referral_status = models.TextField(null=True)
    migration_status = models.SmallIntegerField(null=True)
    resident = models.SmallIntegerField(null=True)
    registered_status = models.SmallIntegerField(null=True)
    married = models.SmallIntegerField(null=True)
    husband_name = models.TextField(null=True)
    husband_id = models.TextField(null=True)
    last_preg_tt = models.SmallIntegerField(null=True)
    is_pregnant = models.SmallIntegerField(null=True)
    rch_id = models.TextField(null=True)
    mcts_id = models.TextField(null=True)
    phone_number = models.TextField(null=True)
    date_death = models.DateField(null=True)
    site_death = models.TextField(null=True)
    closed_on = models.DateField(null=True)
    reason_closure = models.TextField(null=True)
    time_birth = models.TextField(null=True)
    child_alive = models.SmallIntegerField(null=True)
    father_name = models.TextField(null=True)
    father_id = models.TextField(null=True)
    mother_id = models.TextField(null=True)
    mother_name = models.TextField(null=True)
    private_admit = models.SmallIntegerField(blank=True, null=True)
    primary_admit = models.SmallIntegerField(blank=True, null=True)
    date_last_private_admit = models.DateField(null=True)
    date_return_private = models.DateField(null=True)

    class Meta(object):
        db_table = BIHAR_API_DEMOGRAPHICS_TABLE
        unique_together = ('supervisor_id', 'month', 'person_id')  # pkey

    _agg_helper_cls = BiharApiDemographicsHelper
    _agg_atomic = False


class ChildVaccines(models.Model, AggregateMixin):
    state_id = models.TextField(null=True)
    supervisor_id = models.TextField(null=True)
    child_health_case_id = models.TextField(primary_key=True)
    month = models.DateField()
    due_list_date_1g_dpt_1 = models.DateField(blank=True, null=True)
    due_list_date_2g_dpt_2 = models.DateField(blank=True, null=True)
    due_list_date_3g_dpt_3 = models.DateField(blank=True, null=True)
    due_list_date_5g_dpt_booster = models.DateField(blank=True, null=True)
    due_list_date_5g_dpt_booster1 = models.DateField(blank=True, null=True)
    due_list_date_7gdpt_booster_2 = models.DateField(blank=True, null=True)
    due_list_date_0g_hep_b_0 = models.DateField(blank=True, null=True)
    due_list_date_1g_hep_b_1 = models.DateField(blank=True, null=True)
    due_list_date_2g_hep_b_2 = models.DateField(blank=True, null=True)
    due_list_date_3g_hep_b_3 = models.DateField(blank=True, null=True)
    due_list_date_3g_ipv = models.DateField(blank=True, null=True)
    due_list_date_4g_je_1 = models.DateField(blank=True, null=True)
    due_list_date_5g_je_2 = models.DateField(blank=True, null=True)
    due_list_date_5g_measles_booster = models.DateField(blank=True, null=True)
    due_list_date_4g_measles = models.DateField(blank=True, null=True)
    due_list_date_0g_opv_0 = models.DateField(blank=True, null=True)
    due_list_date_1g_opv_1 = models.DateField(blank=True, null=True)
    due_list_date_2g_opv_2 = models.DateField(blank=True, null=True)
    due_list_date_3g_opv_3 = models.DateField(blank=True, null=True)
    due_list_date_5g_opv_booster = models.DateField(blank=True, null=True)
    due_list_date_1g_penta_1 = models.DateField(blank=True, null=True)
    due_list_date_2g_penta_2 = models.DateField(blank=True, null=True)
    due_list_date_3g_penta_3 = models.DateField(blank=True, null=True)
    due_list_date_1g_rv_1 = models.DateField(blank=True, null=True)
    due_list_date_2g_rv_2 = models.DateField(blank=True, null=True)
    due_list_date_3g_rv_3 = models.DateField(blank=True, null=True)
    due_list_date_4g_vit_a_1 = models.DateField(blank=True, null=True)
    due_list_date_5g_vit_a_2 = models.DateField(blank=True, null=True)
    due_list_date_6g_vit_a_3 = models.DateField(blank=True, null=True)
    due_list_date_6g_vit_a_4 = models.DateField(blank=True, null=True)
    due_list_date_6g_vit_a_5 = models.DateField(blank=True, null=True)
    due_list_date_6g_vit_a_6 = models.DateField(blank=True, null=True)
    due_list_date_6g_vit_a_7 = models.DateField(blank=True, null=True)
    due_list_date_6g_vit_a_8 = models.DateField(blank=True, null=True)
    due_list_date_7g_vit_a_9 = models.DateField(blank=True, null=True)
    due_list_date_anc_1 = models.DateField(blank=True, null=True)
    due_list_date_anc_2 = models.DateField(blank=True, null=True)
    due_list_date_anc_3 = models.DateField(blank=True, null=True)
    due_list_date_anc_4 = models.DateField(blank=True, null=True)
    due_list_date_tt_1 = models.DateField(blank=True, null=True)
    due_list_date_tt_2 = models.DateField(blank=True, null=True)
    due_list_date_tt_booster = models.DateField(blank=True, null=True)
    due_list_date_1g_bcg = models.DateField(blank=True, null=True)

    class Meta(object):
        db_table = CHILD_VACCINE_TABLE
        unique_together = ('month', 'state_id', 'supervisor_id', 'child_health_case_id')  # pkey

    _agg_helper_cls = ChildVaccineHelper
    _agg_atomic = False
<|MERGE_RESOLUTION|>--- conflicted
+++ resolved
@@ -27,14 +27,10 @@
     AGG_MIGRATION_TABLE,
     BIHAR_API_DEMOGRAPHICS_TABLE,
     AGG_AVAILING_SERVICES_TABLE,
-<<<<<<< HEAD
+    BIHAR_API_MOTHER_DETAILS_TABLE,
     CHILD_VACCINE_TABLE,
-    BIHAR_API_CHILD_VACCINE_TABLE)
-=======
-    BIHAR_API_MOTHER_DETAILS_TABLE,
-    CHILD_VACCINE_TABLE
+    BIHAR_API_CHILD_VACCINE_TABLE
 )
->>>>>>> 92b7deca
 from custom.icds_reports.utils.aggregation_helpers.distributed import (
     AggAwcDailyAggregationDistributedHelper,
     AggAwcDistributedHelper,
@@ -72,7 +68,6 @@
     ChildVaccineHelper,
     BiharApiChildVaccineHelper
 )
-
 
 def get_cursor(model):
     db = router.db_for_write(model)
