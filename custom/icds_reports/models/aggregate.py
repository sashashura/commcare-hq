from contextlib import contextmanager
from datetime import date

from django.db import connections, models, transaction, router

from custom.icds_reports.const import (
    AGG_CCS_RECORD_BP_TABLE,
    AGG_CCS_RECORD_CF_TABLE,
    AGG_CCS_RECORD_DELIVERY_TABLE,
    AGG_CCS_RECORD_PNC_TABLE,
    AGG_CCS_RECORD_THR_TABLE,
    AGG_CHILD_HEALTH_PNC_TABLE,
    AGG_CHILD_HEALTH_THR_TABLE,
    AGG_COMP_FEEDING_TABLE,
    AGG_DAILY_FEEDING_TABLE,
    AGG_GROWTH_MONITORING_TABLE,
    AGG_INFRASTRUCTURE_TABLE,
    AGG_LS_AWC_VISIT_TABLE,
    AGG_LS_BENEFICIARY_TABLE,
    AGG_LS_VHND_TABLE,
    AGG_THR_V2_TABLE,
    AWW_INCENTIVE_TABLE,
    AGG_DASHBOARD_ACTIVITY,
    AGG_ADOLESCENT_GIRLS_REGISTRATION_TABLE,
    AGG_GOV_DASHBOARD_TABLE,
    AGG_SDR_TABLE,
    AGG_MIGRATION_TABLE,
    BIHAR_API_DEMOGRAPHICS_TABLE,
    AGG_AVAILING_SERVICES_TABLE,
    CHILD_VACCINE_TABLE
)
from custom.icds_reports.utils.aggregation_helpers.distributed import (
    AggAwcDailyAggregationDistributedHelper,
    AggAwcDistributedHelper,
    AwcInfrastructureAggregationHelper,
    AggCcsRecordAggregationDistributedHelper,
    AggChildHealthAggregationDistributedHelper,
    AggLsHelper,
    AwwIncentiveAggregationDistributedHelper,
    BirthPreparednessFormsAggregationDistributedHelper,
    CcsRecordMonthlyAggregationDistributedHelper,
    ChildHealthMonthlyAggregationDistributedHelper,
    ComplementaryFormsAggregationDistributedHelper,
    ComplementaryFormsCcsRecordAggregationDistributedHelper,
    DailyAttendanceAggregationDistributedHelper,
    DailyFeedingFormsChildHealthAggregationDistributedHelper,
    DeliveryFormsAggregationDistributedHelper,
    GrowthMonitoringFormsAggregationDistributedHelper,
    InactiveAwwsAggregationDistributedHelper,
    LocationAggregationDistributedHelper,
    LSAwcMgtFormAggDistributedHelper,
    LSBeneficiaryFormAggDistributedHelper,
    LSVhndFormAggDistributedHelper,
    PostnatalCareFormsCcsRecordAggregationDistributedHelper,
    PostnatalCareFormsChildHealthAggregationDistributedHelper,
    THRFormsCcsRecordAggregationDistributedHelper,
    THRFormsChildHealthAggregationDistributedHelper,
    THRFormV2AggDistributedHelper,
    DashboardActivityReportAggregate,
    AggAdolescentGirlsRegistrationAggregate,
    AggGovDashboardHelper,
    AggServiceDeliveryReportHelper,
    MigrationFormsAggregationDistributedHelper,
    BiharApiDemographicsHelper,
    AvailingServiceFormsAggregationDistributedHelper,
    ChildVaccineHelper
)

def get_cursor(model):
    db = router.db_for_write(model)
    return connections[db].cursor()


def maybe_atomic(cls, atomic=True):
    if atomic:
        return transaction.atomic(using=router.db_for_write(cls))
    else:
        @contextmanager
        def noop_context():
            yield

        return noop_context()


class AggregateMixin(object):
    _agg_helper_cls = None
    _agg_atomic = True

    @classmethod
    def aggregate(cls, *args, **kwargs):
        with get_cursor(cls) as cursor, maybe_atomic(cls, cls._agg_atomic):
            cls._agg_helper_cls(*args, **kwargs).aggregate(cursor)


class CcsRecordMonthly(models.Model, AggregateMixin):
    supervisor_id = models.TextField()
    awc_id = models.TextField()
    case_id = models.TextField(primary_key=True)
    month = models.DateField()
    age_in_months = models.IntegerField(blank=True, null=True)
    ccs_status = models.TextField(blank=True, null=True)
    open_in_month = models.IntegerField(blank=True, null=True)
    alive_in_month = models.IntegerField(blank=True, null=True)
    trimester = models.IntegerField(blank=True, null=True)
    num_rations_distributed = models.IntegerField(blank=True, null=True)
    thr_eligible = models.IntegerField(blank=True, null=True)
    tetanus_complete = models.IntegerField(blank=True, null=True)
    delivered_in_month = models.IntegerField(blank=True, null=True)
    anc1_received_at_delivery = models.IntegerField(blank=True, null=True)
    anc2_received_at_delivery = models.IntegerField(blank=True, null=True)
    anc3_received_at_delivery = models.IntegerField(blank=True, null=True)
    anc4_received_at_delivery = models.IntegerField(blank=True, null=True)
    registration_trimester_at_delivery = models.IntegerField(blank=True, null=True)
    using_ifa = models.IntegerField(blank=True, null=True)
    ifa_consumed_last_seven_days = models.IntegerField(blank=True, null=True)
    anemic_severe = models.IntegerField(blank=True, null=True)
    anemic_moderate = models.IntegerField(blank=True, null=True)
    anemic_normal = models.IntegerField(blank=True, null=True)
    anemic_unknown = models.IntegerField(blank=True, null=True)
    extra_meal = models.IntegerField(blank=True, null=True)
    resting_during_pregnancy = models.IntegerField(blank=True, null=True)
    bp_visited_in_month = models.IntegerField(blank=True, null=True)
    pnc_visited_in_month = models.IntegerField(blank=True, null=True)
    trimester_2 = models.IntegerField(blank=True, null=True)
    trimester_3 = models.IntegerField(blank=True, null=True)
    counsel_immediate_bf = models.IntegerField(blank=True, null=True)
    counsel_bp_vid = models.IntegerField(blank=True, null=True)
    counsel_preparation = models.IntegerField(blank=True, null=True)
    counsel_fp_vid = models.IntegerField(blank=True, null=True)
    counsel_immediate_conception = models.IntegerField(blank=True, null=True)
    counsel_accessible_postpartum_fp = models.IntegerField(blank=True, null=True)
    bp1_complete = models.IntegerField(blank=True, null=True)
    bp2_complete = models.IntegerField(blank=True, null=True)
    bp3_complete = models.IntegerField(blank=True, null=True)
    pnc_complete = models.IntegerField(blank=True, null=True)
    postnatal = models.IntegerField(blank=True, null=True)
    has_aadhar_id = models.IntegerField(blank=True, null=True)
    counsel_fp_methods = models.IntegerField(blank=True, null=True)
    pregnant = models.IntegerField(blank=True, null=True)
    pregnant_all = models.IntegerField(blank=True, null=True)
    lactating = models.IntegerField(blank=True, null=True)
    lactating_all = models.IntegerField(blank=True, null=True)
    institutional_delivery_in_month = models.IntegerField(blank=True, null=True)
    institutional_delivery = models.IntegerField(blank=True, null=True)
    add = models.DateField(blank=True, null=True)
    anc_in_month = models.SmallIntegerField(blank=True, null=True)
    caste = models.TextField(blank=True, null=True)
    disabled = models.TextField(blank=True, null=True)
    minority = models.TextField(blank=True, null=True)
    resident = models.TextField(blank=True, null=True)
    anc_weight = models.SmallIntegerField(blank=True, null=True)
    anc_blood_pressure = models.SmallIntegerField(blank=True, null=True)
    bp_sys = models.SmallIntegerField(blank=True, null=True)
    bp_dia = models.SmallIntegerField(blank=True, null=True)
    anc_hemoglobin = models.DecimalField(max_digits=64, decimal_places=20, blank=True, null=True)
    bleeding = models.SmallIntegerField(blank=True, null=True)
    swelling = models.SmallIntegerField(blank=True, null=True)
    blurred_vision = models.SmallIntegerField(blank=True, null=True)
    convulsions = models.SmallIntegerField(blank=True, null=True)
    rupture = models.SmallIntegerField(blank=True, null=True)
    anemia = models.SmallIntegerField(blank=True, null=True)
    eating_extra = models.SmallIntegerField(blank=True, null=True)
    resting = models.SmallIntegerField(blank=True, null=True)
    immediate_breastfeeding = models.SmallIntegerField(blank=True, null=True)
    person_name = models.TextField(blank=True, null=True)
    edd = models.DateField(blank=True, null=True)
    delivery_nature = models.SmallIntegerField(blank=True, null=True)
    is_ebf = models.SmallIntegerField(blank=True, null=True)
    breastfed_at_birth = models.SmallIntegerField(blank=True, null=True)
    anc_1 = models.DateField(blank=True, null=True)
    anc_2 = models.DateField(blank=True, null=True)
    anc_3 = models.DateField(blank=True, null=True)
    anc_4 = models.DateField(blank=True, null=True)
    tt_1 = models.DateField(blank=True, null=True)
    tt_2 = models.DateField(blank=True, null=True)
    valid_in_month = models.SmallIntegerField(blank=True, null=True)
    mobile_number = models.TextField(blank=True, null=True)
    preg_order = models.SmallIntegerField(blank=True, null=True)
    home_visit_date = models.DateField(
        blank=True,
        null=True,
        help_text='date of last bp visit in month'
    )
    num_pnc_visits = models.SmallIntegerField(blank=True, null=True)
    last_date_thr = models.DateField(blank=True, null=True)
    num_anc_complete = models.SmallIntegerField(blank=True, null=True)
    opened_on = models.DateField(blank=True, null=True)
    valid_visits = models.SmallIntegerField(blank=True, null=True)
    dob = models.DateField(blank=True, null=True)
    closed = models.SmallIntegerField(blank=True, null=True)
    anc_abnormalities = models.SmallIntegerField(blank=True, null=True)
    date_death = models.DateField(blank=True, null=True)
    person_case_id = models.TextField(blank=True, null=True)
    husband_name = models.TextField(blank=True, null=True)
    lmp = models.DateField(blank=True, null=True)
    migration_status = models.PositiveSmallIntegerField(blank=True, null=True)
    where_born = models.PositiveSmallIntegerField(
        blank=True, null=True,
        help_text="Where the child is born"
    )
    num_children_del = models.PositiveSmallIntegerField(
        blank=True, null=True,
        help_text="Number of children born"
    )
    still_live_birth = models.PositiveSmallIntegerField(
        blank=True, null=True,
        help_text="Number of children alive"
    )
    tt_booster = models.DateField(null=True)
    last_preg_year = models.IntegerField(null=True)

    class Meta(object):
        managed = False
        db_table = 'ccs_record_monthly'
        unique_together = ('supervisor_id', 'month', 'case_id')

    _agg_helper_cls = CcsRecordMonthlyAggregationDistributedHelper
    _agg_atomic = True


class AwcLocation(models.Model, AggregateMixin):
    doc_id = models.TextField()
    awc_name = models.TextField(blank=True, null=True)
    awc_site_code = models.TextField(blank=True, null=True)
    supervisor_id = models.TextField(db_index=True)
    supervisor_name = models.TextField(blank=True, null=True)
    supervisor_site_code = models.TextField(blank=True, null=True)
    block_id = models.TextField(db_index=True)
    block_name = models.TextField(blank=True, null=True)
    block_site_code = models.TextField(blank=True, null=True)
    district_id = models.TextField(db_index=True)
    district_name = models.TextField(blank=True, null=True)
    district_site_code = models.TextField(blank=True, null=True)
    state_id = models.TextField()
    state_name = models.TextField(blank=True, null=True)
    state_site_code = models.TextField(blank=True, null=True)
    aggregation_level = models.IntegerField(blank=True, null=True, db_index=True)
    block_map_location_name = models.TextField(blank=True, null=True)
    district_map_location_name = models.TextField(blank=True, null=True)
    state_map_location_name = models.TextField(blank=True, null=True)
    state_is_test = models.SmallIntegerField(blank=True, null=True)
    district_is_test = models.SmallIntegerField(blank=True, null=True)
    block_is_test = models.SmallIntegerField(blank=True, null=True)
    supervisor_is_test = models.SmallIntegerField(blank=True, null=True)
    awc_is_test = models.SmallIntegerField(blank=True, null=True)
    # from commcare-user case
    aww_name = models.TextField(blank=True, null=True)
    contact_phone_number = models.TextField(blank=True, null=True)
    awc_ward_1 = models.TextField(blank=True, null=True)
    awc_ward_2 = models.TextField(blank=True, null=True)
    awc_ward_3 = models.TextField(blank=True, null=True)

    class Meta(object):
        managed = False
        db_table = 'awc_location'
        unique_together = (('state_id', 'district_id', 'block_id', 'supervisor_id', 'doc_id'),)

    _agg_helper_cls = LocationAggregationDistributedHelper
    _agg_atomic = False


class AwcLocationLocal(AwcLocation):

    objects = models.Manager()

    class Meta(object):
        managed = False
        db_table = 'awc_location_local'


class ChildHealthMonthly(models.Model, AggregateMixin):
    supervisor_id = models.TextField()
    awc_id = models.TextField()
    case_id = models.TextField(primary_key=True)
    month = models.DateField()
    age_in_months = models.IntegerField(blank=True, null=True)
    open_in_month = models.IntegerField(blank=True, null=True)
    alive_in_month = models.IntegerField(blank=True, null=True)
    wer_eligible = models.IntegerField(blank=True, null=True)
    nutrition_status_last_recorded = models.TextField(blank=True, null=True)
    current_month_nutrition_status = models.TextField(blank=True, null=True)
    nutrition_status_weighed = models.IntegerField(blank=True, null=True)
    num_rations_distributed = models.IntegerField(blank=True, null=True)
    pse_eligible = models.IntegerField(blank=True, null=True)
    pse_days_attended = models.IntegerField(blank=True, null=True)
    born_in_month = models.IntegerField(blank=True, null=True)
    low_birth_weight_born_in_month = models.IntegerField(blank=True, null=True)
    bf_at_birth_born_in_month = models.IntegerField(blank=True, null=True)
    ebf_eligible = models.IntegerField(blank=True, null=True)
    ebf_in_month = models.IntegerField(blank=True, null=True)
    ebf_not_breastfeeding_reason = models.TextField(blank=True, null=True)
    ebf_drinking_liquid = models.IntegerField(blank=True, null=True)
    ebf_eating = models.IntegerField(blank=True, null=True)
    ebf_no_bf_no_milk = models.IntegerField(blank=True, null=True)
    ebf_no_bf_pregnant_again = models.IntegerField(blank=True, null=True)
    ebf_no_bf_child_too_old = models.IntegerField(blank=True, null=True)
    ebf_no_bf_mother_sick = models.IntegerField(blank=True, null=True)
    cf_eligible = models.IntegerField(blank=True, null=True)
    cf_in_month = models.IntegerField(blank=True, null=True)
    cf_diet_diversity = models.IntegerField(blank=True, null=True)
    cf_diet_quantity = models.IntegerField(blank=True, null=True)
    cf_handwashing = models.IntegerField(blank=True, null=True)
    cf_demo = models.IntegerField(blank=True, null=True)
    fully_immunized_eligible = models.IntegerField(blank=True, null=True)
    fully_immunized_on_time = models.IntegerField(blank=True, null=True)
    fully_immunized_late = models.IntegerField(blank=True, null=True)
    counsel_ebf = models.IntegerField(blank=True, null=True)
    counsel_adequate_bf = models.IntegerField(blank=True, null=True)
    counsel_pediatric_ifa = models.IntegerField(blank=True, null=True)
    counsel_comp_feeding_vid = models.IntegerField(blank=True, null=True)
    counsel_increase_food_bf = models.IntegerField(blank=True, null=True)
    counsel_manage_breast_problems = models.IntegerField(blank=True, null=True)
    counsel_skin_to_skin = models.IntegerField(blank=True, null=True)
    counsel_immediate_breastfeeding = models.IntegerField(blank=True, null=True)
    recorded_weight = models.DecimalField(max_digits=64, decimal_places=20, blank=True, null=True)
    recorded_height = models.DecimalField(max_digits=64, decimal_places=20, blank=True, null=True)
    has_aadhar_id = models.IntegerField(blank=True, null=True)
    thr_eligible = models.IntegerField(blank=True, null=True)
    pnc_eligible = models.IntegerField(blank=True, null=True)
    cf_initiation_in_month = models.IntegerField(blank=True, null=True)
    cf_initiation_eligible = models.IntegerField(blank=True, null=True)
    height_measured_in_month = models.IntegerField(blank=True, null=True)
    current_month_stunting = models.TextField(blank=True, null=True)
    stunting_last_recorded = models.TextField(blank=True, null=True)
    wasting_last_recorded = models.TextField(blank=True, null=True)
    current_month_wasting = models.TextField(blank=True, null=True)
    valid_in_month = models.IntegerField(blank=True, null=True)
    valid_all_registered_in_month = models.IntegerField(blank=True, null=True)
    ebf_no_info_recorded = models.IntegerField(blank=True, null=True)
    dob = models.DateField(blank=True, null=True)
    sex = models.TextField(blank=True, null=True)
    age_tranche = models.TextField(blank=True, null=True)
    caste = models.TextField(blank=True, null=True)
    disabled = models.TextField(blank=True, null=True)
    minority = models.TextField(blank=True, null=True)
    resident = models.TextField(blank=True, null=True)
    person_name = models.TextField(blank=True, null=True)
    mother_name = models.TextField(blank=True, null=True)
    immunization_in_month = models.SmallIntegerField(blank=True, null=True)
    days_ration_given_child = models.SmallIntegerField(blank=True, null=True)
    zscore_grading_hfa = models.SmallIntegerField(blank=True, null=True)
    zscore_grading_hfa_recorded_in_month = models.SmallIntegerField(blank=True, null=True)
    zscore_grading_wfh = models.SmallIntegerField(blank=True, null=True)
    zscore_grading_wfh_recorded_in_month = models.SmallIntegerField(blank=True, null=True)
    muac_grading = models.SmallIntegerField(blank=True, null=True)
    muac_grading_recorded_in_month = models.SmallIntegerField(blank=True, null=True)
    mother_phone_number = models.TextField(blank=True, null=True)
    date_death = models.DateField(blank=True, null=True)
    mother_case_id = models.TextField(blank=True, null=True)
    lunch_count = models.IntegerField(blank=True, null=True)
    state_id = models.TextField(blank=True, null=True)
    opened_on = models.DateField(blank=True, null=True)
    birth_weight = models.PositiveSmallIntegerField(null=True, help_text="birth weight in grams")
    child_person_case_id = models.TextField(blank=True, null=True)

    class Meta:
        managed = False
        db_table = 'child_health_monthly'
        unique_together = ('supervisor_id', 'case_id', 'month')

    _agg_helper_cls = ChildHealthMonthlyAggregationDistributedHelper
    _agg_atomic = False


class AggAwc(models.Model, AggregateMixin):
    state_id = models.TextField()
    district_id = models.TextField()
    block_id = models.TextField()
    supervisor_id = models.TextField()
    awc_id = models.TextField()
    month = models.DateField()
    num_awcs = models.SmallIntegerField()
    awc_days_open = models.SmallIntegerField(null=True)
    total_eligible_children = models.SmallIntegerField(null=True)
    total_attended_children = models.SmallIntegerField(null=True)
    pse_avg_attendance_percent = models.DecimalField(max_digits=64, decimal_places=20, null=True)
    pse_full = models.IntegerField(null=True)
    pse_partial = models.IntegerField(null=True)
    pse_non = models.IntegerField(null=True)
    pse_score = models.DecimalField(max_digits=64, decimal_places=20, null=True)
    awc_days_provided_breakfast = models.IntegerField(null=True)
    awc_days_provided_hotmeal = models.IntegerField(null=True)
    awc_days_provided_thr = models.IntegerField(null=True)
    awc_days_provided_pse = models.IntegerField(null=True)
    awc_not_open_holiday = models.IntegerField(null=True)
    awc_not_open_festival = models.IntegerField(null=True)
    awc_not_open_no_help = models.IntegerField(null=True)
    awc_not_open_department_work = models.IntegerField(null=True)
    awc_not_open_other = models.IntegerField(null=True)
    awc_num_open = models.IntegerField(null=True)
    awc_not_open_no_data = models.IntegerField(null=True)
    wer_weighed = models.IntegerField(null=True)
    wer_weighed_0_2 = models.IntegerField(null=True)
    wer_eligible = models.IntegerField(null=True)
    wer_eligible_0_2 = models.IntegerField(null=True)
    wer_score = models.DecimalField(max_digits=64, decimal_places=16, null=True)
    thr_eligible_child = models.IntegerField(null=True)
    thr_rations_21_plus_distributed_child = models.IntegerField(null=True)
    thr_eligible_ccs = models.IntegerField(null=True)
    thr_rations_21_plus_distributed_ccs = models.IntegerField(null=True)
    thr_score = models.DecimalField(max_digits=64, decimal_places=20, null=True)
    awc_score = models.DecimalField(max_digits=64, decimal_places=16, null=True)
    num_awc_rank_functional = models.IntegerField(null=True)
    num_awc_rank_semi = models.IntegerField(null=True)
    num_awc_rank_non = models.IntegerField(null=True)
    cases_ccs_pregnant = models.IntegerField(null=True)
    cases_ccs_lactating = models.IntegerField(null=True)
    cases_child_health = models.IntegerField(null=True)
    usage_num_pse = models.IntegerField(null=True)
    usage_num_gmp = models.IntegerField(null=True)
    usage_num_thr = models.IntegerField(null=True)
    usage_num_home_visit = models.IntegerField(null=True)
    usage_num_bp_tri1 = models.IntegerField(null=True)
    usage_num_bp_tri2 = models.IntegerField(null=True)
    usage_num_bp_tri3 = models.IntegerField(null=True)
    usage_num_pnc = models.IntegerField(null=True)
    usage_num_ebf = models.IntegerField(null=True)
    usage_num_cf = models.IntegerField(null=True)
    usage_num_delivery = models.IntegerField(null=True)
    usage_num_due_list_ccs = models.IntegerField(null=True)
    usage_num_due_list_child_health = models.IntegerField(null=True)
    usage_awc_num_active = models.IntegerField(null=True)
    usage_time_pse = models.DecimalField(max_digits=64, decimal_places=16, null=True)
    usage_time_gmp = models.DecimalField(max_digits=64, decimal_places=16, null=True)
    usage_time_bp = models.DecimalField(max_digits=64, decimal_places=16, null=True)
    usage_time_pnc = models.DecimalField(max_digits=64, decimal_places=16, null=True)
    usage_time_ebf = models.DecimalField(max_digits=64, decimal_places=16, null=True)
    usage_time_cf = models.DecimalField(max_digits=64, decimal_places=16, null=True)
    usage_time_of_day_pse = models.TimeField(null=True)
    usage_time_of_day_home_visit = models.TimeField(null=True)
    vhnd_immunization = models.IntegerField(null=True)
    vhnd_anc = models.IntegerField(null=True)
    vhnd_gmp = models.IntegerField(null=True)
    vhnd_num_pregnancy = models.IntegerField(null=True)
    vhnd_num_lactating = models.IntegerField(null=True)
    vhnd_num_mothers_6_12 = models.IntegerField(null=True)
    vhnd_num_mothers_12 = models.IntegerField(null=True)
    vhnd_num_fathers = models.IntegerField(null=True)
    ls_supervision_visit = models.IntegerField(null=True)
    ls_num_supervised = models.IntegerField(null=True)
    ls_awc_location_long = models.DecimalField(max_digits=64, decimal_places=16, null=True)
    ls_awc_location_lat = models.DecimalField(max_digits=64, decimal_places=16, null=True)
    ls_awc_present = models.IntegerField(null=True)
    ls_awc_open = models.IntegerField(null=True)
    ls_awc_not_open_aww_not_available = models.IntegerField(null=True)
    ls_awc_not_open_closed_early = models.IntegerField(null=True)
    ls_awc_not_open_holiday = models.IntegerField(null=True)
    ls_awc_not_open_unknown = models.IntegerField(null=True)
    ls_awc_not_open_other = models.IntegerField(null=True)
    infra_last_update_date = models.DateField(null=True)
    infra_type_of_building = models.TextField(null=True)
    infra_type_of_building_pucca = models.IntegerField(null=True)
    infra_type_of_building_semi_pucca = models.IntegerField(null=True)
    infra_type_of_building_kuccha = models.IntegerField(null=True)
    infra_type_of_building_partial_covered_space = models.IntegerField(null=True)
    infra_clean_water = models.IntegerField(null=True)
    toilet_facility = models.IntegerField(null=True)
    type_toilet = models.SmallIntegerField(null=True)
    infra_functional_toilet = models.IntegerField(null=True)
    infra_baby_weighing_scale = models.IntegerField(null=True)
    infra_flat_weighing_scale = models.IntegerField(null=True)
    infra_adult_weighing_scale = models.IntegerField(null=True)
    infra_cooking_utensils = models.IntegerField(null=True)
    infra_medicine_kits = models.IntegerField(null=True)
    infra_adequate_space_pse = models.IntegerField(null=True)
    cases_person_beneficiary = models.IntegerField(null=True)
    cases_person_referred = models.IntegerField(null=True)
    awc_days_pse_conducted = models.IntegerField(null=True)
    num_awc_infra_last_update = models.IntegerField(null=True)
    cases_person_has_aadhaar_v2 = models.IntegerField(null=True)
    cases_person_beneficiary_v2 = models.IntegerField(null=True)
    electricity_awc = models.IntegerField(null=True)
    infantometer = models.IntegerField(null=True)
    stadiometer = models.IntegerField(null=True)
    num_anc_visits = models.IntegerField(null=True)
    num_children_immunized = models.IntegerField(null=True)
    usage_num_hh_reg = models.IntegerField(null=True)
    usage_num_add_person = models.IntegerField(null=True)
    usage_num_add_pregnancy = models.IntegerField(null=True)
    is_launched = models.TextField(null=True)
    training_phase = models.IntegerField(null=True)
    trained_phase_1 = models.IntegerField(null=True)
    trained_phase_2 = models.IntegerField(null=True)
    trained_phase_3 = models.IntegerField(null=True)
    trained_phase_4 = models.IntegerField(null=True)
    aggregation_level = models.IntegerField(null=True)
    num_launched_states = models.IntegerField(null=True)
    num_launched_districts = models.IntegerField(null=True)
    num_launched_blocks = models.IntegerField(null=True)
    num_launched_supervisors = models.IntegerField(null=True)
    num_launched_awcs = models.IntegerField(null=True)

    num_awcs_conducted_cbe = models.IntegerField(null=True)
    num_awcs_conducted_vhnd = models.IntegerField(null=True)
    cbe_conducted = models.IntegerField(null=True)
    vhnd_conducted = models.IntegerField(null=True)
    cases_household = models.IntegerField(null=True)
    cases_person = models.IntegerField(null=True)
    cases_person_all = models.IntegerField(null=True)
    cases_person_has_aadhaar = models.IntegerField(null=True)
    cases_ccs_pregnant_all = models.IntegerField(null=True)
    cases_ccs_lactating_all = models.IntegerField(null=True)
    cases_child_health_all = models.IntegerField(null=True)
    cases_person_adolescent_girls_11_14 = models.IntegerField(null=True)
    cases_person_adolescent_girls_15_18 = models.IntegerField(null=True)
    cases_person_adolescent_girls_11_14_all = models.IntegerField(null=True)
    cases_person_adolescent_girls_15_18_all = models.IntegerField(null=True)
    cases_person_adolescent_girls_11_14_out_of_school = models.IntegerField(null=True)
    cases_person_adolescent_girls_11_14_all_v2 = models.IntegerField(null=True)
    infra_infant_weighing_scale = models.IntegerField(null=True)
    state_is_test = models.SmallIntegerField(blank=True, null=True)
    district_is_test = models.SmallIntegerField(blank=True, null=True)
    block_is_test = models.SmallIntegerField(blank=True, null=True)
    supervisor_is_test = models.SmallIntegerField(blank=True, null=True)
    awc_is_test = models.SmallIntegerField(blank=True, null=True)
    valid_visits = models.IntegerField(null=True)
    expected_visits = models.IntegerField(null=True)
    thr_distribution_image_count = models.IntegerField(null=True)
    num_mother_thr_21_days = models.IntegerField(null=True)
    num_mother_thr_eligible = models.IntegerField(null=True)
    preschool_kit_available = models.IntegerField(blank=True, null=True)
    preschool_kit_usable = models.IntegerField(blank=True, null=True)
    awc_with_gm_devices = models.IntegerField(blank=True, null=True)
    cases_ccs_pregnant_reg_in_month = models.IntegerField(blank=True, null=True)
    cases_ccs_lactating_reg_in_month = models.IntegerField(blank=True, null=True)
    cases_ccs_pregnant_all_reg_in_month = models.IntegerField(blank=True, null=True)
    cases_ccs_lactating_all_reg_in_month = models.IntegerField(blank=True, null=True)

    class Meta:
        managed = False
        db_table = 'agg_awc'

    @classmethod
    def weekly_aggregate(cls, month):
        helper = AggAwcDistributedHelper(month)
        with get_cursor(cls) as cursor:
            helper.weekly_aggregate(cursor)

    _agg_helper_cls = AggAwcDistributedHelper
    _agg_atomic = False


class AggregateLsAWCVisitForm(models.Model, AggregateMixin):
    awc_visits = models.IntegerField(help_text='awc visits made by LS')
    month = models.DateField()
    supervisor_id = models.TextField()
    state_id = models.TextField()

    class Meta(object):
        db_table = AGG_LS_AWC_VISIT_TABLE

    _agg_helper_cls = LSAwcMgtFormAggDistributedHelper
    _agg_atomic = False


class AggregateLsVhndForm(models.Model, AggregateMixin):
    vhnd_observed = models.IntegerField(help_text='VHND forms submitted by LS')
    month = models.DateField()
    supervisor_id = models.TextField()
    state_id = models.TextField()

    class Meta(object):
        db_table = AGG_LS_VHND_TABLE

    _agg_helper_cls = LSVhndFormAggDistributedHelper
    _agg_atomic = False


class AggregateBeneficiaryForm(models.Model, AggregateMixin):
    beneficiary_vists = models.IntegerField(help_text='Beneficiary visits done by LS')
    month = models.DateField()
    supervisor_id = models.TextField()
    state_id = models.TextField()

    class Meta(object):
        db_table = AGG_LS_BENEFICIARY_TABLE

    _agg_helper_cls = LSBeneficiaryFormAggDistributedHelper
    _agg_atomic = False


class AggLs(models.Model, AggregateMixin):
    """
    Model refers to the agg_ls table in database.
    Table contains the aggregated data from LS ucrs.
    """
    awc_visits = models.IntegerField(help_text='awc visits made by LS')
    vhnd_observed = models.IntegerField(help_text='VHND forms submitted by LS')
    beneficiary_vists = models.IntegerField(help_text='Beneficiary visits done by LS')
    month = models.DateField()
    state_id = models.TextField()
    district_id = models.TextField()
    block_id = models.TextField()
    supervisor_id = models.TextField()
    aggregation_level = models.SmallIntegerField()
    num_supervisor_launched = models.IntegerField(blank=True, null=True)

    class Meta(object):
        db_table = 'agg_ls'

    _agg_helper_cls = AggLsHelper
    _agg_atomic = False


class AggregateTHRForm(models.Model, AggregateMixin):
    state_id = models.TextField()
    supervisor_id = models.TextField()
    awc_id = models.TextField()
    month = models.DateField()
    thr_distribution_image_count = models.IntegerField(help_text='Count of Images clicked per awc')

    class Meta(object):
        db_table = AGG_THR_V2_TABLE

    _agg_helper_cls = THRFormV2AggDistributedHelper
    _agg_atomic = False


class AggCcsRecord(models.Model, AggregateMixin):
    state_id = models.TextField()
    district_id = models.TextField()
    block_id = models.TextField()
    supervisor_id = models.TextField()
    awc_id = models.TextField()
    month = models.DateField()
    ccs_status = models.TextField()
    trimester = models.TextField()
    caste = models.TextField(null=True)
    disabled = models.TextField(null=True)
    minority = models.TextField(null=True)
    resident = models.TextField(null=True)
    valid_in_month = models.IntegerField()
    lactating = models.IntegerField()
    pregnant = models.IntegerField()
    lactating_registered_in_month = models.IntegerField()
    pregnant_registered_in_month = models.IntegerField()
    thr_eligible = models.IntegerField()
    rations_21_plus_distributed = models.IntegerField()
    tetanus_complete = models.IntegerField()
    delivered_in_month = models.IntegerField()
    anc1_received_at_delivery = models.IntegerField()
    anc2_received_at_delivery = models.IntegerField()
    anc3_received_at_delivery = models.IntegerField()
    anc4_received_at_delivery = models.IntegerField()
    registration_trimester_at_delivery = models.DecimalField(max_digits=64, decimal_places=16, null=True)
    using_ifa = models.IntegerField()
    ifa_consumed_last_seven_days = models.IntegerField()
    anemic_normal = models.IntegerField()
    anemic_moderate = models.IntegerField()
    anemic_severe = models.IntegerField()
    anemic_unknown = models.IntegerField()
    extra_meal = models.IntegerField()
    resting_during_pregnancy = models.IntegerField()
    bp1_complete = models.IntegerField()
    bp2_complete = models.IntegerField()
    bp3_complete = models.IntegerField()
    pnc_complete = models.IntegerField()
    trimester_2 = models.IntegerField()
    trimester_3 = models.IntegerField()
    postnatal = models.IntegerField()
    counsel_bp_vid = models.IntegerField()
    counsel_preparation = models.IntegerField()
    counsel_immediate_bf = models.IntegerField()
    counsel_fp_vid = models.IntegerField()
    counsel_immediate_conception = models.IntegerField()
    counsel_accessible_postpartum_fp = models.IntegerField()
    has_aadhar_id = models.IntegerField(null=True)
    aggregation_level = models.IntegerField(null=True)
    valid_all_registered_in_month = models.IntegerField(null=True)
    institutional_delivery_in_month = models.IntegerField(null=True)
    lactating_all = models.IntegerField(null=True)
    pregnant_all = models.IntegerField(null=True)
    lactating_all_registered_in_month = models.IntegerField(null=True)
    pregnant_all_registered_in_month = models.IntegerField(null=True)
    valid_visits = models.IntegerField(null=True)
    expected_visits = models.IntegerField(null=True)

    class Meta:
        managed = False
        db_table = 'agg_ccs_record'

    _agg_helper_cls = AggCcsRecordAggregationDistributedHelper
    _agg_atomic = True


class AggChildHealth(models.Model, AggregateMixin):
    state_id = models.TextField()
    district_id = models.TextField()
    block_id = models.TextField()
    supervisor_id = models.TextField()
    awc_id = models.TextField()
    month = models.DateField()
    gender = models.TextField(null=True)
    age_tranche = models.TextField(null=True)
    caste = models.TextField(null=True)
    disabled = models.TextField(null=True)
    minority = models.TextField(null=True)
    resident = models.TextField(null=True)
    valid_in_month = models.IntegerField()
    nutrition_status_weighed = models.IntegerField()
    nutrition_status_unweighed = models.IntegerField()
    nutrition_status_normal = models.IntegerField()
    nutrition_status_moderately_underweight = models.IntegerField()
    nutrition_status_severely_underweight = models.IntegerField()
    wer_eligible = models.IntegerField()
    thr_eligible = models.IntegerField()
    rations_21_plus_distributed = models.IntegerField()
    pse_eligible = models.IntegerField()
    pse_attended_16_days = models.IntegerField()
    pse_attended_21_days = models.IntegerField()
    born_in_month = models.IntegerField()
    low_birth_weight_in_month = models.IntegerField()
    bf_at_birth = models.IntegerField()
    ebf_eligible = models.IntegerField()
    ebf_in_month = models.IntegerField()
    cf_eligible = models.IntegerField()
    cf_in_month = models.IntegerField()
    cf_diet_diversity = models.IntegerField()
    cf_diet_quantity = models.IntegerField()
    cf_demo = models.IntegerField()
    cf_handwashing = models.IntegerField()
    counsel_increase_food_bf = models.IntegerField()
    counsel_manage_breast_problems = models.IntegerField()
    counsel_ebf = models.IntegerField()
    counsel_adequate_bf = models.IntegerField()
    counsel_pediatric_ifa = models.IntegerField()
    counsel_play_cf_video = models.IntegerField()
    fully_immunized_eligible = models.IntegerField()
    fully_immunized_on_time = models.IntegerField()
    fully_immunized_late = models.IntegerField()
    weighed_and_height_measured_in_month = models.IntegerField(null=True)
    weighed_and_born_in_month = models.IntegerField(null=True)
    days_ration_given_child = models.IntegerField(null=True)
    zscore_grading_hfa_normal = models.IntegerField(null=True)
    zscore_grading_hfa_moderate = models.IntegerField(null=True)
    zscore_grading_hfa_severe = models.IntegerField(null=True)
    wasting_normal_v2 = models.IntegerField(null=True)
    wasting_moderate_v2 = models.IntegerField(null=True)
    wasting_severe_v2 = models.IntegerField(null=True)
    has_aadhar_id = models.IntegerField(null=True)
    aggregation_level = models.IntegerField(null=True)
    pnc_eligible = models.IntegerField(null=True)
    height_eligible = models.IntegerField(null=True)
    wasting_moderate = models.IntegerField(null=True)
    wasting_severe = models.IntegerField(null=True)
    stunting_moderate = models.IntegerField(null=True)
    stunting_severe = models.IntegerField(null=True)
    cf_initiation_in_month = models.IntegerField(null=True)
    cf_initiation_eligible = models.IntegerField(null=True)
    height_measured_in_month = models.IntegerField(null=True)
    wasting_normal = models.IntegerField(null=True)
    stunting_normal = models.IntegerField(null=True)
    valid_all_registered_in_month = models.IntegerField(null=True)
    ebf_no_info_recorded = models.IntegerField(null=True)
    zscore_grading_hfa_recorded_in_month = models.IntegerField(blank=True, null=True)
    zscore_grading_wfh_recorded_in_month = models.IntegerField(blank=True, null=True)
    lunch_count_21_days = models.IntegerField(blank=True, null=True)

    class Meta:
        managed = False
        db_table = 'agg_child_health'

    _agg_helper_cls = AggChildHealthAggregationDistributedHelper
    _agg_atomic = False


class AggAwcDaily(models.Model, AggregateMixin):
    state_id = models.TextField()
    district_id = models.TextField()
    block_id = models.TextField()
    supervisor_id = models.TextField()
    awc_id = models.TextField()
    aggregation_level = models.IntegerField(null=True)
    date = models.DateField()
    cases_household = models.IntegerField(null=True)
    cases_person = models.IntegerField(null=True)
    cases_person_all = models.IntegerField(null=True)
    cases_person_has_aadhaar = models.IntegerField(null=True)
    cases_child_health = models.IntegerField(null=True)
    cases_child_health_all = models.IntegerField(null=True)
    cases_ccs_pregnant = models.IntegerField(null=True)
    cases_ccs_pregnant_all = models.IntegerField(null=True)
    cases_ccs_lactating = models.IntegerField(null=True)
    cases_ccs_lactating_all = models.IntegerField(null=True)
    cases_person_adolescent_girls_11_14 = models.IntegerField(null=True)
    cases_person_adolescent_girls_15_18 = models.IntegerField(null=True)
    cases_person_adolescent_girls_11_14_all = models.IntegerField(null=True)
    cases_person_adolescent_girls_15_18_all = models.IntegerField(null=True)
    daily_attendance_open = models.IntegerField(null=True)
    total_attended_pse = models.IntegerField(null=True)
    num_awcs = models.IntegerField(null=True)
    num_launched_states = models.IntegerField(null=True)
    num_launched_districts = models.IntegerField(null=True)
    num_launched_blocks = models.IntegerField(null=True)
    num_launched_supervisors = models.IntegerField(null=True)
    num_launched_awcs = models.IntegerField(null=True)
    cases_person_beneficiary = models.IntegerField(null=True)
    cases_person_has_aadhaar_v2 = models.IntegerField(null=True)
    cases_person_beneficiary_v2 = models.IntegerField(null=True)

    class Meta:
        managed = False
        db_table = 'agg_awc_daily'

    _agg_helper_cls = AggAwcDailyAggregationDistributedHelper
    _agg_atomic = True


class DailyAttendance(models.Model, AggregateMixin):
    # not the real pkey - see unique_together
    doc_id = models.TextField(primary_key=True)
    awc_id = models.TextField(null=True)
    supervisor_id = models.TextField(null=True)
    month = models.DateField(null=True)
    pse_date = models.DateField(null=True)
    awc_open_count = models.IntegerField(null=True)
    count = models.IntegerField(null=True)
    eligible_children = models.IntegerField(null=True)
    attended_children = models.IntegerField(null=True)
    attended_children_percent = models.DecimalField(max_digits=64, decimal_places=16, null=True)
    form_location = models.TextField(null=True)
    form_location_lat = models.DecimalField(max_digits=64, decimal_places=16, null=True)
    form_location_long = models.DecimalField(max_digits=64, decimal_places=16, null=True)
    image_name = models.TextField(null=True)
    pse_conducted = models.SmallIntegerField(null=True)
    state_id = models.TextField(null=True)

    class Meta:
        managed = False
        db_table = 'daily_attendance'
        unique_together = ('supervisor_id', 'doc_id', 'month')  # pkey
        indexes = [
            models.Index(fields=['awc_id'], name='idx_daily_attendance_awc_id')
        ]
        index_together = ('month', 'state_id')

    _agg_helper_cls = DailyAttendanceAggregationDistributedHelper
    _agg_atomic = False


class AggregateComplementaryFeedingForms(models.Model, AggregateMixin):
    """Aggregated data based on AWW App, Home Visit Scheduler module,
    Complementary Feeding form.

    A child table exists for each state_id and month.

    A row exists for every case that has ever had a Complementary Feeding Form
    submitted against it.
    """

    # partitioned based on these fields
    state_id = models.CharField(max_length=40)
    supervisor_id = models.TextField(null=True)
    month = models.DateField(help_text="Will always be YYYY-MM-01")

    # not the real pkey - see unique_together
    case_id = models.CharField(max_length=40, primary_key=True)

    latest_time_end_processed = models.DateTimeField(
        help_text="The latest form.meta.timeEnd that has been processed for this case"
    )

    # Most of these could possibly be represented by a boolean, but have
    # historically been stored as integers because they are in SUM statements
    comp_feeding_ever = models.PositiveSmallIntegerField(
        null=True,
        help_text="Complementary feeding has ever occurred for this case"
    )
    demo_comp_feeding = models.PositiveSmallIntegerField(
        null=True,
        help_text="Demo of complementary feeding has ever occurred"
    )
    counselled_pediatric_ifa = models.PositiveSmallIntegerField(
        null=True,
        help_text="Once the child is over 1 year, has ever been counseled on pediatric IFA"
    )
    play_comp_feeding_vid = models.PositiveSmallIntegerField(
        null=True,
        help_text="Case has ever been counseled about complementary feeding with a video"
    )
    comp_feeding_latest = models.PositiveSmallIntegerField(
        null=True,
        help_text="Complementary feeding occurred for this case in the latest form"
    )
    diet_diversity = models.PositiveSmallIntegerField(
        null=True,
        help_text="Diet diversity occurred for this case in the latest form"
    )
    diet_quantity = models.PositiveSmallIntegerField(
        null=True,
        help_text="Diet quantity occurred for this case in the latest form"
    )
    hand_wash = models.PositiveSmallIntegerField(
        null=True,
        help_text="Hand washing occurred for this case in the latest form"
    )

    class Meta(object):
        db_table = AGG_COMP_FEEDING_TABLE
        unique_together = ('supervisor_id', 'case_id', 'month')  # pkey

    _agg_helper_cls = ComplementaryFormsAggregationDistributedHelper
    _agg_atomic = False


class AggregateCcsRecordComplementaryFeedingForms(models.Model, AggregateMixin):
    """Aggregated data based on AWW App, Home Visit Scheduler module,
    Complementary Feeding form.

    A child table exists for each state_id and month.

    A row exists for every ccs_record case that has ever had a Complementary Feeding Form
    submitted against it.
    """
    # partitioned based on these fields
    state_id = models.CharField(max_length=40)
    supervisor_id = models.TextField(null=True)
    month = models.DateField(help_text="Will always be YYYY-MM-01")

    # not the real pkey - see unique_together
    case_id = models.CharField(max_length=40, primary_key=True)

    latest_time_end_processed = models.DateTimeField(
        help_text="The latest form.meta.timeEnd that has been processed for this case"
    )

    valid_visits = models.PositiveSmallIntegerField(
        help_text="number of qualified visits for the incentive report",
        default=0
    )

    class Meta(object):
        db_table = AGG_CCS_RECORD_CF_TABLE
        unique_together = ('supervisor_id', 'case_id', 'month')  # pkey

    _agg_helper_cls = ComplementaryFormsCcsRecordAggregationDistributedHelper
    _agg_atomic = False


class AggregateChildHealthPostnatalCareForms(models.Model, AggregateMixin):
    """Aggregated data for child health cases based on
    AWW App, Home Visit Scheduler module,
    Post Natal Care and Exclusive Breastfeeding forms.

    A child table exists for each state_id and month.

    A row exists for every case that has ever had a Complementary Feeding Form
    submitted against it.
    """

    # partitioned based on these fields
    state_id = models.CharField(max_length=40)
    supervisor_id = models.TextField(null=True)

    month = models.DateField(help_text="Will always be YYYY-MM-01")

    # not the real pkey - see unique_together
    case_id = models.CharField(max_length=40, primary_key=True)

    latest_time_end_processed = models.DateTimeField(
        help_text="The latest form.meta.timeEnd that has been processed for this case"
    )
    counsel_increase_food_bf = models.PositiveSmallIntegerField(
        null=True,
        help_text="Counseling on increasing food intake has ever been completed"
    )
    counsel_breast = models.PositiveSmallIntegerField(
        null=True,
        help_text="Counseling on managing breast problems has ever been completed"
    )
    skin_to_skin = models.PositiveSmallIntegerField(
        null=True,
        help_text="Counseling on skin to skin care has ever been completed"
    )
    is_ebf = models.PositiveSmallIntegerField(
        null=True,
        help_text="is_ebf set in the last form submitted this month"
    )
    water_or_milk = models.PositiveSmallIntegerField(
        null=True,
        help_text="Child given water or milk in the last form submitted this month"
    )
    other_milk_to_child = models.PositiveSmallIntegerField(
        null=True,
        help_text="Child given something other than milk in the last form submitted this month"
    )
    tea_other = models.PositiveSmallIntegerField(
        null=True,
        help_text="Child given tea or other liquid in the last form submitted this month"
    )
    eating = models.PositiveSmallIntegerField(
        null=True,
        help_text="Child given something to eat in the last form submitted this month"
    )
    counsel_exclusive_bf = models.PositiveSmallIntegerField(
        null=True,
        help_text="Counseling about exclusive breastfeeding has ever occurred"
    )
    counsel_only_milk = models.PositiveSmallIntegerField(
        null=True,
        help_text="Counseling about avoiding other than breast milk has ever occurred"
    )
    counsel_adequate_bf = models.PositiveSmallIntegerField(
        null=True,
        help_text="Counseling about adequate breastfeeding has ever occurred"
    )
    not_breastfeeding = models.CharField(
        null=True,
        max_length=126,
        help_text="The reason the mother is not able to breastfeed"
    )

    class Meta(object):
        db_table = AGG_CHILD_HEALTH_PNC_TABLE
        unique_together = ('supervisor_id', 'case_id', 'month')  # pkey

    _agg_helper_cls = PostnatalCareFormsChildHealthAggregationDistributedHelper
    _agg_atomic = False


class AggregateCcsRecordPostnatalCareForms(models.Model, AggregateMixin):
    """Aggregated data for ccs record cases based on
    AWW App, Home Visit Scheduler module,
    Post Natal Care and Exclusive Breastfeeding forms.

    A child table exists for each state_id and month.

    A row exists for every case that has ever had a Complementary Feeding Form
    submitted against it.
    """

    # partitioned based on these fields
    state_id = models.CharField(max_length=40)
    supervisor_id = models.TextField(null=True)
    month = models.DateField(help_text="Will always be YYYY-MM-01")

    # not the real pkey - see unique_together
    case_id = models.CharField(max_length=40, primary_key=True)

    latest_time_end_processed = models.DateTimeField(
        help_text="The latest form.meta.timeEnd that has been processed for this case"
    )
    counsel_methods = models.PositiveSmallIntegerField(
        null=True,
        help_text="Counseling about family planning methods has ever occurred"
    )
    is_ebf = models.PositiveSmallIntegerField(
        null=True,
        help_text="Whether child was exclusively breastfed at last visit"
    )
    valid_visits = models.PositiveSmallIntegerField(
        help_text="number of qualified visits for the incentive report",
        default=0
    )

    class Meta(object):
        db_table = AGG_CCS_RECORD_PNC_TABLE
        unique_together = ('supervisor_id', 'case_id', 'month')  # pkey

    _agg_helper_cls = PostnatalCareFormsCcsRecordAggregationDistributedHelper
    _agg_atomic = False


class AggregateChildHealthTHRForms(models.Model, AggregateMixin):
    """Aggregated data for child_health cases based on
    Take Home Ration forms

    A child table exists for each state_id and month.

    A row exists for every child_health case that has had a THR Form
    submitted against it this month.
    """

    # partitioned based on these fields
    state_id = models.CharField(max_length=40)
    supervisor_id = models.TextField(null=True)
    month = models.DateField(help_text="Will always be YYYY-MM-01")

    # not the real pkey - see unique_together
    case_id = models.CharField(max_length=40, primary_key=True)

    latest_time_end_processed = models.DateTimeField(
        help_text="The latest form.meta.timeEnd that has been processed for this case"
    )
    days_ration_given_child = models.PositiveSmallIntegerField(
        null=True,
        help_text="Number of days the child has been given rations this month"
    )

    class Meta(object):
        db_table = AGG_CHILD_HEALTH_THR_TABLE
        unique_together = ('supervisor_id', 'case_id', 'month')  # pkey

    _agg_helper_cls = THRFormsChildHealthAggregationDistributedHelper
    _agg_atomic = False


class AggregateCcsRecordTHRForms(models.Model, AggregateMixin):
    """Aggregated data for ccs_record cases based on
    Take Home Ration forms

    A child table exists for each state_id and month.

    A row exists for every ccs_record case that has had a THR Form
    submitted against it this month.
    """

    # partitioned based on these fields
    state_id = models.CharField(max_length=40)
    supervisor_id = models.TextField(null=True)
    month = models.DateField(help_text="Will always be YYYY-MM-01")

    # not the real pkey - see unique_together
    case_id = models.CharField(max_length=40, primary_key=True)

    latest_time_end_processed = models.DateTimeField(
        help_text="The latest form.meta.timeEnd that has been processed for this case"
    )
    days_ration_given_mother = models.PositiveSmallIntegerField(
        null=True,
        help_text="Number of days the mother has been given rations this month"
    )

    class Meta(object):
        db_table = AGG_CCS_RECORD_THR_TABLE
        unique_together = ('supervisor_id', 'case_id', 'month')  # pkey

    _agg_helper_cls = THRFormsCcsRecordAggregationDistributedHelper
    _agg_atomic = False


class AggregateGrowthMonitoringForms(models.Model, AggregateMixin):
    """Aggregated data based on AWW App

    376FA2E1 -> Delivery
    b183124a -> Growth Monitoring
    7a557541 -> Advanced Growth Monitoring

    A child table exists for each state_id and month.
    """

    # partitioned based on these fields
    state_id = models.CharField(max_length=40)
    supervisor_id = models.TextField(null=True)
    month = models.DateField(db_index=True, help_text="Will always be YYYY-MM-01")

    # not the real pkey - see unique_together
    case_id = models.CharField(max_length=40, primary_key=True)

    latest_time_end_processed = models.DateTimeField(
        help_text="The latest form.meta.timeEnd that has been processed for this case"
    )

    weight_child = models.DecimalField(
        max_digits=64, decimal_places=16, null=True,
        help_text="Last recorded weight_child case property"
    )
    weight_child_last_recorded = models.DateTimeField(
        null=True, help_text="Time when weight_child was last recorded"
    )
    height_child = models.DecimalField(
        max_digits=64, decimal_places=16, null=True,
        help_text="Last recorded height_child case property"
    )
    height_child_last_recorded = models.DateTimeField(
        null=True, help_text="Time when height_child was last recorded"
    )

    zscore_grading_wfa = models.PositiveSmallIntegerField(
        null=True, help_text="Last recorded zscore_grading_wfa before end of this month"
    )
    zscore_grading_wfa_last_recorded = models.DateTimeField(
        null=True, help_text="Time when zscore_grading_wfa was last recorded"
    )

    zscore_grading_hfa = models.PositiveSmallIntegerField(
        null=True, help_text="Last recorded zscore_grading_hfa before end of this month"
    )
    zscore_grading_hfa_last_recorded = models.DateTimeField(
        null=True, help_text="Time when zscore_grading_hfa was last recorded"
    )

    zscore_grading_wfh = models.PositiveSmallIntegerField(
        null=True, help_text="Last recorded zscore_grading_wfh before end of this month"
    )
    zscore_grading_wfh_last_recorded = models.DateTimeField(
        null=True, help_text="Time when zscore_grading_wfh was last recorded"
    )

    muac_grading = models.PositiveSmallIntegerField(
        null=True, help_text="Last recorded muac_grading before end of this month"
    )
    muac_grading_last_recorded = models.DateTimeField(
        null=True, help_text="Time when muac_grading was last recorded"
    )

    class Meta(object):
        db_table = AGG_GROWTH_MONITORING_TABLE
        unique_together = ('supervisor_id', 'case_id', 'month')  # pkey

    _agg_helper_cls = GrowthMonitoringFormsAggregationDistributedHelper
    _agg_atomic = False


class AggregateBirthPreparednesForms(models.Model, AggregateMixin):
    # partitioned based on these fields
    state_id = models.CharField(max_length=40)
    supervisor_id = models.TextField(null=True)
    month = models.DateField(help_text="Will always be YYYY-MM-01")

    # not the real pkey - see unique_together
    case_id = models.CharField(max_length=40, primary_key=True)

    latest_time_end_processed = models.DateTimeField(
        help_text="The latest form.meta.timeEnd that has been processed for this case"
    )

    immediate_breastfeeding = models.PositiveSmallIntegerField(
        null=True,
        help_text="Has ever had /data/bp2/immediate_breastfeeding = 'yes'"
    )
    anemia = models.PositiveSmallIntegerField(
        null=True,
        help_text="Last value of /data/bp1/anemia. severe=1, moderate=2, normal=3"
    )
    eating_extra = models.PositiveSmallIntegerField(
        null=True,
        help_text="Last value of /data/bp1/eating_extra = 'yes'."
    )
    resting = models.PositiveSmallIntegerField(
        null=True,
        help_text="Last value of /data/bp1/resting = 'yes'."
    )
    # anc_details path is /data/bp1/iteration/item/filter/anc_details
    anc_weight = models.PositiveSmallIntegerField(
        null=True,
        help_text="Last value of anc_details/anc_weight"
    )
    anc_blood_pressure = models.PositiveSmallIntegerField(
        null=True,
        help_text="Last value of anc_details/anc_blood_pressure. normal=1, high=2, not_measured=3"
    )
    bp_sys = models.PositiveSmallIntegerField(
        null=True,
        help_text="Last value of anc_details/bp_sys"
    )
    bp_dia = models.PositiveSmallIntegerField(
        null=True,
        help_text="Last value of anc_details/bp_dia"
    )
    anc_hemoglobin = models.DecimalField(
        max_digits=64,
        decimal_places=20,
        null=True,
        help_text="Last value of anc_details/anc_hemoglobin"
    )
    bleeding = models.PositiveSmallIntegerField(
        null=True,
        help_text="Last value of /data/bp2/bleeding = 'yes'"
    )
    swelling = models.PositiveSmallIntegerField(
        null=True,
        help_text="Last value of /data/bp2/swelling = 'yes'"
    )
    blurred_vision = models.PositiveSmallIntegerField(
        null=True,
        help_text="Last value of /data/bp2/blurred_vision = 'yes'"
    )
    convulsions = models.PositiveSmallIntegerField(
        null=True,
        help_text="Last value of /data/bp2/convulsions = 'yes'"
    )
    rupture = models.PositiveSmallIntegerField(
        null=True,
        help_text="Last value of /data/bp2/rupture = 'yes'"
    )
    anc_abnormalities = models.PositiveSmallIntegerField(
        null=True,
        help_text="Last value of anc_details/anc_abnormalities = 'yes'"
    )
    valid_visits = models.PositiveSmallIntegerField(
        help_text="number of qualified visits for the incentive report",
        default=0
    )
    play_birth_preparedness_vid = models.PositiveSmallIntegerField(
        null=True,
        help_text="Case has ever been counseled about birth preparedness with a video"
    )
    play_family_planning_vid = models.PositiveSmallIntegerField(
        null=True,
        help_text="Case has ever been counseled about family planning with a video"
    )
    counsel_preparation = models.PositiveSmallIntegerField(
        null=True,
        help_text="Has ever had /data/bp2/counsel_preparation = 'yes'"
    )
    conceive = models.PositiveSmallIntegerField(
        null=True,
        help_text="Has ever had /data/conceive = 'yes'"
    )
    counsel_accessible_ppfp = models.PositiveSmallIntegerField(
        null=True,
        help_text="Has ever had /data/family_planning_group/counsel_accessible_ppfp='yes'"
    )
    ifa_last_seven_days = models.PositiveSmallIntegerField(
        null=True,
        help_text="Number of ifa taken in last seven days"
    )
    using_ifa = models.PositiveSmallIntegerField(
        null=True,
        help_text="Has ever had /data/bp1/using_ifa='yes'"
    )

    class Meta(object):
        db_table = AGG_CCS_RECORD_BP_TABLE
        unique_together = ('supervisor_id', 'case_id', 'month')  # pkey

    _agg_helper_cls = BirthPreparednessFormsAggregationDistributedHelper
    _agg_atomic = False


class AggregateCcsRecordDeliveryForms(models.Model, AggregateMixin):
    """Aggregated data for ccs_record cases based on
    Delivery forms

    A child table exists for each state_id and month.

    A row exists for every ccs_record case that has had a Delivery Form
    submitted against it this month.
    """

    # partitioned based on these fields
    state_id = models.CharField(max_length=40)
    supervisor_id = models.TextField(null=True)

    month = models.DateField(help_text="Will always be YYYY-MM-01")

    # not the real pkey - see unique_together
    case_id = models.CharField(max_length=40, primary_key=True)

    latest_time_end_processed = models.DateTimeField(
        help_text="The latest form.meta.timeEnd that has been processed for this case"
    )
    breastfed_at_birth = models.PositiveSmallIntegerField(
        null=True,
        help_text="whether any child was breastfed at birth"
    )
    valid_visits = models.PositiveSmallIntegerField(
        help_text="number of qualified visits for the incentive report",
        default=0
    )
    where_born = models.PositiveSmallIntegerField(
        null=True,
        help_text="Where the child is born"
    )
    num_children_del = models.PositiveSmallIntegerField(
        null=True,
        help_text="Number of children born"
    )
    still_live_birth = models.PositiveSmallIntegerField(
        null=True,
        help_text="Number of children alive"
    )

    class Meta(object):
        db_table = AGG_CCS_RECORD_DELIVERY_TABLE
        unique_together = ('supervisor_id', 'case_id', 'month')  # pkey

    _agg_helper_cls = DeliveryFormsAggregationDistributedHelper
    _agg_atomic = False


class AggregateInactiveAWW(models.Model, AggregateMixin):
    awc_id = models.TextField(primary_key=True)
    awc_name = models.TextField(blank=True, null=True)
    awc_site_code = models.TextField(blank=True, null=True, db_index=True)
    supervisor_id = models.TextField(blank=True, null=True)
    supervisor_name = models.TextField(blank=True, null=True)
    block_id = models.TextField(blank=True, null=True)
    block_name = models.TextField(blank=True, null=True)
    district_id = models.TextField(blank=True, null=True)
    district_name = models.TextField(blank=True, null=True)
    state_id = models.TextField(blank=True, null=True)
    state_name = models.TextField(blank=True, null=True)
    first_submission = models.DateField(blank=True, null=True)
    last_submission = models.DateField(blank=True, null=True)

    @property
    def days_since_start(self):
        if self.first_submission:
            delta = date.today() - self.first_submission
            return delta.days
        return 'N/A'

    @property
    def days_inactive(self):
        if self.last_submission:
            delta = date.today() - self.last_submission
            return delta.days
        return 'N/A'

    class Meta(object):
        app_label = 'icds_reports'

    _agg_helper_cls = InactiveAwwsAggregationDistributedHelper
    _agg_atomic = False


class AggregateChildHealthDailyFeedingForms(models.Model, AggregateMixin):
    """Aggregated data for child_health cases based on
    Daily Feeding forms

    A child table exists for each state_id and month.

    A row exists for every child_health case that has had a daily feeding form
    submitted against it this month.
    """

    # partitioned based on these fields
    state_id = models.CharField(max_length=40)
    supervisor_id = models.TextField(null=True)
    month = models.DateField(help_text="Will always be YYYY-MM-01")

    # not the real pkey - see unique_together
    case_id = models.CharField(max_length=40, primary_key=True)

    latest_time_end_processed = models.DateTimeField(
        help_text="The latest form.meta.timeEnd that has been processed for this case"
    )
    sum_attended_child_ids = models.PositiveSmallIntegerField(
        null=True,
        help_text="Number of days the child has attended this month"
    )
    lunch_count = models.PositiveSmallIntegerField(
        null=True,
        help_text="Number of days the child had the lunch"
    )

    class Meta(object):
        db_table = AGG_DAILY_FEEDING_TABLE
        unique_together = ('supervisor_id', 'case_id', 'month')  # pkey

    _agg_helper_cls = DailyFeedingFormsChildHealthAggregationDistributedHelper
    _agg_atomic = False


class AggregateAwcInfrastructureForms(models.Model, AggregateMixin):
    """Aggregated data for AWC locations based on infrastructure forms

    A child table exists for each state_id and month.

    Each of these columns represent the last non-null value from forms
    completed in the past six months unless otherwise noted.
    """

    # partitioned based on these fields
    state_id = models.CharField(max_length=40)
    supervisor_id = models.TextField(null=True)
    month = models.DateField(help_text="Will always be YYYY-MM-01")

    # not the real pkey - see unique_together
    awc_id = models.CharField(max_length=40, primary_key=True)

    latest_time_end_processed = models.DateTimeField(
        help_text="The latest form.meta.timeEnd that has been processed for this case"
    )

    awc_building = models.PositiveSmallIntegerField(null=True)
    source_drinking_water = models.PositiveSmallIntegerField(null=True)
    toilet_facility = models.PositiveSmallIntegerField(null=True)
    type_toilet = models.PositiveSmallIntegerField(null=True)
    toilet_functional = models.PositiveSmallIntegerField(null=True)
    electricity_awc = models.PositiveSmallIntegerField(null=True)
    adequate_space_pse = models.PositiveSmallIntegerField(null=True)

    adult_scale_available = models.PositiveSmallIntegerField(null=True)
    baby_scale_available = models.PositiveSmallIntegerField(null=True)
    flat_scale_available = models.PositiveSmallIntegerField(null=True)

    adult_scale_usable = models.PositiveSmallIntegerField(null=True)
    baby_scale_usable = models.PositiveSmallIntegerField(null=True)
    cooking_utensils_usable = models.PositiveSmallIntegerField(null=True)
    infantometer_usable = models.PositiveSmallIntegerField(null=True)
    medicine_kits_usable = models.PositiveSmallIntegerField(null=True)
    stadiometer_usable = models.PositiveSmallIntegerField(null=True)
    preschool_kit_usable = models.PositiveSmallIntegerField(null=True)
    preschool_kit_available = models.PositiveSmallIntegerField(null=True)

    class Meta(object):
        db_table = AGG_INFRASTRUCTURE_TABLE
        unique_together = ('supervisor_id', 'awc_id', 'month')  # pkey

    _agg_helper_cls = AwcInfrastructureAggregationHelper
    _agg_atomic = False


class AWWIncentiveReport(models.Model, AggregateMixin):
    """Monthly updated table that holds metrics for the incentive report"""

    # partitioned based on these fields
    state_id = models.CharField(max_length=40)
    district_id = models.TextField(blank=True, null=True)
    month = models.DateField(help_text="Will always be YYYY-MM-01")

    # primary key as it's unique for every partition
    awc_id = models.CharField(max_length=40, primary_key=True)
    block_id = models.CharField(max_length=40)
    supervisor_id = models.TextField(null=True)
    state_name = models.TextField(null=True)
    district_name = models.TextField(null=True)
    block_name = models.TextField(null=True)
    supervisor_name = models.TextField(null=True)
    awc_name = models.TextField(null=True)
    aww_name = models.TextField(null=True)
    contact_phone_number = models.TextField(null=True)
    wer_weighed = models.SmallIntegerField(null=True)
    wer_eligible = models.SmallIntegerField(null=True)
    awc_num_open = models.SmallIntegerField(null=True)
    valid_visits = models.SmallIntegerField(null=True)
    expected_visits = models.DecimalField(null=True, max_digits=64, decimal_places=2)
    visit_denominator = models.SmallIntegerField(null=True)
    incentive_eligible = models.NullBooleanField(null=True)
    awh_eligible = models.NullBooleanField(null=True)
    is_launched = models.NullBooleanField(null=True)

    class Meta(object):
        db_table = AWW_INCENTIVE_TABLE

    _agg_helper_cls = AwwIncentiveAggregationDistributedHelper
    _agg_atomic = False


class DashboardUserActivityReport(models.Model, AggregateMixin):
    """
    Daily Update table to hold Dashboard users activity information
    """
    # This will be unique per day not unique universally among all data in it
    username = models.TextField(primary_key=True)
    state_id = models.TextField(null=True)
    district_id = models.TextField(null=True)
    block_id = models.TextField(null=True)
    user_level = models.IntegerField(null=True)
    location_launched = models.NullBooleanField(null=True)
    last_activity = models.DateTimeField(
        help_text="The latest time dashboard user used dashboard",
        null=True
    )
    date = models.DateField(null=True)

    class Meta(object):
        db_table = AGG_DASHBOARD_ACTIVITY

    _agg_helper_cls = DashboardActivityReportAggregate


class AggregateAdolescentGirlsRegistrationForms(models.Model, AggregateMixin):
    person_case_id = models.TextField(primary_key=True)
    state_id = models.TextField(null=True)
    supervisor_id = models.TextField(null=True)
    awc_id = models.TextField(null=True)
    out_of_school = models.NullBooleanField(null=True)
    re_out_of_school = models.NullBooleanField(null=True)
    admitted_in_school = models.NullBooleanField(null=True)
    month = models.DateField(null=True)

    class Meta(object):
        db_table = AGG_ADOLESCENT_GIRLS_REGISTRATION_TABLE
        unique_together = ('month', 'supervisor_id', 'person_case_id')  # pkey

    _agg_helper_cls = AggAdolescentGirlsRegistrationAggregate
    _agg_atomic = False


class AggregateMigrationForms(models.Model, AggregateMixin):
    """Aggregated data for migration

    A migration table exists for each state_id and month.

    A row exists for every person case that has had a record of migration
    submitted against it this month.
    """

    # partitioned based on these fields
    state_id = models.CharField(max_length=40)
    supervisor_id = models.TextField(null=True)
    month = models.DateField(help_text="Will always be YYYY-MM-01")

    # not the real pkey - see unique_together
    person_case_id = models.CharField(max_length=40, primary_key=True)

    is_migrated = models.PositiveSmallIntegerField(blank=True, null=True, help_text="Status of the Migration")
    migration_date = models.DateTimeField(help_text="Migration Date", null=True)

    class Meta(object):
        db_table = AGG_MIGRATION_TABLE
        unique_together = ('month', 'supervisor_id', 'person_case_id')  # pkey

    _agg_helper_cls = MigrationFormsAggregationDistributedHelper
    _agg_atomic = False


class AggregateAvailingServiceForms(models.Model, AggregateMixin):
    """ Aggregated data for the availing services

    A availing services exists for each state_id

    A row exists for every person case that has had a record of registration
    submitted against it this month
    """
    state_id = models.CharField(max_length=10)
    supervisor_id = models.TextField(null=True)
    awc_id = models.TextField(null=True)
    month = models.DateField(help_text="Will always be YYYY-MM-01")

    # not the real pkey - see unique_together
    person_case_id = models.CharField(max_length=40, primary_key=True)

    is_registered = models.PositiveSmallIntegerField(blank=True, null=True, help_text="Status of the Registration")
    registration_date = models.DateTimeField(help_text="Registration Date", null=True)

    class Meta(object):
        db_table = AGG_AVAILING_SERVICES_TABLE
        unique_together = ('month', 'supervisor_id', 'person_case_id')  # pkey

    _agg_helper_cls = AvailingServiceFormsAggregationDistributedHelper
    _agg_atomic = False


class AggGovernanceDashboard(models.Model, AggregateMixin):
    state_id = models.TextField(null=True)
    district_id = models.TextField(null=True)
    block_id = models.TextField(null=True)
    supervisor_id = models.TextField(null=True)
    awc_id = models.TextField(primary_key=True)
    awc_code = models.TextField(null=True)
    awc_launched = models.NullBooleanField(null=True)
    total_preg_benefit_till_date = models.IntegerField(null=True)
    total_lact_benefit_till_date = models.IntegerField(null=True)
    total_preg_reg_till_date = models.IntegerField(null=True)
    total_lact_reg_till_date = models.IntegerField(null=True)
    total_lact_benefit_in_month = models.IntegerField(null=True)
    total_preg_benefit_in_month = models.IntegerField(null=True)
    total_lact_reg_in_month = models.IntegerField(null=True)
    total_preg_reg_in_month = models.IntegerField(null=True)
    total_0_3_female_benefit_till_date = models.IntegerField(null=True)
    total_0_3_male_benefit_till_date = models.IntegerField(null=True)
    total_0_3_female_reg_till_date = models.IntegerField(null=True)
    total_0_3_male_reg_till_date = models.IntegerField(null=True)
    total_3_6_female_benefit_till_date = models.IntegerField(null=True)
    total_3_6_male_benefit_till_date = models.IntegerField(null=True)
    total_3_6_female_reg_till_date = models.IntegerField(null=True)
    total_3_6_male_reg_till_date = models.IntegerField(null=True)
    total_0_3_female_benefit_in_month = models.IntegerField(null=True)
    total_0_3_male_benefit_in_month = models.IntegerField(null=True)
    total_0_3_female_reg_in_month = models.IntegerField(null=True)
    total_0_3_male_reg_in_month = models.IntegerField(null=True)
    total_3_6_female_benefit_in_month = models.IntegerField(null=True)
    total_3_6_male_benefit_in_month = models.IntegerField(null=True)
    total_3_6_female_reg_in_month = models.IntegerField(null=True)
    total_3_6_male_reg_in_month = models.IntegerField(null=True)
    cbe_type_1 = models.TextField(null=True)
    cbe_date_1 = models.DateField(null=True)
    num_target_beneficiaries_1 = models.IntegerField(null=True)
    num_other_beneficiaries_1 = models.IntegerField(null=True)
    cbe_type_2 = models.TextField(null=True)
    cbe_date_2 = models.DateField(null=True)
    num_target_beneficiaries_2 = models.IntegerField(null=True)
    num_other_beneficiaries_2 = models.IntegerField(null=True)
    vhsnd_date_past_month = models.DateField(null=True)
    anm_mpw_present = models.NullBooleanField(null=True)
    asha_present = models.NullBooleanField(null=True)
    child_immu = models.NullBooleanField(null=True)
    anc_today = models.NullBooleanField(null=True)
    month = models.DateField(null=True)

    class Meta(object):
        db_table = AGG_GOV_DASHBOARD_TABLE
        unique_together = ('month', 'state_id', 'awc_id')  # pkey

    _agg_helper_cls = AggGovDashboardHelper
    _agg_atomic = False


class AggServiceDeliveryReport(models.Model, AggregateMixin):
    state_id = models.TextField(null=True)
    district_id = models.TextField(null=True)
    block_id = models.TextField(null=True)
    supervisor_id = models.TextField(null=True)
    awc_id = models.TextField(primary_key=True)
    lunch_eligible = models.IntegerField(null=True)
    lunch_0_days = models.IntegerField(null=True)
    lunch_1_7_days = models.IntegerField(null=True)
    lunch_8_14_days = models.IntegerField(null=True)
    lunch_15_20_days = models.IntegerField(null=True)
    lunch_21_days = models.IntegerField(null=True)
    pse_eligible = models.IntegerField(null=True)
    pse_0_days = models.IntegerField(null=True)
    pse_1_7_days = models.IntegerField(null=True)
    pse_8_14_days = models.IntegerField(null=True)
    pse_15_20_days = models.IntegerField(null=True)
    pse_21_days = models.IntegerField(null=True)
    thr_eligible = models.IntegerField(null=True)
    thr_0_days = models.IntegerField(null=True)
    thr_1_7_days = models.IntegerField(null=True)
    thr_8_14_days = models.IntegerField(null=True)
    thr_15_20_days = models.IntegerField(null=True)
    thr_21_days = models.IntegerField(null=True)
    state_is_test = models.SmallIntegerField(null=True)
    district_is_test = models.SmallIntegerField(null=True)
    block_is_test = models.SmallIntegerField(null=True)
    supervisor_is_test = models.SmallIntegerField(null=True)
    awc_is_test = models.SmallIntegerField(null=True)
    month = models.DateField(null=True)
    aggregation_level = models.SmallIntegerField(null=True)
    children_0_3 = models.IntegerField(null=True)
    children_3_5 = models.IntegerField(null=True)
    gm_0_3 = models.IntegerField(null=True)
    gm_3_5 = models.IntegerField(null=True)

    class Meta(object):
        db_table = AGG_SDR_TABLE
        unique_together = ('month', 'aggregation_level', 'state_id', 'district_id', 'block_id',
                           'supervisor_id', 'awc_id')  # pkey

    _agg_helper_cls = AggServiceDeliveryReportHelper
    _agg_atomic = False


class BiharAPIDemographics(models.Model, AggregateMixin):
    state_id = models.TextField(null=True)
    district_id = models.TextField(null=True)
    block_id = models.TextField(null=True)
    supervisor_id = models.TextField(null=True)
    awc_id = models.TextField(null=True)
    month = models.DateField()
    household_id = models.TextField(null=True)
    household_name = models.TextField(null=True)
    hh_reg_date = models.TextField(null=True)
    hh_num = models.IntegerField(null=True)
    hh_gps_location = models.TextField(null=True)
    hh_caste = models.TextField(null=True)
    hh_bpl_apl = models.TextField(null=True)
    hh_minority = models.SmallIntegerField(null=True)
    hh_religion = models.TextField(null=True)
    hh_member_number = models.IntegerField(null=True)
    person_id = models.TextField(primary_key=True)
    person_name = models.TextField(null=True)
    has_adhaar = models.SmallIntegerField(null=True)
    bank_account_number = models.TextField(null=True)
    ifsc_code = models.TextField(null=True)
    age_at_reg = models.SmallIntegerField(null=True)
    dob = models.DateField(null=True)
    gender = models.TextField(null=True)
    blood_group = models.TextField(null=True)
    disabled = models.SmallIntegerField(null=True)
    disability_type = models.TextField(null=True)
    referral_status = models.TextField(null=True)
    migration_status = models.SmallIntegerField(null=True)
    resident = models.SmallIntegerField(null=True)
    registered_status = models.SmallIntegerField(null=True)
    married = models.SmallIntegerField(null=True)
    husband_name = models.TextField(null=True)
    husband_id = models.TextField(null=True)
    last_preg_tt = models.SmallIntegerField(null=True)
    is_pregnant = models.SmallIntegerField(null=True)
    rch_id = models.TextField(null=True)
    mcts_id = models.TextField(null=True)
    phone_number = models.TextField(null=True)
    date_death = models.DateField(null=True)
    site_death = models.TextField(null=True)
    closed_on = models.DateField(null=True)
    reason_closure = models.TextField(null=True)
<<<<<<< HEAD
    out_of_school_status = models.SmallIntegerField(null=True)
    last_class_attended_ever = models.SmallIntegerField(null=True)
=======
    time_birth = models.TextField(null=True)
    child_alive = models.SmallIntegerField(null=True)
    father_name = models.TextField(null=True)
    father_id = models.TextField(null=True)
    mother_id = models.TextField(null=True)
    mother_name = models.TextField(null=True)
    private_admit = models.SmallIntegerField(blank=True, null=True)
    primary_admit = models.SmallIntegerField(blank=True, null=True)
    date_last_private_admit = models.DateField(null=True)
    date_return_private = models.DateField(null=True)
>>>>>>> 35129ffd

    class Meta(object):
        db_table = BIHAR_API_DEMOGRAPHICS_TABLE
        unique_together = ('supervisor_id', 'month', 'person_id')  # pkey

    _agg_helper_cls = BiharApiDemographicsHelper
    _agg_atomic = False


class ChildVaccines(models.Model, AggregateMixin):
    state_id = models.TextField(null=True)
    supervisor_id = models.TextField(null=True)
    child_health_case_id = models.TextField(primary_key=True)
    month = models.DateField()
    due_list_date_1g_dpt_1 = models.DateField(blank=True, null=True)
    due_list_date_2g_dpt_2 = models.DateField(blank=True, null=True)
    due_list_date_3g_dpt_3 = models.DateField(blank=True, null=True)
    due_list_date_5g_dpt_booster = models.DateField(blank=True, null=True)
    due_list_date_5g_dpt_booster1 = models.DateField(blank=True, null=True)
    due_list_date_7gdpt_booster_2 = models.DateField(blank=True, null=True)
    due_list_date_0g_hep_b_0 = models.DateField(blank=True, null=True)
    due_list_date_1g_hep_b_1 = models.DateField(blank=True, null=True)
    due_list_date_2g_hep_b_2 = models.DateField(blank=True, null=True)
    due_list_date_3g_hep_b_3 = models.DateField(blank=True, null=True)
    due_list_date_3g_ipv = models.DateField(blank=True, null=True)
    due_list_date_4g_je_1 = models.DateField(blank=True, null=True)
    due_list_date_5g_je_2 = models.DateField(blank=True, null=True)
    due_list_date_5g_measles_booster = models.DateField(blank=True, null=True)
    due_list_date_4g_measles = models.DateField(blank=True, null=True)
    due_list_date_0g_opv_0 = models.DateField(blank=True, null=True)
    due_list_date_1g_opv_1 = models.DateField(blank=True, null=True)
    due_list_date_2g_opv_2 = models.DateField(blank=True, null=True)
    due_list_date_3g_opv_3 = models.DateField(blank=True, null=True)
    due_list_date_5g_opv_booster = models.DateField(blank=True, null=True)
    due_list_date_1g_penta_1 = models.DateField(blank=True, null=True)
    due_list_date_2g_penta_2 = models.DateField(blank=True, null=True)
    due_list_date_3g_penta_3 = models.DateField(blank=True, null=True)
    due_list_date_1g_rv_1 = models.DateField(blank=True, null=True)
    due_list_date_2g_rv_2 = models.DateField(blank=True, null=True)
    due_list_date_3g_rv_3 = models.DateField(blank=True, null=True)
    due_list_date_4g_vit_a_1 = models.DateField(blank=True, null=True)
    due_list_date_5g_vit_a_2 = models.DateField(blank=True, null=True)
    due_list_date_6g_vit_a_3 = models.DateField(blank=True, null=True)
    due_list_date_6g_vit_a_4 = models.DateField(blank=True, null=True)
    due_list_date_6g_vit_a_5 = models.DateField(blank=True, null=True)
    due_list_date_6g_vit_a_6 = models.DateField(blank=True, null=True)
    due_list_date_6g_vit_a_7 = models.DateField(blank=True, null=True)
    due_list_date_6g_vit_a_8 = models.DateField(blank=True, null=True)
    due_list_date_7g_vit_a_9 = models.DateField(blank=True, null=True)
    due_list_date_anc_1 = models.DateField(blank=True, null=True)
    due_list_date_anc_2 = models.DateField(blank=True, null=True)
    due_list_date_anc_3 = models.DateField(blank=True, null=True)
    due_list_date_anc_4 = models.DateField(blank=True, null=True)
    due_list_date_tt_1 = models.DateField(blank=True, null=True)
    due_list_date_tt_2 = models.DateField(blank=True, null=True)
    due_list_date_tt_booster = models.DateField(blank=True, null=True)
    due_list_date_1g_bcg = models.DateField(blank=True, null=True)

    class Meta(object):
        db_table = CHILD_VACCINE_TABLE
        unique_together = ('month', 'state_id', 'supervisor_id', 'child_health_case_id')  # pkey

    _agg_helper_cls = ChildVaccineHelper
    _agg_atomic = False
<|MERGE_RESOLUTION|>--- conflicted
+++ resolved
@@ -1770,10 +1770,6 @@
     site_death = models.TextField(null=True)
     closed_on = models.DateField(null=True)
     reason_closure = models.TextField(null=True)
-<<<<<<< HEAD
-    out_of_school_status = models.SmallIntegerField(null=True)
-    last_class_attended_ever = models.SmallIntegerField(null=True)
-=======
     time_birth = models.TextField(null=True)
     child_alive = models.SmallIntegerField(null=True)
     father_name = models.TextField(null=True)
@@ -1784,7 +1780,8 @@
     primary_admit = models.SmallIntegerField(blank=True, null=True)
     date_last_private_admit = models.DateField(null=True)
     date_return_private = models.DateField(null=True)
->>>>>>> 35129ffd
+    out_of_school_status = models.SmallIntegerField(null=True)
+    last_class_attended_ever = models.SmallIntegerField(null=True)
 
     class Meta(object):
         db_table = BIHAR_API_DEMOGRAPHICS_TABLE
