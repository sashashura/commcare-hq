{
  "domains": [
    "icds-dashboard-qa",
    "reach-sandbox",
    "reach-test",
    "icds-sql",
    "icds-test",
    "icds-cas",
    "cas-lab",
    "icds-cas-sandbox"
  ],
  "server_environment": [
    "softlayer",
    "icds-new",
    "icds"
  ],
  "config": {
    "table_id": "static-gm_forms",
    "display_name": "Forms - Growth Monitoring (Static)",
    "referenced_doc_type": "XFormInstance",
    "description": "",
    "base_item_expression": {},
    "configured_filter": {
      "operator": "eq",
      "expression": {
        "datatype": null,
        "type": "property_name",
        "property_name": "xmlns"
      },
      "type": "boolean_expression",
      "property_value": "http://openrosa.org/formdesigner/b183124a25f2a0ceab266e4564d3526199ac4d75"
    },
    "configured_indicators": [
      {
        "display_name": "AWC ID",
        "datatype": "string",
        "expression": {
          "type": "named",
          "name": "user_location_id"
        },
        "is_primary_key": false,
        "transform": {},
        "is_nullable": true,
        "type": "expression",
        "column_id": "awc_id"
      },
      {
        "display_name": "Supervisor ID",
        "datatype": "string",
        "expression": {
<<<<<<< HEAD
=======
          "type": "ancestor_location",
>>>>>>> b6d44745
          "location_id": {
            "type": "named",
            "name": "user_location_id"
          },
          "location_type": "supervisor",
<<<<<<< HEAD
          "location_propery": "_id",
          "type": "ancestor_location"
=======
          "location_property": "_id"
>>>>>>> b6d44745
        },
        "is_primary_key": false,
        "transform": {},
        "is_nullable": true,
        "type": "expression",
        "column_id": "supervisor_id"
      },
      {
        "display_name": "Block ID",
        "datatype": "string",
        "expression": {
<<<<<<< HEAD
=======
          "type": "ancestor_location",
>>>>>>> b6d44745
          "location_id": {
            "type": "named",
            "name": "user_location_id"
          },
          "location_type": "block",
<<<<<<< HEAD
          "location_propery": "_id",
          "type": "ancestor_location"
=======
          "location_property": "_id"
>>>>>>> b6d44745
        },
        "is_primary_key": false,
        "transform": {},
        "is_nullable": true,
        "type": "expression",
        "column_id": "block_id"
      },
      {
        "display_name": "District ID",
        "datatype": "string",
        "expression": {
<<<<<<< HEAD
=======
          "type": "ancestor_location",
>>>>>>> b6d44745
          "location_id": {
            "type": "named",
            "name": "user_location_id"
          },
          "location_type": "district",
<<<<<<< HEAD
          "location_propery": "_id",
          "type": "ancestor_location"
=======
          "location_property": "_id"
>>>>>>> b6d44745
        },
        "is_primary_key": false,
        "transform": {},
        "is_nullable": true,
        "type": "expression",
        "column_id": "district_id"
      },
      {
        "display_name": "State ID",
        "datatype": "string",
        "expression": {
<<<<<<< HEAD
=======
          "type": "ancestor_location",
>>>>>>> b6d44745
          "location_id": {
            "type": "named",
            "name": "user_location_id"
          },
          "location_type": "state",
<<<<<<< HEAD
          "location_propery": "_id",
          "type": "ancestor_location"
=======
          "location_property": "_id"
>>>>>>> b6d44745
        },
        "is_primary_key": false,
        "transform": {},
        "is_nullable": true,
        "type": "expression",
        "column_id": "state_id"
      },
      {
        "display_name": null,
        "property_path": [
          "form",
          "age_in_months"
        ],
        "datatype": "integer",
        "is_primary_key": false,
        "column_id": "age_in_months",
        "is_nullable": true,
        "type": "raw",
        "property_name": ""
      },
      {
        "display_name": null,
        "property_path": [
          "form",
          "last_date_gmp"
        ],
        "datatype": "date",
        "is_primary_key": false,
        "column_id": "last_date_gmp",
        "is_nullable": true,
        "type": "raw",
        "property_name": ""
      },
      {
        "filter": {
          "type": "and",
          "filters": [
            {
              "type": "named",
              "name": "resident"
            },
            {
              "type": "named",
              "name": "weighed"
            },
            {
              "type": "named",
              "name": "female"
            }
          ]
        },
        "type": "boolean",
        "display_name": null,
        "column_id": "F_resident_weighed_count"
      },
      {
        "filter": {
          "type": "and",
          "filters": [
            {
              "type": "named",
              "name": "resident"
            },
            {
              "type": "named",
              "name": "weighed"
            },
            {
              "type": "named",
              "name": "male"
            }
          ]
        },
        "type": "boolean",
        "display_name": null,
        "column_id": "M_resident_weighed_count"
      },
      {
        "filter": {
          "type": "and",
          "filters": [
            {
              "type": "named",
              "name": "resident"
            },
            {
              "type": "named",
              "name": "weighed"
            },
            {
              "type": "named",
              "name": "female"
            },
            {
              "operator": "eq",
              "expression": {
                "datatype": null,
                "type": "property_path",
                "property_path": [
                  "form",
                  "zscore_grading_wfa"
                ]
              },
              "type": "boolean_expression",
              "property_value": "red"
            }
          ]
        },
        "type": "boolean",
        "display_name": null,
        "column_id": "F_sev_resident_weighed_count"
      },
      {
        "filter": {
          "type": "and",
          "filters": [
            {
              "type": "named",
              "name": "resident"
            },
            {
              "type": "named",
              "name": "weighed"
            },
            {
              "type": "named",
              "name": "male"
            },
            {
              "operator": "eq",
              "expression": {
                "datatype": null,
                "type": "property_path",
                "property_path": [
                  "form",
                  "zscore_grading_wfa"
                ]
              },
              "type": "boolean_expression",
              "property_value": "red"
            }
          ]
        },
        "type": "boolean",
        "display_name": null,
        "column_id": "M_sev_resident_weighed_count"
      },
      {
        "filter": {
          "type": "and",
          "filters": [
            {
              "type": "named",
              "name": "resident"
            },
            {
              "type": "named",
              "name": "weighed"
            },
            {
              "type": "named",
              "name": "female"
            },
            {
              "operator": "eq",
              "expression": {
                "datatype": null,
                "type": "property_path",
                "property_path": [
                  "form",
                  "zscore_grading_wfa"
                ]
              },
              "type": "boolean_expression",
              "property_value": "yellow"
            }
          ]
        },
        "type": "boolean",
        "display_name": null,
        "column_id": "F_mod_resident_weighed_count"
      },
      {
        "filter": {
          "type": "and",
          "filters": [
            {
              "type": "named",
              "name": "resident"
            },
            {
              "type": "named",
              "name": "weighed"
            },
            {
              "type": "named",
              "name": "male"
            },
            {
              "operator": "eq",
              "expression": {
                "datatype": null,
                "type": "property_path",
                "property_path": [
                  "form",
                  "zscore_grading_wfa"
                ]
              },
              "type": "boolean_expression",
              "property_value": "yellow"
            }
          ]
        },
        "type": "boolean",
        "display_name": null,
        "column_id": "M_mod_resident_weighed_count"
      }
    ],
    "named_expressions": {
      "user_location_id": {
        "type": "icds_user_location",
        "user_id_expression": {
          "type": "root_doc",
          "expression": {
            "type": "property_path",
            "property_path": [
              "form",
              "meta",
              "userID"
            ]
          }
        }
      }
    },
    "named_filters": {
      "weighed": {
        "operator": "not_eq",
        "expression": {
          "datatype": null,
          "type": "property_path",
          "property_path": [
            "form",
            "last_date_gmp"
          ]
        },
        "type": "boolean_expression",
        "property_value": null
      },
      "resident": {
        "operator": "eq",
        "expression": {
          "expression": {
            "value_expression": {
              "datatype": null,
              "type": "property_name",
              "property_name": "resident"
            },
            "type": "related_doc",
            "related_doc_type": "CommCareCase",
            "doc_id_expression": {
              "value_expression": {
                "value_expression": {
                  "datatype": null,
                  "type": "property_name",
                  "property_name": "referenced_id"
                },
                "type": "nested",
                "argument_expression": {
                  "type": "array_index",
                  "array_expression": {
                    "filter_expression": {
                      "operator": "eq",
                      "type": "boolean_expression",
                      "expression": {
                        "datatype": null,
                        "type": "property_name",
                        "property_name": "identifier"
                      },
                      "property_value": "parent"
                    },
                    "type": "filter_items",
                    "items_expression": {
                      "type": "root_doc",
                      "expression": {
                        "datatype": "array",
                        "type": "property_name",
                        "property_name": "indices"
                      }
                    }
                  },
                  "index_expression": {
                    "type": "constant",
                    "constant": 0
                  }
                }
              },
              "type": "related_doc",
              "related_doc_type": "CommCareCase",
              "doc_id_expression": {
                "datatype": null,
                "type": "property_path",
                "property_path": [
                  "form",
                  "case_child_health_0",
                  "case",
                  "@case_id"
                ]
              }
            }
          },
          "type": "root_doc"
        },
        "type": "boolean_expression",
        "property_value": "yes"
      },
      "male": {
        "operator": "eq",
        "expression": {
          "datatype": null,
          "type": "property_path",
          "property_path": [
            "form",
            "sex"
          ]
        },
        "type": "boolean_expression",
        "property_value": "M"
      },
      "female": {
        "operator": "eq",
        "expression": {
          "datatype": null,
          "type": "property_path",
          "property_path": [
            "form",
            "sex"
          ]
        },
        "type": "boolean_expression",
        "property_value": "F"
      }
    },
    "engine_id": "icds-ucr-non-dashboard",
    "sql_settings": {
      "partition_config": [
        {
          "column": "last_date_gmp",
          "subtype": "date",
          "constraint": "month"
        }
      ]
    },
    "sql_column_indexes": [
      {
        "column_ids": [
          "awc_id",
          "last_date_gmp"
        ]
      },
      {
        "column_ids": [
          "supervisor_id",
          "last_date_gmp"
        ]
      }
    ],
    "disable_destructive_rebuild": true
  }
}<|MERGE_RESOLUTION|>--- conflicted
+++ resolved
@@ -48,21 +48,13 @@
         "display_name": "Supervisor ID",
         "datatype": "string",
         "expression": {
-<<<<<<< HEAD
-=======
           "type": "ancestor_location",
->>>>>>> b6d44745
           "location_id": {
             "type": "named",
             "name": "user_location_id"
           },
           "location_type": "supervisor",
-<<<<<<< HEAD
-          "location_propery": "_id",
-          "type": "ancestor_location"
-=======
           "location_property": "_id"
->>>>>>> b6d44745
         },
         "is_primary_key": false,
         "transform": {},
@@ -74,21 +66,13 @@
         "display_name": "Block ID",
         "datatype": "string",
         "expression": {
-<<<<<<< HEAD
-=======
           "type": "ancestor_location",
->>>>>>> b6d44745
           "location_id": {
             "type": "named",
             "name": "user_location_id"
           },
           "location_type": "block",
-<<<<<<< HEAD
-          "location_propery": "_id",
-          "type": "ancestor_location"
-=======
           "location_property": "_id"
->>>>>>> b6d44745
         },
         "is_primary_key": false,
         "transform": {},
@@ -100,21 +84,13 @@
         "display_name": "District ID",
         "datatype": "string",
         "expression": {
-<<<<<<< HEAD
-=======
           "type": "ancestor_location",
->>>>>>> b6d44745
           "location_id": {
             "type": "named",
             "name": "user_location_id"
           },
           "location_type": "district",
-<<<<<<< HEAD
-          "location_propery": "_id",
-          "type": "ancestor_location"
-=======
           "location_property": "_id"
->>>>>>> b6d44745
         },
         "is_primary_key": false,
         "transform": {},
@@ -126,21 +102,13 @@
         "display_name": "State ID",
         "datatype": "string",
         "expression": {
-<<<<<<< HEAD
-=======
           "type": "ancestor_location",
->>>>>>> b6d44745
           "location_id": {
             "type": "named",
             "name": "user_location_id"
           },
           "location_type": "state",
-<<<<<<< HEAD
-          "location_propery": "_id",
-          "type": "ancestor_location"
-=======
           "location_property": "_id"
->>>>>>> b6d44745
         },
         "is_primary_key": false,
         "transform": {},
