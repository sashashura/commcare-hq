{
  "domains": [
    "icds-dashboard-qa",
    "reach-sandbox",
    "reach-test",
    "icds-sql",
    "icds-test",
    "icds-cas",
    "cas-lab",
    "icds-cas-sandbox"
  ],
  "server_environment": [
    "softlayer",
    "icds-new",
    "icds"
  ],
  "config": {
    "table_id": "static-ccs_record_cases",
    "display_name": "Cases - CCS Record (Static)",
    "referenced_doc_type": "CommCareCase",
    "description": "",
    "base_item_expression": {},
    "configured_filter": {
      "operator": "eq",
      "type": "boolean_expression",
      "expression": {
        "datatype": null,
        "type": "property_name",
        "property_name": "type"
      },
      "property_value": "ccs_record"
    },
    "configured_indicators": [
      {
        "display_name": null,
        "property_path": [],
        "datatype": "string",
        "is_primary_key": false,
        "is_nullable": false,
        "column_id": "owner_id",
        "type": "raw",
        "property_name": "owner_id"
      },
      {
        "display_name": null,
        "datatype": "string",
        "expression": {
          "expression": {
            "datatype": null,
            "type": "property_name",
            "property_name": "case_id"
          },
          "type": "root_doc"
        },
        "transform": {},
        "is_nullable": false,
        "is_primary_key": false,
        "column_id": "case_id",
        "type": "expression"
      },
      {
        "display_name": null,
        "datatype": "string",
        "expression": {
          "expression": {
            "datatype": null,
            "type": "property_name",
            "property_name": "owner_id"
          },
          "type": "root_doc"
        },
        "transform": {},
        "is_nullable": false,
        "is_primary_key": false,
        "column_id": "awc_id",
        "create_index": false,
        "type": "expression"
      },
      {
        "display_name": null,
        "datatype": "string",
        "type": "expression",
        "transform": {},
        "is_nullable": true,
        "is_primary_key": false,
        "column_id": "supervisor_id",
        "expression": {
          "location_id_expression": {
            "expression": {
              "datatype": null,
              "type": "property_name",
              "property_name": "owner_id"
            },
            "type": "root_doc"
          },
          "type": "location_parent_id"
        }
      },
      {
        "display_name": null,
        "datatype": "string",
        "type": "expression",
        "transform": {},
        "is_nullable": true,
        "is_primary_key": false,
        "column_id": "block_id",
        "expression": {
          "location_id_expression": {
            "location_id_expression": {
              "expression": {
                "datatype": null,
                "type": "property_name",
                "property_name": "owner_id"
              },
              "type": "root_doc"
            },
            "type": "location_parent_id"
          },
          "type": "location_parent_id"
        }
      },
      {
        "display_name": null,
        "datatype": "string",
        "type": "expression",
        "transform": {},
        "is_nullable": true,
        "is_primary_key": false,
        "column_id": "district_id",
        "expression": {
          "location_id_expression": {
            "location_id_expression": {
              "location_id_expression": {
                "expression": {
                  "datatype": null,
                  "type": "property_name",
                  "property_name": "owner_id"
                },
                "type": "root_doc"
              },
              "type": "location_parent_id"
            },
            "type": "location_parent_id"
          },
          "type": "location_parent_id"
        }
      },
      {
        "display_name": null,
        "datatype": "string",
        "type": "expression",
        "transform": {},
        "is_nullable": true,
        "is_primary_key": false,
        "column_id": "state_id",
        "expression": {
          "location_id_expression": {
            "location_id_expression": {
              "location_id_expression": {
                "location_id_expression": {
                  "expression": {
                    "datatype": null,
                    "type": "property_name",
                    "property_name": "owner_id"
                  },
                  "type": "root_doc"
                },
                "type": "location_parent_id"
              },
              "type": "location_parent_id"
            },
            "type": "location_parent_id"
          },
          "type": "location_parent_id"
        }
      },
      {
        "display_name": null,
        "property_path": [],
        "datatype": "datetime",
        "is_primary_key": false,
        "column_id": "opened_on",
        "is_nullable": true,
        "type": "raw",
        "property_name": "opened_on"
      },
      {
        "display_name": null,
        "property_path": [],
        "datatype": "datetime",
        "is_primary_key": false,
        "column_id": "closed_on",
        "is_nullable": true,
        "type": "raw",
        "property_name": "closed_on"
      },
      {
        "filter": {
          "operator": "eq",
          "expression": {
            "datatype": null,
            "type": "property_name",
            "property_name": "closed"
          },
          "type": "boolean_expression",
          "property_value": true
        },
        "display_name": null,
        "type": "boolean",
        "column_id": "closed"
      },
      {
        "display_name": "Last Modified",
        "property_path": [],
        "datatype": "datetime",
        "is_primary_key": false,
        "column_id": "modified_on",
        "is_nullable": true,
        "type": "raw",
        "property_name": "modified_on"
      },
      {
        "display_name": null,
        "transform": {},
        "datatype": "string",
        "type": "expression",
        "is_primary_key": false,
        "is_nullable": true,
        "column_id": "name",
        "expression": {
          "value_expression": {
            "datatype": null,
            "type": "property_name",
            "property_name": "name"
          },
          "type": "related_doc",
          "related_doc_type": "CommCareCase",
          "doc_id_expression": {
            "type": "named",
            "name": "parent_id"
          }
        }
      },
      {
        "display_name": null,
        "property_path": [],
        "datatype": "date",
        "is_primary_key": false,
        "column_id": "edd",
        "is_nullable": true,
        "type": "raw",
        "property_name": "edd"
      },
      {
        "display_name": null,
        "property_path": [],
        "datatype": "date",
        "is_primary_key": false,
        "column_id": "add",
        "is_nullable": true,
        "type": "raw",
        "property_name": "add"
      },
      {
        "filter": {
          "type": "and",
          "filters": [
            {
              "type": "named",
              "name": "open_person_cases"
            },
            {
              "type": "named",
              "name": "pregnant"
            },
            {
              "type": "named",
              "name": "caste_sc"
            }
          ]
        },
        "display_name": null,
        "type": "boolean",
        "column_id": "pregnant_sc_count"
      },
      {
        "filter": {
          "type": "and",
          "filters": [
            {
              "type": "named",
              "name": "open_person_cases"
            },
            {
              "type": "named",
              "name": "pregnant"
            },
            {
              "type": "named",
              "name": "caste_st"
            }
          ]
        },
        "display_name": null,
        "type": "boolean",
        "column_id": "pregnant_st_count"
      },
      {
        "filter": {
          "type": "and",
          "filters": [
            {
              "type": "named",
              "name": "open_person_cases"
            },
            {
              "type": "named",
              "name": "pregnant"
            },
            {
              "type": "named",
              "name": "caste_other"
            }
          ]
        },
        "display_name": null,
        "type": "boolean",
        "column_id": "pregnant_other_count"
      },
      {
        "filter": {
          "type": "and",
          "filters": [
            {
              "type": "named",
              "name": "open_person_cases"
            },
            {
              "type": "named",
              "name": "pregnant"
            },
            {
              "type": "named",
              "name": "minority"
            }
          ]
        },
        "display_name": null,
        "type": "boolean",
        "column_id": "pregnant_minority_count"
      },
      {
        "filter": {
          "type": "and",
          "filters": [
            {
              "type": "named",
              "name": "open_person_cases"
            },
            {
              "type": "named",
              "name": "pregnant"
            },
            {
              "type": "named",
              "name": "disabled"
            }
          ]
        },
        "display_name": null,
        "type": "boolean",
        "column_id": "pregnant_disabled_count"
      },
      {
        "filter": {
          "type": "and",
          "filters": [
            {
              "type": "named",
              "name": "open_person_cases"
            },
            {
              "type": "named",
              "name": "delivered"
            },
            {
              "type": "named",
              "name": "caste_sc"
            }
          ]
        },
        "display_name": null,
        "type": "boolean",
        "column_id": "delivered_sc_count"
      },
      {
        "filter": {
          "type": "and",
          "filters": [
            {
              "type": "named",
              "name": "open_person_cases"
            },
            {
              "type": "named",
              "name": "delivered"
            },
            {
              "type": "named",
              "name": "caste_st"
            }
          ]
        },
        "display_name": null,
        "type": "boolean",
        "column_id": "delivered_st_count"
      },
      {
        "filter": {
          "type": "and",
          "filters": [
            {
              "type": "named",
              "name": "open_person_cases"
            },
            {
              "type": "named",
              "name": "delivered"
            },
            {
              "type": "named",
              "name": "caste_other"
            }
          ]
        },
        "display_name": null,
        "type": "boolean",
        "column_id": "delivered_other_count"
      },
      {
        "filter": {
          "type": "and",
          "filters": [
            {
              "type": "named",
              "name": "open_person_cases"
            },
            {
              "type": "named",
              "name": "delivered"
            },
            {
              "type": "named",
              "name": "minority"
            }
          ]
        },
        "display_name": null,
        "type": "boolean",
        "column_id": "delivered_minority_count"
      },
      {
        "filter": {
          "type": "and",
          "filters": [
            {
              "type": "named",
              "name": "open_person_cases"
            },
            {
              "type": "named",
              "name": "delivered"
            },
            {
              "type": "named",
              "name": "disabled"
            }
          ]
        },
        "display_name": null,
        "type": "boolean",
        "column_id": "delivered_disabled_count"
      },
      {
        "display_name": "Person name",
        "transform": {},
        "datatype": "string",
        "type": "expression",
        "is_primary_key": false,
        "is_nullable": true,
        "column_id": "person_name",
        "expression": {
          "value_expression": {
            "datatype": null,
            "type": "property_name",
            "property_name": "name"
          },
          "type": "related_doc",
          "related_doc_type": "CommCareCase",
          "doc_id_expression": {
            "type": "named",
            "name": "parent_id"
          }
        }
      },
      {
        "column_id": "person_case_id",
        "datatype": "string",
        "display_name": null,
        "expression": {
          "name": "parent_id",
          "type": "named"
        },
        "is_nullable": true,
        "is_primary_key": false,
        "transform": {},
        "type": "expression"
      },
      {
        "display_name": null,
        "property_path": [],
        "datatype": "date",
        "is_primary_key": false,
        "column_id": "pnc1_date",
        "is_nullable": true,
        "type": "raw",
        "property_name": "pnc1_date"
      },
<<<<<<< HEAD

=======
>>>>>>> e8f6747a
      {
        "filter": {
          "type": "named",
          "name": "open_cases"
        },
        "type": "boolean",
        "display_name": null,
        "column_id": "open_count"
      },
      {
        "filter": {
          "type": "named",
          "name": "open_person_cases"
        },
        "type": "boolean",
        "display_name": null,
        "column_id": "open_person_count"
      },
      {
        "filter": {
          "type": "and",
          "filters": [
            {
              "type": "named",
              "name": "open_person_cases"
            },
            {
              "type": "named",
              "name": "pregnant"
            }
          ]
        },
        "type": "boolean",
        "display_name": null,
        "column_id": "is_pregnant_count"
      },
      {
        "filter": {
          "type": "and",
          "filters": [
            {
              "type": "named",
              "name": "open_person_cases"
            },
            {
              "operator": "gte",
              "type": "boolean_expression",
              "expression": {
                "datatype": "integer",
                "type": "property_name",
                "property_name": "thr_last_30_days"
              },
              "property_value": 21
            }
          ]
        },
        "type": "boolean",
        "display_name": null,
        "column_id": "open_ccs_thr_gte_21"
      },
      {
        "filter": {
          "type": "and",
          "filters": [
            {
              "type": "named",
              "name": "open_person_cases"
            },
            {
              "operator": "gte",
              "type": "boolean_expression",
              "expression": {
                "datatype": "integer",
                "type": "property_name",
                "property_name": "ifa_consumed_last_seven"
              },
              "property_value": 4
            }
          ]
        },
        "type": "boolean",
        "display_name": null,
        "column_id": "ifa_gte_4_open_cases"
      },
      {
        "display_name": null,
        "property_path": [],
        "datatype": "string",
        "is_primary_key": false,
        "column_id": "complication_type",
        "is_nullable": true,
        "type": "raw",
        "property_name": "complication_type"
      },
      {
        "filter": {
          "type": "and",
          "filters": [
            {
              "type": "named",
              "name": "open_person_cases"
            },
            {
              "operator": "eq",
              "type": "boolean_expression",
              "expression": {
                "datatype": "string",
                "type": "property_name",
                "property_name": "complications"
              },
              "property_value": "yes"
            }
          ]
        },
        "type": "boolean",
        "display_name": null,
        "column_id": "open_has_complications"
      },
      {
        "display_name": null,
        "property_path": [],
        "datatype": "date",
        "is_primary_key": false,
        "column_id": "last_date_thr",
        "is_nullable": true,
        "type": "raw",
        "property_name": "last_date_thr"
      },
      {
        "display_name": null,
        "transform": {},
        "datatype": "date",
        "type": "expression",
        "is_primary_key": false,
        "is_nullable": true,
        "column_id": "dob",
        "expression": {
          "value_expression": {
            "datatype": null,
            "type": "property_name",
            "property_name": "dob"
          },
          "type": "related_doc",
          "related_doc_type": "CommCareCase",
          "doc_id_expression": {
            "type": "named",
            "name": "parent_id"
          }
        }
      },
      {
        "display_name": null,
        "transform": {},
        "datatype": "string",
        "type": "expression",
        "is_primary_key": false,
        "is_nullable": true,
        "column_id": "disabled",
        "expression": {
          "value_expression": {
            "datatype": null,
            "type": "property_name",
            "property_name": "disabled"
          },
          "type": "related_doc",
          "related_doc_type": "CommCareCase",
          "doc_id_expression": {
            "type": "named",
            "name": "parent_id"
          }
        }
      },
      {
        "display_name": null,
        "transform": {},
        "datatype": "string",
        "type": "expression",
        "is_primary_key": false,
        "is_nullable": true,
        "column_id": "caste",
        "expression": {
          "value_expression": {
            "datatype": null,
            "type": "property_name",
            "property_name": "hh_caste"
          },
          "type": "related_doc",
          "related_doc_type": "CommCareCase",
          "doc_id_expression": {
            "type": "named",
            "name": "parent_parent_id"
          }
        }
      },
      {
        "display_name": null,
        "transform": {},
        "datatype": "string",
        "type": "expression",
        "is_primary_key": false,
        "is_nullable": true,
        "column_id": "minority",
        "expression": {
          "value_expression": {
            "datatype": null,
            "type": "property_name",
            "property_name": "hh_minority"
          },
          "type": "related_doc",
          "related_doc_type": "CommCareCase",
          "doc_id_expression": {
            "type": "named",
            "name": "parent_parent_id"
          }
        }
      },
      {
        "display_name": null,
        "transform": {},
        "datatype": "string",
        "type": "expression",
        "is_primary_key": false,
        "is_nullable": true,
        "column_id": "resident",
        "expression": {
          "value_expression": {
            "datatype": null,
            "type": "property_name",
            "property_name": "resident"
          },
          "type": "related_doc",
          "related_doc_type": "CommCareCase",
          "doc_id_expression": {
            "type": "named",
            "name": "parent_id"
          }
        }
      },
      {
        "display_name": null,
        "transform": {},
        "datatype": "date",
        "type": "expression",
        "is_primary_key": false,
        "is_nullable": true,
        "column_id": "date_death",
        "expression": {
          "value_expression": {
            "datatype": null,
            "type": "property_name",
            "property_name": "date_death"
          },
          "type": "related_doc",
          "related_doc_type": "CommCareCase",
          "doc_id_expression": {
            "type": "named",
            "name": "parent_id"
          }
        }
      },
      {
        "filter": {
          "operator": "gte",
          "type": "boolean_expression",
          "expression": {
            "datatype": "integer",
            "type": "property_name",
            "property_name": "num_anc_complete"
          },
          "property_value": 1
        },
        "type": "boolean",
        "display_name": null,
        "column_id": "anc1_received"
      },
      {
        "filter": {
          "operator": "gte",
          "type": "boolean_expression",
          "expression": {
            "datatype": "integer",
            "type": "property_name",
            "property_name": "num_anc_complete"
          },
          "property_value": 2
        },
        "type": "boolean",
        "display_name": null,
        "column_id": "anc2_received"
      },
      {
        "filter": {
          "operator": "gte",
          "type": "boolean_expression",
          "expression": {
            "datatype": "integer",
            "type": "property_name",
            "property_name": "num_anc_complete"
          },
          "property_value": 3
        },
        "type": "boolean",
        "display_name": null,
        "column_id": "anc3_received"
      },
      {
        "filter": {
          "operator": "gte",
          "type": "boolean_expression",
          "expression": {
            "datatype": "integer",
            "type": "property_name",
            "property_name": "num_anc_complete"
          },
          "property_value": 4
        },
        "type": "boolean",
        "display_name": null,
        "column_id": "anc4_received"
      },
      {
        "display_name": null,
        "transform": {},
        "datatype": "integer",
        "type": "expression",
        "is_primary_key": false,
        "is_nullable": true,
        "column_id": "registration_trimester",
        "expression": {
          "type": "conditional",
          "test": {
            "type": "and",
            "filters": [
              {
                "type": "not",
                "filter": {
                  "operator": "in",
                  "type": "boolean_expression",
                  "expression": {
                    "type": "root_doc",
                    "expression": {
                      "datatype": "date",
                      "type": "property_name",
                      "property_name": "edd"
                    }
                  },
                  "property_value": [
                    "",
                    null
                  ]
                }
              }
            ]
          },
          "expression_if_false": {
            "type": "property_name",
            "property_name": "no_exist"
          },
          "expression_if_true": {
            "type": "conditional",
            "test": {
              "type": "boolean_expression",
              "property_value": 183,
              "operator": "gte",
              "expression": {
                "type": "named",
                "name": "opened_on_to_edd"
              }
            },
            "expression_if_true": {
              "type": "constant",
              "constant": 1
            },
            "expression_if_false": {
              "type": "conditional",
              "test": {
                "type": "boolean_expression",
                "property_value": 91,
                "operator": "lt",
                "expression": {
                  "type": "named",
                  "name": "opened_on_to_edd"
                }
              },
              "expression_if_true": {
                "type": "constant",
                "constant": 3
              },
              "expression_if_false": {
                "type": "constant",
                "constant": 2
              }
            }
          }
        }
      },
      {
        "filter": {
          "operator": "eq",
          "type": "boolean_expression",
          "expression": {
            "datatype": "integer",
            "type": "property_name",
            "property_name": "using_ifa"
          },
          "property_value": "yes"
        },
        "type": "boolean",
        "display_name": null,
        "column_id": "using_ifa_last_visit"
      },
      {
        "filter": {
          "operator": "eq",
          "type": "boolean_expression",
          "expression": {
            "datatype": "integer",
            "type": "property_name",
            "property_name": "eating_extra"
          },
          "property_value": "yes"
        },
        "type": "boolean",
        "display_name": null,
        "column_id": "eating_extra_meal_last_visit"
      },
      {
        "display_name": null,
        "transform": {},
        "datatype": "string",
        "type": "expression",
        "is_primary_key": false,
        "is_nullable": true,
        "column_id": "anemia_status_last_visit",
        "expression": {
          "datatype": null,
          "type": "property_name",
          "property_name": "anemia"
        }
      },
      {
        "display_name": null,
        "transform": {},
        "datatype": "date",
        "type": "expression",
        "is_primary_key": false,
        "is_nullable": true,
        "column_id": "bp1_date",
        "expression": {
          "datatype": null,
          "type": "property_name",
          "property_name": "bp1_date"
        }
      },
      {
        "display_name": null,
        "transform": {},
        "datatype": "date",
        "type": "expression",
        "is_primary_key": false,
        "is_nullable": true,
        "column_id": "bp2_date",
        "expression": {
          "datatype": null,
          "type": "property_name",
          "property_name": "bp2_date"
        }
      },
      {
        "display_name": null,
        "transform": {},
        "datatype": "date",
        "type": "expression",
        "is_primary_key": false,
        "is_nullable": true,
        "column_id": "bp3_date",
        "expression": {
          "datatype": null,
          "type": "property_name",
          "property_name": "bp3_date"
        }
      },
      {
        "display_name": null,
        "transform": {},
        "datatype": "string",
        "type": "expression",
        "is_primary_key": false,
        "is_nullable": true,
        "column_id": "tetanus_type",
        "expression": {
          "type": "conditional",
          "test": {
            "type": "boolean_expression",
            "operator": "eq",
            "expression": {
              "value_expression": {
                "datatype": null,
                "type": "property_name",
                "property_name": "last_preg_tt"
              },
              "type": "related_doc",
              "related_doc_type": "CommCareCase",
              "doc_id_expression": {
                "type": "named",
                "name": "parent_id"
              }
            },
            "property_value": "yes"
          },
          "expression_if_true": {
            "type": "constant",
            "constant": "tt_booster"
          },
          "expression_if_false": {
            "type": "constant",
            "constant": "tt_normal"
          }
        }
      },
	  {
		"expression": {
			"type": "conditional",
			"test": {
			  "operator": "eq", 
			  "expression": {
				"value_expression": {
				  "datatype": null, 
				  "type": "property_name", 
				  "property_name": "migration_status"
				}, 
				"type": "related_doc", 
				"related_doc_type": "CommCareCase", 
				"doc_id_expression": {
				  "type": "named", 
				  "name": "parent_id"
				}
			  }, 
			  "type": "boolean_expression", 
			  "property_value": "migrated"
			},
			"expression_if_true": {
				"type": "constant",
				"constant": 1
			},
			"expression_if_false": {
				"type": "constant",
				"constant": 0
			}
		}, 
		"type": "expression", 
		"column_id": "is_migrated",
		"is_nullable": true,
		"datatype": "integer"
	 },
	 {
	    "expression": {
			"type": "conditional",
			"test": {
				"operator": "not_eq",
				"expression": {
					"value_expression": {
						"datatype": null,
						"type": "property_name",
						"property_name": "registered_status"
					},
					"type": "related_doc",
					"related_doc_type": "CommCareCase",
					"doc_id_expression": {
						"type": "named",
						"name": "parent_id"
					}
				},
				"type": "boolean_expression",
				"property_value": "not_registered"
			},
			"expression_if_true": {
				"type": "constant",
				"constant": 1
			},
			"expression_if_false": {
				"type": "constant",
				"constant": 0
			}
		},
		"type": "expression",
		"column_id": "is_availing",
		"is_nullable": true,
		"datatype": "integer"
	 },
     {
        "column_id": "delivery_nature",
        "datatype": "small_integer",
        "type": "expression",
        "expression": {
          "type": "switch",
          "switch_on": {
            "type": "property_name",
            "property_name": "delivery_nature"
          },
          "cases": {
            "vaginal": {
              "type": "constant",
              "constant": 1
            },
            "caesarean": {
              "type": "constant",
              "constant": 2
            },
            "instrumental": {
              "type": "constant",
              "constant": 3
            }
          },
          "default": {
            "type": "constant",
            "constant": 0
          }
        }
     },
     {
        "transform": {},
        "datatype": "small_integer",
        "type": "expression",
        "is_nullable": true,
        "column_id": "preg_order",
        "expression": {
          "datatype": null,
          "type": "property_name",
          "property_name": "preg_order"
        }
     },
     {
        "transform": {},
        "datatype": "string",
        "type": "expression",
        "is_nullable": true,
        "column_id": "mobile_number",
        "expression": {
          "datatype": null,
          "type": "property_name",
          "property_name": "mobile_number"
        }
     },
     {
        "transform": {},
        "datatype": "small_integer",
        "type": "expression",
        "is_nullable": true,
        "column_id": "num_pnc_visits",
        "expression": {
          "datatype": null,
          "type": "property_name",
          "property_name": "num_pnc_visits"
        }
     },
     {
        "transform": {},
        "datatype": "small_integer",
        "type": "expression",
        "is_nullable": true,
        "column_id": "num_anc_complete",
        "expression": {
          "datatype": null,
          "type": "property_name",
          "property_name": "num_anc_complete"
        }
     },
     {
        "transform": {},
        "datatype": "string",
        "type": "expression",
        "is_nullable": true,
        "column_id": "child_name",
        "expression": {
          "datatype": null,
          "type": "property_name",
          "property_name": "child_name"
        }
     }
    ],
    "named_expressions": {
      "parent_id": {
        "value_expression": {
          "datatype": null,
          "type": "property_name",
          "property_name": "referenced_id"
        },
        "type": "nested",
        "argument_expression": {
          "array_expression": {
            "filter_expression": {
              "operator": "eq",
              "expression": {
                "datatype": null,
                "type": "property_name",
                "property_name": "identifier"
              },
              "type": "boolean_expression",
              "property_value": "parent"
            },
            "type": "filter_items",
            "items_expression": {
              "expression": {
                "datatype": "array",
                "type": "property_name",
                "property_name": "indices"
              },
              "type": "root_doc"
            }
          },
          "type": "array_index",
          "index_expression": {
            "constant": 0,
            "type": "constant"
          }
        }
      },
      "parent_parent_id": {
        "value_expression": {
          "value_expression": {
            "datatype": null,
            "type": "property_name",
            "property_name": "referenced_id"
          },
          "type": "nested",
          "argument_expression": {
            "array_expression": {
              "filter_expression": {
                "operator": "eq",
                "expression": {
                  "type": "property_name",
                  "property_name": "identifier"
                },
                "type": "boolean_expression",
                "property_value": "parent"
              },
              "type": "filter_items",
              "items_expression": {
                "datatype": "array",
                "type": "property_name",
                "property_name": "indices"
              }
            },
            "type": "array_index",
            "index_expression": {
              "constant": 0,
              "type": "constant"
            }
          }
        },
        "type": "related_doc",
        "related_doc_type": "CommCareCase",
        "doc_id_expression": {
          "value_expression": {
            "datatype": null,
            "type": "property_name",
            "property_name": "referenced_id"
          },
          "type": "nested",
          "argument_expression": {
            "array_expression": {
              "filter_expression": {
                "operator": "eq",
                "expression": {
                  "type": "property_name",
                  "property_name": "identifier"
                },
                "type": "boolean_expression",
                "property_value": "parent"
              },
              "type": "filter_items",
              "items_expression": {
                "expression": {
                  "datatype": "array",
                  "type": "property_name",
                  "property_name": "indices"
                },
                "type": "root_doc"
              }
            },
            "type": "array_index",
            "index_expression": {
              "constant": 0,
              "type": "constant"
            }
          }
        }
      },
      "opened_on_to_edd": {
        "type": "diff_days",
        "to_date_expression": {
          "type": "root_doc",
          "expression": {
            "type": "property_name",
            "property_name": "edd",
            "datatype": "date"
          }
        },
        "from_date_expression": {
          "type": "root_doc",
          "expression": {
            "type": "property_name",
            "property_name": "opened_on",
            "datatype": "date"
          }
        }
      }
    },
    "named_filters": {
      "delivered": {
        "operator": "not_eq",
        "expression": {
          "datatype": "date",
          "type": "property_name",
          "property_name": "add"
        },
        "type": "boolean_expression",
        "property_value": null
      },
      "caste_sc": {
        "operator": "eq",
        "expression": {
          "value_expression": {
            "datatype": null,
            "type": "property_name",
            "property_name": "hh_caste"
          },
          "type": "related_doc",
          "related_doc_type": "CommCareCase",
          "doc_id_expression": {
            "value_expression": {
              "value_expression": {
                "datatype": null,
                "type": "property_name",
                "property_name": "referenced_id"
              },
              "type": "nested",
              "argument_expression": {
                "array_expression": {
                  "filter_expression": {
                    "operator": "eq",
                    "expression": {
                      "datatype": null,
                      "type": "property_name",
                      "property_name": "identifier"
                    },
                    "type": "boolean_expression",
                    "property_value": "parent"
                  },
                  "type": "filter_items",
                  "items_expression": {
                    "expression": {
                      "datatype": "array",
                      "type": "property_name",
                      "property_name": "indices"
                    },
                    "type": "root_doc"
                  }
                },
                "type": "array_index",
                "index_expression": {
                  "constant": 0,
                  "type": "constant"
                }
              }
            },
            "type": "related_doc",
            "related_doc_type": "CommCareCase",
            "doc_id_expression": {
              "value_expression": {
                "datatype": null,
                "type": "property_name",
                "property_name": "referenced_id"
              },
              "type": "nested",
              "argument_expression": {
                "array_expression": {
                  "filter_expression": {
                    "operator": "eq",
                    "expression": {
                      "datatype": null,
                      "type": "property_name",
                      "property_name": "identifier"
                    },
                    "type": "boolean_expression",
                    "property_value": "parent"
                  },
                  "type": "filter_items",
                  "items_expression": {
                    "expression": {
                      "datatype": "array",
                      "type": "property_name",
                      "property_name": "indices"
                    },
                    "type": "root_doc"
                  }
                },
                "type": "array_index",
                "index_expression": {
                  "constant": 0,
                  "type": "constant"
                }
              }
            }
          }
        },
        "type": "boolean_expression",
        "property_value": "sc"
      },
      "minority": {
        "operator": "eq",
        "expression": {
          "value_expression": {
            "datatype": null,
            "type": "property_name",
            "property_name": "hh_minority"
          },
          "type": "related_doc",
          "related_doc_type": "CommCareCase",
          "doc_id_expression": {
            "value_expression": {
              "value_expression": {
                "datatype": null,
                "type": "property_name",
                "property_name": "referenced_id"
              },
              "type": "nested",
              "argument_expression": {
                "array_expression": {
                  "filter_expression": {
                    "operator": "eq",
                    "expression": {
                      "datatype": null,
                      "type": "property_name",
                      "property_name": "identifier"
                    },
                    "type": "boolean_expression",
                    "property_value": "parent"
                  },
                  "type": "filter_items",
                  "items_expression": {
                    "expression": {
                      "datatype": "array",
                      "type": "property_name",
                      "property_name": "indices"
                    },
                    "type": "root_doc"
                  }
                },
                "type": "array_index",
                "index_expression": {
                  "constant": 0,
                  "type": "constant"
                }
              }
            },
            "type": "related_doc",
            "related_doc_type": "CommCareCase",
            "doc_id_expression": {
              "value_expression": {
                "datatype": null,
                "type": "property_name",
                "property_name": "referenced_id"
              },
              "type": "nested",
              "argument_expression": {
                "array_expression": {
                  "filter_expression": {
                    "operator": "eq",
                    "expression": {
                      "datatype": null,
                      "type": "property_name",
                      "property_name": "identifier"
                    },
                    "type": "boolean_expression",
                    "property_value": "parent"
                  },
                  "type": "filter_items",
                  "items_expression": {
                    "expression": {
                      "datatype": "array",
                      "type": "property_name",
                      "property_name": "indices"
                    },
                    "type": "root_doc"
                  }
                },
                "type": "array_index",
                "index_expression": {
                  "constant": 0,
                  "type": "constant"
                }
              }
            }
          }
        },
        "type": "boolean_expression",
        "property_value": "yes"
      },
      "pregnant": {
        "type": "and",
        "filters": [
          {
            "operator": "eq",
            "type": "boolean_expression",
            "expression": {
              "datatype": "date",
              "type": "property_name",
              "property_name": "add"
            },
            "property_value": null
          },
          {
            "operator": "not_eq",
            "type": "boolean_expression",
            "expression": {
              "datatype": "date",
              "type": "property_name",
              "property_name": "edd"
            },
            "property_value": null
          }
        ]
      },
      "open_cases": {
        "operator": "eq",
        "expression": {
          "datatype": null,
          "type": "property_name",
          "property_name": "closed"
        },
        "type": "boolean_expression",
        "property_value": false
      },
      "open_person_cases": {
        "operator": "eq",
        "expression": {
          "value_expression": {
            "datatype": null,
            "type": "property_name",
            "property_name": "closed"
          },
          "type": "related_doc",
          "related_doc_type": "CommCareCase",
          "doc_id_expression": {
            "value_expression": {
              "datatype": null,
              "type": "property_name",
              "property_name": "referenced_id"
            },
            "type": "nested",
            "argument_expression": {
              "array_expression": {
                "filter_expression": {
                  "operator": "eq",
                  "expression": {
                    "datatype": null,
                    "type": "property_name",
                    "property_name": "identifier"
                  },
                  "type": "boolean_expression",
                  "property_value": "parent"
                },
                "type": "filter_items",
                "items_expression": {
                  "expression": {
                    "datatype": "array",
                    "type": "property_name",
                    "property_name": "indices"
                  },
                  "type": "root_doc"
                }
              },
              "type": "array_index",
              "index_expression": {
                "constant": 0,
                "type": "constant"
              }
            }
          }
        },
        "type": "boolean_expression",
        "property_value": false
      },
      "caste_other": {
        "type": "and",
        "filters": [
          {
            "operator": "not_eq",
            "expression": {
              "value_expression": {
                "datatype": null,
                "type": "property_name",
                "property_name": "hh_caste"
              },
              "type": "related_doc",
              "related_doc_type": "CommCareCase",
              "doc_id_expression": {
                "value_expression": {
                  "value_expression": {
                    "datatype": null,
                    "type": "property_name",
                    "property_name": "referenced_id"
                  },
                  "type": "nested",
                  "argument_expression": {
                    "array_expression": {
                      "filter_expression": {
                        "operator": "eq",
                        "expression": {
                          "datatype": null,
                          "type": "property_name",
                          "property_name": "identifier"
                        },
                        "type": "boolean_expression",
                        "property_value": "parent"
                      },
                      "type": "filter_items",
                      "items_expression": {
                        "expression": {
                          "datatype": "array",
                          "type": "property_name",
                          "property_name": "indices"
                        },
                        "type": "root_doc"
                      }
                    },
                    "type": "array_index",
                    "index_expression": {
                      "constant": 0,
                      "type": "constant"
                    }
                  }
                },
                "type": "related_doc",
                "related_doc_type": "CommCareCase",
                "doc_id_expression": {
                  "value_expression": {
                    "datatype": null,
                    "type": "property_name",
                    "property_name": "referenced_id"
                  },
                  "type": "nested",
                  "argument_expression": {
                    "array_expression": {
                      "filter_expression": {
                        "operator": "eq",
                        "expression": {
                          "datatype": null,
                          "type": "property_name",
                          "property_name": "identifier"
                        },
                        "type": "boolean_expression",
                        "property_value": "parent"
                      },
                      "type": "filter_items",
                      "items_expression": {
                        "expression": {
                          "datatype": "array",
                          "type": "property_name",
                          "property_name": "indices"
                        },
                        "type": "root_doc"
                      }
                    },
                    "type": "array_index",
                    "index_expression": {
                      "constant": 0,
                      "type": "constant"
                    }
                  }
                }
              }
            },
            "type": "boolean_expression",
            "property_value": "st"
          },
          {
            "operator": "not_eq",
            "expression": {
              "value_expression": {
                "datatype": null,
                "type": "property_name",
                "property_name": "hh_caste"
              },
              "type": "related_doc",
              "related_doc_type": "CommCareCase",
              "doc_id_expression": {
                "value_expression": {
                  "value_expression": {
                    "datatype": null,
                    "type": "property_name",
                    "property_name": "referenced_id"
                  },
                  "type": "nested",
                  "argument_expression": {
                    "array_expression": {
                      "filter_expression": {
                        "operator": "eq",
                        "expression": {
                          "datatype": null,
                          "type": "property_name",
                          "property_name": "identifier"
                        },
                        "type": "boolean_expression",
                        "property_value": "parent"
                      },
                      "type": "filter_items",
                      "items_expression": {
                        "expression": {
                          "datatype": "array",
                          "type": "property_name",
                          "property_name": "indices"
                        },
                        "type": "root_doc"
                      }
                    },
                    "type": "array_index",
                    "index_expression": {
                      "constant": 0,
                      "type": "constant"
                    }
                  }
                },
                "type": "related_doc",
                "related_doc_type": "CommCareCase",
                "doc_id_expression": {
                  "value_expression": {
                    "datatype": null,
                    "type": "property_name",
                    "property_name": "referenced_id"
                  },
                  "type": "nested",
                  "argument_expression": {
                    "array_expression": {
                      "filter_expression": {
                        "operator": "eq",
                        "expression": {
                          "datatype": null,
                          "type": "property_name",
                          "property_name": "identifier"
                        },
                        "type": "boolean_expression",
                        "property_value": "parent"
                      },
                      "type": "filter_items",
                      "items_expression": {
                        "expression": {
                          "datatype": "array",
                          "type": "property_name",
                          "property_name": "indices"
                        },
                        "type": "root_doc"
                      }
                    },
                    "type": "array_index",
                    "index_expression": {
                      "constant": 0,
                      "type": "constant"
                    }
                  }
                }
              }
            },
            "type": "boolean_expression",
            "property_value": "sc"
          }
        ]
      },
      "disabled": {
        "operator": "eq",
        "expression": {
          "value_expression": {
            "datatype": null,
            "type": "property_name",
            "property_name": "disabled"
          },
          "type": "related_doc",
          "related_doc_type": "CommCareCase",
          "doc_id_expression": {
            "value_expression": {
              "datatype": null,
              "type": "property_name",
              "property_name": "referenced_id"
            },
            "type": "nested",
            "argument_expression": {
              "array_expression": {
                "filter_expression": {
                  "operator": "eq",
                  "expression": {
                    "datatype": null,
                    "type": "property_name",
                    "property_name": "identifier"
                  },
                  "type": "boolean_expression",
                  "property_value": "parent"
                },
                "type": "filter_items",
                "items_expression": {
                  "expression": {
                    "datatype": "array",
                    "type": "property_name",
                    "property_name": "indices"
                  },
                  "type": "root_doc"
                }
              },
              "type": "array_index",
              "index_expression": {
                "constant": 0,
                "type": "constant"
              }
            }
          }
        },
        "type": "boolean_expression",
        "property_value": "yes"
      },
      "caste_st": {
        "operator": "eq",
        "expression": {
          "value_expression": {
            "datatype": null,
            "type": "property_name",
            "property_name": "hh_caste"
          },
          "type": "related_doc",
          "related_doc_type": "CommCareCase",
          "doc_id_expression": {
            "value_expression": {
              "value_expression": {
                "datatype": null,
                "type": "property_name",
                "property_name": "referenced_id"
              },
              "type": "nested",
              "argument_expression": {
                "array_expression": {
                  "filter_expression": {
                    "operator": "eq",
                    "expression": {
                      "datatype": null,
                      "type": "property_name",
                      "property_name": "identifier"
                    },
                    "type": "boolean_expression",
                    "property_value": "parent"
                  },
                  "type": "filter_items",
                  "items_expression": {
                    "expression": {
                      "datatype": "array",
                      "type": "property_name",
                      "property_name": "indices"
                    },
                    "type": "root_doc"
                  }
                },
                "type": "array_index",
                "index_expression": {
                  "constant": 0,
                  "type": "constant"
                }
              }
            },
            "type": "related_doc",
            "related_doc_type": "CommCareCase",
            "doc_id_expression": {
              "value_expression": {
                "datatype": null,
                "type": "property_name",
                "property_name": "referenced_id"
              },
              "type": "nested",
              "argument_expression": {
                "array_expression": {
                  "filter_expression": {
                    "operator": "eq",
                    "expression": {
                      "datatype": null,
                      "type": "property_name",
                      "property_name": "identifier"
                    },
                    "type": "boolean_expression",
                    "property_value": "parent"
                  },
                  "type": "filter_items",
                  "items_expression": {
                    "expression": {
                      "datatype": "array",
                      "type": "property_name",
                      "property_name": "indices"
                    },
                    "type": "root_doc"
                  }
                },
                "type": "array_index",
                "index_expression": {
                  "constant": 0,
                  "type": "constant"
                }
              }
            }
          }
        },
        "type": "boolean_expression",
        "property_value": "st"
      }
    },
    "engine_id": "icds-ucr",
    "sql_settings": {
      "partition_config": [
        {
          "column": "state_id",
          "subtype": "string_lastchars",
          "constraint": "3"
        }
      ]
    },
    "sql_column_indexes": [
      {
        "column_ids": [
          "supervisor_id",
          "edd"
        ]
      },
      {
        "column_ids": [
          "awc_id",
          "owner_id"
        ]
      }
    ],
    "disable_destructive_rebuild": true
  }
}<|MERGE_RESOLUTION|>--- conflicted
+++ resolved
@@ -526,10 +526,6 @@
         "type": "raw",
         "property_name": "pnc1_date"
       },
-<<<<<<< HEAD
-
-=======
->>>>>>> e8f6747a
       {
         "filter": {
           "type": "named",
