--- conflicted
+++ resolved
@@ -46,9 +46,6 @@
             "name": "user_location_id"
           },
           "location_type": "state",
-<<<<<<< HEAD
-          "location_propery": "_id"
-=======
       	  "location_property": "_id"
         }
       },
@@ -65,7 +62,6 @@
           },
           "location_type": "supervisor",
       	  "location_property": "_id"
->>>>>>> 9aa83300
         }
       },
       {
