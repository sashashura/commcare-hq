--- conflicted
+++ resolved
@@ -21,24 +21,15 @@
         drop_query = self.drop_table_query()
         create_query = self.create_table_query()
         agg_query = self.aggregation_query()
-<<<<<<< HEAD
-        update_query = self.update_query()
         index_queries = self.indexes()
-=======
         update_queries = self.update_queries()
->>>>>>> 92b7deca
         add_partition_query = self.add_partition_table__query()
 
         cursor.execute(drop_query)
         cursor.execute(create_query)
         cursor.execute(agg_query)
-<<<<<<< HEAD
-        cursor.execute(update_query)
+
         for query in index_queries:
-=======
-
-        for query in update_queries:
->>>>>>> 92b7deca
             cursor.execute(query)
 
         cursor.execute(add_partition_query)
@@ -155,7 +146,6 @@
               );
                 """
 
-<<<<<<< HEAD
     def update_query(self):
         return f"""
             UPDATE  "{self.monthly_tablename}" bihar_demographics
@@ -173,7 +163,6 @@
                 ON "{self.monthly_tablename}" (month, state_id, person_id)
             """
         ]
-=======
     def update_queries(self):
         person_case_ucr = get_table_name(self.domain, 'static-person_cases_v3')
 
@@ -186,7 +175,6 @@
             demographics_details.husband_name = person_list.name AND
             demographics_details.supervisor_id = person_list.supervisor_id
         """
->>>>>>> 92b7deca
 
     def add_partition_table__query(self):
         return f"""
