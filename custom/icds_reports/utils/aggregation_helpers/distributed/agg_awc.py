--- conflicted
+++ resolved
@@ -308,15 +308,6 @@
                     ucr.supervisor_id = adolescent_girls_table.supervisor_id AND
                     adolescent_girls_table.month=%(start_date)s
                     )
-<<<<<<< HEAD
-            WHERE (
-                    (opened_on <= %(end_date)s) AND
-                    (closed_on IS NULL OR closed_on >= %(start_date)s) AND
-                    (migration_status IS DISTINCT FROM 1) AND
-                    (%(month_end_11yr)s > dob AND %(month_start_14yr)s <= dob) AND
-                    (sex = 'F')
-              )
-=======
                  LEFT JOIN
                  "{migration_table}" agg_migration ON (
                     ucr.doc_id = agg_migration.person_case_id AND
@@ -325,8 +316,8 @@
                  )
             WHERE (opened_on <= %(end_date)s AND
               (closed_on IS NULL OR closed_on >= %(start_date)s )) AND
-              (agg_migration.is_migrated IS DISTINCT FROM 1 OR agg_migration.migration_date::date >= %(start_date)s)
->>>>>>> 5ca0633c
+              (agg_migration.is_migrated IS DISTINCT FROM 1 OR agg_migration.migration_date::date >= %(start_date)s) AND
+              (%(month_end_11yr)s > dob AND %(month_start_14yr)s <= dob)
               GROUP BY ucr.awc_id, ucr.supervisor_id
         )ut
         where agg_awc.awc_id = ut.awc_id and ut.supervisor_id=agg_awc.supervisor_id;
