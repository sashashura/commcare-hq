from __future__ import absolute_import
from __future__ import unicode_literals

from dateutil.relativedelta import relativedelta

from corehq.apps.userreports.models import StaticDataSourceConfiguration, get_datasource_config
from corehq.apps.userreports.util import get_table_name
from custom.icds_reports.const import (
    AGG_CCS_RECORD_BP_TABLE,
    AGG_CCS_RECORD_PNC_TABLE,
    AGG_CCS_RECORD_THR_TABLE,
    AGG_CCS_RECORD_DELIVERY_TABLE,
    AGG_CCS_RECORD_CF_TABLE)
from custom.icds_reports.utils.aggregation_helpers import BaseICDSAggregationHelper, transform_day_to_month


class CcsRecordMonthlyAggregationHelper(BaseICDSAggregationHelper):
    base_tablename = 'ccs_record_monthly'

    def __init__(self, month):
        self.month = transform_day_to_month(month)
        self.end_date = transform_day_to_month(month + relativedelta(months=1, seconds=-1))

    @property
    def ccs_record_monthly_ucr_tablename(self):
        doc_id = StaticDataSourceConfiguration.get_doc_id(self.domain, self.ccs_record_monthly_ucr_id)
        config, _ = get_datasource_config(doc_id, self.domain)
        return get_table_name(self.domain, config.table_id)

    @property
    def ccs_record_case_ucr_tablename(self):
        doc_id = StaticDataSourceConfiguration.get_doc_id(self.domain, 'static-ccs_record_cases')
        config, _ = get_datasource_config(doc_id, self.domain)
        return get_table_name(self.domain, config.table_id)

    @property
    def pregnant_tasks_cases_ucr_tablename(self):
        doc_id = StaticDataSourceConfiguration.get_doc_id(self.domain, 'static-pregnant-tasks_cases')
        config, _ = get_datasource_config(doc_id, self.domain)
        return get_table_name(self.domain, config.table_id)

    @property
    def person_case_ucr_tablename(self):
        doc_id = StaticDataSourceConfiguration.get_doc_id(self.domain, 'static-person_cases_v2')
        config, _ = get_datasource_config(doc_id, self.domain)
        return get_table_name(self.domain, config.table_id)

    @property
    def tablename(self):
        return "{}_{}".format(self.base_tablename, self.month.strftime("%Y-%m-%d"))

    def drop_table_query(self):
        return 'DELETE FROM "{}"'.format(self.tablename)

    @property
    def person_case_ucr_tablename(self):
        doc_id = StaticDataSourceConfiguration.get_doc_id(self.domain, 'static-person_cases_v2')
        config, _ = get_datasource_config(doc_id, self.domain)
        return get_table_name(self.domain, config.table_id).decode('utf-8')

    def aggregation_query(self):
        start_month_string = self.month.strftime("'%Y-%m-%d'::date")
        end_month_string = (self.month + relativedelta(months=1) - relativedelta(days=1)).strftime("'%Y-%m-%d'::date")
        age_in_days = "({} - case_list.dob)::integer".format(end_month_string)
        age_in_months_end = "({} / 30.4 )".format(age_in_days)
        open_in_month = ("({} - case_list.opened_on::date)::integer >= 0"
                         " AND (case_list.closed = 0"
                         " OR (case_list.closed_on::date - {})::integer > 0)").format(end_month_string,
                                                                                       start_month_string)
        alive_in_month = "(case_list.date_death is null OR case_list.date_death-{}>0)".format(
            start_month_string)
        seeking_services = "(case_list.is_availing = 1 AND case_list.is_migrated = 0)"
        ccs_lactating = "({} AND {} AND case_list.add is not null AND {}-case_list.add>=0" \
                        " AND {}-case_list.add<=183)".format(open_in_month, alive_in_month,
                                                             end_month_string, start_month_string)
        lactating = "({} AND {})".format(ccs_lactating, seeking_services)
        lactating_all = "({} AND  case_list.is_migrated=0)".format(ccs_lactating)

        pregnant_to_consider = "(case_list.pregnant=1 AND {} AND {} AND {})".format(seeking_services, open_in_month,
                                                                                  alive_in_month)
        pregnant_all = "(case_list.pregnant=1 AND  case_list.is_migrated=0)"

        valid_in_month = "({} AND ( case_list.pregnant=1 OR {}))".format(alive_in_month, lactating)

        add_in_month = "(case_list.add>= {} AND case_list.add<={})".format(start_month_string, end_month_string)
        delivered_in_month = "({} AND {})".format(seeking_services, add_in_month)
        extra_meal = "(case_list.eating_extra_meal_last_visit=1 AND case_list.pregnant=1)"
        b1_complete = "(case_list.bp1_date <= {})".format(end_month_string)
        b2_complete = "(case_list.bp2_date <= {})".format(end_month_string)
        b3_complete = "(case_list.bp3_date <= {})".format(end_month_string)

        trimester = "(CASE WHEN case_list.pregnant=1 THEN  CASE WHEN (case_list.edd-{})::integer>=183" \
                    "THEN 1 ELSE CASE WHEN (case_list.edd-{})::integer<91" \
                    "THEN 3 ELSE 2 END END ELSE null END)".format(end_month_string, end_month_string)

        registration_trimester = "(CASE WHEN (case_list.edd-case_list.opened_on::date)::integer>=183" \
                                 "THEN 1 ELSE CASE WHEN (case_list.edd-case_list.opened_on::date)::integer<91" \
                                 "THEN 3 ELSE 2 END END)"

        postnatal = "(case_list.add is not null AND ({}-case_list.add)::integer>=0 AND ({}-case_list.add)::integer<=21" \
                    " AND {} AND {} AND {})".format(end_month_string, start_month_string,
                                                    seeking_services, alive_in_month,
                                                    open_in_month)
        tetanus_complete = "({} AND ut.tt_complete_date is not null AND ut.tt_complete_date<={})".format(pregnant_to_consider,
                                                                                             end_month_string)
        pnc_complete = "(case_list.pnc1_date<{})".format(end_month_string)

        columns = (
            ('awc_id', 'case_list.awc_id'),
            ('case_id', 'case_list.case_id'),
            ('month', self.month.strftime("'%Y-%m-%d'")),
            ('age_in_months', 'trunc({})'.format(age_in_months_end)),
            ('ccs_status', "CASE WHEN {} THEN 'pregnant' ELSE CASE WHEN {} THEN "
                           "'lactating' ELSE 'other' END END".format(pregnant_to_consider,
                                                                     lactating)),
            ('open_in_month', "CASE WHEN {} THEN 1 ELSE 0 END".format(open_in_month)),
            ('alive_in_month', 'CASE WHEN {} THEN 1 ELSE 0 END'.format(alive_in_month)),
            ('trimester', trimester),
            ('num_rations_distributed', 'COALESCE(agg_thr.days_ration_given_mother, 0)'),
            ('thr_eligible', 'CASE WHEN {} THEN 1 ELSE 0 END'.format(valid_in_month)),
            ('tetanus_complete', 'CASE WHEN {} THEN 1 ELSE 0 END'.format(tetanus_complete)),
            ('delivered_in_month', 'CASE WHEN {} THEN 1 ELSE 0 END'.format(delivered_in_month)),
            ('anc1_received_at_delivery', 'CASE WHEN {} AND case_list.anc1_received=1 '
                                          'THEN 1 ELSE 0 END'.format(delivered_in_month)),
            ('anc2_received_at_delivery', 'CASE WHEN {} AND case_list.anc2_received=1 '
                                          'THEN 1 ELSE 0 END'.format(delivered_in_month)),
            ('anc3_received_at_delivery', 'CASE WHEN {} AND case_list.anc3_received=1 '
                                          'THEN 1 ELSE 0 END'.format(delivered_in_month)),
            ('anc4_received_at_delivery', 'CASE WHEN {} AND case_list.anc4_received=1 '
                                          'THEN 1 ELSE 0 END'.format(delivered_in_month)),
            ('registration_trimester_at_delivery', 'CASE WHEN {} '
                                                   'THEN {} ELSE null END'.format(delivered_in_month, registration_trimester)),
            ('using_ifa', 'case_list.using_ifa_last_visit'),
            ('ifa_consumed_last_seven_days', 'CASE WHEN {}>1 THEN case_list.ifa_gte_4_open_cases ELSE 0 END'.format(trimester)),
            ('anemic_severe', "CASE WHEN case_list.anemia_status_last_visit='severe' THEN 1 ELSE 0 END"),
            ('anemic_moderate', "CASE WHEN case_list.anemia_status_last_visit='moderate' THEN 1 ELSE 0 END"),
            ('anemic_normal', "CASE WHEN case_list.anemia_status_last_visit='normal' THEN 1 ELSE 0 END"),
            ('anemic_unknown', "CASE WHEN case_list.anemia_status_last_visit not in ('normal','severe','moderate')"
                               "THEN 1 ELSE 0 END"),
            ('extra_meal', 'CASE WHEN {} THEN 1 ELSE 0 END'.format(extra_meal)),
            ('resting_during_pregnancy', 'CASE WHEN {} THEN COALESCE(agg_bp.resting, 0)'
                                         'ELSE 0 END '.format(pregnant_to_consider)),
            ('bp_visited_in_month', 'CASE WHEN agg_bp.month is not null THEN 1 ELSE 0 END'),
            ('pnc_visited_in_month', 'NULL'),
            ('trimester_2', 'CASE WHEN {}=2 THEN 1 ELSE 0 END'.format(trimester)),
            ('trimester_3', 'CASE WHEN {}=3 THEN 1 ELSE 0 END'.format(trimester)),
            ('counsel_immediate_bf', 'CASE WHEN {}=3 THEN COALESCE(agg_bp.immediate_breastfeeding,0) '
                                     'ELSE 0 END'.format(trimester)),
            ('counsel_bp_vid', 'CASE WHEN {}=3 THEN COALESCE(agg_bp.play_birth_preparedness_vid,0) '
                               'ELSE 0 END'.format(trimester)),
            ('counsel_preparation', 'CASE WHEN {}=3 THEN COALESCE(agg_bp.counsel_preparation,0) '
                                    'ELSE 0 END'.format(trimester)),
            ('counsel_fp_vid', 'CASE WHEN {}=3 THEN COALESCE(agg_bp.play_family_planning_vid,0) '
                               'ELSE 0 END'.format(trimester)),
            ('counsel_immediate_conception', 'CASE WHEN {}=3 THEN COALESCE(agg_bp.conceive,0) '
                                             'ELSE 0 END'.format(trimester)),
            ('counsel_accessible_postpartum_fp', 'CASE WHEN {}=3 THEN COALESCE(agg_bp.counsel_accessible_ppfp,0) '
                                                 'ELSE 0 END'.format(trimester)),
            ('bp1_complete', 'CASE WHEN {} THEN 1 ELSE 0 END'.format(b1_complete)),
            ('bp2_complete', 'CASE WHEN {} THEN 1 ELSE 0 END'.format(b2_complete)),
            ('bp3_complete', 'CASE WHEN {} THEN 1 ELSE 0 END'.format(b3_complete)),
            ('pnc_complete', 'CASE WHEN {} THEN 1 ELSE 0 END'.format(pnc_complete)),
            ('postnatal', 'CASE WHEN {} THEN 1 ELSE 0 END'.format(postnatal)),
            ('has_aadhar_id', "CASE WHEN person_cases.aadhar_date < {} THEN  1 ELSE 0 END".format(end_month_string)),
            ('counsel_fp_methods', 'NULL'),
            ('pregnant', 'CASE WHEN {} THEN 1 ELSE 0 END'.format(pregnant_to_consider)),
            ('pregnant_all', 'CASE WHEN {} THEN 1 ELSE 0 END'.format(pregnant_all)),
            ('lactating', 'CASE WHEN {} THEN 1 ELSE 0 END'.format(lactating)),
            ('lactating_all', 'CASE WHEN {} THEN 1 ELSE 0 END'.format(lactating_all)),
            ('institutional_delivery_in_month', 'CASE WHEN agg_delivery.where_born=3 THEN 1 ELSE 0 END'),
            ('add', 'case_list.add'),
            ('caste', 'case_list.caste'),
            ('disabled', 'case_list.disabled'),
            ('minority', 'case_list.minority'),
            ('resident', 'case_list.resident'),
            ('valid_in_month', "CASE WHEN {} THEN 1 ELSE 0 END".format(valid_in_month)),
            ('anc_in_month',
             '( '
                '(CASE WHEN ut.due_list_date_anc_1 BETWEEN %(start_date)s AND %(end_date)s THEN 1 ELSE 0 END) + '
                '(CASE WHEN ut.due_list_date_anc_2 BETWEEN %(start_date)s AND %(end_date)s THEN 1 ELSE 0 END) + '
                '(CASE WHEN ut.due_list_date_anc_3 BETWEEN %(start_date)s AND %(end_date)s THEN 1 ELSE 0 END) + '
                '(CASE WHEN ut.due_list_date_anc_4 BETWEEN %(start_date)s AND %(end_date)s THEN 1 ELSE 0 END) '
                ')'),
            ('anc_1', 'ut.due_list_date_anc_1'),
            ('anc_2', 'ut.due_list_date_anc_2'),
            ('anc_3', 'ut.due_list_date_anc_3'),
            ('anc_4', 'ut.due_list_date_anc_4'),
            ('tt_1', 'ut.due_list_date_tt_1'),
            ('tt_2', 'ut.due_list_date_tt_2'),
            ('immediate_breastfeeding', 'agg_bp.immediate_breastfeeding'),
            ('anemia', 'agg_bp.anemia'),
            ('eating_extra', 'agg_bp.eating_extra'),
            ('resting', 'agg_bp.resting'),
            ('anc_weight', 'agg_bp.anc_weight'),
            ('anc_blood_pressure', 'agg_bp.anc_blood_pressure'),
            ('bp_sys', 'agg_bp.bp_sys'),
            ('bp_dia', 'agg_bp.bp_dia'),
            ('anc_hemoglobin', 'agg_bp.anc_hemoglobin'),
            ('bleeding', 'agg_bp.bleeding'),
            ('swelling', 'agg_bp.swelling'),
            ('blurred_vision', 'agg_bp.blurred_vision'),
            ('convulsions', 'agg_bp.convulsions'),
            ('rupture', 'agg_bp.rupture'),
            ('bp_date', 'agg_bp.latest_time_end_processed::DATE'),
            ('is_ebf', 'agg_pnc.is_ebf'),
            ('breastfed_at_birth', 'agg_delivery.breastfed_at_birth'),
            ('person_name', 'case_list.person_name'),
            ('edd', 'case_list.edd'),
            ('delivery_nature', 'case_list.delivery_nature'),
            ('mobile_number', 'case_list.mobile_number'),
            ('preg_order', 'case_list.preg_order'),
            ('num_pnc_visits', 'case_list.num_pnc_visits'),
            ('last_date_thr', 'case_list.last_date_thr'),
            ('num_anc_complete', 'case_list.num_anc_complete'),
            ('valid_visits', '('
                'COALESCE(agg_cf.valid_visits, 0) + '
                'COALESCE(agg_bp.valid_visits, 0) + '
                'COALESCE(agg_pnc.valid_visits, 0) + '
                'COALESCE(agg_delivery.valid_visits, 0)'
             ')'),
            ('opened_on', 'case_list.opened_on'),
            ('dob', 'case_list.dob'),
            ('closed', 'case_list.closed'),
            ('anc_abnormalities', 'agg_bp.anc_abnormalities'),
            ('home_visit_date', 'agg_bp.latest_time_end_processed'),
            ('date_death', 'person.date_death'),
            ('person_case_id', 'ucr.person_case_id')
        )
        return """
        INSERT INTO "{tablename}" (
            {columns}
        ) (SELECT
            {calculations}
<<<<<<< HEAD
            FROM "{ccs_record_case_ucr}" case_list
            LEFT OUTER JOIN "{person_cases_ucr}" person_cases ON case_list.person_case_id = person_cases.doc_id
            LEFT OUTER JOIN "{pregnant_tasks_case_ucr}" ut ON case_list.doc_id = ut.ccs_record_case_id
            LEFT OUTER JOIN "{agg_thr_table}" agg_thr ON case_list.doc_id = agg_thr.case_id 
                AND agg_thr.month = %(start_date)s AND {valid_in_month}
            LEFT OUTER JOIN "{agg_bp_table}" agg_bp ON case_list.doc_id = agg_bp.case_id 
                AND agg_bp.month= %(start_date)s AND {valid_in_month}
            LEFT OUTER JOIN "{agg_pnc_table}" agg_pnc ON case_list.doc_id = agg_pnc.case_id 
                AND agg_pnc.month = %(start_date)s AND {valid_in_month}
            LEFT OUTER JOIN "{agg_cf_table}" agg_cf ON case_list.doc_id = agg_cf.case_id 
                AND agg_cf.month = %(start_date)s AND {valid_in_month}
            LEFT OUTER JOIN "{agg_delivery_table}" agg_delivery ON case_list.doc_id = agg_delivery.case_id 
                AND agg_delivery.month = %(start_date)s AND {valid_in_month}
            ORDER BY case_list.awc_id, case_list.case_id
=======
            FROM "{ucr_ccs_record_monthly_table}" ucr
            LEFT OUTER JOIN "{agg_thr_table}" agg_thr ON ucr.doc_id = agg_thr.case_id AND ucr.month = agg_thr.month and ucr.valid_in_month = 1
            LEFT OUTER JOIN "{agg_bp_table}" agg_bp ON ucr.doc_id = agg_bp.case_id AND ucr.month = agg_bp.month and ucr.valid_in_month = 1
            LEFT OUTER JOIN "{agg_pnc_table}" agg_pnc ON ucr.doc_id = agg_pnc.case_id AND ucr.month = agg_pnc.month and ucr.valid_in_month = 1
            LEFT OUTER JOIN "{agg_cf_table}" agg_cf ON ucr.doc_id = agg_cf.case_id AND ucr.month = agg_cf.month and ucr.valid_in_month = 1
            LEFT OUTER JOIN "{agg_delivery_table}" agg_delivery ON ucr.doc_id = agg_delivery.case_id AND ucr.month = agg_delivery.month and ucr.valid_in_month = 1
            LEFT OUTER JOIN "{ccs_record_case_ucr}" case_list ON ucr.doc_id = case_list.doc_id
            LEFT OUTER JOIN "{pregnant_tasks_case_ucr}" ut ON ucr.doc_id = ut.ccs_record_case_id
            LEFT OUTER JOIN "{person_cases_ucr}" person ON person.doc_id = ucr.person_case_id
            WHERE ucr.month = %(start_date)s
            ORDER BY ucr.awc_id, ucr.case_id
>>>>>>> 60cc4ade
        )
        """.format(
            tablename=self.tablename,
            columns=", ".join([col[0] for col in columns]),
            calculations=", ".join([col[1] for col in columns]),
            ucr_ccs_record_monthly_table=self.ccs_record_monthly_ucr_tablename,
            agg_thr_table=AGG_CCS_RECORD_THR_TABLE,
            ccs_record_case_ucr=self.ccs_record_case_ucr_tablename,
            agg_pnc_table=AGG_CCS_RECORD_PNC_TABLE,
            agg_bp_table=AGG_CCS_RECORD_BP_TABLE,
            agg_delivery_table=AGG_CCS_RECORD_DELIVERY_TABLE,
            pregnant_tasks_case_ucr=self.pregnant_tasks_cases_ucr_tablename,
            agg_cf_table=AGG_CCS_RECORD_CF_TABLE,
<<<<<<< HEAD
            person_cases_ucr=self.person_case_ucr_tablename,
            valid_in_month=valid_in_month,
=======
            person_cases_ucr=self.person_case_ucr_tablename
>>>>>>> 60cc4ade
        ), {
            "start_date": self.month,
            "end_date": self.end_date,

        }

    def indexes(self):
        return [
            'CREATE INDEX ON "{}" (awc_id, case_id)'.format(self.tablename),
            'CREATE INDEX ON "{}" (person_case_id, add, case_id)'.format(self.tablename)
        ]<|MERGE_RESOLUTION|>--- conflicted
+++ resolved
@@ -231,7 +231,6 @@
             {columns}
         ) (SELECT
             {calculations}
-<<<<<<< HEAD
             FROM "{ccs_record_case_ucr}" case_list
             LEFT OUTER JOIN "{person_cases_ucr}" person_cases ON case_list.person_case_id = person_cases.doc_id
             LEFT OUTER JOIN "{pregnant_tasks_case_ucr}" ut ON case_list.doc_id = ut.ccs_record_case_id
@@ -246,19 +245,6 @@
             LEFT OUTER JOIN "{agg_delivery_table}" agg_delivery ON case_list.doc_id = agg_delivery.case_id 
                 AND agg_delivery.month = %(start_date)s AND {valid_in_month}
             ORDER BY case_list.awc_id, case_list.case_id
-=======
-            FROM "{ucr_ccs_record_monthly_table}" ucr
-            LEFT OUTER JOIN "{agg_thr_table}" agg_thr ON ucr.doc_id = agg_thr.case_id AND ucr.month = agg_thr.month and ucr.valid_in_month = 1
-            LEFT OUTER JOIN "{agg_bp_table}" agg_bp ON ucr.doc_id = agg_bp.case_id AND ucr.month = agg_bp.month and ucr.valid_in_month = 1
-            LEFT OUTER JOIN "{agg_pnc_table}" agg_pnc ON ucr.doc_id = agg_pnc.case_id AND ucr.month = agg_pnc.month and ucr.valid_in_month = 1
-            LEFT OUTER JOIN "{agg_cf_table}" agg_cf ON ucr.doc_id = agg_cf.case_id AND ucr.month = agg_cf.month and ucr.valid_in_month = 1
-            LEFT OUTER JOIN "{agg_delivery_table}" agg_delivery ON ucr.doc_id = agg_delivery.case_id AND ucr.month = agg_delivery.month and ucr.valid_in_month = 1
-            LEFT OUTER JOIN "{ccs_record_case_ucr}" case_list ON ucr.doc_id = case_list.doc_id
-            LEFT OUTER JOIN "{pregnant_tasks_case_ucr}" ut ON ucr.doc_id = ut.ccs_record_case_id
-            LEFT OUTER JOIN "{person_cases_ucr}" person ON person.doc_id = ucr.person_case_id
-            WHERE ucr.month = %(start_date)s
-            ORDER BY ucr.awc_id, ucr.case_id
->>>>>>> 60cc4ade
         )
         """.format(
             tablename=self.tablename,
@@ -272,12 +258,8 @@
             agg_delivery_table=AGG_CCS_RECORD_DELIVERY_TABLE,
             pregnant_tasks_case_ucr=self.pregnant_tasks_cases_ucr_tablename,
             agg_cf_table=AGG_CCS_RECORD_CF_TABLE,
-<<<<<<< HEAD
             person_cases_ucr=self.person_case_ucr_tablename,
             valid_in_month=valid_in_month,
-=======
-            person_cases_ucr=self.person_case_ucr_tablename
->>>>>>> 60cc4ade
         ), {
             "start_date": self.month,
             "end_date": self.end_date,
