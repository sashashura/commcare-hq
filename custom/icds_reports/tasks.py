--- conflicted
+++ resolved
@@ -21,11 +21,9 @@
 from celery.schedules import crontab
 from celery.task import periodic_task, task
 from dateutil.relativedelta import relativedelta
-<<<<<<< HEAD
+from dateutil import parser as date_parser
 from gevent.pool import Pool
-=======
-from dateutil import parser as date_parser
->>>>>>> 98ef3749
+
 from six.moves import range
 
 from corehq.util.celery_utils import periodic_task_on_envs
