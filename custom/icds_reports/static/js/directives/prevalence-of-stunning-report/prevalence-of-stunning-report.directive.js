/* global d3*/

var url = hqImport('hqwebapp/js/urllib.js').reverse;

function PrevalenceOfStunningReportController($scope, $routeParams, $location, $filter, maternalChildService,
                                             locationsService, userLocationId, storageService) {
    var vm = this;
    if (Object.keys($location.search()).length === 0) {
        $location.search(storageService.getKey('search'));
    } else {
        storageService.setKey('search', $location.search());
    }
    vm.filtersData = $location.search();
    vm.label = "Prevalence of Stunting (Height-for-Age)";
    vm.step = $routeParams.step;
    vm.steps = {
        'map': {route: '/stunning/map', label: 'Map'},
        'chart': {route: '/stunning/chart', label: 'Chart'},
    };
    vm.data = {
        legendTitle: 'Percentage Children',
    };
    vm.chartData = null;
    vm.top_three = [];
    vm.bottom_three = [];
    vm.location_type = null;
    vm.loaded = false;
    vm.filters = [];

    vm.rightLegend = {
        info: 'Percentage of children (6-60 months) enrolled for ICDS services with height-for-age below -2Z standard deviations of the WHO Child Growth Standards median.',
    };

    vm.message = storageService.getKey('message') || false;

    $scope.$watch(function() {
        return vm.selectedLocations;
    }, function (newValue, oldValue) {
        if (newValue === oldValue || !newValue || newValue.length === 0) {
            return;
        }
        if (newValue.length === 6) {
            var parent = newValue[3];
            $location.search('location_id', parent.location_id);
            $location.search('selectedLocationLevel', 3);
            $location.search('location_name', parent.name);
            storageService.setKey('message', true);
            setTimeout(function() {
                storageService.setKey('message', false);
            }, 3000);
        }
        return newValue;
    }, true);

    vm.templatePopup = function(loc, row) {
        var total = row ? $filter('indiaNumbers')(row.total) : 'N/A';
        var measured = row ? $filter('indiaNumbers')(row.total_measured) : 'N/A';
        var sever = row ? d3.format(".0%")(row.severe / row.total) : 'N/A';
        var moderate = row ? d3.format(".0%")(row.moderate / row.total) : 'N/A';
        var normal = row ? d3.format(".0%")(row.normal /row.total) : 'N/A';
        return '<div class="hoverinfo" style="max-width: 200px !important;">' +
            '<p>' + loc.properties.name + '</p>' +
<<<<<<< HEAD
            '<p>' + vm.rightLegend.info + '</p>' +
=======
>>>>>>> 06f7dcd0
            '<div>Total Children weighed in given month: <strong>' + total + '</strong></div>' +
            '<div>Total Children with height measured in given month: <strong>' + measured + '</strong></div>' +
            '<div>% Severely stunted: <strong>' + sever + '</strong></div>' +
            '<div>% Moderately stunted: <strong>' + moderate +'</strong></div>' +
            '<div>% Normal: <strong>' + normal + '</strong></div>';
    };

    vm.loadData = function () {
        if (vm.location && _.contains(['block', 'supervisor', 'awc'], vm.location.location_type)) {
            vm.mode = 'sector';
            vm.steps['map'].label = 'Sector';
        } else {
            vm.mode = 'map';
            vm.steps['map'].label = 'Map';
        }

        vm.myPromise = maternalChildService.getPrevalenceOfStunningData(vm.step, vm.filtersData).then(function(response) {
            if (vm.step === "map") {
                vm.data.mapData = response.data.report_data;
            } else if (vm.step === "chart") {
                vm.chartData = response.data.report_data.chart_data;
                vm.all_locations = response.data.report_data.all_locations;
                vm.top_three = response.data.report_data.top_three;
                vm.bottom_three = response.data.report_data.bottom_three;
                vm.location_type = response.data.report_data.location_type;
                vm.chartTicks = vm.chartData[0].values.map(function(d) { return d.x; });
            }
        });
    };

    var init = function() {
        var locationId = vm.filtersData.location_id || userLocationId;
        if (!locationId || locationId === 'all') {
            vm.loadData();
            vm.loaded = true;
            return;
        }
        locationsService.getLocation(locationId).then(function(location) {
            vm.location = location;
            vm.loadData();
            vm.loaded = true;
        });
    };

    init();


    $scope.$on('filtersChange', function() {
        vm.loadData();
    });


    vm.chartOptions = {
        chart: {
            type: 'lineChart',
            height: 450,
            width: 1100,
            margin : {
                top: 20,
                right: 60,
                bottom: 60,
                left: 80,
            },
            x: function(d){ return d.x; },
            y: function(d){ return d.y; },

            color: d3.scale.category10().range(),
            useInteractiveGuideline: true,
            clipVoronoi: false,
            xAxis: {
                axisLabel: '',
                showMaxMin: true,
                tickFormat: function(d) {
                    return d3.time.format('%b %Y')(new Date(d));
                },
                tickValues: function() {
                    return vm.chartTicks;
                },
                axisLabelDistance: -100,
            },

            yAxis: {
                axisLabel: '',
                tickFormat: function(d){
                    return d3.format(".0%")(d);
                },
                axisLabelDistance: 20,
            },
            callback: function(chart) {
                var tooltip = chart.interactiveLayer.tooltip;
                tooltip.contentGenerator(function (d) {

                    var findValue = function (values, date) {
                        var day = _.find(values, function(num) { return d3.time.format('%b %Y')(new Date(num['x'])) === date;});
                        return d3.format(".2%")(day['y']);
                    };

                    var tooltip_content = "<p><strong>" + d.value + "</strong></p><br/>";
                    tooltip_content += "<p>% children with moderate or severely stunted growth: <strong>" + findValue(vm.chartData[0].values, d.value) + "</strong></p>";

                    return tooltip_content;
                });
                return chart;
            },
        },
    };

    vm.getDisableIndex = function () {
        var i = -1;
        window.angular.forEach(vm.selectedLocations, function (key, value) {
            if (key.location_id === userLocationId) {
                i = value;
            }
        });
        return i;
    };

    vm.moveToLocation = function(loc, index) {
        if (loc === 'national') {
            $location.search('location_id', '');
            $location.search('selectedLocationLevel', -1);
            $location.search('location_name', '');
        } else {
            $location.search('location_id', loc.location_id);
            $location.search('selectedLocationLevel', index);
            $location.search('location_name', loc.name);
        }
    };

    vm.showNational = function () {
        return !isNaN($location.search()['selectedLocationLevel']) && parseInt($location.search()['selectedLocationLevel']) >= 0;
    };
}

PrevalenceOfStunningReportController.$inject = ['$scope', '$routeParams', '$location', '$filter', 'maternalChildService', 'locationsService', 'userLocationId', 'storageService'];

window.angular.module('icdsApp').directive('prevalenceOfStunning', function() {
    return {
        restrict: 'E',
        templateUrl: url('icds-ng-template', 'map-chart'),
        bindToController: true,
        scope: {
            data: '=',
        },
        controller: PrevalenceOfStunningReportController,
        controllerAs: '$ctrl',
    };
});<|MERGE_RESOLUTION|>--- conflicted
+++ resolved
@@ -60,10 +60,6 @@
         var normal = row ? d3.format(".0%")(row.normal /row.total) : 'N/A';
         return '<div class="hoverinfo" style="max-width: 200px !important;">' +
             '<p>' + loc.properties.name + '</p>' +
-<<<<<<< HEAD
-            '<p>' + vm.rightLegend.info + '</p>' +
-=======
->>>>>>> 06f7dcd0
             '<div>Total Children weighed in given month: <strong>' + total + '</strong></div>' +
             '<div>Total Children with height measured in given month: <strong>' + measured + '</strong></div>' +
             '<div>% Severely stunted: <strong>' + sever + '</strong></div>' +
