--- conflicted
+++ resolved
@@ -1,10 +1,7 @@
 /* global d3, _, Datamap, STATES_TOPOJSON, DISTRICT_TOPOJSON, BLOCK_TOPOJSON */
 
-<<<<<<< HEAD
-function IndieMapController($scope, $compile, $location, $filter, storageService, locationsService, isMobile) {
-=======
-function IndieMapController($scope, $compile, $location, $filter, storageService, locationsService, topojsonService, haveAccessToFeatures) {
->>>>>>> cd0c2823
+function IndieMapController($scope, $compile, $location, $filter, storageService, locationsService,
+                            topojsonService, haveAccessToFeatures, isMobile) {
     var vm = this;
 
     $scope.$watch(function () {
@@ -118,16 +115,12 @@
         }
     };
 
-<<<<<<< HEAD
     vm.getScale = function (options) {
         // apply additional scaling if necessary (used by mobile maps)
         return vm.scalingFactor * options.scale;
     };
 
-    var mapConfiguration = function (location) {
-=======
     var mapConfiguration = function (location, topojson) {
->>>>>>> cd0c2823
 
         var location_level = -1;
 
@@ -342,13 +335,10 @@
 
 }
 
-<<<<<<< HEAD
 IndieMapController.$inject = [
-    '$scope', '$compile', '$location', '$filter', 'storageService', 'locationsService', 'isMobile',
+    '$scope', '$compile', '$location', '$filter', 'storageService', 'locationsService', 'topojsonService',
+    'haveAccessToFeatures', 'isMobile',
 ];
-=======
-IndieMapController.$inject = ['$scope', '$compile', '$location', '$filter', 'storageService', 'locationsService', 'topojsonService', 'haveAccessToFeatures'];
->>>>>>> cd0c2823
 
 window.angular.module('icdsApp').directive('indieMap', function () {
     return {
