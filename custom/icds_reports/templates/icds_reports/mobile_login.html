{% extends "icds_reports/base_minimal.html" %}
{% load i18n %}
<<<<<<< HEAD
{% block title %}{% trans "Login to ICDS CAS Mobile Dashboard" %}{% endblock title %}
{% block page_content %}
{{ block.super }}
<script>
=======
{% load staticfiles %}
{% load hq_shared_tags %}
{% block title %}{% trans "Login to ICDS-CAS Mobile Dashboard" %}{% endblock %}
{% block head %}
  <link type="text/css" rel="stylesheet" media="all" href="{% static 'bootstrap/dist/css/bootstrap.css' %}"/>
  <link type="text/css" rel="stylesheet" media="all" href="{% static 'icds_reports/mobile/css/app.css' %}"/>
{% endblock head %}
{% block body %}
{% initial_page_data 'implement_password_obfuscation' implement_password_obfuscation %}
<div class="app-bg min-vh-100">
  <div class="top-section-bg top-section-rounded-corner vh-45">
    <div class="top-section-circle float-right"></div>
  </div>
  <div class="position-absolute shadow bg-white col-xs-10 rounded-border float-unset p-4 mb-4 login-form">
    <div class="d-flex justify-content-between float-unset no-gutters align-items-center mb-5">
      <img src="{% static 'img/logo.png' %}" alt="icds logo" class="w-35">
      <img src="{% static 'icds/img/poshan-logo.png' %}" alt="poshanAbhiyan" class="w-35">
    </div>
    <p class="font-montserrat font-18 mb-5 font-weight-600">ICDS-CAS Dashboard</p>
    <div>
      {% include "login_and_password/two_factor/core/login_form.html" %}
{% comment %}
  These are the styles that will ideally get applied to the functional login form above
      <div class="mb-3 font-montserrat font-18 font-weight-500">Email</div>
      <input type="text" placeholder="Enter your email"
             class="font-montserrat w-100 font-16 shadow p-2 mb-4 border-none">
      <div class="mb-3 font-montserrat font-18 font-weight-500">Password</div>
      <input type="password" placeholder="Enter your password"
             class="font-montserrat w-100 font-16 mb-3 shadow p-2 border-none">
      <div class="mb-5 d-flex justify-content-end">
        <a href="#" class="text-black  font-montserrat font-16 mb-4">Forgot password?</a>
      </div>
      <div>
        <button class="login-button border-none rounded-border text-white font-montserrat font-16 p-3">
          Log In
        </button>
      </div>
{% endcomment %}
    </div>
  </div>
  <canvas id="myCanvas" class="app-bg w-100 canvas"></canvas>
</div>
<script>
  let c = document.getElementById("myCanvas");
  let ctx = c.getContext("2d");
  ctx.beginPath();
  ctx.moveTo(0, 150);
  ctx.lineTo(0, 25);
  ctx.quadraticCurveTo(70, 10, 200, 150);
  ctx.fillStyle = "#dfe2f5";
  ctx.fill();
  ctx.beginPath();
  ctx.moveTo(0, 150);
  ctx.lineTo(0, 60);
  ctx.quadraticCurveTo(50, 70, 150, 40);
  ctx.lineTo(150, 150);
  ctx.moveTo(150, 150);
  ctx.lineTo(150, 40);
  ctx.quadraticCurveTo(230, 10, 300, 40);
  ctx.lineTo(300, 150);
  ctx.fillStyle = "#002C5F";
  ctx.fill();
>>>>>>> a8275877
  document.addEventListener("DOMContentLoaded", function () {
    var redirectUrl = "{% url 'cas_mobile_dashboard' domain %}";
    window.history.replaceState(null, "", "?next=" + redirectUrl);
  });
</script>
<<<<<<< HEAD
{% endblock %}
=======
{% endblock body %}
>>>>>>> a8275877
<|MERGE_RESOLUTION|>--- conflicted
+++ resolved
@@ -1,11 +1,5 @@
 {% extends "icds_reports/base_minimal.html" %}
 {% load i18n %}
-<<<<<<< HEAD
-{% block title %}{% trans "Login to ICDS CAS Mobile Dashboard" %}{% endblock title %}
-{% block page_content %}
-{{ block.super }}
-<script>
-=======
 {% load staticfiles %}
 {% load hq_shared_tags %}
 {% block title %}{% trans "Login to ICDS-CAS Mobile Dashboard" %}{% endblock %}
@@ -68,14 +62,9 @@
   ctx.lineTo(300, 150);
   ctx.fillStyle = "#002C5F";
   ctx.fill();
->>>>>>> a8275877
   document.addEventListener("DOMContentLoaded", function () {
     var redirectUrl = "{% url 'cas_mobile_dashboard' domain %}";
     window.history.replaceState(null, "", "?next=" + redirectUrl);
   });
 </script>
-<<<<<<< HEAD
-{% endblock %}
-=======
-{% endblock body %}
->>>>>>> a8275877
+{% endblock body %}