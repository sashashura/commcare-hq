--- conflicted
+++ resolved
@@ -50,25 +50,20 @@
             jobs.append(pool.spawn(run_command, 'add_hq_user_id_to_case', domain, 'checkin'))
             jobs.append(pool.spawn(run_command, 'update_owner_ids', domain, 'investigation'))
             jobs.append(pool.spawn(run_command, 'update_owner_ids', domain, 'checkin'))
-<<<<<<< HEAD
-            for location in location_ids[domain].values():
-                jobs.append(pool.spawn(run_command, 'add_assignment_cases', domain, 'patient', location=location))
-                jobs.append(pool.spawn(run_command, 'add_assignment_cases', domain, 'contact', location=location))
-=======
->>>>>>> 285510c4
         pool.join()
         total_jobs.extend(jobs)
 
-        jobs = []
-        second_pool = Pool(20)
-        for domain in domains:
-            for location in location_ids[domain]:
-                jobs.append(second_pool.spawn(run_command, 'add_assignment_cases', domain, 'patient',
-                                              location=location))
-                jobs.append(second_pool.spawn(run_command, 'add_assignment_cases', domain, 'contact',
-                                              location=location))
-        second_pool.join()
-        total_jobs.extend(jobs)
+        if options["only_update_case_index"] == False:
+            jobs = []
+            second_pool = Pool(20)
+            for domain in domains:
+                for location in location_ids[domain].values():
+                    jobs.append(second_pool.spawn(run_command, 'add_assignment_cases', domain, 'patient',
+                                                  location=location))
+                    jobs.append(second_pool.spawn(run_command, 'add_assignment_cases', domain, 'contact',
+                                                  location=location))
+            second_pool.join()
+            total_jobs.extend(jobs)
 
         for job in total_jobs:
             success, command, args, exception = job.get()
