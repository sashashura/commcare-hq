"""
Field definitions for the Incentive Payment Report.
Takes a CommCareUser and points to the appropriate fluff indicators
for each field.
"""
from corehq.apps.reports.datatables import DTSortType

from custom.opm.constants import get_fixture_data
from custom.opm.utils import numeric_fn


class Worker(object):
    method_map = [
        # If you need to change any of these names, keep the key intact
        ('name', "List of AWWs", True, None),
        ('awc_name', "AWC Name", True, None),
        ('awc_code', "AWC Code", True, DTSortType.NUMERIC),
        ('bank_name', "AWW Bank Name", True, None),
        ('ifs_code', "IFS Code", True, None),
        ('account_number', "AWW Bank Account Number", True, None),
        ('block', "Block Name", True, None),
        ('women_registered', "No. of women registered under BCSP", True, DTSortType.NUMERIC),
        ('children_registered', "No. of children registered under BCSP", True, DTSortType.NUMERIC),
        ('service_forms_count', "Service Availability Form Submitted", True, None),
        ('growth_monitoring_count', "No. of Growth monitoring Sections Filled for eligible children", True,
         DTSortType.NUMERIC),
        ('service_forms_cash', "Payment for Service Availability Form (in Rs.)", True, DTSortType.NUMERIC),
        ('growth_monitoring_cash', "Payment for Growth Monitoring Forms (in Rs.)", True, DTSortType.NUMERIC),
        ('month_total', "Total Payment Made for the month (in Rs.)", True, DTSortType.NUMERIC),
        ('last_month_total', "Amount of AWW incentive paid last month", True, DTSortType.NUMERIC),
        ('owner_id', 'Owner ID', False, None)
    ]

    # remove form_data parameter when all data will correct on HQ
    def __init__(self, worker, report, case_data=None, form_data=None):

        self.name = worker.get('name')
        self.awc_name = worker.get('awc')
        self.awc_code = numeric_fn(worker.get('awc_code'))
        self.bank_name = worker.get('bank_name')
        self.ifs_code = worker.get('ifs_code')
        self.account_number = worker.get('account_number')
        self.block = worker.get('block')
        self.owner_id = worker.get('doc_id')

        if case_data:
<<<<<<< HEAD
            self.women_registered = numeric_fn(len(case_data))
            self.children_registered = numeric_fn(sum([c.num_children for c in case_data if not c.is_secondary]))
=======
            self.women_registered = len(case_data)
            self.children_registered = sum([c.raw_num_children for c in case_data if not c.is_secondary])
>>>>>>> 7fc83226
            for opm_case in case_data:
                dates = opm_case.data_provider.get_dates_in_range(opm_case.owner_id,
                                                                  opm_case.reporting_window_start,
                                                                  opm_case.reporting_window_end)

                self.service_forms_count = 'yes' if dates else 'no'
            monitoring_count = len(filter(lambda row: row.growth_calculated_aww, case_data))
        else:
            self.women_registered = None
            self.children_registered = None
            self.service_forms_count = 'no'
            monitoring_count = 0

        self.growth_monitoring_count = numeric_fn(monitoring_count)
        FIXTURES = get_fixture_data()
        forms_cash = FIXTURES['service_form_submitted'] \
            if self.service_forms_count == 'yes' else 0
        self.service_forms_cash = numeric_fn(forms_cash)
        monitoring_cash = monitoring_count * FIXTURES['child_growth_monitored']
        self.growth_monitoring_cash = numeric_fn(monitoring_cash)
        self.month_total = numeric_fn(forms_cash + monitoring_cash)
        if report.last_month_totals is not None:
            self.last_month_total = numeric_fn(report.last_month_totals.get(
                self.account_number, 0))
        else:
            self.last_month_total = numeric_fn(0)
<|MERGE_RESOLUTION|>--- conflicted
+++ resolved
@@ -44,13 +44,10 @@
         self.owner_id = worker.get('doc_id')
 
         if case_data:
-<<<<<<< HEAD
             self.women_registered = numeric_fn(len(case_data))
-            self.children_registered = numeric_fn(sum([c.num_children for c in case_data if not c.is_secondary]))
-=======
-            self.women_registered = len(case_data)
-            self.children_registered = sum([c.raw_num_children for c in case_data if not c.is_secondary])
->>>>>>> 7fc83226
+            self.children_registered = numeric_fn(sum([c.raw_num_children for c
+                                                       in case_data if not c.is_secondary]))
+
             for opm_case in case_data:
                 dates = opm_case.data_provider.get_dates_in_range(opm_case.owner_id,
                                                                   opm_case.reporting_window_start,
