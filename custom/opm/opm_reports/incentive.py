"""
Field definitions for the Incentive Payment Report.
Takes a CommCareUser and points to the appropriate fluff indicators
for each field.
"""

<<<<<<< HEAD
from ..opm_tasks.models import OpmReportSnapshot
=======
>>>>>>> e8f0f1f3
from .constants import *

class Worker(object):
    method_map = [
        # If you need to change any of these names, keep the key intact
        ('name', "List of AWWs"),
        ('awc_name', "AWC Name"),
        ('bank_name', "AWW Bank Name"),
        ('account_number', "AWW Bank Account Number"),
        ('block', "Block Name"),
        ('women_registered', "No. of women registered under BCSP"),
        ('children_registered', "No. of children registered under BCSP"),
        ('service_forms_count', "Service Availability Form Submitted"),
        ('growth_monitoring_count', "No. of Growth monitoring Sections Filled for eligible children"),
        ('service_forms_cash', "Payment for Service Availability Form (in Rs.)"),
        ('growth_monitoring_cash', "Payment for Growth Monitoring Forms (in Rs.)"),
        ('month_total', "Total Payment Made for the month (in Rs.)"),
        ('last_month_total', "Amount of AWW incentive paid last month"),
    ]

    def __init__(self, worker, report, case_sql_data=None, form_sql_data=None):

        # make sure worker passes the filters
        report.filter(
            lambda key: worker.user_data.get(key),
            # user.awc, user.block
            [('awc', 'awcs'), ('block', 'blocks')]
        )

        def user_data(property):
            return worker.user_data.get(property)

        self.name = worker.name
        self.awc_name = user_data('awc')
        self.bank_name = user_data('bank_name')
        self.account_number = user_data('account_number')
        self.block = user_data('block')

        if case_sql_data:
            self.women_registered = str(case_sql_data.get('women_registered_total', None))
            self.children_registered = str(case_sql_data.get('children_registered_total', None))
        else:
            self.women_registered = None
            self.children_registered = None

        if form_sql_data:
            self.service_forms_count = 'yes' if form_sql_data.get('service_forms_total') else 'no'
            self.growth_monitoring_count = int(0 if form_sql_data.get('growth_monitoring_total') is None else form_sql_data.get('growth_monitoring_total'))
        else:
            self.service_forms_count = 'no'
            self.growth_monitoring_count = 0

        FIXTURES = get_fixture_data()
        self.service_forms_cash = FIXTURES['service_form_submitted'] \
                if self.service_forms_count == 'yes' else 0
        self.growth_monitoring_cash = self.growth_monitoring_count * FIXTURES['child_growth_monitored']
        self.month_total = self.service_forms_cash + self.growth_monitoring_cash
        if report.last_month_totals is not None:
            self.last_month_total = report.last_month_totals.get(
                self.account_number, 0)
        else:
            self.last_month_total = 0
<|MERGE_RESOLUTION|>--- conflicted
+++ resolved
@@ -4,10 +4,6 @@
 for each field.
 """
 
-<<<<<<< HEAD
-from ..opm_tasks.models import OpmReportSnapshot
-=======
->>>>>>> e8f0f1f3
 from .constants import *
 
 class Worker(object):
