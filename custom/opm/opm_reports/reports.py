--- conflicted
+++ resolved
@@ -498,7 +498,18 @@
     @property
     @memoized
     def vhnd_availability(self):
-<<<<<<< HEAD
+        vhnd = {}
+        for k, v in VhndAvailabilitySqlData(DOMAIN).data.iteritems():
+            if v['received_on'] and self.datespan.startdate_utc.date() <= datetime.datetime.strptime(v['received_on'], "%Y-%m-%d %H:%M:%S").date() <= self.datespan.enddate_utc.date():
+                vhnd.update({v['owner_id']: v['vhnd_availability'] > 0})
+            else:
+                vhnd.update({v['owner_id']: False})
+        return vhnd
+
+
+    @property
+    @memoized
+    def vhnd_availability(self):
         # need to implement this off of Fluff
         vhnd_cases = get_cases_in_domain(DOMAIN, type="vhnd")
         vhnd_service = {}
@@ -508,16 +519,6 @@
             vhnd_date = [date for date in dates if type(date) == datetime.date and self.datespan.startdate_utc.date() <= date <= self.datespan.enddate_utc.date()]
             vhnd_service[owner_id] = len(vhnd_date) > 0
         return vhnd_service
-=======
-        vhnd = {}
-        for k, v in VhndAvailabilitySqlData(DOMAIN).data.iteritems():
-            if v['received_on'] and self.datespan.startdate_utc.date() <= datetime.datetime.strptime(v['received_on'], "%Y-%m-%d %H:%M:%S").date() <= self.datespan.enddate_utc.date():
-                vhnd.update({v['owner_id']: v['vhnd_availability'] > 0})
-            else:
-                vhnd.update({v['owner_id']: False})
-        return vhnd
-
->>>>>>> 1712041b
 
 class CaseReportMixin(object):
     default_case_type = "Pregnancy"
