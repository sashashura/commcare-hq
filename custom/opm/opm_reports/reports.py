--- conflicted
+++ resolved
@@ -34,11 +34,8 @@
 from .incentive import Worker
 from .constants import *
 from .filters import BlockFilter, AWCFilter
-<<<<<<< HEAD
 import logging
-=======
 from corehq.apps.reports.standard.maps import GenericMapReport
->>>>>>> 2c508341
 
 
 class OpmCaseSqlData(SqlData):
@@ -601,7 +598,6 @@
 
     return total_row
 
-<<<<<<< HEAD
 class MetReport(BaseReport):
     name = ugettext_noop("Conditions Met Report")
     report_template_path = "opm/met_report.html"
@@ -700,7 +696,8 @@
         self.use_datatables = False
         self.override_template = "opm/print_report.html"
         return HttpResponse(self._async_context()['report'])
-=======
+
+
 def _unformat_row(row):
     regexp = re.compile('(.*?)>([0-9]+)(<.*?)>([0-9]*).*')
     formatted_row = []
@@ -848,4 +845,3 @@
                 title: "return x + ' \%'" for title in additional_columns + columns[4:]
             }
         }
->>>>>>> 2c508341
