from django.conf.urls import url
<<<<<<< HEAD

from custom.icds.location_reassignment.views import (
    LocationReassignmentView,
    download_location_reassignment_template,
)
=======
>>>>>>> 1ee0ccbd
from custom.icds.views.data_pull import CustomDataPull
from custom.icds.views.hosted_ccz import (
    EditHostedCCZLink,
    HostedCCZView,
    ManageHostedCCZ,
    ManageHostedCCZLink,
<<<<<<< HEAD
    download_ccz,
    download_ccz_supporting_files,
    recreate_hosted_ccz,
    remove_hosted_ccz,
=======
    ccz_hostings_json,
    download_ccz,
    download_ccz_supporting_files,
    remove_hosted_ccz,
    recreate_hosted_ccz,
>>>>>>> 1ee0ccbd
)

urlpatterns = [
    url(r'^ccz/hostings/manage', ManageHostedCCZ.as_view(), name=ManageHostedCCZ.urlname),
    url(r'^ccz/hostings/json', ccz_hostings_json, name='ccz_hostings_json'),
    url(r'^ccz/hostings/links', ManageHostedCCZLink.as_view(), name=ManageHostedCCZLink.urlname),
    url(r'^ccz/hostings/link/(?P<link_id>[\d-]+)/edit/', EditHostedCCZLink.as_view(),
        name=EditHostedCCZLink.urlname),
    url(r'^ccz/hostings/link/(?P<hosting_id>[\d-]+)/delete/', remove_hosted_ccz,
        name="remove_hosted_ccz"),
    url(r'^ccz/hostings/link/(?P<hosting_id>[\d-]+)/recreate/', recreate_hosted_ccz,
        name="recreate_hosted_ccz"),
    url(r'^ccz/hostings/(?P<hosting_id>[\w-]+)/download/', download_ccz,
        name="hosted_ccz_download_ccz"),
    url(r'^ccz/hostings/download/support/(?P<hosting_supporting_file_id>[\w-]+)/', download_ccz_supporting_files,
        name="hosted_ccz_download_supporting_files"),
    url(r'^ccz/hostings/link/(?P<link_id>[\d-]+)/', ManageHostedCCZLink.as_view(),
        name=ManageHostedCCZLink.urlname),
    url(r'^ccz/hostings/(?P<identifier>[\w-]+)/', HostedCCZView.as_view(), name=HostedCCZView.urlname),
    url(r'^custom_data_pull/', CustomDataPull.as_view(), name=CustomDataPull.urlname),
    url(r'^location_reassignment/$', LocationReassignmentView.as_view(),
        name=LocationReassignmentView.urlname),
    url(r'^location_rationalization/download/$', download_location_reassignment_template,
        name='download_location_reassignment_template'),
]<|MERGE_RESOLUTION|>--- conflicted
+++ resolved
@@ -1,30 +1,21 @@
 from django.conf.urls import url
-<<<<<<< HEAD
 
 from custom.icds.location_reassignment.views import (
     LocationReassignmentView,
     download_location_reassignment_template,
 )
-=======
->>>>>>> 1ee0ccbd
+
 from custom.icds.views.data_pull import CustomDataPull
 from custom.icds.views.hosted_ccz import (
     EditHostedCCZLink,
     HostedCCZView,
     ManageHostedCCZ,
     ManageHostedCCZLink,
-<<<<<<< HEAD
     download_ccz,
     download_ccz_supporting_files,
     recreate_hosted_ccz,
     remove_hosted_ccz,
-=======
     ccz_hostings_json,
-    download_ccz,
-    download_ccz_supporting_files,
-    remove_hosted_ccz,
-    recreate_hosted_ccz,
->>>>>>> 1ee0ccbd
 )
 
 urlpatterns = [
