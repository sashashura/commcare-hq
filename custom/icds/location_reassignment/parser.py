--- conflicted
+++ resolved
@@ -128,8 +128,7 @@
             missing_site_codes = set(descendants_sites_codes) - site_codes_to_be_archived
             if missing_site_codes:
                 self.errors.append("Location %s is getting archived but the following descendants are not %s" % (
-<<<<<<< HEAD
-                    location.location_id, ",".join(missing_site_codes)
+                    location.site_code, ",".join(missing_site_codes)
                 ))
 
     def process(self):
@@ -154,8 +153,4 @@
         return {
             loc.site_code: loc
             for loc in SQLLocation.active_objects.filter(site_code__in=self.requested_transitions.keys())
-        }
-=======
-                    location.site_code, ",".join(missing_site_codes)
-                ))
->>>>>>> 51f37325
+        }