--- conflicted
+++ resolved
@@ -84,17 +84,11 @@
             export_raw(self.headers, self.rows, file, format=Format.XLS_2007)
             file.seek(0)
             workbook = get_workbook(file)
-<<<<<<< HEAD
             parser = Parser(self.domain, workbook)
             errors = parser.parse()
             self.assertEqual(parser.valid_transitions['awc']['Move'], {'131': '112'})
+            self.assertEqual(parser.valid_transitions['awc']['Merge'], {'132': ['113', '114']})
             self.assertEqual(parser.valid_transitions['supervisor']['Move'], {'13': '12'})
-=======
-            valid_transitions, errors = Parser(self.domain, workbook).parse()
-            self.assertEqual(valid_transitions['awc']['Move'], {'131': '112'})
-            self.assertEqual(valid_transitions['awc']['Merge'], {'132': ['113', '114']})
-            self.assertEqual(valid_transitions['supervisor']['Move'], {'13': '12'})
->>>>>>> 5eeabfc6
             self.assertEqual(errors, [
                 "No change in location code for Extract, got old: '111' and new: '111'",
                 "New location 132 reused with different information",
