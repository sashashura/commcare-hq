--- conflicted
+++ resolved
@@ -287,21 +287,13 @@
     else:
         facilities = Location.filter_by_type(domain, 'FACILITY')
         non_facilities = list(Location.filter_by_type(domain, 'DISTRICT'))
+        non_facilities += list(Location.filter_by_type(domain, 'REGION'))
         non_facilities += list(Location.filter_by_type(domain, 'MOHSW'))
-        non_facilities += list(Location.filter_by_type(domain, 'REGION'))
 
     for fac in facilities:
         process_facility_warehouse_data(fac, start_date, end_date)
 
     # then populate everything above a facility off a warehouse table
-
-<<<<<<< HEAD
-=======
-    non_facilities = list(Location.filter_by_type(domain, 'DISTRICT'))
-    non_facilities += list(Location.filter_by_type(domain, 'REGION'))
-    non_facilities += list(Location.filter_by_type(domain, 'MOHSW'))
-
->>>>>>> 7b74a87f
     for org in non_facilities:
         process_non_facility_warehouse_data(org, start_date, end_date)
 
