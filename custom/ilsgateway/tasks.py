--- conflicted
+++ resolved
@@ -1,7 +1,6 @@
 from datetime import datetime
 from decimal import Decimal
 import logging
-<<<<<<< HEAD
 
 from celery.task import task
 from couchdbkit.exceptions import ResourceNotFound
@@ -10,37 +9,20 @@
 
 from casexml.apps.stock.models import StockReport, StockTransaction
 from corehq.apps.commtrack.models import StockState, SupplyPointCase, Product, SQLProduct
+from corehq.apps.consumption.const import DAYS_IN_MONTH
 from couchforms.models import XFormInstance
 from custom.ilsgateway.api import Location
 from custom.ilsgateway.commtrack import bootstrap_domain, sync_ilsgateway_location, commtrack_settings_sync,\
     sync_ilsgateway_product
 from custom.ilsgateway.models import ILSGatewayConfig, SupplyPointStatus, DeliveryGroupReport, ReportRun
-from custom.ilsgateway.tanzania.run_reports import populate_report_data
 from custom.ilsgateway.tanzania.api import TanzaniaEndpoint
+from custom.ilsgateway.tanzania.warehouse_updater import populate_report_data
 from dimagi.utils.dates import force_to_datetime
 
 
 
-=======
-from celery.task import task
-from couchdbkit.exceptions import ResourceNotFound
-from django.db import transaction
-from psycopg2._psycopg import DatabaseError
-from casexml.apps.stock.models import StockReport, StockTransaction
-from corehq.apps.commtrack.models import StockState, SupplyPointCase, Product, SQLProduct
-from corehq.apps.consumption.const import DAYS_IN_MONTH
-from couchforms.models import XFormInstance
-from custom.ilsgateway.api import ILSGatewayEndpoint, Location
-from custom.ilsgateway.commtrack import bootstrap_domain, sync_ilsgateway_location, commtrack_settings_sync,\
-    sync_ilsgateway_product
-
-from custom.ilsgateway.models import ILSGatewayConfig, SupplyPointStatus, DeliveryGroupReport, ReportRun
-from custom.ilsgateway.warehouse_updater import populate_report_data
-
-from dimagi.utils.dates import force_to_datetime
-
-
->>>>>>> 17237748
+
+
 # @periodic_task(run_every=timedelta(days=1), queue=getattr(settings, 'CELERY_PERIODIC_QUEUE', 'celery'))
 def migration_task():
     configs = ILSGatewayConfig.get_all_configs()
@@ -68,12 +50,7 @@
         sync_ilsgateway_location(domain, endpoint, Location.from_json(location))
 
 
-<<<<<<< HEAD
-@task
-def product_stock_task(domain, endpoint):
-=======
 def get_product_stock(domain, endpoint):
->>>>>>> 17237748
     for facility in FACILITIES:
         has_next = True
         next_url = ""
@@ -89,25 +66,6 @@
                                             limit=1).first()
                 product = Product.get_by_code(domain, product_stock.product_code)
                 try:
-<<<<<<< HEAD
-                    StockState.objects.get(section_id='stock', case_id=case._id, product_id=product._id)
-                except StockState.DoesNotExist:
-                    StockState.objects.create(section_id='stock',
-                                              case_id=case._id,
-                                              product_id=product._id,
-                                              stock_on_hand=product_stock.quantity or 0,
-                                              daily_consumption=product_stock.auto_monthly_consumption or 0,
-                                              last_modified_date=product_stock.last_modified,
-                                              sql_product=SQLProduct.objects.get(product_id=product._id))
-            if not meta.get('next', False):
-                has_next = False
-            else:
-                next_url = meta['next'].split('?')[1] if meta['next'] else None
-
-
-@task
-def stock_transaction_task(domain, endpoint):
-=======
                     stock_state = StockState.objects.get(section_id='stock',
                                                          case_id=case._id,
                                                          product_id=product._id)
@@ -132,7 +90,6 @@
 
 
 def get_stock_transaction(domain, endpoint):
->>>>>>> 17237748
     # Faking xform
     try:
         xform = XFormInstance.get(docid='ilsgateway-xform')
@@ -175,18 +132,10 @@
             if not meta.get('next', False):
                 has_next = False
             else:
-<<<<<<< HEAD
-                next_url = meta['next'].split('?')[1] if meta['next'] else None
-
-
-@task
-def supply_point_statuses_task(domain, endpoint):
-=======
                 next_url = meta['next'].split('?')[1]
 
 
 def get_supply_point_statuses(domain, endpoint):
->>>>>>> 17237748
     for facility in FACILITIES:
         has_next = True
         next_url = ""
@@ -205,18 +154,10 @@
             if not meta.get('next', False):
                 has_next = False
             else:
-<<<<<<< HEAD
-                next_url = meta['next'].split('?')[1] if meta['next'] else None
-
-
-@task
-def delivery_group_reports_task(domain, endpoint):
-=======
                 next_url = meta['next'].split('?')[1]
 
 
 def get_delivery_group_reports(domain, endpoint):
->>>>>>> 17237748
     for facility in FACILITIES:
         has_next = True
         next_url = ""
@@ -234,32 +175,18 @@
             if not meta.get('next', False):
                 has_next = False
             else:
-<<<<<<< HEAD
-                next_url = meta['next'].split('?')[1] if meta['next'] else None
-=======
-                next_url = meta['next'].split('?')[1]
->>>>>>> 17237748
+                next_url = meta['next'].split('?')[1]
 
 
 @task
 def stock_data_task(domain):
     ilsgateway_config = ILSGatewayConfig.for_domain(domain)
     domain = ilsgateway_config.domain
-<<<<<<< HEAD
     endpoint = TanzaniaEndpoint.from_config(ilsgateway_config)
-=======
-    endpoint = ILSGatewayEndpoint.from_config(ilsgateway_config)
->>>>>>> 17237748
     commtrack_settings_sync(domain)
     for product in endpoint.get_products():
         sync_ilsgateway_product(domain, product)
     get_locations(domain, endpoint)
-<<<<<<< HEAD
-    product_stock_task.delay(domain, endpoint)
-    stock_transaction_task.delay(domain, endpoint)
-    supply_point_statuses_task.delay(domain, endpoint)
-    delivery_group_reports_task.delay(domain, endpoint)
-=======
     get_product_stock(domain, endpoint)
     get_stock_transaction(domain, endpoint)
     get_supply_point_statuses(domain, endpoint)
@@ -273,7 +200,6 @@
     StockReport.objects.filter(domain='ilsgateway-test-1').delete()
     products = Product.ids_by_domain('ilsgateway-test-1')
     StockState.objects.filter(product_id__in=products).delete()
->>>>>>> 17237748
 
 
 # @periodic_task(run_every=timedelta(days=1), queue=getattr(settings, 'CELERY_PERIODIC_QUEUE', 'celery'))
