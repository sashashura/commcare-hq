import datetime
from cStringIO import StringIO
from dimagi.utils.csv import UnicodeWriter
from collections import defaultdict, namedtuple
import pytz

from celery.task import periodic_task
from celery.schedules import crontab
from celery.utils.log import get_task_logger
from django.conf import settings
from django.utils.dateparse import parse_datetime, parse_date

from corehq import toggles
from corehq.apps.hqcase.utils import update_case, bulk_update_cases
from corehq.apps.fixtures.models import FixtureDataItem
from corehq.form_processor.interfaces.dbaccessors import CaseAccessors
from corehq.util.soft_assert import soft_assert
from dimagi.utils.decorators.memoized import memoized
from dimagi.utils.couch.cache.cache_core import get_redis_client
from casexml.apps.case.const import ARCHIVED_CASE_OWNER_ID
from corehq.apps.hqwebapp.tasks import send_html_email_async

from .case_utils import (
    CASE_TYPE_EPISODE,
    get_prescription_vouchers_from_episode,
    get_private_diagnostic_test_cases_from_episode,
    get_prescription_from_voucher,
    get_person_case_from_episode,
)
from custom.enikshay.exceptions import ENikshayCaseNotFound
from .const import (
    DOSE_MISSED,
    DOSE_TAKEN_INDICATORS,
    DAILY_SCHEDULE_FIXTURE_NAME,
    DAILY_SCHEDULE_ID,
    SCHEDULE_ID_FIXTURE,
    HISTORICAL_CLOSURE_REASON,
    ENIKSHAY_TIMEZONE,
    VALID_ADHERENCE_SOURCES,
)
from .exceptions import EnikshayTaskException
from .data_store import AdherenceDatastore


logger = get_task_logger(__name__)

<<<<<<< HEAD
DoseStatus = namedtuple('DoseStatus', 'taken missed unknown source')
=======
CACHE_KEY = "enikshay-task-id-{}".format(datetime.date.today())
cache = get_redis_client()
>>>>>>> 4a071ccf


@periodic_task(
    bind=True,
    run_every=crontab(hour=0, minute=0),  # every day at midnight
    queue=getattr(settings, 'ENIKSHAY_QUEUE', 'celery')
)
def enikshay_task(self):
    # runs adherence and voucher calculations for all domains that have
    # `toggles.UATBC_ADHERENCE_TASK` enabled
    task_id = self.request.id
    cache.set(CACHE_KEY, task_id)

    domains = toggles.UATBC_ADHERENCE_TASK.get_enabled_domains()
    for domain in domains:
        try:
            updater = EpisodeUpdater(domain, task_id=task_id)
            updater.run()
        except Exception as e:
            logger.error("error calculating reconcilliation task for domain {}: {}".format(domain, e))


class Timer:
    def __enter__(self):
        self.start = datetime.datetime.now()
        self.end = None
        return self

    @property
    def interval(self):
        if self.end is None:
            return datetime.datetime.now() - self.start
        else:
            return self.end - self.start

    def __exit__(self, *args):
        self.end = datetime.datetime.now()


class EpisodeUpdater(object):
    """
    This iterates over all open 'episode' cases and sets 'adherence' and 'voucher' related properties
    This is applicable to various enikshay domains. The domain can be specified in __init__ method
    """

    def __init__(self, domain, task_id=None):
        self.domain = domain
        self.task_id = task_id
        self.updaters = [
            EpisodeAdherenceUpdate,
            EpisodeVoucherUpdate,
            EpisodeTestUpdate,
        ]

    def update_status(self, t, success, fail, total, batches, errors):
        if self.task_id is None:
            return
        enikshay_task.update_state(state="PROGRESS", meta={
            'success': success,
            'fail': fail,
            'total': total,
            'batches': batches,
            'errors': errors,
            'time_elapsed': t.interval,
        })

    def run(self):
        # iterate over all open 'episode' cases and set 'adherence' properties
        update_count = 0
        noupdate_count = 0
        error_count = 0
        success_count = 0
        batches_processed = 0

        errors = []
        case_ids = self._get_case_ids()
        total_count = len(case_ids)

        with Timer() as t:
            self.update_status(t, 0, 0, total_count, 0, errors)
            batch_size = 100
            updates = []
            for episode in self._get_open_episode_cases(case_ids):
                did_error = False
                update_json = {}
                for updater in self.updaters:
                    try:
                        update_json.update(updater(self.domain, episode).update_json())
                    except Exception as e:
                        did_error = True
                        error = [episode.case_id, episode.domain, updater.__name__, e]
                        errors.append(error)
                        logger.error("{}: {} - {}".format(*error))
                if did_error:
                    error_count += 1
                else:
                    success_count += 1

                if update_json:
                    updates.append((episode.case_id, update_json, False))
                    update_count += 1
                else:
                    noupdate_count += 1
                if len(updates) >= batch_size:
                    bulk_update_cases(self.domain, updates)
                    updates = []
                    batches_processed += 1

                self.update_status(t, success_count, error_count, total_count, batches_processed, errors)

            if len(updates) > 0:
                bulk_update_cases(self.domain, updates)

        summary = (
            "Summary of enikshay_task: domain: {domain}, duration (sec): {duration} "
            "Cases Updated {updates}, cases errored {errors} and {noupdates} "
            "cases didn't need update. ".format(
                domain=self.domain, duration=t.interval, updates=update_count, errors=len(errors),
                noupdates=noupdate_count)
        )
        logger.info(summary)
        self.send_final_email(summary, errors)

    def send_final_email(self, message, errors):
        subject = "eNikshay Episode Task results for: {}".format(datetime.date.today())
        recipient = "{}@{}.{}".format('commcarehq-ops+admins', 'dimagi', 'com')
        cc = "{}@{}.{}".format('frener', 'dimagi', 'com')

        csv_file = StringIO()
        writer = UnicodeWriter(csv_file)
        writer.writerow(['Episode ID', 'Domain', 'Updater Class', 'Error'])
        writer.writerows(errors)

        attachment = {
            'title': "failed_episodes_{}.csv".format(datetime.date.today()),
            'mimetype': 'text/csv',
            'file_obj': csv_file,
        }
        send_html_email_async(
            subject, recipient, message, cc=[cc], text_content=message, file_attachments=[attachment]
        )

    def update_single_case(self, episode_case):
        # updates a single episode_case.
        assert episode_case.domain == self.domain
        update_json = EpisodeAdherenceUpdate(self.domain, episode_case).update_json()
        if update_json:
            update_case(self.domain, episode_case.case_id, update_json)

    def _get_case_ids(self):
        case_accessor = CaseAccessors(self.domain)
        case_ids = case_accessor.get_open_case_ids_in_domain_by_type(CASE_TYPE_EPISODE)
        return case_ids

    def _get_open_episode_cases(self, case_ids):
        case_accessor = CaseAccessors(self.domain)
        episode_cases = case_accessor.iter_cases(case_ids)
        for episode_case in episode_cases:
            # if this episode is part of a deleted or archived person, don't update
            try:
                person_case = get_person_case_from_episode(self.domain, episode_case.case_id)
            except ENikshayCaseNotFound:
                continue

            if person_case.owner_id == ARCHIVED_CASE_OWNER_ID:
                continue

            if person_case.closed:
                continue

            yield episode_case


@memoized
def get_datastore(domain):
    return AdherenceDatastore(domain)


class EpisodeAdherenceUpdate(object):
    """
    Class to capture adherence related calculations specific to an 'episode' case
    per the spec https://docs.google.com/document/d/1FjSdLYOYUCRBuW3aSxvu3Z5kvcN6JKbpDFDToCgead8/edit
    """
    def __init__(self, domain, episode_case):
        self.domain = domain
        self.episode = episode_case
        self.adherence_data_store = get_datastore(self.domain)
        # set purge_date to 30 days back
        self.purge_date = datetime.datetime.now(
            pytz.timezone(ENIKSHAY_TIMEZONE)).date() - datetime.timedelta(days=30)
        self.date_today_in_india = datetime.datetime.now(pytz.timezone(ENIKSHAY_TIMEZONE)).date()

        self._cache_dose_taken_by_date = False

    @property
    @memoized
    def case_properties(self):
        return self.episode.dynamic_case_properties()

    @memoized
    def get_doses_data(self):
        # return 'doses_per_week' by 'schedule_id' from the Fixture data
        fixtures = FixtureDataItem.get_item_list(self.domain, DAILY_SCHEDULE_FIXTURE_NAME)
        doses_per_week_by_schedule_id = {}
        for f in fixtures:
            schedule_id = f.fields[SCHEDULE_ID_FIXTURE].field_list[0].field_value
            doses_per_week = int(f.fields["doses_per_week"].field_list[0].field_value)
            doses_per_week_by_schedule_id[schedule_id] = doses_per_week
        return doses_per_week_by_schedule_id

    def get_property(self, property):
        """
        Args:
            name of the case-property

        Returns:
            value of the episode case-property named 'property'
        """
        return self.case_properties.get(property)

    @memoized
    def get_valid_adherence_cases(self):
        # Returns list of 'adherence' cases of which 'adherence_value' is one of DOSE_KNOWN_INDICATORS
        return self.adherence_data_store.dose_known_adherences(
            self.episode.case_id
        )

    def get_latest_adherence_date(self):
        """
        return open case of type 'adherence' reverse-indexed to episode that
            has the latest 'adherence_date' property of all
        """
        return self.adherence_data_store.latest_adherence_date(
            self.episode.case_id
        )

    def get_adherence_schedule_start_date(self):
        # return property 'adherence_schedule_date_start' of episode case (is expected to be a date object)
        raw_date = self.get_property('adherence_schedule_date_start')
        if not raw_date:
            return None
        elif parse_date(raw_date):
            return parse_date(raw_date)
        else:
            raise EnikshayTaskException(
                "Episode case {case_id} has invalid format for 'adherence_schedule_date_start' {date}".format(
                    case_id=self.episode.case_id,
                    date=raw_date
                )
            )
            return None

    @staticmethod
    def count_doses_taken(dose_status_by_date, start_date=None, end_date=None):
        """
        Args:
            dose_status_by_date: result of self.calculate_dose_status_by_day
        Returns:
            total count of adherence_cases excluding duplicates on a given day. If there are
            two adherence_cases on one day at different time, it will be counted as one
        """
        return EpisodeAdherenceUpdate.count_doses_of_type('taken', dose_status_by_date, start_date, end_date)

    @staticmethod
    def count_doses_of_type(dose_type, dose_status_by_date, start_date=None, end_date=None):
        """dose_type should be 'taken', 'unknown', or 'missed'"""
        if bool(start_date) != bool(end_date):
            raise EnikshayTaskException("Both of start_date and end_date should be specified or niether of them")

        if not start_date:
            return len([status for status in dose_status_by_date.values() if getattr(status, dose_type)])
        else:
            return len([
                status
                for date, status in dose_status_by_date.iteritems()
                if start_date <= date <= end_date and getattr(status, dose_type)
            ])

    @staticmethod
    def count_doses_taken_by_source(dose_status_by_date, start_date=None, end_date=None):
        """Count all sources of adherence and return the count within the desired timeframe

        {'99DOTS': 1, 'MERM': 1, 'treatment_supervisor': 0, ... }
        """
        counts = defaultdict(int)
        for date, status in dose_status_by_date.iteritems():
            if status.source in VALID_ADHERENCE_SOURCES:
                if start_date and end_date and start_date <= date <= end_date:
                    counts[status.source] += 1
                elif not start_date and not end_date:
                    counts[status.source] += 1
        return counts

    def update_json(self):
        debug_data = []
        adherence_schedule_date_start = self.get_adherence_schedule_start_date()
        debug_data.append("adherence_schedule_date_start: {}".format(adherence_schedule_date_start))
        debug_data.append("purge_date: {}".format(self.purge_date))

        if not adherence_schedule_date_start:
            # adherence schedule hasn't been selected, so no update necessary
            return {}

        latest_adherence_date = self.get_latest_adherence_date()
        debug_data.append("latest_adherence_date: {}".format(latest_adherence_date))

        if (adherence_schedule_date_start > self.purge_date) or not latest_adherence_date:
            return self.check_and_return({
                'aggregated_score_date_calculated': adherence_schedule_date_start - datetime.timedelta(days=1),
                'expected_doses_taken': 0,
                'aggregated_score_count_taken': 0,
                'adherence_total_doses_taken': 0,
                'adherence_latest_date_recorded': adherence_schedule_date_start - datetime.timedelta(days=1),
                'one_week_score_count_taken': 0,
                'two_week_score_count_taken': 0,
                'month_score_count_taken': 0,
                'one_week_adherence_score': 0,
                'two_week_adherence_score': 0,
                'month_adherence_score': 0,
            })

        adherence_cases = self.get_valid_adherence_cases()
        dose_status_by_date = calculate_dose_status_by_day(adherence_cases)
        update = self.get_aggregated_scores(
            latest_adherence_date, adherence_schedule_date_start, dose_status_by_date)
        update.update(self.get_adherence_scores(dose_status_by_date))

        return self.check_and_return(update)

    def get_adherence_scores(self, dose_status_by_date):
        """
        https://docs.google.com/document/d/1lTGiz28REKKgAP4yPe7jKHEEd0y8wldjfYONVH_Uli0/edit#
        https://docs.google.com/document/d/1TG9YWSdccgKeKj0mVIAsoq9LthcZfw5_OebSrkYCF3A/edit#
        """
        readable_day_names = {
            3: 'three_day',
            7: 'one_week',
            14: 'two_week',
            30: 'month',
        }
        today = self.date_today_in_india
        start_date = self.get_adherence_schedule_start_date()

        properties = {}
        for num_days, day_name in readable_day_names.iteritems():
            if today - datetime.timedelta(days=num_days) >= start_date:
                start = today - datetime.timedelta(days=num_days)
                end = today
                score_count_taken = self.count_doses_taken(
                    dose_status_by_date,
                    start_date=start,
                    end_date=end,
                )
                doses_taken_by_source = self.count_doses_taken_by_source(
                    dose_status_by_date,
                    start_date=start,
                    end_date=end,
                )
                missed_count = self.count_doses_of_type('missed', dose_status_by_date, start, end)
                unknown_count = num_days - missed_count - score_count_taken
            else:
                score_count_taken = 0
                doses_taken_by_source = {source: 0 for source in VALID_ADHERENCE_SOURCES}
                missed_count = 0
                unknown_count = 0

            properties["{}_score_count_taken".format(day_name)] = score_count_taken
            properties["{}_adherence_score".format(day_name)] = self._percentage_score(score_count_taken, num_days)
            properties["{}_missed_count".format(day_name)] = missed_count
            properties["{}_missed_score".format(day_name)] = self._percentage_score(missed_count, num_days)
            properties["{}_unknown_count".format(day_name)] = unknown_count
            properties["{}_unknown_score".format(day_name)] = self._percentage_score(unknown_count, num_days)
            for source in VALID_ADHERENCE_SOURCES:
                properties["{}_score_count_taken_{}".format(day_name, source)] = doses_taken_by_source[source]
                properties["{}_adherence_score_{}".format(day_name, source)] = self._percentage_score(
                    doses_taken_by_source[source], num_days)

        return properties

    def _percentage_score(self, score, num_days):
        return round(score / float(num_days) * 100, 2)

    def get_aggregated_scores(self, latest_adherence_date, adherence_schedule_date_start, dose_status_by_date):
        """
        Evaluates adherence calculations on the 'episode' case and returns dict of values

        Returns:
            If no update is necessary, empty dict is returned, if not, dict with following
            keys is returned

            {
                'aggregated_score_date_calculated': value,
                'expected_doses_taken': value,
                'aggregated_score_count_taken': value
            }
        """
        update = {}

        update["adherence_latest_date_recorded"] = latest_adherence_date
        if latest_adherence_date < self.purge_date:
            update["aggregated_score_date_calculated"] = latest_adherence_date
        else:
            update["aggregated_score_date_calculated"] = self.purge_date

        # calculate 'adherence_total_doses_taken'
        update["adherence_total_doses_taken"] = self.count_doses_taken(dose_status_by_date)
        # calculate 'aggregated_score_count_taken'
        update["aggregated_score_count_taken"] = self.count_doses_taken(
            dose_status_by_date,
            start_date=adherence_schedule_date_start,
            end_date=update["aggregated_score_date_calculated"]
        )

        # calculate 'expected_doses_taken' score
        dose_data = self.get_doses_data()
        adherence_schedule_id = self.get_property('adherence_schedule_id') or DAILY_SCHEDULE_ID
        doses_per_week = dose_data.get(adherence_schedule_id)
        if doses_per_week:
            update['expected_doses_taken'] = int(((
                (update['aggregated_score_date_calculated'] - adherence_schedule_date_start)).days / 7.0
            ) * doses_per_week)
        else:
            update['expected_doses_taken'] = 0
            soft_assert(notify_admins=True)(
                True,
                "No fixture item found with schedule_id {}".format(adherence_schedule_id)
            )

        return update

    def check_and_return(self, update_dict):
        """
        Args:
            update_dict: dict of case property name to values

        Returns:
            Checks if any one of update_dict is not set on self.episode case,
                if any of them are not returns update_dict after formatting any
                date values to string.
                If all of them are set as expected, returns None
        """
        needs_update = any([
            self.get_property(k) != v
            for (k, v) in update_dict.iteritems()
        ])
        if needs_update:
            return update_dict
        else:
            return None


class EpisodeVoucherUpdate(object):
    """
    Class to capture voucher related calculations specific to an 'episode' case
    """
    def __init__(self, domain, episode_case):
        """
        Args:
            episode_case: An 'episode' case object
        """
        self.domain = domain
        self.episode = episode_case

    @staticmethod
    def _get_fulfilled_voucher_date(voucher):
        return voucher.get_case_property('date_fulfilled')

    @memoized
    def _get_all_vouchers(self):
        return get_prescription_vouchers_from_episode(self.domain, self.episode.case_id)

    def _get_fulfilled_vouchers(self):
        relevant_vouchers = [
            voucher for voucher in self._get_all_vouchers()
            if (voucher.get_case_property('voucher_type') == 'prescription'
                and voucher.get_case_property('state') == 'fulfilled')
        ]
        return sorted(relevant_vouchers, key=self._get_fulfilled_voucher_date)

    def _get_fulfilled_available_vouchers(self):
        relevant_vouchers = [
            voucher for voucher in self._get_all_vouchers()
            if (voucher.get_case_property('voucher_type') == 'prescription'
                and voucher.get_case_property('state') in
                ['fulfilled', 'available', 'paid', 'approved', 'rejected'])
        ]
        return sorted(relevant_vouchers, key=lambda v: v.get_case_property('date_issued'))

    @staticmethod
    def _updated_fields(existing_properties, new_properties):
        updated_fields = {}
        for prop, value in new_properties.items():
            existing_value = unicode(existing_properties.get(prop, '--'))
            new_value = unicode(value) if value is not None else u""
            if existing_value != new_value:
                updated_fields[prop] = value
        return updated_fields

    def update_json(self):
        output_json = {}
        output_json.update(self.get_prescription_total_days())
        output_json.update(self.get_prescription_refill_due_dates())
        output_json.update(self.get_first_voucher_details())
        return self._updated_fields(self.episode.dynamic_case_properties(), output_json)

    def get_prescription_total_days(self):
        prescription_json = {}
        total_days = 0
        for voucher in self._get_fulfilled_vouchers():
            raw_days_value = voucher.get_case_property('final_prescription_num_days')
            total_days += int(raw_days_value) if raw_days_value else 0

            for num_days in (30, 60, 90, 120,):
                prop = "prescription_total_days_threshold_{}".format(num_days)
                if total_days >= num_days and prop not in prescription_json:
                    prescription_json[prop] = self._get_fulfilled_voucher_date(voucher)
        prescription_json['prescription_total_days'] = total_days

        return prescription_json

    def get_prescription_refill_due_dates(self):
        """The dates on which the app predicts that the episode should be eligible for prescription refills

        https://docs.google.com/document/d/1s1-MHKS5I8cvf0_7NvcqeTsYGsXLy9YGArw2L7cZSRM/edit#
        """
        fulfilled_available_vouchers = self._get_fulfilled_available_vouchers()
        if not fulfilled_available_vouchers:
            return {}

        latest_voucher = fulfilled_available_vouchers[-1]

        date_last_refill = parse_date(latest_voucher.get_case_property('date_issued'))
        if date_last_refill is None:
            return {}

        voucher_length = (
            latest_voucher.get_case_property('final_prescription_num_days')
            or latest_voucher.get_case_property('prescription_num_days')
        )

        try:
            refill_due_date = date_last_refill + datetime.timedelta(days=int(voucher_length))
        except (TypeError, ValueError):
            return {}

        return {
            u'date_last_refill': date_last_refill.strftime("%Y-%m-%d"),
            u'voucher_length': voucher_length,
            u'refill_due_date': refill_due_date.strftime("%Y-%m-%d"),
        }

    def get_first_voucher_details(self):
        all_voucher_cases = sorted(self._get_all_vouchers(), key=lambda c: c.get_case_property('date_issued'))
        fulfilled_voucher_cases = sorted(
            self._get_fulfilled_vouchers(),
            key=lambda c: c.get_case_property('date_fulfilled')
        )

        try:
            first_voucher_generated = all_voucher_cases[0]
        except IndexError:
            return {}

        try:
            first_prescription = get_prescription_from_voucher(self.domain, first_voucher_generated.case_id)
        except ENikshayCaseNotFound:
            return {}

        return {
            u'first_voucher_generation_date': first_voucher_generated.get_case_property('date_issued'),
            u'first_voucher_drugs': first_prescription.get_case_property('drugs_ordered_readable'),
            u'first_voucher_validation_date': (fulfilled_voucher_cases[0].get_case_property('date_fulfilled')
                                              if fulfilled_voucher_cases else '')
        }


class EpisodeTestUpdate(object):

    def __init__(self, domain, episode_case):
        self.domain = domain
        self.episode = episode_case

    @property
    @memoized
    def diagnostic_tests(self):
        try:
            return get_private_diagnostic_test_cases_from_episode(self.domain, self.episode.case_id)
        except ENikshayCaseNotFound:
            return None

    def update_json(self):
        if self.diagnostic_tests:
            return {
                u'diagnostic_tests': ", ".join([self._get_diagnostic_test_name(diagnostic_test)
                                               for diagnostic_test in self.diagnostic_tests]),
                u'diagnostic_test_results': ", ".join([diagnostic_test.get_case_property('result_grade')
                                                      for diagnostic_test in self.diagnostic_tests])
            }
        else:
            return {}

    def _get_diagnostic_test_name(self, diagnostic_test):
        site_specimen_name = diagnostic_test.get_case_property('site_specimen_name')
        if site_specimen_name:
            return u"{}: {}".format(
                diagnostic_test.get_case_property('investigation_type_name'), site_specimen_name)
        else:
            return diagnostic_test.get_case_property('investigation_type_name')


def calculate_dose_status_by_day(adherence_cases):
    """
    adherence_cases: list of 'adherence' case dicts that come from elasticsearch
    Returns: {day: DoseStatus(taken, missed, unknown, source)}
    """

    adherence_cases_by_date = defaultdict(list)
    for case in adherence_cases:
        adherence_date = parse_date(case['adherence_date']) or parse_datetime(case['adherence_date']).date()
        adherence_cases_by_date[adherence_date].append(case)

    status_by_day = defaultdict(lambda: DoseStatus(taken=False, missed=False, unknown=True, source=False))
    for day, cases in adherence_cases_by_date.iteritems():
        case = _get_relevent_case(cases)
        if not case:
            pass  # unknown
        elif case.get('adherence_value') in DOSE_TAKEN_INDICATORS:
            source = case.get('adherence_report_source') or case.get('adherence_source')
            status_by_day[day] = DoseStatus(taken=True, missed=False, unknown=False, source=source)
        elif case.get('adherence_value') == DOSE_MISSED:
            status_by_day[day] = DoseStatus(taken=False, missed=True, unknown=False, source=False)
        else:
            pass  # unknown
    return status_by_day


def _get_relevent_case(cases):
    """
    If there are multiple cases on one day filter to a single case as per below
    1. Find most relevant case
        if only non-enikshay source cases
            consider the case with latest_modified - irrespective of case is closed/open

        if only enikshay source cases or if mix of enikshay and non-enikshay source cases
            consider only enikshay cases
            filter by '(closed and closure_reason == HISTORICAL_CLOSURE_REASON) or open'
            consider the case with latest modified after above filter
    """
    sources = {case["adherence_source"] for case in cases}
    if 'enikshay' not in sources:
        valid_cases = cases
    else:
        valid_cases = filter(
            lambda case: (
                case.get('adherence_source') == 'enikshay' and
                (not case['closed'] or (case['closed'] and
                    case.get('adherence_closure_reason') == HISTORICAL_CLOSURE_REASON))
            ),
            cases
        )
    if valid_cases:
        by_modified_on = sorted(valid_cases, key=lambda case: case['modified_on'])
        latest_case = by_modified_on[-1]
        return latest_case
    return None<|MERGE_RESOLUTION|>--- conflicted
+++ resolved
@@ -44,12 +44,10 @@
 
 logger = get_task_logger(__name__)
 
-<<<<<<< HEAD
 DoseStatus = namedtuple('DoseStatus', 'taken missed unknown source')
-=======
+
 CACHE_KEY = "enikshay-task-id-{}".format(datetime.date.today())
 cache = get_redis_client()
->>>>>>> 4a071ccf
 
 
 @periodic_task(
