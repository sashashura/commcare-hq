import datetime
from collections import defaultdict
import pytz
from xml.etree import ElementTree

from celery.task import periodic_task
from celery.schedules import crontab
from celery.utils.log import get_task_logger
from django.conf import settings
from django.utils.dateparse import parse_datetime, parse_date

from casexml.apps.case.mock import CaseBlock
from corehq import toggles
from corehq.apps.hqcase.utils import submit_case_blocks
from corehq.apps.fixtures.models import FixtureDataItem
from corehq.form_processor.interfaces.dbaccessors import CaseAccessors
from corehq.util.soft_assert import soft_assert
from dimagi.utils.decorators.memoized import memoized

<<<<<<< HEAD
from .case_utils import (
    CASE_TYPE_EPISODE,
    get_prescription_vouchers_from_episode,
    get_private_diagnostic_test_cases_from_episode,
)
=======
from custom.enikshay.exceptions import ENikshayCaseNotFound
from .case_utils import CASE_TYPE_EPISODE, get_prescription_vouchers_from_episode, get_prescription_from_voucher
>>>>>>> 26c17860
from .const import (
    DOSE_TAKEN_INDICATORS,
    DAILY_SCHEDULE_FIXTURE_NAME,
    DAILY_SCHEDULE_ID,
    SCHEDULE_ID_FIXTURE,
    HISTORICAL_CLOSURE_REASON,
    ENIKSHAY_TIMEZONE,
)
from .exceptions import EnikshayTaskException
from .data_store import AdherenceDatastore

logger = get_task_logger(__name__)


@periodic_task(
    run_every=crontab(hour=0, minute=0),  # every day at midnight
    queue=getattr(settings, 'CELERY_PERIODIC_QUEUE', 'celery')
)
def enikshay_task():
    # runs adherence and voucher calculations for all domains that have
    # `toggles.UATBC_ADHERENCE_TASK` enabled
    domains = toggles.UATBC_ADHERENCE_TASK.get_enabled_domains()
    for domain in domains:
        updater = EpisodeUpdater(domain)
        updater.run()


class Timer:
    def __enter__(self):
        self.start = datetime.datetime.now()
        return self

    def __exit__(self, *args):
        self.end = datetime.datetime.now()
        self.interval = (self.end - self.start).seconds


class EpisodeUpdater(object):
    """
    This iterates over all open 'episode' cases and sets 'adherence' and 'voucher' related properties
    This is applicable to various enikshay domains. The domain can be specified in __init__ method
    """

    def __init__(self, domain):
        self.domain = domain
        # set purge_date to 30 days back
        self.purge_date = datetime.datetime.now(
            pytz.timezone(ENIKSHAY_TIMEZONE)).date() - datetime.timedelta(days=30)
        self.date_today_in_india = datetime.datetime.now(pytz.timezone(ENIKSHAY_TIMEZONE)).date()
        self.adherence_data_store = AdherenceDatastore(domain)

    def run(self):
        # iterate over all open 'episode' cases and set 'adherence' properties
        update_count = 0
        noupdate_count = 0
        error_count = 0
        with Timer() as t:
            for episode in self._get_open_episode_cases():
                adherence_update = EpisodeAdherenceUpdate(episode, self)
                voucher_update = EpisodeVoucherUpdate(self.domain, episode)
                test_update = EpisodeTestUpdate(self.domain, episode)
                try:
                    update_json = adherence_update.update_json()
                    update_json.update(voucher_update.update_json())
                    update_json.update(test_update.update_json())
                    case_block = self._get_case_block(update_json, episode.case_id)
                    if case_block:
                        submit_case_blocks(
                            [ElementTree.tostring(case_block.as_xml())],
                            self.domain
                        )
                        update_count += 1
                    else:
                        noupdate_count += 1
                except Exception, e:
                    error_count += 1
                    logger.error(
                        "Error calculating updates for episode case_id({}): {}".format(
                            episode.case_id,
                            e
                        )
                    )
        logger.info(
            "Summary of enikshay_task: domain: {domain}, duration (sec): {duration} "
            "Cases Updated {updates}, cases errored {errors} and {noupdates} "
            "cases didn't need update. ".format(
                domain=self.domain, duration=t.interval, updates=update_count, errors=error_count,
                noupdates=noupdate_count)
        )

    def update_single_case(self, episode_case):
        # updates a single episode_case.
        assert episode_case.domain == self.domain
        update_json = EpisodeAdherenceUpdate(episode_case, self).update_json()
        case_block = self._get_case_block(update_json, episode_case.case_id)
        if case_block:
            submit_case_blocks(
                [ElementTree.tostring(case_block.as_xml())],
                self.domain
            )

    @staticmethod
    def _get_case_block(update, episode_id):
        """
        Returns:
            CaseBlock object with episode updates. If no update is necessary, None is returned
        """
        if update:
            return CaseBlock(**{
                'case_id': episode_id,
                'create': False,
                'update': update
            })
        else:
            return None

    def _get_open_episode_cases(self):
        # return all open 'episode' cases
        case_accessor = CaseAccessors(self.domain)
        case_ids = case_accessor.get_open_case_ids_in_domain_by_type(CASE_TYPE_EPISODE)
        return case_accessor.iter_cases(case_ids)

    @memoized
    def get_doses_data(self):
        # return 'doses_per_week' by 'schedule_id' from the Fixture data
        fixtures = FixtureDataItem.get_item_list(self.domain, DAILY_SCHEDULE_FIXTURE_NAME)
        doses_per_week_by_schedule_id = {}
        for f in fixtures:
            schedule_id = f.fields[SCHEDULE_ID_FIXTURE].field_list[0].field_value
            doses_per_week = int(f.fields["doses_per_week"].field_list[0].field_value)
            doses_per_week_by_schedule_id[schedule_id] = doses_per_week
        return doses_per_week_by_schedule_id


class EpisodeAdherenceUpdate(object):
    """
    Class to capture adherence related calculations specific to an 'episode' case
    per the spec https://docs.google.com/document/d/1FjSdLYOYUCRBuW3aSxvu3Z5kvcN6JKbpDFDToCgead8/edit
    """
    def __init__(self, episode_case, case_updater):
        """
        Args:
            episode_case: An 'episode' case object
            case_updater: EpisodeUpdater object
        """
        self.episode = episode_case
        self.case_updater = case_updater
        self._cache_dose_taken_by_date = False

    @property
    @memoized
    def case_properties(self):
        return self.episode.dynamic_case_properties()

    def get_property(self, property):
        """
        Args:
            name of the case-property

        Returns:
            value of the episode case-property named 'property'
        """
        return self.case_properties.get(property)

    @memoized
    def get_valid_adherence_cases(self):
        # Returns list of 'adherence' cases of which 'adherence_value' is one of DOSE_KNOWN_INDICATORS
        return self.case_updater.adherence_data_store.dose_known_adherences(
            self.episode.case_id
        )

    def get_latest_adherence_date(self):
        """
        return open case of type 'adherence' reverse-indexed to episode that
            has the latest 'adherence_date' property of all
        """
        return self.case_updater.adherence_data_store.latest_adherence_date(
            self.episode.case_id
        )

    @staticmethod
    def calculate_doses_taken_by_day(adherence_cases):
        """
        Args:
            adherence_cases: list of 'adherence' case dicts

        Returns:
            dict indexed by date part of 'adherence_date' and whether a dose is taken as value.
            Below is criteria to calculate whether a dose is taken on a day or not

        If there are multiple cases on one day filter to a single case as per below
        1. Find most relevant case
            if only non-enikshay source cases
                consider the case with latest_modified - irrespective of case is closed/open

            if only enikshay source cases
                filter by '(closed and closure_reason == HISTORICAL_CLOSURE_REASON) or open'
                consider the case with latest modified after above filter

            if mix of enikshay and non-enikshay source cases
                ignore non-enikshay and apply above enikshay only condition
        2. Check if 'adherence_value' of most relevent case is one of DOSE_TAKEN_INDICATORS
        """
        def is_dose_taken(cases):
            # runs above discribed calculation and returns whether a dose is taken or not
            sources = set(map(lambda x: x["adherence_source"], cases))
            if 'enikshay' not in sources:
                valid_cases = cases
            else:
                valid_cases = filter(
                    lambda case: (
                        case.get('adherence_source') == 'enikshay' and
                        (not case['closed'] or (case['closed'] and
                         case.get('adherence_closure_reason') == HISTORICAL_CLOSURE_REASON))
                    ),
                    cases
                )
            if valid_cases:
                by_modified_on = sorted(valid_cases, key=lambda case: case['modified_on'])
                return by_modified_on[-1]['adherence_value'] in DOSE_TAKEN_INDICATORS
            else:
                return False

        # index by 'adherence_date'
        cases_by_date = defaultdict(list)
        for case in adherence_cases:
            adherence_date = parse_date(case['adherence_date']) or parse_datetime(case['adherence_date']).date()
            cases_by_date[adherence_date].append(case)

        # calculate whether adherence is taken on each day
        dose_taken_by_date = defaultdict(bool)
        for d, cases in cases_by_date.iteritems():
            dose_taken_by_date[d] = is_dose_taken(cases)

        return dose_taken_by_date

    def get_adherence_schedule_start_date(self):
        # return property 'adherence_schedule_date_start' of episode case (is expected to be a date object)
        raw_date = self.get_property('adherence_schedule_date_start')
        if not raw_date:
            return None
        elif parse_date(raw_date):
            return parse_date(raw_date)
        else:
            raise EnikshayTaskException(
                "Episode case {case_id} has invalid format for 'adherence_schedule_date_start' {date}".format(
                    case_id=self.episode.case_id,
                    date=raw_date
                )
            )
            return None

    @staticmethod
    def count_doses_taken(dose_taken_by_date, start_date=None, end_date=None):
        """
        Args:
            dose_taken_by_date: result of self.calculate_doses_taken_by_day
        Returns:
            total count of adherence_cases excluding duplicates on a given day. If there are
            two adherence_cases on one day at different time, it will be counted as one
        """
        if bool(start_date) != bool(end_date):
            raise EnikshayTaskException("Both of start_date and end_date should be specified or niether of them")

        if not start_date:
            return dose_taken_by_date.values().count(True)
        else:
            # any efficient way to do this - numpy, python bisect?
            return [
                is_taken
                for date, is_taken in dose_taken_by_date.iteritems()
                if start_date <= date <= end_date
            ].count(True)

    def update_json(self):
        debug_data = []
        adherence_schedule_date_start = self.get_adherence_schedule_start_date()
        debug_data.append("adherence_schedule_date_start: {}".format(adherence_schedule_date_start))
        debug_data.append("purge_date: {}".format(self.case_updater.purge_date))

        if not adherence_schedule_date_start:
            # adherence schedule hasn't been selected, so no update necessary
            return {}

        latest_adherence_date = self.get_latest_adherence_date()
        debug_data.append("latest_adherence_date: {}".format(latest_adherence_date))

        if (adherence_schedule_date_start > self.case_updater.purge_date) or not latest_adherence_date:
            return {
                'aggregated_score_date_calculated': adherence_schedule_date_start - datetime.timedelta(days=1),
                'expected_doses_taken': 0,
                'aggregated_score_count_taken': 0,
                'adherence_total_doses_taken': 0,
                'adherence_latest_date_recorded': adherence_schedule_date_start - datetime.timedelta(days=1),
                'one_week_score_count_taken': 0,
                'two_week_score_count_taken': 0,
                'month_score_count_taken': 0,
                'one_week_adherence_score': 0,
                'two_week_adherence_score': 0,
                'month_adherence_score': 0,
            }

        adherence_cases = self.get_valid_adherence_cases()
        dose_taken_by_date = self.calculate_doses_taken_by_day(adherence_cases)
        update = self.get_aggregated_scores(
            latest_adherence_date, adherence_schedule_date_start, dose_taken_by_date)
        update.update(self.get_adherence_scores(dose_taken_by_date))

        if self.check_if_needs_update(update):
            return update
        else:
            return None

    def get_adherence_scores(self, doses_taken_by_date):
        today = self.case_updater.date_today_in_india
        start_date = self.get_adherence_schedule_start_date()

        if today - datetime.timedelta(days=7) >= start_date:
            one_week_score_count_taken = self.count_doses_taken(
                doses_taken_by_date,
                start_date=today - datetime.timedelta(days=7),
                end_date=today,
            )
        else:
            one_week_score_count_taken = 0

        if today - datetime.timedelta(days=14) >= start_date:
            two_week_score_count_taken = self.count_doses_taken(
                doses_taken_by_date,
                start_date=today - datetime.timedelta(days=14),
                end_date=today,
            )
        else:
            two_week_score_count_taken = 0

        if today - datetime.timedelta(days=30) >= start_date:
            month_score_count_taken = self.count_doses_taken(
                doses_taken_by_date,
                start_date=today - datetime.timedelta(days=30),
                end_date=today,
            )
        else:
            month_score_count_taken = 0

        return {
            'one_week_score_count_taken': one_week_score_count_taken,
            'two_week_score_count_taken': two_week_score_count_taken,
            'month_score_count_taken': month_score_count_taken,
            'one_week_adherence_score': round((one_week_score_count_taken / 7.0) * 100, 2),
            'two_week_adherence_score': round((two_week_score_count_taken / 14.0) * 100, 2),
            'month_adherence_score': round((month_score_count_taken / 30.0) * 100, 2),
        }

    def get_aggregated_scores(self, latest_adherence_date, adherence_schedule_date_start, dose_taken_by_date):
        """
        Evaluates adherence calculations on the 'episode' case and returns dict of values

        Returns:
            If no update is necessary, empty dict is returned, if not, dict with following
            keys is returned

            {
                'aggregated_score_date_calculated': value,
                'expected_doses_taken': value,
                'aggregated_score_count_taken': value
            }
        """
        update = {}

        update["adherence_latest_date_recorded"] = latest_adherence_date
        if latest_adherence_date < self.case_updater.purge_date:
            update["aggregated_score_date_calculated"] = latest_adherence_date
        else:
            update["aggregated_score_date_calculated"] = self.case_updater.purge_date

        # calculate 'adherence_total_doses_taken'
        update["adherence_total_doses_taken"] = self.count_doses_taken(dose_taken_by_date)
        # calculate 'aggregated_score_count_taken'
        update["aggregated_score_count_taken"] = self.count_doses_taken(
            dose_taken_by_date,
            start_date=adherence_schedule_date_start,
            end_date=update["aggregated_score_date_calculated"]
        )

        # calculate 'expected_doses_taken' score
        dose_data = self.case_updater.get_doses_data()
        adherence_schedule_id = self.get_property('adherence_schedule_id') or DAILY_SCHEDULE_ID
        doses_per_week = dose_data.get(adherence_schedule_id)
        if doses_per_week:
            update['expected_doses_taken'] = int(((
                (update['aggregated_score_date_calculated'] - adherence_schedule_date_start)).days / 7.0
            ) * doses_per_week)
        else:
            update['expected_doses_taken'] = 0
            soft_assert(notify_admins=True)(
                True,
                "No fixture item found with schedule_id {}".format(adherence_schedule_id)
            )

        return update

    def check_if_needs_update(self, case_properties_expected):
        """
        Args:
            case_properties_expected: dict of case property name to values

        Returns:
            True if any one of case_properties_expected is not set on self.episode case
        """
        return any([
            self.get_property(k) != v
            for (k, v) in case_properties_expected.iteritems()
        ])


class EpisodeVoucherUpdate(object):
    """
    Class to capture voucher related calculations specific to an 'episode' case
    """
    def __init__(self, domain, episode_case):
        """
        Args:
            episode_case: An 'episode' case object
        """
        self.domain = domain
        self.episode = episode_case

    @staticmethod
    def _get_fulfilled_voucher_date(voucher):
        return voucher.get_case_property('date_fulfilled')

    @memoized
    def _get_all_vouchers(self):
        return get_prescription_vouchers_from_episode(self.domain, self.episode.case_id)

    def _get_fulfilled_vouchers(self):
        relevant_vouchers = [
            voucher for voucher in self._get_all_vouchers()
            if (voucher.get_case_property('voucher_type') == 'prescription'
                and voucher.get_case_property('state') == 'fulfilled')
        ]
        return sorted(relevant_vouchers, key=self._get_fulfilled_voucher_date)

    def _get_fulfilled_available_vouchers(self):
        relevant_vouchers = [
            voucher for voucher in self._get_all_vouchers()
            if (voucher.get_case_property('voucher_type') == 'prescription'
                and voucher.get_case_property('state') in
                ['fulfilled', 'available', 'paid', 'approved', 'rejected'])
        ]
        return sorted(relevant_vouchers, key=lambda v: v.get_case_property('date_issued'))

    @staticmethod
    def _updated_fields(existing_properties, new_properties):
        updated_fields = {}
        for prop, value in new_properties.items():
            existing_value = unicode(existing_properties.get(prop, '--'))
            new_value = unicode(value) if value is not None else u""
            if existing_value != new_value:
                updated_fields[prop] = value
        return updated_fields

    def update_json(self):
        output_json = {}
        output_json.update(self.get_prescription_total_days())
        output_json.update(self.get_prescription_refill_due_dates())
        output_json.update(self.get_first_voucher_details())
        return self._updated_fields(self.episode.dynamic_case_properties(), output_json)

    def get_prescription_total_days(self):
        prescription_json = {}
        total_days = 0
        for voucher in self._get_fulfilled_vouchers():
            raw_days_value = voucher.get_case_property('final_prescription_num_days')
            total_days += int(raw_days_value) if raw_days_value else 0

            for num_days in (30, 60, 90, 120,):
                prop = "prescription_total_days_threshold_{}".format(num_days)
                if total_days >= num_days and prop not in prescription_json:
                    prescription_json[prop] = self._get_fulfilled_voucher_date(voucher)
        prescription_json['prescription_total_days'] = total_days

        return prescription_json

    def get_prescription_refill_due_dates(self):
        """The dates on which the app predicts that the episode should be eligible for prescription refills

        https://docs.google.com/document/d/1s1-MHKS5I8cvf0_7NvcqeTsYGsXLy9YGArw2L7cZSRM/edit#
        """
        fulfilled_available_vouchers = self._get_fulfilled_available_vouchers()
        if not fulfilled_available_vouchers:
            return {}

        latest_voucher = fulfilled_available_vouchers[-1]

        date_last_refill = parse_date(latest_voucher.get_case_property('date_issued'))
        if date_last_refill is None:
            return {}

        voucher_length = (
            latest_voucher.get_case_property('final_prescription_num_days')
            or latest_voucher.get_case_property('prescription_num_days')
        )

        try:
            refill_due_date = date_last_refill + datetime.timedelta(days=int(voucher_length))
        except (TypeError, ValueError):
            return {}

        return {
            'date_last_refill': date_last_refill.strftime("%Y-%m-%d"),
            'voucher_length': voucher_length,
            'refill_due_date': refill_due_date.strftime("%Y-%m-%d"),
        }

<<<<<<< HEAD

class EpisodeTestUpdate(object):

    def __init__(self, domain, episode_case):
        self.domain = domain
        self.episode = episode_case

    @property
    @memoized
    def diagnostic_tests(self):
        return get_private_diagnostic_test_cases_from_episode(self.domain, self.episode.case_id)

    def update_json(self):
        if self.diagnostic_tests:
            return {
                'diagnostic_tests': ", ".join([diagnostic_test.get_case_property('investigation_id')
                                               for diagnostic_test in self.diagnostic_tests]),
                'diagnostic_test_results': ", ".join([diagnostic_test.get_case_property('result_grade')
                                                      for diagnostic_test in self.diagnostic_tests])
            }
        else:
            return {}
=======
    def get_first_voucher_details(self):
        all_voucher_cases = sorted(self._get_all_vouchers(), key=lambda c: c.get_case_property('date_issued'))
        fulfilled_voucher_cases = sorted(
            self._get_fulfilled_vouchers(),
            key=lambda c: c.get_case_property('date_fulfilled')
        )

        try:
            first_voucher_generated = all_voucher_cases[0]
        except IndexError:
            return {}

        try:
            first_prescription = get_prescription_from_voucher(self.domain, first_voucher_generated.case_id)
        except ENikshayCaseNotFound:
            return {}

        return {
            'first_voucher_generation_date': first_voucher_generated.get_case_property('date_issued'),
            'first_voucher_drugs': first_prescription.get_case_property('drugs_ordered_readable'),
            'first_voucher_validation_date': (fulfilled_voucher_cases[0].get_case_property('date_fulfilled')
                                              if fulfilled_voucher_cases else '')
        }
>>>>>>> 26c17860
<|MERGE_RESOLUTION|>--- conflicted
+++ resolved
@@ -17,16 +17,13 @@
 from corehq.util.soft_assert import soft_assert
 from dimagi.utils.decorators.memoized import memoized
 
-<<<<<<< HEAD
 from .case_utils import (
     CASE_TYPE_EPISODE,
     get_prescription_vouchers_from_episode,
     get_private_diagnostic_test_cases_from_episode,
+    get_prescription_from_voucher,
 )
-=======
 from custom.enikshay.exceptions import ENikshayCaseNotFound
-from .case_utils import CASE_TYPE_EPISODE, get_prescription_vouchers_from_episode, get_prescription_from_voucher
->>>>>>> 26c17860
 from .const import (
     DOSE_TAKEN_INDICATORS,
     DAILY_SCHEDULE_FIXTURE_NAME,
@@ -542,7 +539,30 @@
             'refill_due_date': refill_due_date.strftime("%Y-%m-%d"),
         }
 
-<<<<<<< HEAD
+    def get_first_voucher_details(self):
+        all_voucher_cases = sorted(self._get_all_vouchers(), key=lambda c: c.get_case_property('date_issued'))
+        fulfilled_voucher_cases = sorted(
+            self._get_fulfilled_vouchers(),
+            key=lambda c: c.get_case_property('date_fulfilled')
+        )
+
+        try:
+            first_voucher_generated = all_voucher_cases[0]
+        except IndexError:
+            return {}
+
+        try:
+            first_prescription = get_prescription_from_voucher(self.domain, first_voucher_generated.case_id)
+        except ENikshayCaseNotFound:
+            return {}
+
+        return {
+            'first_voucher_generation_date': first_voucher_generated.get_case_property('date_issued'),
+            'first_voucher_drugs': first_prescription.get_case_property('drugs_ordered_readable'),
+            'first_voucher_validation_date': (fulfilled_voucher_cases[0].get_case_property('date_fulfilled')
+                                              if fulfilled_voucher_cases else '')
+        }
+
 
 class EpisodeTestUpdate(object):
 
@@ -564,29 +584,4 @@
                                                       for diagnostic_test in self.diagnostic_tests])
             }
         else:
-            return {}
-=======
-    def get_first_voucher_details(self):
-        all_voucher_cases = sorted(self._get_all_vouchers(), key=lambda c: c.get_case_property('date_issued'))
-        fulfilled_voucher_cases = sorted(
-            self._get_fulfilled_vouchers(),
-            key=lambda c: c.get_case_property('date_fulfilled')
-        )
-
-        try:
-            first_voucher_generated = all_voucher_cases[0]
-        except IndexError:
-            return {}
-
-        try:
-            first_prescription = get_prescription_from_voucher(self.domain, first_voucher_generated.case_id)
-        except ENikshayCaseNotFound:
-            return {}
-
-        return {
-            'first_voucher_generation_date': first_voucher_generated.get_case_property('date_issued'),
-            'first_voucher_drugs': first_prescription.get_case_property('drugs_ordered_readable'),
-            'first_voucher_validation_date': (fulfilled_voucher_cases[0].get_case_property('date_fulfilled')
-                                              if fulfilled_voucher_cases else '')
-        }
->>>>>>> 26c17860
+            return {}