--- conflicted
+++ resolved
@@ -517,12 +517,7 @@
     name = "Facility Wise Follow Up Report"
     slug = "hsph_facility_wise_follow_up"
     fields = ['corehq.apps.reports.fields.DatespanField',
-<<<<<<< HEAD
               'hsph.fields.DCTLToFIDAFilter',
-=======
-              'corehq.apps.reports.fields.GroupField',
-              'hsph.fields.NameOfFIDAField',
->>>>>>> 17981b08
               'hsph.fields.SiteField']
 
     show_all_rows_option = True
