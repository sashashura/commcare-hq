--- conflicted
+++ resolved
@@ -30,16 +30,12 @@
     bytes_received = models.IntegerField(_('Bytes Received'))
     raw_header = models.TextField(_('Raw Header'))
     
-    #print settings.rapidsms_apps_conf
-    raw_post = models.FilePathField(_('Raw Request Blob File Location'), match='.*\.postdata$', path=settings.rapidsms_apps_conf['receiver']['xform_submission_path'], max_length=255)    
+    #print settings.RAPIDSMS_APPS
+    raw_post = models.FilePathField(_('Raw Request Blob File Location'), match='.*\.postdata$', path=settings.RAPIDSMS_APPS['receiver']['xform_submission_path'], max_length=255)    
     
     @property
     def num_attachments(self):
-<<<<<<< HEAD
         return Attachment.objects.all().filter(submission=self).count()
-=======
-        return len(Attachment.objects.all().filter(submission=self))
->>>>>>> 7a6d21f5
         
     class Meta:
         ordering = ('-submit_time',)
@@ -48,10 +44,7 @@
         
     def __unicode__(self):
         return "Submission " + unicode(self.submit_time)
-<<<<<<< HEAD
-=======
     
->>>>>>> 7a6d21f5
     def save(self, **kwargs):        
         super(Submission, self).save()
         self.process_attachments()
@@ -85,14 +78,9 @@
                 else:                   
                     new_attach= Attachment()
                     new_attach.submission = self
-<<<<<<< HEAD
-                    new_attach.attachment_content_type=part.get_content_type()
-                    if part.get_content_type().startswith('text/'):                       
-=======
                     content_type = part.get_content_type()
                     new_attach.attachment_content_type=content_type
                     if content_type.startswith('text/') or content_type.startswith('multipart/form-data'):
->>>>>>> 7a6d21f5
                         new_attach.attachment_uri = 'xform'
                         filename='-xform.xml'
                     else:
@@ -103,17 +91,13 @@
                     payload = part.get_payload().strip()
                     new_attach.filesize = len(payload)
                     new_attach.checksum = hashlib.md5(payload).hexdigest()
-                    fout = open(os.path.join(settings.rapidsms_apps_conf['receiver']['attachments_path'],self.transaction_uuid + filename),'wb')
+                    fout = open(os.path.join(settings.RAPIDSMS_APPS['receiver']['attachments_path'],self.transaction_uuid + filename),'wb')
                     fout.write(payload)
                     fout.close() 
-                    new_attach.filepath = os.path.join(settings.rapidsms_apps_conf['receiver']['attachments_path'],self.transaction_uuid + filename)
+                    new_attach.filepath = os.path.join(settings.RAPIDSMS_APPS['receiver']['attachments_path'],self.transaction_uuid + filename)
                     new_attach.save()                
                     logging.debug("Attachment Save complete")                    
-<<<<<<< HEAD
-            except:
-=======
             except Exception, e:
->>>>>>> 7a6d21f5
                 logging.error("error parsing attachments") 
                 #logging.error("error parsing attachments: Exception: " + str(sys.exc_info()[0]))
                 #logging.error("error parsing attachments: Exception: " + str(sys.exc_info()[1]))
@@ -144,14 +128,10 @@
             
     
 class Attachment(models.Model):
-<<<<<<< HEAD
-    submission = models.ForeignKey(Submission)
-=======
     submission = models.ForeignKey(Submission, related_name="attachments")
->>>>>>> 7a6d21f5
     attachment_content_type = models.CharField(_('Attachment Content-Type'),max_length=64)
     attachment_uri = models.CharField(_('File attachment URI'),max_length=255)
-    filepath = models.FilePathField(_('Attachment File'),match='.*\.attach$',path=settings.rapidsms_apps_conf['receiver']['xform_submission_path'],max_length=255)
+    filepath = models.FilePathField(_('Attachment File'),match='.*\.attach$',path=settings.RAPIDSMS_APPS['receiver']['xform_submission_path'],max_length=255)
     filesize = models.IntegerField(_('Attachment filesize'))
     checksum = models.CharField(_('Attachment MD5 Checksum'),max_length=32)
     
@@ -164,13 +144,6 @@
         os.remove(self.filepath)        
         super(Attachment, self).delete()
     
-<<<<<<< HEAD
-    class Meta:
-        ordering = ('-submission',)
-        verbose_name = _("Submission Attachment")        
-    def __unicode__(self):
-        return "Attachment " + unicode(self.attachment_uri)
-=======
     def has_duplicate(self):
         '''
         Checks if this has any duplicate submissions, 
@@ -198,7 +171,6 @@
     
     def __unicode__(self):
         return "Attachment %s %s"  % (self.id, self.attachment_uri)
->>>>>>> 7a6d21f5
     
     
     
