--- conflicted
+++ resolved
@@ -206,10 +206,7 @@
     'django_otp.plugins.otp_static',
     'django_otp.plugins.otp_totp',
     'two_factor',
-<<<<<<< HEAD
-=======
     'ws4redis',
->>>>>>> cf789036
 )
 
 CRISPY_TEMPLATE_PACK = 'bootstrap'
