#!/usr/bin/env python

import inspect
from collections import defaultdict
import importlib
import os

from django.contrib import messages
import settingshelper as helper

DEBUG = True

# clone http://github.com/dimagi/Vellum into submodules/formdesigner and use
# this to select various versions of Vellum source on the form designer page.
# Acceptable values:
# None - production mode
# "dev" - use raw vellum source (submodules/formdesigner/src)
# "dev-min" - use built/minified vellum (submodules/formdesigner/_build/src)
VELLUM_DEBUG = None

# Build paths inside the project like this: os.path.join(BASE_DIR, ...)
BASE_DIR = os.path.dirname(os.path.abspath(__file__))

# gets set to False for unit tests that run without the database
DB_ENABLED = True
UNIT_TESTING = helper.is_testing()
DISABLE_RANDOM_TOGGLES = UNIT_TESTING

# Setting to declare always_enabled/always_disabled toggle states for domains
#   declaring toggles here avoids toggle lookups from cache for all requests.
#   Example format
#   STATIC_TOGGLES_STATES = {
#     'toggle_slug': {
#         'always_enabled': ['domain1', 'domain2],
#         'always_disabled': ['domain4', 'domain3],
#     }
#   }
STATIC_TOGGLE_STATES = {}

ADMINS = ()
MANAGERS = ADMINS

# Ensure that extraneous Tastypie formats are not actually used
# Curiously enough, browsers prefer html, then xml, lastly (or not at all) json
# so removing html from the this variable annoyingly makes it render as XML
# in the browser, when we want JSON. So I've added this commented
# to document intent, but it should only really be activated
# when we have logic in place to treat direct browser access specially.
#TASTYPIE_DEFAULT_FORMATS=['json', 'xml', 'yaml']

# default to the system's timezone settings
TIME_ZONE = "UTC"


# Language code for this installation. All choices can be found here:
# http://www.i18nguy.com/unicode/language-identifiers.html
LANGUAGE_CODE = 'en-us'

LANGUAGES = (
    ('en', 'English'),
    ('es', 'Spanish'),
    ('fra', 'French'),  # we need this alias
    ('hin', 'Hindi'),
    ('sw', 'Swahili'),
)

STATICI18N_FILENAME_FUNCTION = 'statici18n.utils.legacy_filename'

SITE_ID = 1

# If you set this to False, Django will make some optimizations so as not
# to load the internationalization machinery.
USE_I18N = True

# URL that handles the media served from MEDIA_ROOT. Make sure to use a
# trailing slash if there is a path component (optional in other cases).
# Examples: "http://media.lawrence.com", "http://example.com/media/"
MEDIA_URL = '/media/'
STATIC_URL = '/static/'
STATIC_CDN = ''

FILEPATH = BASE_DIR

# These templates are put on the server during deploy by fabric
SERVICE_DIR = os.path.join(FILEPATH, 'deployment', 'commcare-hq-deploy', 'fab', 'services', 'templates')

# media for user uploaded media.  in general this won't be used at all.
MEDIA_ROOT = os.path.join(FILEPATH, 'mediafiles')
STATIC_ROOT = os.path.join(FILEPATH, 'staticfiles')


# Django i18n searches for translation files (django.po) within this dir
# and then in the locale/ directories of installed apps
LOCALE_PATHS = (
    os.path.join(FILEPATH, 'locale'),
)

YARN_COMPONENTS = os.path.join(FILEPATH, 'node_modules')

STATICFILES_FINDERS = (
    "django.contrib.staticfiles.finders.FileSystemFinder",
    "django.contrib.staticfiles.finders.AppDirectoriesFinder",
    'compressor.finders.CompressorFinder',
)

STATICFILES_DIRS = [
    YARN_COMPONENTS,
]

# bleh, why did this submodule have to be removed?
# deploy fails if this item is present and the path does not exist
_formdesigner_path = os.path.join(FILEPATH, 'submodules', 'formdesigner')
if os.path.exists(_formdesigner_path):
    STATICFILES_DIRS += (('formdesigner', _formdesigner_path),)
del _formdesigner_path

LOG_HOME = FILEPATH
COUCH_LOG_FILE = "%s/%s" % (FILEPATH, "commcarehq.couch.log")
DJANGO_LOG_FILE = "%s/%s" % (FILEPATH, "commcarehq.django.log")
ACCOUNTING_LOG_FILE = "%s/%s" % (FILEPATH, "commcarehq.accounting.log")
ANALYTICS_LOG_FILE = "%s/%s" % (FILEPATH, "commcarehq.analytics.log")
FORMPLAYER_TIMING_FILE = "%s/%s" % (FILEPATH, "formplayer.timing.log")
FORMPLAYER_DIFF_FILE = "%s/%s" % (FILEPATH, "formplayer.diff.log")
SOFT_ASSERTS_LOG_FILE = "%s/%s" % (FILEPATH, "soft_asserts.log")
MAIN_COUCH_SQL_DATAMIGRATION = "%s/%s" % (FILEPATH, "main_couch_sql_datamigration.log")

LOCAL_LOGGING_CONFIG = {}

# URL prefix for admin media -- CSS, JavaScript and images. Make sure to use a
# trailing slash.
# Examples: "http://foo.com/media/", "/media/".
ADMIN_MEDIA_PREFIX = '/static/admin/'

# Make this unique, and don't share it with anybody - put into localsettings.py
SECRET_KEY = 'you should really change this'

MIDDLEWARE = [
    'corehq.middleware.NoCacheMiddleware',
    'corehq.middleware.SelectiveSessionMiddleware',
    'django.middleware.locale.LocaleMiddleware',
    'django.middleware.common.CommonMiddleware',
    'django.middleware.csrf.CsrfViewMiddleware',
    'django.middleware.clickjacking.XFrameOptionsMiddleware',
    'django.contrib.auth.middleware.AuthenticationMiddleware',
    'django.contrib.messages.middleware.MessageMiddleware',
    'django.middleware.common.BrokenLinkEmailsMiddleware',
    'django_otp.middleware.OTPMiddleware',
    'django_user_agents.middleware.UserAgentMiddleware',
    'corehq.middleware.OpenRosaMiddleware',
    'corehq.util.global_request.middleware.GlobalRequestMiddleware',
    'corehq.apps.users.middleware.UsersMiddleware',
    'corehq.middleware.SentryContextMiddleware',
    'corehq.apps.domain.middleware.DomainMigrationMiddleware',
    'corehq.middleware.TimeoutMiddleware',
    'corehq.middleware.LogLongRequestMiddleware',
    'corehq.apps.domain.middleware.CCHQPRBACMiddleware',
    'corehq.apps.domain.middleware.DomainHistoryMiddleware',
    'corehq.apps.domain.project_access.middleware.ProjectAccessMiddleware',
    'casexml.apps.phone.middleware.SyncTokenMiddleware',
    'auditcare.middleware.AuditMiddleware',
    'no_exceptions.middleware.NoExceptionsMiddleware',
    'corehq.apps.locations.middleware.LocationAccessMiddleware',
    'corehq.apps.cloudcare.middleware.CloudcareMiddleware',
]

SESSION_ENGINE = "django.contrib.sessions.backends.cache"

# time in minutes before forced logout due to inactivity
INACTIVITY_TIMEOUT = 60 * 24 * 14
SECURE_TIMEOUT = 30
ENABLE_DRACONIAN_SECURITY_FEATURES = False

AUTHENTICATION_BACKENDS = [
    'django.contrib.auth.backends.ModelBackend',
    'corehq.apps.domain.auth.ApiKeyFallbackBackend',
]

PASSWORD_HASHERS = (
    # this is the default list with SHA1 moved to the front
    'django.contrib.auth.hashers.SHA1PasswordHasher',
    'django.contrib.auth.hashers.PBKDF2PasswordHasher',
    'django.contrib.auth.hashers.PBKDF2SHA1PasswordHasher',
    'django.contrib.auth.hashers.BCryptPasswordHasher',
    'django.contrib.auth.hashers.MD5PasswordHasher',
    'django.contrib.auth.hashers.UnsaltedMD5PasswordHasher',
    'django.contrib.auth.hashers.CryptPasswordHasher',
)

ROOT_URLCONF = "urls"

DEFAULT_APPS = (
    'django.contrib.admin',
    'django.contrib.auth',
    'django.contrib.contenttypes',
    'django.contrib.humanize',
    'django.contrib.messages',
    'django.contrib.sessions',
    'django.contrib.sites',
    'django.contrib.staticfiles',
    'django_celery_results',
    'django_prbac',
    'djng',
    'captcha',
    'couchdbkit.ext.django',
    'crispy_forms',
    'gunicorn',
    'compressor',
    'tastypie',
    'django_otp',
    'django_otp.plugins.otp_static',
    'django_otp.plugins.otp_totp',
    'two_factor',
    'ws4redis',
    'statici18n',
    'django_user_agents',
    'logentry_admin',
)

CAPTCHA_FIELD_TEMPLATE = 'hq-captcha-field.html'
CRISPY_TEMPLATE_PACK = 'bootstrap3'
CRISPY_ALLOWED_TEMPLATE_PACKS = (
    'bootstrap',
    'bootstrap3',
)

HQ_APPS = (
    'django_digest',
    'auditcare',
    'casexml.apps.case',
    'corehq.apps.casegroups',
    'corehq.apps.case_migrations',
    'casexml.apps.phone',
    'casexml.apps.stock',
    'corehq.apps.cleanup',
    'corehq.apps.cloudcare',
    'corehq.apps.couch_sql_migration',
    'corehq.apps.smsbillables',
    'corehq.apps.accounting',
    'corehq.apps.appstore',
    'corehq.apps.data_analytics',
    'corehq.apps.data_pipeline_audit',
    'corehq.apps.domain',
    'corehq.apps.domain_migration_flags',
    'corehq.apps.dump_reload',
    'corehq.apps.hqadmin.app_config.HqAdminModule',
    'corehq.apps.hqcase',
    'corehq.apps.hqwebapp',
    'corehq.apps.hqmedia',
    'corehq.apps.integration',
    'corehq.apps.linked_domain',
    'corehq.apps.locations',
    'corehq.apps.products',
    'corehq.apps.programs',
    'corehq.project_limits',
    'corehq.apps.commtrack',
    'corehq.apps.consumption',
    'corehq.apps.tzmigration',
    'corehq.celery_monitoring.app_config.CeleryMonitoringAppConfig',
    'corehq.form_processor.app_config.FormProcessorAppConfig',
    'corehq.sql_db.app_config.SqlDbAppConfig',
    'corehq.sql_accessors',
    'corehq.sql_proxy_accessors',
    'corehq.sql_proxy_standby_accessors',
    'corehq.pillows',
    'couchforms',
    'couchexport',
    'dimagi.utils',
    'langcodes',
    'corehq.apps.data_dictionary',
    'corehq.apps.analytics',
    'corehq.apps.callcenter',
    'corehq.apps.change_feed',
    'corehq.apps.custom_data_fields',
    'corehq.apps.receiverwrapper',
    'corehq.apps.app_manager',
    'corehq.apps.es',
    'corehq.apps.fixtures',
    'corehq.apps.case_importer',
    'corehq.apps.reminders',
    'corehq.apps.translations',
    'corehq.apps.user_importer',
    'corehq.apps.users',
    'corehq.apps.settings',
    'corehq.apps.ota',
    'corehq.apps.groups',
    'corehq.apps.mobile_auth',
    'corehq.apps.sms',
    'corehq.apps.smsforms',
    'corehq.apps.ivr',
    'corehq.messaging',
    'corehq.messaging.scheduling',
    'corehq.messaging.scheduling.scheduling_partitioned',
    'corehq.messaging.smsbackends.tropo',
    'corehq.messaging.smsbackends.turn',
    'corehq.messaging.smsbackends.twilio',
    'corehq.messaging.smsbackends.infobip',
    'corehq.messaging.smsbackends.amazon_pinpoint',
    'corehq.apps.dropbox',
    'corehq.messaging.smsbackends.megamobile',
    'corehq.messaging.ivrbackends.kookoo',
    'corehq.messaging.smsbackends.sislog',
    'corehq.messaging.smsbackends.yo',
    'corehq.messaging.smsbackends.telerivet',
    'corehq.messaging.smsbackends.mach',
    'corehq.messaging.smsbackends.http',
    'corehq.messaging.smsbackends.smsgh',
    'corehq.messaging.smsbackends.push',
    'corehq.messaging.smsbackends.starfish',
    'corehq.messaging.smsbackends.trumpia',
    'corehq.messaging.smsbackends.apposit',
    'corehq.messaging.smsbackends.test',
    'corehq.apps.registration',
    'corehq.messaging.smsbackends.unicel',
    'corehq.messaging.smsbackends.icds_nic',
    'corehq.messaging.smsbackends.vertex',
    'corehq.messaging.smsbackends.start_enterprise',
    'corehq.messaging.smsbackends.ivory_coast_mtn',
    'corehq.messaging.smsbackends.airtel_tcl',
    'corehq.apps.reports.app_config.ReportsModule',
    'corehq.apps.reports_core',
    'corehq.apps.saved_reports',
    'corehq.apps.userreports',
    'corehq.apps.aggregate_ucrs',
    'corehq.apps.data_interfaces',
    'corehq.apps.export',
    'corehq.apps.builds',
    'corehq.apps.api',
    'corehq.apps.notifications',
    'corehq.apps.cachehq',
    'corehq.apps.toggle_ui',
    'corehq.couchapps',
    'corehq.preindex',
    'corehq.tabs',
    'custom.openclinica',
    'fluff',
    'fluff.fluff_filter',
    'soil',
    'toggle',
    'phonelog',
    'pillowtop',
    'pillow_retry',
    'corehq.apps.styleguide',
    'corehq.messaging.smsbackends.grapevine',
    'corehq.apps.dashboard',
    'corehq.motech',
    'corehq.motech.dhis2',
    'corehq.motech.openmrs',
    'corehq.motech.repeaters',
    'corehq.util',
    'dimagi.ext',
    'corehq.blobs',
    'corehq.apps.case_search',
    'corehq.apps.zapier.apps.ZapierConfig',
    'corehq.apps.translations',

    # custom reports
    'pact',

    'custom.reports.mc',
    'custom.apps.crs_reports',
    'custom.succeed',
    'custom.ucla',

    'custom.intrahealth',
    'custom.up_nrhm',

    'custom.common',

    'custom.nic_compliance',
    'custom.hki',
    'custom.champ',
    'custom.aaa',
    'custom.inddex',

    'custom.ccqa',
)

# any built-in management commands we want to override should go in hqscripts
INSTALLED_APPS = ('hqscripts',) + DEFAULT_APPS + HQ_APPS

# after login, django redirects to this URL
# rather than the default 'accounts/profile'
LOGIN_REDIRECT_URL = 'homepage'

REPORT_CACHE = 'default'  # or e.g. 'redis'

# When set to False, HQ will not cache any reports using is_cacheable
CACHE_REPORTS = True

####### Domain settings  #######

DOMAIN_MAX_REGISTRATION_REQUESTS_PER_DAY = 99
DOMAIN_SELECT_URL = "/domain/select/"

# This is not used by anything in CommCare HQ, leaving it here in case anything
# in Django unexpectedly breaks without it.
LOGIN_URL = "/accounts/login/"
# If a user tries to access domain admin pages but isn't a domain
# administrator, here's where he/she is redirected
DOMAIN_NOT_ADMIN_REDIRECT_PAGE_NAME = "homepage"

PAGES_NOT_RESTRICTED_FOR_DIMAGI = (
    '/a/{domain}/settings/project/billing/statements/',
    '/a/{domain}/settings/project/billing_information/',
    '/a/{domain}/settings/project/flags/',
    '/a/{domain}/settings/project/internal/calculations/',
    '/a/{domain}/settings/project/internal/info/',
    '/a/{domain}/settings/project/internal_subscription_management/',
    '/a/{domain}/settings/project/project_limits/',
    '/a/{domain}/settings/project/subscription/',
)

####### Release Manager App settings  #######
RELEASE_FILE_PATH = os.path.join("data", "builds")

## soil heartbead config ##
SOIL_HEARTBEAT_CACHE_KEY = "django-soil-heartbeat"


####### Shared/Global/UI Settings #######

# restyle some templates
BASE_TEMPLATE = "hqwebapp/base.html"
BASE_ASYNC_TEMPLATE = "reports/async/basic.html"
LOGIN_TEMPLATE = "login_and_password/login.html"
LOGGEDOUT_TEMPLATE = LOGIN_TEMPLATE

CSRF_FAILURE_VIEW = 'corehq.apps.hqwebapp.views.csrf_failure'

# These are non-standard setting names that are used in localsettings
# The standard variables are then set to these variables after localsettings
# Todo: Change to use standard settings variables
EMAIL_LOGIN = "user@domain.com"
EMAIL_PASSWORD = "changeme"
EMAIL_SMTP_HOST = "smtp.gmail.com"
EMAIL_SMTP_PORT = 587
# These are the normal Django settings
EMAIL_USE_TLS = True

# the physical server emailing - differentiate if needed
SERVER_EMAIL = 'commcarehq-noreply@example.com'
DEFAULT_FROM_EMAIL = 'commcarehq-noreply@example.com'
SUPPORT_EMAIL = "support@example.com"
PROBONO_SUPPORT_EMAIL = 'pro-bono@example.com'
ACCOUNTS_EMAIL = 'accounts@example.com'
DATA_EMAIL = 'datatree@example.com'
SUBSCRIPTION_CHANGE_EMAIL = 'accounts+subchange@example.com'
INTERNAL_SUBSCRIPTION_CHANGE_EMAIL = 'accounts+subchange+internal@example.com'
BILLING_EMAIL = 'billing-comm@example.com'
INVOICING_CONTACT_EMAIL = 'billing-support@example.com'
GROWTH_EMAIL = 'growth@example.com'
MASTER_LIST_EMAIL = 'master-list@example.com'
SALES_EMAIL = 'sales@example.com'
EULA_CHANGE_EMAIL = 'eula-notifications@example.com'
PRIVACY_EMAIL = 'privacy@example.com'
CONTACT_EMAIL = 'info@example.com'
FEEDBACK_EMAIL = 'feedback@example.com'
BOOKKEEPER_CONTACT_EMAILS = []
SOFT_ASSERT_EMAIL = 'commcarehq-ops+soft_asserts@example.com'
DAILY_DEPLOY_EMAIL = None
EMAIL_SUBJECT_PREFIX = '[commcarehq] '
SAAS_REPORTING_EMAIL = None

# Return-Path is the email used to forward BOUNCE & COMPLAINT notifications
# This email must be a REAL email address, not a mailing list, otherwise
# the emails from mailer daemon will be swallowed up by spam filters.
RETURN_PATH_EMAIL = None

# This will trigger a periodic task to check the RETURN_PATH_EMAIL inbox for
# SES bounce and complaint notifications.
RETURN_PATH_EMAIL_PASSWORD = None

# Allows reception of SES Events to the log_email_event endpoint to update
# MessagingSubEvent status This configuration set should be set up for each
# environment here:
# https://console.aws.amazon.com/ses/home?region=us-east-1#configuration-set-list:

SES_CONFIGURATION_SET = None
SNS_EMAIL_EVENT_SECRET = None

ENABLE_SOFT_ASSERT_EMAILS = True
IS_DIMAGI_ENVIRONMENT = True

LOCAL_SERVER_ENVIRONMENT = 'localdev'
SERVER_ENVIRONMENT = LOCAL_SERVER_ENVIRONMENT
ICDS_ENVS = ('icds',)
# environments located in india, this should not even include staging
INDIAN_ENVIRONMENTS = ('india', 'icds-cas', 'icds-staging')
UNLIMITED_RULE_RESTART_ENVS = ('echis', 'pna', 'swiss')

# minimum minutes between updates to user reporting metadata
USER_REPORTING_METADATA_UPDATE_FREQUENCY = 15
USER_REPORTING_METADATA_BATCH_ENABLED = False
USER_REPORTING_METADATA_BATCH_SCHEDULE = {'timedelta': {'minutes': 5}}


BASE_ADDRESS = 'localhost:8000'
J2ME_ADDRESS = ''

# Set this if touchforms can't access HQ via the public URL e.g. if using a self signed cert
# Should include the protocol.
# If this is None, get_url_base() will be used
CLOUDCARE_BASE_URL = None

PAGINATOR_OBJECTS_PER_PAGE = 15
PAGINATOR_MAX_PAGE_LINKS = 5

# OTA restore fixture generators
FIXTURE_GENERATORS = [
    "corehq.apps.users.fixturegenerators.user_groups",
    "corehq.apps.fixtures.fixturegenerators.item_lists",
    "corehq.apps.callcenter.fixturegenerators.indicators_fixture_generator",
    "corehq.apps.products.fixtures.product_fixture_generator",
    "corehq.apps.programs.fixtures.program_fixture_generator",
    "corehq.apps.app_manager.fixtures.report_fixture_generator",
    "corehq.apps.locations.fixtures.location_fixture_generator",
    "corehq.apps.locations.fixtures.flat_location_fixture_generator",
    "corehq.apps.locations.fixtures.related_locations_fixture_generator",
]

### Shared drive settings ###
# Also see section after localsettings import
SHARED_DRIVE_ROOT = None
# names of directories within SHARED_DRIVE_ROOT
RESTORE_PAYLOAD_DIR_NAME = None
SHARED_TEMP_DIR_NAME = None
SHARED_BLOB_DIR_NAME = 'blobdb'

## django-transfer settings
# These settings must match the apache / nginx config
TRANSFER_SERVER = None  # 'apache' or 'nginx'
# name of the directory within SHARED_DRIVE_ROOT
TRANSFER_FILE_DIR_NAME = None

GET_URL_BASE = 'dimagi.utils.web.get_url_base'

CELERY_BROKER_URL = 'redis://localhost:6379/0'

# https://github.com/celery/celery/issues/4226
CELERY_BROKER_POOL_LIMIT = None

CELERY_RESULT_BACKEND = 'django-db'

CELERY_TASK_ANNOTATIONS = {
    '*': {
        'on_failure': helper.celery_failure_handler,
        'trail': False,
    }
}

CELERY_MAIN_QUEUE = 'celery'
CELERY_PERIODIC_QUEUE = 'celery_periodic'
CELERY_REMINDER_RULE_QUEUE = 'reminder_rule_queue'
CELERY_REMINDER_CASE_UPDATE_QUEUE = 'reminder_case_update_queue'
CELERY_REPEAT_RECORD_QUEUE = 'repeat_record_queue'
CELERY_LOCATION_REASSIGNMENT_QUEUE = 'celery'

# Will cause a celery task to raise a SoftTimeLimitExceeded exception if
# time limit is exceeded.
CELERY_TASK_SOFT_TIME_LIMIT = 86400 * 2  # 2 days in seconds

# http://docs.celeryproject.org/en/3.1/configuration.html#celery-event-queue-ttl
# Keep messages in the events queue only for 2 hours
CELERY_EVENT_QUEUE_TTL = 2 * 60 * 60

CELERY_TASK_SERIALIZER = 'json'  # Default value in celery 4.x
CELERY_ACCEPT_CONTENT = ['json', 'pickle']  # Defaults to ['json'] in celery 4.x.  Remove once pickle is not used.

# in seconds
CELERY_HEARTBEAT_THRESHOLDS = {
    "analytics_queue": 30 * 60,
    "async_restore_queue": 60,
    "background_queue": None,
    "case_import_queue": 60,
    "case_rule_queue": None,
    "celery": 60,
    "celery_periodic": None,
    "email_queue": 30,
    "export_download_queue": 30,
    "icds_aggregation_queue": None,
    "icds_dashboard_reports_queue": None,
    "logistics_background_queue": None,
    "logistics_reminder_queue": None,
    "reminder_case_update_queue": 15 * 60,
    "reminder_queue": 15 * 60,
    "reminder_rule_queue": 15 * 60,
    "repeat_record_queue": 60 * 60,
    "saved_exports_queue": 6 * 60 * 60,
    "send_report_throttled": 6 * 60 * 60,
    "sms_queue": 5 * 60,
    "submission_reprocessing_queue": 60 * 60,
    "sumologic_logs_queue": 6 * 60 * 60,
    "ucr_indicator_queue": None,
    "ucr_queue": None,
}

# websockets config
WEBSOCKET_URL = '/ws/'
WS4REDIS_PREFIX = 'ws'
WSGI_APPLICATION = 'ws4redis.django_runserver.application'
WS4REDIS_ALLOWED_CHANNELS = helper.get_allowed_websocket_channels


TEST_RUNNER = 'testrunner.TwoStageTestRunner'
# this is what gets appended to @domain after your accounts
HQ_ACCOUNT_ROOT = "commcarehq.org"

FORMPLAYER_URL = 'http://localhost:8080'

####### SMS Queue Settings #######

# Setting this to False will make the system process outgoing and incoming SMS
# immediately rather than use the queue.
# This should always be set to True in production environments, and the sms_queue
# celery worker(s) should be deployed. We set this to False for tests and (optionally)
# for local testing.
SMS_QUEUE_ENABLED = True

# Number of minutes a celery task will alot for itself (via lock timeout)
SMS_QUEUE_PROCESSING_LOCK_TIMEOUT = 5

# Number of minutes to wait before retrying an unsuccessful processing attempt
# for a single SMS
SMS_QUEUE_REPROCESS_INTERVAL = 5

# Number of minutes to wait before retrying an SMS that has reached
# the default maximum number of processing attempts
SMS_QUEUE_REPROCESS_INDEFINITELY_INTERVAL = 60 * 6

# Max number of processing attempts before giving up on processing the SMS
SMS_QUEUE_MAX_PROCESSING_ATTEMPTS = 3

# Number of minutes to wait before retrying SMS that was delayed because the
# domain restricts sending SMS to certain days/times.
SMS_QUEUE_DOMAIN_RESTRICTED_RETRY_INTERVAL = 15

# The number of hours to wait before counting a message as stale. Stale
# messages will not be processed.
SMS_QUEUE_STALE_MESSAGE_DURATION = 7 * 24


####### Reminders Queue Settings #######

# Setting this to False will make the system fire reminders every
# minute on the periodic queue. Setting to True will queue up reminders
# on the reminders queue.
REMINDERS_QUEUE_ENABLED = False

# If a reminder still has not been processed in this number of minutes, enqueue it
# again.
REMINDERS_QUEUE_ENQUEUING_TIMEOUT = 180

# Number of minutes a celery task will alot for itself (via lock timeout)
REMINDERS_QUEUE_PROCESSING_LOCK_TIMEOUT = 5

# Number of minutes to wait before retrying an unsuccessful processing attempt
# for a single reminder
REMINDERS_QUEUE_REPROCESS_INTERVAL = 5

# Max number of processing attempts before giving up on processing the reminder
REMINDERS_QUEUE_MAX_PROCESSING_ATTEMPTS = 3

# The number of hours to wait before counting a reminder as stale. Stale
# reminders will not be processed.
REMINDERS_QUEUE_STALE_REMINDER_DURATION = 7 * 24

# Reminders rate limiting settings. A single project will only be allowed to
# fire REMINDERS_RATE_LIMIT_COUNT reminders every REMINDERS_RATE_LIMIT_PERIOD
# seconds.
REMINDERS_RATE_LIMIT_COUNT = 30
REMINDERS_RATE_LIMIT_PERIOD = 60

SYNC_CASE_FOR_MESSAGING_ON_SAVE = True

# Used by the new reminders framework
LOCAL_AVAILABLE_CUSTOM_SCHEDULING_CONTENT = {}
AVAILABLE_CUSTOM_SCHEDULING_CONTENT = {
    "UCLA_GENERAL_HEALTH":
        ["custom.ucla.api.general_health_message_bank_content_new",
         "UCLA: General Health Message Bank"],
    "UCLA_MENTAL_HEALTH":
        ["custom.ucla.api.mental_health_message_bank_content_new",
         "UCLA: Mental Health Message Bank"],
    "UCLA_SEXUAL_HEALTH":
        ["custom.ucla.api.sexual_health_message_bank_content_new",
         "UCLA: Sexual Health Message Bank"],
    "UCLA_MED_ADHERENCE":
        ["custom.ucla.api.med_adherence_message_bank_content_new",
         "UCLA: Med Adherence Message Bank"],
    "UCLA_SUBSTANCE_USE":
        ["custom.ucla.api.substance_use_message_bank_content_new",
         "UCLA: Substance Use Message Bank"],
}

# Used by the old reminders framework
LOCAL_AVAILABLE_CUSTOM_REMINDER_RECIPIENTS = {}
AVAILABLE_CUSTOM_REMINDER_RECIPIENTS = {
    'HOST_CASE_OWNER_LOCATION':
        ['corehq.apps.reminders.custom_recipients.host_case_owner_location',
         "Custom: Extension Case -> Host Case -> Owner (which is a location)"],
    'HOST_CASE_OWNER_LOCATION_PARENT':
        ['corehq.apps.reminders.custom_recipients.host_case_owner_location_parent',
         "Custom: Extension Case -> Host Case -> Owner (which is a location) -> Parent location"],
    'CASE_OWNER_LOCATION_PARENT':
        ['custom.abt.messaging.custom_recipients.abt_case_owner_location_parent_old_framework',
         "Abt: The case owner's location's parent location"],
}


# Used by the new reminders framework
LOCAL_AVAILABLE_CUSTOM_SCHEDULING_RECIPIENTS = {}
AVAILABLE_CUSTOM_SCHEDULING_RECIPIENTS = {
    'HOST_CASE_OWNER_LOCATION':
        ['corehq.messaging.scheduling.custom_recipients.host_case_owner_location',
         "Custom: Extension Case -> Host Case -> Owner (which is a location)"],
    'HOST_CASE_OWNER_LOCATION_PARENT':
        ['corehq.messaging.scheduling.custom_recipients.host_case_owner_location_parent',
         "Custom: Extension Case -> Host Case -> Owner (which is a location) -> Parent location"],
    'CASE_OWNER_LOCATION_PARENT':
        ['custom.abt.messaging.custom_recipients.abt_case_owner_location_parent_new_framework',
         "Abt: The case owner's location's parent location"],
}

LOCAL_AVAILABLE_CUSTOM_RULE_CRITERIA = {}
AVAILABLE_CUSTOM_RULE_CRITERIA = {}

LOCAL_AVAILABLE_CUSTOM_RULE_ACTIONS = {}
AVAILABLE_CUSTOM_RULE_ACTIONS = {}

####### auditcare parameters #######
AUDIT_MODEL_SAVE = [
    'corehq.apps.app_manager.Application',
    'corehq.apps.app_manager.RemoteApp',
]

AUDIT_VIEWS = [
    'corehq.apps.settings.views.ChangeMyPasswordView',
    'corehq.apps.hqadmin.views.users.AuthenticateAs',
]

AUDIT_MODULES = [
    'corehq.apps.reports',
    'corehq.apps.userreports',
    'corehq.apps.data',
    'corehq.apps.registration',
    'corehq.apps.hqadmin',
    'corehq.apps.accounting',
    'corehq.apps.cloudcare',
    'tastypie',
]

# Don't use google analytics unless overridden in localsettings
ANALYTICS_IDS = {
    'GOOGLE_ANALYTICS_API_ID': '',
    'KISSMETRICS_KEY': '',
    'HUBSPOT_API_KEY': '',
    'HUBSPOT_API_ID': '',
    'GTM_ID': '',
    'DRIFT_ID': '',
    'APPCUES_ID': '',
    'APPCUES_KEY': '',
}

ANALYTICS_CONFIG = {
    "HQ_INSTANCE": '',  # e.g. "www" or "staging"
    "DEBUG": False,
    "LOG_LEVEL": "warning",     # "warning", "debug", "verbose", or "" for no logging
}

GREENHOUSE_API_KEY = ''

MAPBOX_ACCESS_TOKEN = ''

OPEN_EXCHANGE_RATES_API_ID = ''

# import local settings if we find them
LOCAL_APPS = ()
LOCAL_MIDDLEWARE = ()
LOCAL_PILLOWTOPS = {}

LOCAL_STATIC_DATA_SOURCES = []
LOCAL_STATIC_UCR_REPORTS = []
LOCAL_CUSTOM_UCR_EXPRESSIONS = []
LOCAL_CUSTOM_UCR_EXPRESSION_LISTS = []
LOCAL_CUSTOM_UCR_REPORT_FILTERS = []
LOCAL_CUSTOM_UCR_REPORT_FILTER_VALUES = []

LOCAL_DOMAIN_MODULE_MAP = {}

RUN_FORM_META_PILLOW = True
RUN_CASE_SEARCH_PILLOW = True
RUN_UNKNOWN_USER_PILLOW = True

# Set to True to remove the `actions` and `xform_id` fields from the
# ES Case index. These fields contribute high load to the shard
# databases.
CASE_ES_DROP_FORM_FIELDS = False

# tuple of fully qualified repeater class names that are enabled.
# Set to None to enable all or empty tuple to disable all.
REPEATERS_WHITELIST = None

# If ENABLE_PRELOGIN_SITE is set to true, redirect to Dimagi.com urls
ENABLE_PRELOGIN_SITE = False

# dimagi.com urls
PRICING_PAGE_URL = "https://www.dimagi.com/commcare/pricing/"

# Sumologic log aggregator
SUMOLOGIC_URL = None

# on both a single instance or distributed setup this should assume localhost
ELASTICSEARCH_HOST = 'localhost'
ELASTICSEARCH_PORT = 9200
ELASTICSEARCH_MAJOR_VERSION = 1
# If elasticsearch queries take more than this, they result in timeout errors
ES_SEARCH_TIMEOUT = 30

BITLY_OAUTH_TOKEN = None

# this should be overridden in localsettings
INTERNAL_DATA = defaultdict(list)

COUCH_STALE_QUERY = 'update_after'  # 'ok' for cloudant
# Run reindex every 10 minutes (by default)
COUCH_REINDEX_SCHEDULE = {'timedelta': {'minutes': 10}}

MESSAGE_LOG_OPTIONS = {
    "abbreviated_phone_number_domains": ["mustmgh", "mgh-cgh-uganda"],
}

PREVIEWER_RE = '^$'

MESSAGE_STORAGE = 'django.contrib.messages.storage.session.SessionStorage'

DIGEST_LOGIN_FACTORY = 'django_digest.NoEmailLoginFactory'

# Django Compressor
COMPRESS_PRECOMPILERS = AVAILABLE_COMPRESS_PRECOMPILERS = (
    ('text/less', 'corehq.apps.hqwebapp.precompilers.LessFilter'),
)
# if not overwritten in localsettings, these will be replaced by the value they return
# using the local DEBUG value (which we don't have access to here yet)
COMPRESS_ENABLED = lambda: not DEBUG and not UNIT_TESTING  # noqa: E731
COMPRESS_OFFLINE = lambda: not DEBUG and not UNIT_TESTING  # noqa: E731
COMPRESS_JS_COMPRESSOR = 'corehq.apps.hqwebapp.uglify.JsUglifySourcemapCompressor'
# use 'compressor.js.JsCompressor' for faster local compressing (will get rid of source maps)
COMPRESS_CSS_FILTERS = ['compressor.filters.css_default.CssAbsoluteFilter',
'compressor.filters.cssmin.rCSSMinFilter']

LESS_B3_PATHS = {
    'variables': '../../../hqwebapp/less/_hq/includes/variables',
    'mixins': '../../../hqwebapp/less/_hq/includes/mixins',
}

USER_AGENTS_CACHE = 'default'

# Invoicing
INVOICE_STARTING_NUMBER = 0
INVOICE_PREFIX = ''
INVOICE_TERMS = ''
INVOICE_FROM_ADDRESS = {}
BANK_ADDRESS = {}
BANK_NAME = ''
BANK_ACCOUNT_NUMBER = ''
BANK_ROUTING_NUMBER_ACH = ''
BANK_ROUTING_NUMBER_WIRE = ''
BANK_SWIFT_CODE = ''

STRIPE_PUBLIC_KEY = ''
STRIPE_PRIVATE_KEY = ''

# mapping of report engine IDs to database configurations
# values must be an alias of a DB in the Django DB configuration
# or a dict of the following format:
# {
#     'WRITE': 'django_db_alias',
#     'READ': [('django_db_alias', query_weighting_int), (...)]
# }
REPORTING_DATABASES = {
    'default': 'default',
    'ucr': 'default'
}

PL_PROXY_CLUSTER_NAME = 'commcarehq'

USE_PARTITIONED_DATABASE = False

# number of days since last access after which a saved export is considered unused
SAVED_EXPORT_ACCESS_CUTOFF = 35

# override for production
DEFAULT_PROTOCOL = 'http'

# Dropbox
DROPBOX_KEY = ''
DROPBOX_SECRET = ''
DROPBOX_APP_NAME = ''

# Amazon S3
S3_ACCESS_KEY = None
S3_SECRET_KEY = None

# Supervisor RPC
SUPERVISOR_RPC_ENABLED = False
SUBSCRIPTION_USERNAME = None
SUBSCRIPTION_PASSWORD = None

# List of metrics providers to use. Available providers:
# * 'corehq.util.metrics.datadog.DatadogMetrics'
# * 'corehq.util.metrics.prometheus.PrometheusMetrics'
METRICS_PROVIDERS = []

DATADOG_API_KEY = None
DATADOG_APP_KEY = None

SYNCLOGS_SQL_DB_ALIAS = 'default'

# A dict of django apps in which the reads are
# split betweeen the primary and standby db machines
# Example format:
# {
# "users":
#     [
#      ("pgmain", 5),
#      ("pgmainstandby", 5)
#     ]
# }
LOAD_BALANCED_APPS = {}

# Override with the PEM export of an RSA private key, for use with any
# encryption or signing workflows.
HQ_PRIVATE_KEY = None

KAFKA_BROKERS = ['localhost:9092']
KAFKA_API_VERSION = None

MOBILE_INTEGRATION_TEST_TOKEN = None

COMMCARE_HQ_NAME = {
    "default": "CommCare HQ",
}
COMMCARE_NAME = {
    "default": "CommCare",
}

ENTERPRISE_MODE = False

RESTRICT_DOMAIN_CREATION = False

CUSTOM_LANDING_PAGE = False

SENTRY_DSN = None
SENTRY_REPOSITORY = 'dimagi/commcare-hq'
SENTRY_ORGANIZATION_SLUG = 'dimagi'
SENTRY_PROJECT_SLUG = 'commcarehq'

# used for creating releases and deploys
SENTRY_API_KEY = None

OBFUSCATE_PASSWORD_FOR_NIC_COMPLIANCE = False
RESTRICT_USED_PASSWORDS_FOR_NIC_COMPLIANCE = False
DATA_UPLOAD_MAX_MEMORY_SIZE = None
# Exports use a lot of fields to define columns. See: https://dimagi-dev.atlassian.net/browse/HI-365
DATA_UPLOAD_MAX_NUMBER_FIELDS = 5000

AUTHPROXY_URL = None
AUTHPROXY_CERT = None

# number of docs for UCR to queue asynchronously at once
# ideally # of documents it takes to process in ~30 min
ASYNC_INDICATORS_TO_QUEUE = 10000
ASYNC_INDICATOR_QUEUE_TIMES = None
DAYS_TO_KEEP_DEVICE_LOGS = 60
NO_DEVICE_LOG_ENVS = list(ICDS_ENVS) + ['production']

UCR_COMPARISONS = {}

MAX_RULE_UPDATES_IN_ONE_RUN = 10000

DEFAULT_ODATA_FEED_LIMIT = 25

# used for providing separate landing pages for different URLs
# default will be used if no hosts match
CUSTOM_LANDING_TEMPLATE = {
    # "icds-cas.gov.in": 'icds/login.html',
    # "default": 'login_and_password/login.html',
}

ES_SETTINGS = None
ES_XFORM_INDEX_NAME = "xforms_2016-07-07"
ES_XFORM_DISABLE_ALL = False
PHI_API_KEY = None
PHI_PASSWORD = None

STATIC_DATA_SOURCE_PROVIDERS = [
    'corehq.apps.callcenter.data_source.call_center_data_source_configuration_provider'
]

BYPASS_SESSIONS_FOR_MOBILE = False

SESSION_BYPASS_URLS = [
    r'^/a/{domain}/receiver/',
    r'^/a/{domain}/phone/restore/',
    r'^/a/{domain}/phone/search/',
    r'^/a/{domain}/phone/claim-case/',
    r'^/a/{domain}/phone/heartbeat/',
    r'^/a/{domain}/phone/keys/',
    r'^/a/{domain}/phone/admin_keys/',
    r'^/a/{domain}/apps/download/',
]

ALLOW_PHONE_AS_DEFAULT_TWO_FACTOR_DEVICE = False
RATE_LIMIT_SUBMISSIONS = False

# If set to a positive number, exports requested more than this many seconds ago
# without the email option will be quickly rejected.
# This is useful for load-shedding in times of crisis.
STALE_EXPORT_THRESHOLD = None

REQUIRE_TWO_FACTOR_FOR_SUPERUSERS = False
# Use an experimental partitioning algorithm
# that adds messages to the partition with the fewest unprocessed messages
USE_KAFKA_SHORTEST_BACKLOG_PARTITIONER = False

<<<<<<< HEAD
CUSTOM_DOMAIN_SPECIFIC_URL_MODULES = []
=======
LOCAL_CUSTOM_DB_ROUTING = {}
>>>>>>> fb3280e0

try:
    # try to see if there's an environmental variable set for local_settings
    custom_settings = os.environ.get('CUSTOMSETTINGS', None)
    if custom_settings:
        if custom_settings == 'demo':
            from settings_demo import *
        else:
            custom_settings_module = importlib.import_module(custom_settings)
            try:
                attrlist = custom_settings_module.__all__
            except AttributeError:
                attrlist = dir(custom_settings_module)
            for attr in attrlist:
                globals()[attr] = getattr(custom_settings_module, attr)
    else:
        from localsettings import *
except ImportError as error:
    if str(error) != "No module named 'localsettings'":
        raise error
    # fallback in case nothing else is found - used for readthedocs
    from dev_settings import *


AVAILABLE_CUSTOM_SCHEDULING_CONTENT.update(LOCAL_AVAILABLE_CUSTOM_SCHEDULING_CONTENT)
AVAILABLE_CUSTOM_REMINDER_RECIPIENTS.update(LOCAL_AVAILABLE_CUSTOM_REMINDER_RECIPIENTS)
AVAILABLE_CUSTOM_SCHEDULING_RECIPIENTS.update(LOCAL_AVAILABLE_CUSTOM_SCHEDULING_RECIPIENTS)
AVAILABLE_CUSTOM_RULE_CRITERIA.update(LOCAL_AVAILABLE_CUSTOM_RULE_CRITERIA)
AVAILABLE_CUSTOM_RULE_ACTIONS.update(LOCAL_AVAILABLE_CUSTOM_RULE_ACTIONS)

# The defaults above are given as a function of (or rather a closure on) DEBUG,
# so if not overridden they need to be evaluated after DEBUG is set
if callable(COMPRESS_ENABLED):
    COMPRESS_ENABLED = COMPRESS_ENABLED()
if callable(COMPRESS_OFFLINE):
    COMPRESS_OFFLINE = COMPRESS_OFFLINE()

# These default values can't be overridden.
# Should you someday need to do so, use the lambda/if callable pattern above
SESSION_COOKIE_SECURE = CSRF_COOKIE_SECURE = not DEBUG
SESSION_COOKIE_HTTPONLY = CSRF_COOKIE_HTTPONLY = True


if UNIT_TESTING:
    # COMPRESS_COMPILERS overrides COMPRESS_ENABLED = False, so must be
    # cleared to disable compression completely. CSS/less compression is
    # very slow and should especially be avoided in tests. Tests that
    # need to test compression should use
    # @override_settings(
    #     COMPRESS_ENABLED=True,
    #     COMPRESS_PRECOMPILERS=settings.AVAILABLE_COMPRESS_PRECOMPILERS,
    # )
    COMPRESS_PRECOMPILERS = ()


# Unless DISABLE_SERVER_SIDE_CURSORS has explicitly been set, default to True because Django >= 1.11.1 and our
# hosting environments use pgBouncer with transaction pooling. For more information, see:
# https://docs.djangoproject.com/en/1.11/releases/1.11.1/#allowed-disabling-server-side-cursors-on-postgresql
for database in DATABASES.values():
    if (
        database['ENGINE'] == 'django.db.backends.postgresql' and
        database.get('DISABLE_SERVER_SIDE_CURSORS') is None
    ):
        database['DISABLE_SERVER_SIDE_CURSORS'] = True


_location = lambda x: os.path.join(FILEPATH, x)

IS_SAAS_ENVIRONMENT = SERVER_ENVIRONMENT in ('production', 'staging')

if 'KAFKA_URL' in globals():
    import warnings
    warnings.warn(inspect.cleandoc("""KAFKA_URL is deprecated

    Please replace KAFKA_URL with KAFKA_BROKERS as follows:

        KAFKA_BROKERS = ['%s']
    """) % KAFKA_URL, DeprecationWarning)

    KAFKA_BROKERS = [KAFKA_URL]

TEMPLATES = [
    {
        'BACKEND': 'django.template.backends.django.DjangoTemplates',
        'DIRS': [
            _location('corehq/apps/domain/templates/login_and_password'),
        ],
        'OPTIONS': {
            'context_processors': [
                'django.contrib.auth.context_processors.auth',
                'django.contrib.messages.context_processors.messages',
                'django.template.context_processors.debug',
                'django.template.context_processors.i18n',
                'django.template.context_processors.media',
                'django.template.context_processors.request',
                'django.template.context_processors.static',
                'django.template.context_processors.tz',

                'corehq.util.context_processors.base_template',
                'corehq.util.context_processors.current_url_name',
                'corehq.util.context_processors.domain',
                'corehq.util.context_processors.domain_billing_context',
                'corehq.util.context_processors.enterprise_mode',
                'corehq.util.context_processors.mobile_experience',
                'corehq.util.context_processors.get_demo',
                'corehq.util.context_processors.banners',
                'corehq.util.context_processors.js_api_keys',
                'corehq.util.context_processors.js_toggles',
                'corehq.util.context_processors.websockets_override',
                'corehq.util.context_processors.commcare_hq_names',
                'corehq.util.context_processors.emails',
            ],
            'debug': DEBUG,
            'loaders': [
                'django.template.loaders.filesystem.Loader',
                'django.template.loaders.app_directories.Loader',
            ],
        },
    },
]

LOGGING = {
    'version': 1,
    'disable_existing_loggers': True,
    'formatters': {
        'verbose': {
            'format': '%(levelname)s %(asctime)s %(module)s %(process)d %(thread)d %(message)s'
        },
        'simple': {
            'format': '%(asctime)s %(levelname)s %(message)s'
        },
        'pillowtop': {
            'format': '%(asctime)s %(levelname)s %(module)s %(message)s'
        },
        'couch-request-formatter': {
            'format': '%(asctime)s [%(username)s:%(domain)s] %(hq_url)s %(database)s %(method)s %(status_code)s %(content_length)s %(path)s %(duration)s'
        },
        'formplayer_timing': {
            'format': '%(asctime)s, %(action)s, %(control_duration)s, %(candidate_duration)s'
        },
        'formplayer_diff': {
            'format': '%(asctime)s, %(action)s, %(request)s, %(control)s, %(candidate)s'
        },
        'ucr_timing': {
            'format': '%(asctime)s\t%(domain)s\t%(report_config_id)s\t%(filter_values)s\t%(control_duration)s\t%(candidate_duration)s'
        },
        'ucr_diff': {
            'format': '%(asctime)s\t%(domain)s\t%(report_config_id)s\t%(filter_values)s\t%(control)s\t%(diff)s'
        },
        'ucr_exception': {
            'format': '%(asctime)s\t%(domain)s\t%(report_config_id)s\t%(filter_values)s\t%(candidate)s'
        },
        'kafka_audit': {
            'format': '%(asctime)s,%(message)s'
        },
    },
    'filters': {
        'hqcontext': {
            '()': 'corehq.util.log.HQRequestFilter',
        },
        'exclude_static': {
            '()': 'corehq.util.log.SuppressStaticLogs',
        },
    },
    'handlers': {
        'pillowtop': {
            'level': 'INFO',
            'class': 'logging.StreamHandler',
            'formatter': 'pillowtop'
        },
        'console': {
            'level': 'INFO',
            'class': 'logging.StreamHandler',
            'formatter': 'simple'
        },
        'file': {
            'level': 'INFO',
            'class': 'logging.handlers.RotatingFileHandler',
            'formatter': 'verbose',
            'filename': DJANGO_LOG_FILE,
            'maxBytes': 10 * 1024 * 1024,  # 10 MB
            'backupCount': 20  # Backup 200 MB of logs
        },
        'couch-request-handler': {
            'level': 'DEBUG',
            'class': 'logging.handlers.RotatingFileHandler',
            'formatter': 'couch-request-formatter',
            'filters': ['hqcontext'],
            'filename': COUCH_LOG_FILE,
            'maxBytes': 10 * 1024 * 1024,  # 10 MB
            'backupCount': 20  # Backup 200 MB of logs
        },
        'accountinglog': {
            'level': 'INFO',
            'class': 'logging.handlers.RotatingFileHandler',
            'formatter': 'verbose',
            'filename': ACCOUNTING_LOG_FILE,
            'maxBytes': 10 * 1024 * 1024,  # 10 MB
            'backupCount': 20  # Backup 200 MB of logs
        },
        'analyticslog': {
            'level': 'DEBUG',
            'class': 'logging.handlers.RotatingFileHandler',
            'formatter': 'verbose',
            'filename': ANALYTICS_LOG_FILE,
            'maxBytes': 10 * 1024 * 1024,  # 10 MB
            'backupCount': 20  # Backup 200 MB of logs
        },
        'formplayer_diff': {
            'level': 'INFO',
            'class': 'logging.handlers.RotatingFileHandler',
            'formatter': 'formplayer_diff',
            'filename': FORMPLAYER_DIFF_FILE,
            'maxBytes': 10 * 1024 * 1024,  # 10 MB
            'backupCount': 20  # Backup 200 MB of logs
        },
        'formplayer_timing': {
            'level': 'INFO',
            'class': 'logging.handlers.RotatingFileHandler',
            'formatter': 'formplayer_timing',
            'filename': FORMPLAYER_TIMING_FILE,
            'maxBytes': 10 * 1024 * 1024,  # 10 MB
            'backupCount': 20  # Backup 200 MB of logs
        },
        'mail_admins': {
            'level': 'ERROR',
            'class': 'corehq.util.log.HqAdminEmailHandler',
        },
        'notify_exception': {
            'level': 'ERROR',
            'class': 'corehq.util.log.NotifyExceptionEmailer',
        },
        'null': {
            'class': 'logging.NullHandler',
        },
        'soft_asserts': {
            "level": "DEBUG",
            'class': 'logging.handlers.RotatingFileHandler',
            'formatter': 'verbose',
            'filename': SOFT_ASSERTS_LOG_FILE,
            'maxBytes': 10 * 1024 * 1024,  # 10 MB
            'backupCount': 200  # Backup 2000 MB of logs
        },
        'main_couch_sql_datamigration': {
            'level': 'INFO',
            'class': 'logging.handlers.RotatingFileHandler',
            'formatter': 'simple',
            'filename': MAIN_COUCH_SQL_DATAMIGRATION,
            'maxBytes': 10 * 1024 * 1024,
            'backupCount': 20
        },
    },
    'root': {
        'level': 'INFO',
        'handlers': ['console', 'file'],
    },
    'loggers': {
        'couchdbkit.request': {
            'handlers': ['couch-request-handler'],
            'level': 'DEBUG',
            'propagate': False,
        },
        'django': {
            'handlers': ['file'],
            'level': 'ERROR',
            'propagate': True,
        },
        'django.server': {
            'handlers': ['console'],
            'level': 'INFO',
            'propagate': False,
            'filters': ['exclude_static'],
        },
        'django.security.DisallowedHost': {
            'handlers': ['null'],
            'propagate': False,
        },
        'notify': {
            'handlers': ['file'],
            'level': 'ERROR',
            'propagate': True,
        },
        'celery.task': {
            'handlers': ['console', 'file'],
            'level': 'INFO',
            'propagate': True
        },
        'pillowtop': {
            'handlers': ['pillowtop'],
            'level': 'INFO',
            'propagate': False,
        },
        'smsbillables': {
            'handlers': ['file', 'console', 'mail_admins'],
            'level': 'INFO',
            'propagate': False,
        },
        'accounting': {
            'handlers': ['accountinglog', 'console'],
            'level': 'INFO',
            'propagate': False,
        },
        'analytics': {
            'handlers': ['analyticslog'],
            'level': 'DEBUG',
            'propagate': False
        },
        'elasticsearch': {
            'handlers': ['file'],
            'level': 'ERROR',
            'propagate': True,
        },
        'formplayer_timing': {
            'handlers': ['formplayer_timing'],
            'level': 'INFO',
            'propogate': True,
        },
        'formplayer_diff': {
            'handlers': ['formplayer_diff'],
            'level': 'INFO',
            'propogate': True,
        },
        'boto3': {
            'handlers': ['console'],
            'level': 'WARNING',
            'propagate': True
        },
        'botocore': {
            'handlers': ['console'],
            'level': 'WARNING',
            'propagate': True
        },
        'soft_asserts': {
            'handlers': ['soft_asserts', 'console'],
            'level': 'DEBUG',
            'propagate': False,
        },
        'kafka': {
            'handlers': ['file'],
            'level': 'ERROR',
            'propagate': False,
        },
    }
}

if LOCAL_LOGGING_CONFIG:
    for key, config in LOCAL_LOGGING_CONFIG.items():
        if key in ('handlers', 'loggers', 'formatters', 'filters'):
            LOGGING[key].update(config)
        else:
            LOGGING[key] = config

fix_logger_obfuscation_ = globals().get("FIX_LOGGER_ERROR_OBFUSCATION")
helper.fix_logger_obfuscation(fix_logger_obfuscation_, LOGGING)

if DEBUG:
    INSTALLED_APPS = INSTALLED_APPS + ('corehq.apps.mocha',)
    import warnings
    warnings.simplefilter('default')
    os.environ['PYTHONWARNINGS'] = 'd'  # Show DeprecationWarning
else:
    TEMPLATES[0]['OPTIONS']['loaders'] = [[
        'django.template.loaders.cached.Loader',
        TEMPLATES[0]['OPTIONS']['loaders']
    ]]

if helper.is_testing():
    helper.assign_test_db_names(DATABASES)


DATABASE_ROUTERS = globals().get('DATABASE_ROUTERS', [])
if 'corehq.sql_db.routers.MultiDBRouter' not in DATABASE_ROUTERS:
    DATABASE_ROUTERS.append('corehq.sql_db.routers.MultiDBRouter')

# Mapping of app_label to DB name or reporting DB alias (see REPORTING_DATABASES)
CUSTOM_DB_ROUTING = {
    "aaa": "aaa-data",
    "icds_reports": "icds-ucr-citus"  # this can be removed once the ICDS code is not present on all envs
}
CUSTOM_DB_ROUTING.update(LOCAL_CUSTOM_DB_ROUTING)

INDICATOR_CONFIG = {
}

COMPRESS_URL = STATIC_CDN + STATIC_URL

# Couch database name suffixes
USERS_GROUPS_DB = 'users'
FIXTURES_DB = 'fixtures'
DOMAINS_DB = 'domains'
APPS_DB = 'apps'
META_DB = 'meta'

_serializer = 'corehq.util.python_compatibility.Py3PickleSerializer'
for _name in ["default", "redis"]:
    if _name not in CACHES:  # noqa: F405
        continue
    _options = CACHES[_name].setdefault('OPTIONS', {})  # noqa: F405
    assert _options.get('SERIALIZER', _serializer) == _serializer, (
        "Refusing to change SERIALIZER. Remove that option from "
        "localsettings or whereever redis caching is configured. {}"
        .format(_options)
    )
    _options['SERIALIZER'] = _serializer
del _name, _options, _serializer


COUCHDB_APPS = [
    'api',
    'appstore',
    'builds',
    'case',
    'casegroups',
    'cleanup',
    'cloudcare',
    'commtrack',
    'consumption',
    'couch',
    # This is necessary for abstract classes in dimagi.utils.couch.undo;
    # otherwise breaks tests
    'couchdbkit_aggregate',
    'couchforms',
    'couchexport',
    'custom_data_fields',
    'hqadmin',
    'dhis2',
    'ext',
    'facilities',
    'fluff_filter',
    'hqcase',
    'hqmedia',
    'case_importer',
    'indicators',
    'locations',
    'mobile_auth',
    'openmrs',
    'pillowtop',
    'pillow_retry',
    'products',
    'programs',
    'reminders',
    'reports',
    'saved_reports',
    'sms',
    'smsforms',
    'telerivet',
    'toggle',
    'translations',
    'utils',  # dimagi-utils
    'formplayer',
    'phonelog',
    'registration',
    'crs_reports',
    'grapevine',
    'openclinica',

    # custom reports
    'pact',
    'accounting',
    'succeed',
    ('auditcare', 'auditcare'),
    ('repeaters', 'receiverwrapper'),
    ('userreports', META_DB),
    ('custom_data_fields', META_DB),
    # needed to make couchdbkit happy
    ('fluff', 'fluff-bihar'),
    ('mc', 'fluff-mc'),
    ('m4change', 'm4change'),  # todo: remove once code that uses is removed
    ('export', META_DB),
    ('callcenter', META_DB),

    # users and groups
    ('groups', USERS_GROUPS_DB),
    ('users', USERS_GROUPS_DB),

    # fixtures
    ('fixtures', FIXTURES_DB),

    # domains
    ('domain', DOMAINS_DB),

    # applications
    ('app_manager', APPS_DB),
]

COUCH_SETTINGS_HELPER = helper.CouchSettingsHelper(
    COUCH_DATABASES,
    COUCHDB_APPS,
    [USERS_GROUPS_DB, FIXTURES_DB, DOMAINS_DB, APPS_DB],
    UNIT_TESTING
)
COUCH_DATABASE = COUCH_SETTINGS_HELPER.main_db_url
COUCHDB_DATABASES = COUCH_SETTINGS_HELPER.make_couchdb_tuples()
EXTRA_COUCHDB_DATABASES = COUCH_SETTINGS_HELPER.get_extra_couchdbs()

# note: the only reason LOCAL_APPS come before INSTALLED_APPS is because of
# a weird travis issue with kafka. if for any reason this order causes problems
# it can be reverted whenever that's figured out.
# https://github.com/dimagi/commcare-hq/pull/10034#issuecomment-174868270
INSTALLED_APPS = LOCAL_APPS + INSTALLED_APPS

seen = set()
INSTALLED_APPS = [x for x in INSTALLED_APPS if x not in seen and not seen.add(x)]

MIDDLEWARE += LOCAL_MIDDLEWARE

### Shared drive settings ###
SHARED_DRIVE_CONF = helper.SharedDriveConfiguration(
    SHARED_DRIVE_ROOT,
    RESTORE_PAYLOAD_DIR_NAME,
    TRANSFER_FILE_DIR_NAME,
    SHARED_TEMP_DIR_NAME,
    SHARED_BLOB_DIR_NAME
)
TRANSFER_MAPPINGS = {
    SHARED_DRIVE_CONF.transfer_dir: '/{}'.format(TRANSFER_FILE_DIR_NAME),  # e.g. '/mnt/shared/downloads': '/downloads',
}

# these are the official django settings
# which really we should be using over the custom ones
EMAIL_HOST = EMAIL_SMTP_HOST
EMAIL_PORT = EMAIL_SMTP_PORT
EMAIL_HOST_USER = EMAIL_LOGIN
EMAIL_HOST_PASSWORD = EMAIL_PASSWORD
# EMAIL_USE_TLS is set above
# so it can be overridden in localsettings (e.g. in a dev environment)

NO_HTML_EMAIL_MESSAGE = """
This is an email from CommCare HQ. You're seeing this message because your
email client chose to display the plaintext version of an email that CommCare
HQ can only provide in HTML.  Please set your email client to view this email
in HTML or read this email in a client that supports HTML email.

Thanks,
The CommCare HQ Team"""

MESSAGE_TAGS = {
    messages.INFO: 'alert-info',
    messages.DEBUG: '',
    messages.SUCCESS: 'alert-success',
    messages.WARNING: 'alert-warning',
    messages.ERROR: 'alert-danger',
}

COMMCARE_USER_TERM = "Mobile Worker"
WEB_USER_TERM = "Web User"

DEFAULT_CURRENCY = "USD"
DEFAULT_CURRENCY_SYMBOL = "$"

SMS_HANDLERS = [
    'corehq.apps.commtrack.sms.handle',
    'corehq.apps.sms.handlers.keyword.sms_keyword_handler',
    'corehq.apps.sms.handlers.form_session.form_session_handler',
    'corehq.apps.sms.handlers.fallback.fallback_handler',
]


SMS_LOADED_SQL_BACKENDS = [
    'corehq.messaging.smsbackends.apposit.models.SQLAppositBackend',
    'corehq.messaging.smsbackends.grapevine.models.SQLGrapevineBackend',
    'corehq.messaging.smsbackends.http.models.SQLHttpBackend',
    'corehq.messaging.smsbackends.icds_nic.models.SQLICDSBackend',
    'corehq.messaging.smsbackends.mach.models.SQLMachBackend',
    'corehq.messaging.smsbackends.megamobile.models.SQLMegamobileBackend',
    'corehq.messaging.smsbackends.push.models.PushBackend',
    'corehq.messaging.smsbackends.starfish.models.StarfishBackend',
    'corehq.messaging.smsbackends.trumpia.models.TrumpiaBackend',
    'corehq.messaging.smsbackends.sislog.models.SQLSislogBackend',
    'corehq.messaging.smsbackends.smsgh.models.SQLSMSGHBackend',
    'corehq.messaging.smsbackends.telerivet.models.SQLTelerivetBackend',
    'corehq.messaging.smsbackends.test.models.SQLTestSMSBackend',
    'corehq.messaging.smsbackends.tropo.models.SQLTropoBackend',
    'corehq.messaging.smsbackends.turn.models.SQLTurnWhatsAppBackend',
    'corehq.messaging.smsbackends.twilio.models.SQLTwilioBackend',
    'corehq.messaging.smsbackends.infobip.models.InfobipBackend',
    'corehq.messaging.smsbackends.amazon_pinpoint.models.PinpointBackend',
    'corehq.messaging.smsbackends.unicel.models.SQLUnicelBackend',
    'corehq.messaging.smsbackends.yo.models.SQLYoBackend',
    'corehq.messaging.smsbackends.vertex.models.VertexBackend',
    'corehq.messaging.smsbackends.start_enterprise.models.StartEnterpriseBackend',
    'corehq.messaging.smsbackends.ivory_coast_mtn.models.IvoryCoastMTNBackend',
    'corehq.messaging.smsbackends.airtel_tcl.models.AirtelTCLBackend',
]

# The number of seconds to use as a timeout when making gateway requests
SMS_GATEWAY_TIMEOUT = 5

# These are functions that can be called
# to retrieve custom content in a reminder event.
# If the function is not in here, it will not be called.
# Used by the old reminders framework
ALLOWED_CUSTOM_CONTENT_HANDLERS = {
    "UCLA_GENERAL_HEALTH": "custom.ucla.api.general_health_message_bank_content",
    "UCLA_MENTAL_HEALTH": "custom.ucla.api.mental_health_message_bank_content",
    "UCLA_SEXUAL_HEALTH": "custom.ucla.api.sexual_health_message_bank_content",
    "UCLA_MED_ADHERENCE": "custom.ucla.api.med_adherence_message_bank_content",
    "UCLA_SUBSTANCE_USE": "custom.ucla.api.substance_use_message_bank_content",
}

# These are custom templates which can wrap default the sms/chat.html template
CUSTOM_CHAT_TEMPLATES = {}

CASE_WRAPPER = 'corehq.apps.hqcase.utils.get_case_wrapper'

PILLOWTOPS = {
    'core': [
        {
            'name': 'CaseToElasticsearchPillow',
            'class': 'pillowtop.pillow.interface.ConstructedPillow',
            'instance': 'corehq.pillows.case.get_case_to_elasticsearch_pillow',
        },
        {
            'name': 'XFormToElasticsearchPillow',
            'class': 'pillowtop.pillow.interface.ConstructedPillow',
            'instance': 'corehq.pillows.xform.get_xform_to_elasticsearch_pillow',
        },
        {
            'name': 'case-pillow',
            'class': 'pillowtop.pillow.interface.ConstructedPillow',
            'instance': 'corehq.pillows.case.get_case_pillow',
            'params': {
                'ucr_division': '0f'
            }
        },
        {
            'name': 'xform-pillow',
            'class': 'pillowtop.pillow.interface.ConstructedPillow',
            'instance': 'corehq.pillows.xform.get_xform_pillow',
            'params': {
                'ucr_division': '0f'
            }
        },
        {
            'name': 'UserPillow',
            'class': 'pillowtop.pillow.interface.ConstructedPillow',
            'instance': 'corehq.pillows.user.get_user_pillow_old',
        },
        {
            'name': 'user-pillow',
            'class': 'pillowtop.pillow.interface.ConstructedPillow',
            'instance': 'corehq.pillows.user.get_user_pillow',
        },
        {
            'name': 'ApplicationToElasticsearchPillow',
            'class': 'pillowtop.pillow.interface.ConstructedPillow',
            'instance': 'corehq.pillows.application.get_app_to_elasticsearch_pillow',
        },
        {
            'name': 'GroupPillow',
            'class': 'pillowtop.pillow.interface.ConstructedPillow',
            'instance': 'corehq.pillows.group.get_group_pillow_old',
        },
        {
            'name': 'GroupToUserPillow',
            'class': 'pillowtop.pillow.interface.ConstructedPillow',
            'instance': 'corehq.pillows.groups_to_user.get_group_to_user_pillow',
        },
        {
            'name': 'group-pillow',
            'class': 'pillowtop.pillow.interface.ConstructedPillow',
            'instance': 'corehq.pillows.groups_to_user.get_group_pillow',
        },
        {
            'name': 'SqlSMSPillow',
            'class': 'pillowtop.pillow.interface.ConstructedPillow',
            'instance': 'corehq.pillows.sms.get_sql_sms_pillow',
        },
        {
            'name': 'UserGroupsDbKafkaPillow',
            'class': 'pillowtop.pillow.interface.ConstructedPillow',
            'instance': 'corehq.apps.change_feed.pillow.get_user_groups_db_kafka_pillow',
        },
        {
            'name': 'KafkaDomainPillow',
            'class': 'pillowtop.pillow.interface.ConstructedPillow',
            'instance': 'corehq.pillows.domain.get_domain_kafka_to_elasticsearch_pillow',
        },
        {
            'name': 'FormSubmissionMetadataTrackerPillow',
            'class': 'pillowtop.pillow.interface.ConstructedPillow',
            'instance': 'corehq.pillows.app_submission_tracker.get_form_submission_metadata_tracker_pillow',
        },
        {
            'name': 'UpdateUserSyncHistoryPillow',
            'class': 'pillowtop.pillow.interface.ConstructedPillow',
            'instance': 'corehq.pillows.synclog.get_user_sync_history_pillow',
        },
        {
            'name': 'kafka-ucr-main',
            'class': 'corehq.apps.userreports.pillow.ConfigurableReportKafkaPillow',
            'instance': 'corehq.apps.userreports.pillow.get_kafka_ucr_pillow',
            'params': {
                'ucr_division': '0f'
            }
        },
        {
            'name': 'kafka-ucr-static',
            'class': 'corehq.apps.userreports.pillow.ConfigurableReportKafkaPillow',
            'instance': 'corehq.apps.userreports.pillow.get_kafka_ucr_static_pillow',
            'params': {
                'ucr_division': '0f'
            }
        },
        {
            'name': 'ReportCaseToElasticsearchPillow',
            'class': 'pillowtop.pillow.interface.ConstructedPillow',
            'instance': 'corehq.pillows.reportcase.get_report_case_to_elasticsearch_pillow',
        },
        {
            'name': 'ReportXFormToElasticsearchPillow',
            'class': 'pillowtop.pillow.interface.ConstructedPillow',
            'instance': 'corehq.pillows.reportxform.get_report_xform_to_elasticsearch_pillow',
        },
        {
            'name': 'UnknownUsersPillow',
            'class': 'pillowtop.pillow.interface.ConstructedPillow',
            'instance': 'corehq.pillows.user.get_unknown_users_pillow',
        },
        {
            'name': 'case_messaging_sync_pillow',
            'class': 'pillowtop.pillow.interface.ConstructedPillow',
            'instance': 'corehq.messaging.pillow.get_case_messaging_sync_pillow',
        },
    ],
    'core_ext': [
        {
            'name': 'AppDbChangeFeedPillow',
            'class': 'pillowtop.pillow.interface.ConstructedPillow',
            'instance': 'corehq.apps.change_feed.pillow.get_application_db_kafka_pillow',
        },
        {
            'name': 'DefaultChangeFeedPillow',
            'class': 'pillowtop.pillow.interface.ConstructedPillow',
            'instance': 'corehq.apps.change_feed.pillow.get_default_couch_db_change_feed_pillow',
        },
        {
            'name': 'DomainDbKafkaPillow',
            'class': 'pillowtop.pillow.interface.ConstructedPillow',
            'instance': 'corehq.apps.change_feed.pillow.get_domain_db_kafka_pillow',
        },
        {
            'name': 'location-ucr-pillow',
            'class': 'pillowtop.pillow.interface.ConstructedPillow',
            'instance': 'corehq.apps.userreports.pillow.get_location_pillow',
        },
    ],
    'cache': [
        {
            'name': 'CacheInvalidatePillow',
            'class': 'pillowtop.pillow.interface.ConstructedPillow',
            'instance': 'corehq.pillows.cacheinvalidate.get_main_cache_invalidation_pillow',
        },
        {
            'name': 'UserCacheInvalidatePillow',
            'class': 'pillowtop.pillow.interface.ConstructedPillow',
            'instance': 'corehq.pillows.cacheinvalidate.get_user_groups_cache_invalidation_pillow',
        },
    ],
    'fluff': [
        'custom.m4change.models.M4ChangeFormFluffPillow',
        'custom.intrahealth.models.IntraHealthFormFluffPillow',
        'custom.intrahealth.models.RecouvrementFluffPillow',
        'custom.succeed.models.UCLAPatientFluffPillow',
    ],
    'experimental': [
        {
            'name': 'CaseSearchToElasticsearchPillow',
            'class': 'pillowtop.pillow.interface.ConstructedPillow',
            'instance': 'corehq.pillows.case_search.get_case_search_to_elasticsearch_pillow',
        },
        {
            'name': 'LedgerToElasticsearchPillow',
            'class': 'pillowtop.pillow.interface.ConstructedPillow',
            'instance': 'corehq.pillows.ledger.get_ledger_to_elasticsearch_pillow',
        },
    ]
}

STATIC_UCR_REPORTS = [
    os.path.join('custom', '_legacy', 'mvp', 'ucr', 'reports', 'deidentified_va_report.json'),
    os.path.join('custom', 'abt', 'reports', 'incident_report.json'),
    os.path.join('custom', 'abt', 'reports', 'sms_indicator_report.json'),
    os.path.join('custom', 'abt', 'reports', 'spray_progress_country.json'),
    os.path.join('custom', 'abt', 'reports', 'spray_progress_level_1.json'),
    os.path.join('custom', 'abt', 'reports', 'spray_progress_level_2.json'),
    os.path.join('custom', 'abt', 'reports', 'spray_progress_level_3.json'),
    os.path.join('custom', 'abt', 'reports', 'spray_progress_level_4.json'),
    os.path.join('custom', 'abt', 'reports', 'supervisory_report_v2019.json'),
    os.path.join('custom', 'echis_reports', 'ucr', 'reports', '*.json'),
    os.path.join('custom', 'aaa', 'ucr', 'reports', '*.json'),
    os.path.join('custom', 'ccqa', 'ucr', 'reports', 'patients.json'),  # For testing static UCRs
] + LOCAL_STATIC_UCR_REPORTS


STATIC_DATA_SOURCES = [
    os.path.join('custom', 'up_nrhm', 'data_sources', 'location_hierarchy.json'),
    os.path.join('custom', 'up_nrhm', 'data_sources', 'asha_facilitators.json'),
    os.path.join('custom', 'succeed', 'data_sources', 'submissions.json'),
    os.path.join('custom', 'succeed', 'data_sources', 'patient_task_list.json'),
    os.path.join('custom', 'abt', 'reports', 'data_sources', 'sms_case.json'),
    os.path.join('custom', 'abt', 'reports', 'data_sources', 'supervisory.json'),
    os.path.join('custom', 'abt', 'reports', 'data_sources', 'supervisory_v2.json'),
    os.path.join('custom', 'abt', 'reports', 'data_sources', 'supervisory_v2019.json'),
    os.path.join('custom', 'abt', 'reports', 'data_sources', 'late_pmt.json'),
    os.path.join('custom', '_legacy', 'mvp', 'ucr', 'reports', 'data_sources', 'va_datasource.json'),
    os.path.join('custom', 'reports', 'mc', 'data_sources', 'malaria_consortium.json'),
    os.path.join('custom', 'reports', 'mc', 'data_sources', 'weekly_forms.json'),
    os.path.join('custom', 'champ', 'ucr_data_sources', 'champ_cameroon.json'),
    os.path.join('custom', 'champ', 'ucr_data_sources', 'enhanced_peer_mobilization.json'),
    os.path.join('custom', 'intrahealth', 'ucr', 'data_sources', 'commande_combined.json'),
    os.path.join('custom', 'intrahealth', 'ucr', 'data_sources', 'livraison_combined.json'),
    os.path.join('custom', 'intrahealth', 'ucr', 'data_sources', 'operateur_combined.json'),
    os.path.join('custom', 'intrahealth', 'ucr', 'data_sources', 'operateur_combined2.json'),
    os.path.join('custom', 'intrahealth', 'ucr', 'data_sources', 'rapture_combined.json'),
    os.path.join('custom', 'intrahealth', 'ucr', 'data_sources', 'recouvrement_combined.json'),
    os.path.join('custom', 'intrahealth', 'ucr', 'data_sources', 'visite_de_l_operateur.json'),
    os.path.join('custom', 'intrahealth', 'ucr', 'data_sources', 'visite_de_l_operateur_per_product.json'),
    os.path.join('custom', 'intrahealth', 'ucr', 'data_sources', 'yeksi_naa_reports_logisticien.json'),
    os.path.join('custom', 'intrahealth', 'ucr', 'data_sources', 'visite_de_l_operateur_per_program.json'),
    os.path.join('custom', 'intrahealth', 'ucr', 'data_sources', 'visite_de_l_operateur_product_consumption.json'),
    os.path.join('custom', 'intrahealth', 'ucr', 'data_sources', 'indicateurs_de_base.json'),
    os.path.join('custom', 'inddex', 'ucr', 'data_sources', '*.json'),

    os.path.join('custom', 'echis_reports', 'ucr', 'data_sources', '*.json'),
    os.path.join('custom', 'aaa', 'ucr', 'data_sources', '*.json'),
    os.path.join('custom', 'ccqa', 'ucr', 'data_sources', 'patients.json'),  # For testing static UCRs
] + LOCAL_STATIC_DATA_SOURCES

for k, v in LOCAL_PILLOWTOPS.items():
    plist = PILLOWTOPS.get(k, [])
    plist.extend(v)
    PILLOWTOPS[k] = plist

COUCH_CACHE_BACKENDS = [
    'corehq.apps.cachehq.cachemodels.DomainGenerationCache',
    'corehq.apps.cachehq.cachemodels.UserGenerationCache',
    'corehq.apps.cachehq.cachemodels.GroupGenerationCache',
    'corehq.apps.cachehq.cachemodels.UserRoleGenerationCache',
    'corehq.apps.cachehq.cachemodels.ReportGenerationCache',
    'corehq.apps.cachehq.cachemodels.UserReportsDataSourceCache',
    'dimagi.utils.couch.cache.cache_core.gen.GlobalCache',
]

# Custom fully indexed domains for ReportCase index/pillowtop
# Adding a domain will not automatically index that domain's existing cases
ES_CASE_FULL_INDEX_DOMAINS = [
    'pact',
    'commtrack-public-demo',
    'crs-remind',
    'succeed',
]

# Custom fully indexed domains for ReportXForm index/pillowtop --
# only those domains that don't require custom pre-processing before indexing,
# otherwise list in XFORM_PILLOW_HANDLERS
# Adding a domain will not automatically index that domain's existing forms
ES_XFORM_FULL_INDEX_DOMAINS = [
    'commtrack-public-demo',
    'pact',
    'succeed'
]

CUSTOM_UCR_EXPRESSIONS = [
    ('abt_supervisor', 'custom.abt.reports.expressions.abt_supervisor_expression'),
    ('abt_supervisor_v2', 'custom.abt.reports.expressions.abt_supervisor_v2_expression'),
    ('abt_supervisor_v2019', 'custom.abt.reports.expressions.abt_supervisor_v2019_expression'),
    ('succeed_referenced_id', 'custom.succeed.expressions.succeed_referenced_id'),
    ('location_type_name', 'corehq.apps.locations.ucr_expressions.location_type_name'),
    ('location_parent_id', 'corehq.apps.locations.ucr_expressions.location_parent_id'),
    ('ancestor_location', 'corehq.apps.locations.ucr_expressions.ancestor_location'),
    ('eqa_expression', 'custom.eqa.expressions.eqa_expression'),
    ('cqi_action_item', 'custom.eqa.expressions.cqi_action_item'),
    ('eqa_percent_expression', 'custom.eqa.expressions.eqa_percent_expression'),
] + LOCAL_CUSTOM_UCR_EXPRESSIONS

CUSTOM_UCR_EXPRESSION_LISTS = [
    'mvp.ucr.reports.expressions.CUSTOM_UCR_EXPRESSIONS',
    'corehq.apps.userreports.expressions.extension_expressions.CUSTOM_UCR_EXPRESSIONS',
] + LOCAL_CUSTOM_UCR_EXPRESSION_LISTS

CUSTOM_UCR_REPORT_FILTERS = [] + LOCAL_CUSTOM_UCR_REPORT_FILTERS

CUSTOM_UCR_REPORT_FILTER_VALUES = [] + LOCAL_CUSTOM_UCR_REPORT_FILTER_VALUES

CUSTOM_MODULES = [
    'custom.apps.crs_reports',
]

DOMAIN_MODULE_MAP = {
    'mc-inscale': 'custom.reports.mc',
    'pact': 'pact',

    'ipm-senegal': 'custom.intrahealth',
    'reach-test': 'custom.aaa',
    'reach-dashboard-qa': 'custom.aaa',
    'testing-ipm-senegal': 'custom.intrahealth',
    'up-nrhm': 'custom.up_nrhm',
    'nhm-af-up': 'custom.up_nrhm',

    'crs-remind': 'custom.apps.crs_reports',

    'succeed': 'custom.succeed',
    'champ-cameroon': 'custom.champ',

    # From DOMAIN_MODULE_CONFIG on production
    'test-pna': 'custom.intrahealth',

    #vectorlink domains
    'abtmali': 'custom.abt',
    'airs': 'custom.abt',
    'airs-testing': 'custom.abt',
    'airsbenin': 'custom.abt',
    'airsethiopia': 'custom.abt',
    'airskenya': 'custom.abt',
    'airsmadagascar': 'custom.abt',
    'airsmozambique': 'custom.abt',
    'airsrwanda': 'custom.abt',
    'airstanzania': 'custom.abt',
    'airszambia': 'custom.abt',
    'airszimbabwe': 'custom.abt',
    'vectorlink-benin': 'custom.abt',
    'vectorlink-burkina-faso': 'custom.abt',
    'vectorlink-ethiopia': 'custom.abt',
    'vectorlink-ghana': 'custom.abt',
    'vectorlink-ivorycoast': 'custom.abt',
    'vectorlink-kenya': 'custom.abt',
    'vectorlink-madagascar': 'custom.abt',
    'vectorlink-malawi': 'custom.abt',
    'vectorlink-mali': 'custom.abt',
    'vectorlink-mozambique': 'custom.abt',
    'vectorlink-rwanda': 'custom.abt',
    'vectorlink-senegal': 'custom.abt',
    'vectorlink-tanzania': 'custom.abt',
    'vectorlink-uganda': 'custom.abt',
    'vectorlink-zambia': 'custom.abt',
    'vectorlink-zimbabwe': 'custom.abt',

    'inddex-reports': 'custom.inddex',
    'inddex-multilingual': 'custom.inddex',
    'inddex-multi-vn': 'custom.inddex',

    'ccqa': 'custom.ccqa',
}

DOMAIN_MODULE_MAP.update(LOCAL_DOMAIN_MODULE_MAP)

THROTTLE_SCHED_REPORTS_PATTERNS = (
    # Regex patterns matching domains whose scheduled reports use a
    # separate queue so that they don't hold up the background queue.
    'ews-ghana$',
    'mvp-',
)

# Domains that we want to tag in metrics provider
METRICS_TAGGED_DOMAINS = {
    # ("env", "domain"),
    ("production", "born-on-time-2"),
    ("production", "hki-nepal-suaahara-2"),
    ("production", "malawi-fp-study"),
    ("production", "no-lean-season"),
    ("production", "rec"),
    ("production", "isth-production"),
    ("production", "sauti-1"),
    ("production", "ndoh-wbot"),
}

#### Django Compressor Stuff after localsettings overrides ####

COMPRESS_OFFLINE_CONTEXT = {
    'base_template': BASE_TEMPLATE,
    'login_template': LOGIN_TEMPLATE,
    'original_template': BASE_ASYNC_TEMPLATE,
}

COMPRESS_CSS_HASHING_METHOD = 'content'


if 'locmem' not in CACHES:
    CACHES['locmem'] = {'BACKEND': 'django.core.cache.backends.locmem.LocMemCache'}
if 'dummy' not in CACHES:
    CACHES['dummy'] = {'BACKEND': 'django.core.cache.backends.dummy.DummyCache'}


REST_FRAMEWORK = {
    'DATETIME_FORMAT': '%Y-%m-%dT%H:%M:%S.%fZ',
}

if not SENTRY_DSN:
    pub_key = globals().get('SENTRY_PUBLIC_KEY')
    priv_key = globals().get('SENTRY_PRIVATE_KEY')
    project_id = globals().get('SENTRY_PROJECT_ID')
    if pub_key and priv_key and project_id:
        SENTRY_DSN = 'https://{pub_key}:{priv_key}@sentry.io/{project_id}'.format(
            pub_key=pub_key,
            priv_key=priv_key,
            project_id=project_id
        )

        import warnings
        warnings.warn(inspect.cleandoc(f"""SENTRY configuration has changed

            Please replace SENTRY_PUBLIC_KEY, SENTRY_PRIVATE_KEY, SENTRY_PROJECT_ID with SENTRY_DSN:

            SENTRY_DSN = {SENTRY_DSN}

            The following settings are also recommended:
                SENTRY_ORGANIZATION_SLUG
                SENTRY_PROJECT_SLUG
                SENTRY_REPOSITORY

            SENTRY_QUERY_URL is not longer needed.
            """), DeprecationWarning)

if SENTRY_DSN:
    if 'SENTRY_QUERY_URL' not in globals():
        SENTRY_QUERY_URL = f'https://sentry.io/{SENTRY_ORGANIZATION_SLUG}/{SENTRY_PROJECT_SLUG}/?query='
    helper.configure_sentry(BASE_DIR, SERVER_ENVIRONMENT, SENTRY_DSN)
    SENTRY_CONFIGURED = True
else:
    SENTRY_CONFIGURED = False

if RESTRICT_USED_PASSWORDS_FOR_NIC_COMPLIANCE:
    AUTH_PASSWORD_VALIDATORS = [
        {
            'NAME': 'custom.nic_compliance.password_validation.UsedPasswordValidator',
        }
    ]

PACKAGE_MONITOR_REQUIREMENTS_FILE = os.path.join(FILEPATH, 'requirements', 'requirements.txt')<|MERGE_RESOLUTION|>--- conflicted
+++ resolved
@@ -1023,11 +1023,9 @@
 # that adds messages to the partition with the fewest unprocessed messages
 USE_KAFKA_SHORTEST_BACKLOG_PARTITIONER = False
 
-<<<<<<< HEAD
 CUSTOM_DOMAIN_SPECIFIC_URL_MODULES = []
-=======
 LOCAL_CUSTOM_DB_ROUTING = {}
->>>>>>> fb3280e0
+
 
 try:
     # try to see if there's an environmental variable set for local_settings
