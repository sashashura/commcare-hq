#!/usr/bin/env python

import inspect
from collections import defaultdict
import importlib
import os

from django.contrib import messages
import settingshelper as helper

DEBUG = True
LESS_DEBUG = DEBUG

# clone http://github.com/dimagi/Vellum into submodules/formdesigner and use
# this to select various versions of Vellum source on the form designer page.
# Acceptable values:
# None - production mode
# "dev" - use raw vellum source (submodules/formdesigner/src)
# "dev-min" - use built/minified vellum (submodules/formdesigner/_build/src)
VELLUM_DEBUG = None

# Build paths inside the project like this: os.path.join(BASE_DIR, ...)
BASE_DIR = os.path.dirname(os.path.abspath(__file__))

# gets set to False for unit tests that run without the database
DB_ENABLED = True
UNIT_TESTING = helper.is_testing()
DISABLE_RANDOM_TOGGLES = UNIT_TESTING

ADMINS = ()
MANAGERS = ADMINS

# Ensure that extraneous Tastypie formats are not actually used
# Curiously enough, browsers prefer html, then xml, lastly (or not at all) json
# so removing html from the this variable annoyingly makes it render as XML
# in the browser, when we want JSON. So I've added this commented
# to document intent, but it should only really be activated
# when we have logic in place to treat direct browser access specially.
#TASTYPIE_DEFAULT_FORMATS=['json', 'xml', 'yaml']

# default to the system's timezone settings
TIME_ZONE = "UTC"


# Language code for this installation. All choices can be found here:
# http://www.i18nguy.com/unicode/language-identifiers.html
LANGUAGE_CODE = 'en-us'

LANGUAGES = (
    ('en', 'English'),
    ('es', 'Spanish'),
    ('fra', 'French'),  # we need this alias
    ('hin', 'Hindi'),
    ('sw', 'Swahili'),
)

SITE_ID = 1

# If you set this to False, Django will make some optimizations so as not
# to load the internationalization machinery.
USE_I18N = True

# URL that handles the media served from MEDIA_ROOT. Make sure to use a
# trailing slash if there is a path component (optional in other cases).
# Examples: "http://media.lawrence.com", "http://example.com/media/"
MEDIA_URL = '/media/'
STATIC_URL = '/static/'
STATIC_CDN = ''

FILEPATH = BASE_DIR

# These templates are put on the server during deploy by fabric
SERVICE_DIR = os.path.join(FILEPATH, 'deployment', 'commcare-hq-deploy', 'fab', 'services', 'templates')

# media for user uploaded media.  in general this won't be used at all.
MEDIA_ROOT = os.path.join(FILEPATH, 'mediafiles')
STATIC_ROOT = os.path.join(FILEPATH, 'staticfiles')


# Django i18n searches for translation files (django.po) within this dir
# and then in the locale/ directories of installed apps
LOCALE_PATHS = (
    os.path.join(FILEPATH, 'locale'),
)

BOWER_COMPONENTS = os.path.join(FILEPATH, 'bower_components')

STATICFILES_FINDERS = (
    "django.contrib.staticfiles.finders.FileSystemFinder",
    "django.contrib.staticfiles.finders.AppDirectoriesFinder",
    'compressor.finders.CompressorFinder',
)

STATICFILES_DIRS = [
    BOWER_COMPONENTS,
]

# bleh, why did this submodule have to be removed?
# deploy fails if this item is present and the path does not exist
_formdesigner_path = os.path.join(FILEPATH, 'submodules', 'formdesigner')
if os.path.exists(_formdesigner_path):
    STATICFILES_DIRS += (('formdesigner', _formdesigner_path),)
del _formdesigner_path

LOG_HOME = FILEPATH
COUCH_LOG_FILE = "%s/%s" % (FILEPATH, "commcarehq.couch.log")
DJANGO_LOG_FILE = "%s/%s" % (FILEPATH, "commcarehq.django.log")
ACCOUNTING_LOG_FILE = "%s/%s" % (FILEPATH, "commcarehq.accounting.log")
ANALYTICS_LOG_FILE = "%s/%s" % (FILEPATH, "commcarehq.analytics.log")
FORMPLAYER_TIMING_FILE = "%s/%s" % (FILEPATH, "formplayer.timing.log")
FORMPLAYER_DIFF_FILE = "%s/%s" % (FILEPATH, "formplayer.diff.log")
SOFT_ASSERTS_LOG_FILE = "%s/%s" % (FILEPATH, "soft_asserts.log")
MAIN_COUCH_SQL_DATAMIGRATION = "%s/%s" % (FILEPATH, "main_couch_sql_datamigration.log")
SESSION_ACCESS_LOG_FILE = "%s/%s" % (FILEPATH, "session_access_log.log")

LOCAL_LOGGING_HANDLERS = {}
LOCAL_LOGGING_LOGGERS = {}

# URL prefix for admin media -- CSS, JavaScript and images. Make sure to use a
# trailing slash.
# Examples: "http://foo.com/media/", "/media/".
ADMIN_MEDIA_PREFIX = '/static/admin/'

# Make this unique, and don't share it with anybody - put into localsettings.py
SECRET_KEY = 'you should really change this'

MIDDLEWARE = [
    'corehq.middleware.NoCacheMiddleware',
    # 'django.contrib.sessions.middleware.SessionMiddleware',
    'corehq.middleware.LoggingSessionMiddleware',
    'django.middleware.locale.LocaleMiddleware',
    'django.middleware.common.CommonMiddleware',
    'django.middleware.csrf.CsrfViewMiddleware',
    'django.contrib.auth.middleware.AuthenticationMiddleware',
    'django.contrib.messages.middleware.MessageMiddleware',
    'django.middleware.common.BrokenLinkEmailsMiddleware',
    'django_otp.middleware.OTPMiddleware',
    'django_user_agents.middleware.UserAgentMiddleware',
    'corehq.middleware.OpenRosaMiddleware',
    'corehq.util.global_request.middleware.GlobalRequestMiddleware',
    'corehq.apps.users.middleware.UsersMiddleware',
    'corehq.middleware.SentryContextMiddleware',
    'corehq.apps.domain.middleware.DomainMigrationMiddleware',
    'corehq.middleware.TimeoutMiddleware',
    'corehq.middleware.LogLongRequestMiddleware',
    'corehq.apps.domain.middleware.CCHQPRBACMiddleware',
    'corehq.apps.domain.middleware.DomainHistoryMiddleware',
    'corehq.apps.domain.project_access.middleware.ProjectAccessMiddleware',
    'casexml.apps.phone.middleware.SyncTokenMiddleware',
    'auditcare.middleware.AuditMiddleware',
    'no_exceptions.middleware.NoExceptionsMiddleware',
    'corehq.apps.locations.middleware.LocationAccessMiddleware',
]

SESSION_ENGINE = "django.contrib.sessions.backends.cache"

# time in minutes before forced logout due to inactivity
INACTIVITY_TIMEOUT = 60 * 24 * 14
SECURE_TIMEOUT = 30
ENABLE_DRACONIAN_SECURITY_FEATURES = False

AUTHENTICATION_BACKENDS = [
    'django.contrib.auth.backends.ModelBackend',
    'corehq.apps.domain.auth.ApiKeyFallbackBackend',
]

PASSWORD_HASHERS = (
    # this is the default list with SHA1 moved to the front
    'django.contrib.auth.hashers.SHA1PasswordHasher',
    'django.contrib.auth.hashers.PBKDF2PasswordHasher',
    'django.contrib.auth.hashers.PBKDF2SHA1PasswordHasher',
    'django.contrib.auth.hashers.BCryptPasswordHasher',
    'django.contrib.auth.hashers.MD5PasswordHasher',
    'django.contrib.auth.hashers.UnsaltedMD5PasswordHasher',
    'django.contrib.auth.hashers.CryptPasswordHasher',
)

ROOT_URLCONF = "urls"

DEFAULT_APPS = (
    'django.contrib.admin',
    'django.contrib.auth',
    'django.contrib.contenttypes',
    'django.contrib.humanize',
    'django.contrib.sessions',
    'django.contrib.sites',
    'django.contrib.staticfiles',
    'django_celery_results',
    'django_prbac',
    'djangular',
    'captcha',
    'couchdbkit.ext.django',
    'crispy_forms',
    'gunicorn',
    'compressor',
    'tastypie',
    'django_otp',
    'django_otp.plugins.otp_static',
    'django_otp.plugins.otp_totp',
    'two_factor',
    'ws4redis',
    'statici18n',
    'django_user_agents',
)

CAPTCHA_FIELD_TEMPLATE = 'hq-captcha-field.html'
CRISPY_TEMPLATE_PACK = 'bootstrap3'
CRISPY_ALLOWED_TEMPLATE_PACKS = (
    'bootstrap',
    'bootstrap3',
)

HQ_APPS = (
    'django_digest',
    'auditcare',
    'casexml.apps.case',
    'corehq.apps.casegroups',
    'corehq.apps.case_migrations',
    'casexml.apps.phone',
    'casexml.apps.stock',
    'corehq.apps.cleanup',
    'corehq.apps.cloudcare',
    'corehq.apps.couch_sql_migration',
    'corehq.apps.smsbillables',
    'corehq.apps.accounting',
    'corehq.apps.appstore',
    'corehq.apps.data_analytics',
    'corehq.apps.data_pipeline_audit',
    'corehq.apps.domain',
    'corehq.apps.domain_migration_flags',
    'corehq.apps.dump_reload',
    'corehq.apps.hqadmin',
    'corehq.apps.hqcase',
    'corehq.apps.hqwebapp',
    'corehq.apps.hqmedia',
    'corehq.apps.integration',
    'corehq.apps.linked_domain',
    'corehq.apps.locations',
    'corehq.apps.products',
    'corehq.apps.programs',
    'corehq.apps.commtrack',
    'corehq.apps.consumption',
    'corehq.apps.tzmigration',
    'corehq.celery_monitoring.app_config.CeleryMonitoringAppConfig',
    'corehq.form_processor.app_config.FormProcessorAppConfig',
    'corehq.sql_db',
    'corehq.sql_accessors',
    'corehq.sql_proxy_accessors',
    'couchforms',
    'couchexport',
    'dimagi.utils',
    'langcodes',
    'corehq.apps.data_dictionary',
    'corehq.apps.analytics',
    'corehq.apps.callcenter',
    'corehq.apps.change_feed',
    'corehq.apps.custom_data_fields',
    'corehq.apps.receiverwrapper',
    'corehq.apps.app_manager',
    'corehq.apps.es',
    'corehq.apps.fixtures',
    'corehq.apps.case_importer',
    'corehq.apps.reminders',
    'corehq.apps.translations',
    'corehq.apps.users',
    'corehq.apps.settings',
    'corehq.apps.ota',
    'corehq.apps.groups',
    'corehq.apps.mobile_auth',
    'corehq.apps.sms',
    'corehq.apps.smsforms',
    'corehq.apps.ivr',
    'corehq.messaging',
    'corehq.messaging.scheduling',
    'corehq.messaging.scheduling.scheduling_partitioned',
    'corehq.messaging.smsbackends.tropo',
    'corehq.messaging.smsbackends.twilio',
    'corehq.apps.dropbox',
    'corehq.messaging.smsbackends.megamobile',
    'corehq.messaging.ivrbackends.kookoo',
    'corehq.messaging.smsbackends.sislog',
    'corehq.messaging.smsbackends.yo',
    'corehq.messaging.smsbackends.telerivet',
    'corehq.messaging.smsbackends.mach',
    'corehq.messaging.smsbackends.http',
    'corehq.messaging.smsbackends.smsgh',
    'corehq.messaging.smsbackends.push',
    'corehq.messaging.smsbackends.starfish',
    'corehq.messaging.smsbackends.apposit',
    'corehq.messaging.smsbackends.test',
    'corehq.apps.registration',
    'corehq.messaging.smsbackends.unicel',
    'corehq.messaging.smsbackends.icds_nic',
    'corehq.messaging.smsbackends.vertex',
    'corehq.messaging.smsbackends.start_enterprise',
    'corehq.messaging.smsbackends.ivory_coast_mtn',
    'corehq.messaging.smsbackends.karix',
    'corehq.messaging.smsbackends.airtel_tcl',
    'corehq.apps.reports.app_config.ReportsModule',
    'corehq.apps.reports_core',
    'corehq.apps.saved_reports',
    'corehq.apps.userreports',
    'corehq.apps.aggregate_ucrs',
    'corehq.apps.data_interfaces',
    'corehq.apps.export',
    'corehq.apps.builds',
    'corehq.apps.api',
    'corehq.apps.notifications',
    'corehq.apps.cachehq',
    'corehq.apps.toggle_ui',
    'corehq.apps.hqpillow_retry',
    'corehq.couchapps',
    'corehq.preindex',
    'corehq.tabs',
    'custom.apps.wisepill',
    'custom.openclinica',
    'fluff',
    'fluff.fluff_filter',
    'soil',
    'toggle',
    'phonelog',
    'pillowtop',
    'pillow_retry',
    'corehq.apps.styleguide',
    'corehq.messaging.smsbackends.grapevine',
    'corehq.apps.dashboard',
    'corehq.motech',
    'corehq.motech.dhis2',
    'corehq.motech.openmrs',
    'corehq.motech.repeaters',
    'corehq.util',
    'dimagi.ext',
    'corehq.doctypemigrations',
    'corehq.blobs',
    'corehq.warehouse',
    'corehq.apps.case_search',
    'corehq.apps.zapier.apps.ZapierConfig',
    'corehq.apps.translations',

    # custom reports
    'pact',

    'custom.reports.mc',
    'custom.apps.crs_reports',
    'custom.ilsgateway',
    'custom.zipline',
    'custom.ewsghana',
    'custom.m4change',
    'custom.succeed',
    'custom.ucla',

    'custom.intrahealth',
    'custom.up_nrhm',

    'custom.care_pathways',
    'custom.common',

    'custom.icds',
    'custom.icds_reports',
    'custom.nic_compliance',
    'custom.hki',
    'custom.champ',
    'custom.aaa',

    'custom.ccqa',
)

# any built-in management commands we want to override should go in hqscripts
INSTALLED_APPS = ('hqscripts',) + DEFAULT_APPS + HQ_APPS

# after login, django redirects to this URL
# rather than the default 'accounts/profile'
LOGIN_REDIRECT_URL = 'homepage'

REPORT_CACHE = 'default'  # or e.g. 'redis'

# When set to False, HQ will not cache any reports using is_cacheable
CACHE_REPORTS = True

####### Domain settings  #######

DOMAIN_MAX_REGISTRATION_REQUESTS_PER_DAY = 99
DOMAIN_SELECT_URL = "/domain/select/"

# This is not used by anything in CommCare HQ, leaving it here in case anything
# in Django unexpectedly breaks without it.
LOGIN_URL = "/accounts/login/"
# If a user tries to access domain admin pages but isn't a domain
# administrator, here's where he/she is redirected
DOMAIN_NOT_ADMIN_REDIRECT_PAGE_NAME = "homepage"

PAGES_NOT_RESTRICTED_FOR_DIMAGI = (
    '/a/%(domain)s/settings/project/billing/statements/',
    '/a/%(domain)s/settings/project/billing_information/',
    '/a/%(domain)s/settings/project/flags/',
    '/a/%(domain)s/settings/project/internal/calculations/',
    '/a/%(domain)s/settings/project/internal/info/',
    '/a/%(domain)s/settings/project/internal_subscription_management/',
    '/a/%(domain)s/settings/project/project_limits/',
    '/a/%(domain)s/settings/project/subscription/',
)

####### Release Manager App settings  #######
RELEASE_FILE_PATH = os.path.join("data", "builds")

## soil heartbead config ##
SOIL_HEARTBEAT_CACHE_KEY = "django-soil-heartbeat"


####### Shared/Global/UI Settings #######

# restyle some templates
BASE_TEMPLATE = "hqwebapp/base.html"
BASE_ASYNC_TEMPLATE = "reports/async/basic.html"
LOGIN_TEMPLATE = "login_and_password/login.html"
LOGGEDOUT_TEMPLATE = LOGIN_TEMPLATE

CSRF_FAILURE_VIEW = 'corehq.apps.hqwebapp.views.csrf_failure'

# These are non-standard setting names that are used in localsettings
# The standard variables are then set to these variables after localsettings
# Todo: Change to use standard settings variables
EMAIL_LOGIN = "user@domain.com"
EMAIL_PASSWORD = "changeme"
EMAIL_SMTP_HOST = "smtp.gmail.com"
EMAIL_SMTP_PORT = 587
# These are the normal Django settings
EMAIL_USE_TLS = True

# put email addresses here to have them receive bug reports
BUG_REPORT_RECIPIENTS = ()
EXCHANGE_NOTIFICATION_RECIPIENTS = []

# the physical server emailing - differentiate if needed
SERVER_EMAIL = 'commcarehq-noreply@example.com'
DEFAULT_FROM_EMAIL = 'commcarehq-noreply@example.com'
SUPPORT_EMAIL = "support@example.com"
PROBONO_SUPPORT_EMAIL = 'pro-bono@example.com'
CCHQ_BUG_REPORT_EMAIL = 'commcarehq-bug-reports@example.com'
ACCOUNTS_EMAIL = 'accounts@example.com'
DATA_EMAIL = 'datatree@example.com'
SUBSCRIPTION_CHANGE_EMAIL = 'accounts+subchange@example.com'
INTERNAL_SUBSCRIPTION_CHANGE_EMAIL = 'accounts+subchange+internal@example.com'
BILLING_EMAIL = 'billing-comm@example.com'
INVOICING_CONTACT_EMAIL = 'billing-support@example.com'
GROWTH_EMAIL = 'growth@example.com'
MASTER_LIST_EMAIL = 'master-list@example.com'
SALES_EMAIL = 'sales@example.com'
EULA_CHANGE_EMAIL = 'eula-notifications@example.com'
PRIVACY_EMAIL = 'privacy@example.com'
CONTACT_EMAIL = 'info@example.com'
FEEDBACK_EMAIL = 'feedback@example.com'
BOOKKEEPER_CONTACT_EMAILS = []
SOFT_ASSERT_EMAIL = 'commcarehq-ops+soft_asserts@example.com'
DAILY_DEPLOY_EMAIL = None
EMAIL_SUBJECT_PREFIX = '[commcarehq] '

ENABLE_SOFT_ASSERT_EMAILS = True

SERVER_ENVIRONMENT = 'localdev'
ICDS_ENVS = ('icds',)
UNLIMITED_RULE_RESTART_ENVS = ('echis', 'pna', 'swiss')

# minimum minutes between updates to user reporting metadata
USER_REPORTING_METADATA_UPDATE_FREQUENCY = 15

BASE_ADDRESS = 'localhost:8000'
J2ME_ADDRESS = ''

# Set this if touchforms can't access HQ via the public URL e.g. if using a self signed cert
# Should include the protocol.
# If this is None, get_url_base() will be used
CLOUDCARE_BASE_URL = None

PAGINATOR_OBJECTS_PER_PAGE = 15
PAGINATOR_MAX_PAGE_LINKS = 5

# OTA restore fixture generators
FIXTURE_GENERATORS = [
    "corehq.apps.users.fixturegenerators.user_groups",
    "corehq.apps.fixtures.fixturegenerators.item_lists",
    "corehq.apps.callcenter.fixturegenerators.indicators_fixture_generator",
    "corehq.apps.products.fixtures.product_fixture_generator",
    "corehq.apps.programs.fixtures.program_fixture_generator",
    "corehq.apps.app_manager.fixtures.report_fixture_generator",
    "corehq.apps.app_manager.fixtures.report_fixture_v2_generator",
    "corehq.apps.locations.fixtures.location_fixture_generator",
    "corehq.apps.locations.fixtures.flat_location_fixture_generator",
    "corehq.apps.locations.fixtures.related_locations_fixture_generator",
    "custom.m4change.fixtures.report_fixtures.generator",
    "custom.m4change.fixtures.location_fixtures.generator",
]

### Shared drive settings ###
# Also see section after localsettings import
SHARED_DRIVE_ROOT = None
# names of directories within SHARED_DRIVE_ROOT
RESTORE_PAYLOAD_DIR_NAME = None
SHARED_TEMP_DIR_NAME = None
SHARED_BLOB_DIR_NAME = 'blobdb'

## django-transfer settings
# These settings must match the apache / nginx config
TRANSFER_SERVER = None  # 'apache' or 'nginx'
# name of the directory within SHARED_DRIVE_ROOT
TRANSFER_FILE_DIR_NAME = None

GET_URL_BASE = 'dimagi.utils.web.get_url_base'

# celery
CELERY_BROKER_URL = 'redis://localhost:6379/0'

# https://github.com/celery/celery/issues/4226
CELERY_BROKER_POOL_LIMIT = None

CELERY_RESULT_BACKEND = 'django-db'

CELERY_TASK_ANNOTATIONS = {
    '*': {
        'on_failure': helper.celery_failure_handler,
        'trail': False,
    }
}

CELERY_MAIN_QUEUE = 'celery'
CELERY_PERIODIC_QUEUE = 'celery_periodic'
CELERY_REMINDER_RULE_QUEUE = 'reminder_rule_queue'
CELERY_REMINDER_CASE_UPDATE_QUEUE = 'reminder_case_update_queue'
CELERY_REPEAT_RECORD_QUEUE = 'repeat_record_queue'

# Will cause a celery task to raise a SoftTimeLimitExceeded exception if
# time limit is exceeded.
CELERY_TASK_SOFT_TIME_LIMIT = 86400 * 2  # 2 days in seconds

# http://docs.celeryproject.org/en/3.1/configuration.html#celery-event-queue-ttl
# Keep messages in the events queue only for 2 hours
CELERY_EVENT_QUEUE_TTL = 2 * 60 * 60

CELERY_TASK_SERIALIZER = 'json'  # Default value in celery 4.x
CELERY_ACCEPT_CONTENT = ['json', 'pickle']  # Defaults to ['json'] in celery 4.x.  Remove once pickle is not used.

# in seconds
CELERY_HEARTBEAT_THRESHOLDS = {
    "analytics_queue": 30 * 60,
    "async_restore_queue": 60,
    "background_queue": None,
    "case_import_queue": 60,
    "case_rule_queue": None,
    "celery": 60,
    "celery_periodic": None,
    "email_queue": 30,
    "export_download_queue": 30,
    "icds_aggregation_queue": None,
    "icds_dashboard_reports_queue": None,
    "ils_gateway_sms_queue": None,
    "logistics_background_queue": None,
    "logistics_reminder_queue": None,
    "reminder_case_update_queue": 15 * 60,
    "reminder_queue": 15 * 60,
    "reminder_rule_queue": 15 * 60,
    "repeat_record_queue": 60 * 60,
    "saved_exports_queue": 6 * 60 * 60,
    "send_report_throttled": 6 * 60 * 60,
    "sms_queue": 5 * 60,
    "submission_reprocessing_queue": 60 * 60,
    "sumologic_logs_queue": 6 * 60 * 60,
    "ucr_indicator_queue": None,
    "ucr_queue": None,
}

# websockets config
WEBSOCKET_URL = '/ws/'
WS4REDIS_PREFIX = 'ws'
WSGI_APPLICATION = 'ws4redis.django_runserver.application'
WS4REDIS_ALLOWED_CHANNELS = helper.get_allowed_websocket_channels


TEST_RUNNER = 'testrunner.TwoStageTestRunner'
# this is what gets appended to @domain after your accounts
HQ_ACCOUNT_ROOT = "commcarehq.org"

FORMPLAYER_URL = 'http://localhost:8080'

####### SMS Queue Settings #######

CUSTOM_PROJECT_SMS_QUEUES = {
    'ils-gateway': 'ils_gateway_sms_queue',
    'ils-gateway-train': 'ils_gateway_sms_queue',
    'ils-gateway-training': 'ils_gateway_sms_queue',
}

# Setting this to False will make the system process outgoing and incoming SMS
# immediately rather than use the queue.
# This should always be set to True in production environments, and the sms_queue
# celery worker(s) should be deployed. We set this to False for tests and (optionally)
# for local testing.
SMS_QUEUE_ENABLED = True

# Number of minutes a celery task will alot for itself (via lock timeout)
SMS_QUEUE_PROCESSING_LOCK_TIMEOUT = 5

# Number of minutes to wait before retrying an unsuccessful processing attempt
# for a single SMS
SMS_QUEUE_REPROCESS_INTERVAL = 5

# Number of minutes to wait before retrying an SMS that has reached
# the default maximum number of processing attempts
SMS_QUEUE_REPROCESS_INDEFINITELY_INTERVAL = 60 * 6

# Max number of processing attempts before giving up on processing the SMS
SMS_QUEUE_MAX_PROCESSING_ATTEMPTS = 3

# Number of minutes to wait before retrying SMS that was delayed because the
# domain restricts sending SMS to certain days/times.
SMS_QUEUE_DOMAIN_RESTRICTED_RETRY_INTERVAL = 15

# The number of hours to wait before counting a message as stale. Stale
# messages will not be processed.
SMS_QUEUE_STALE_MESSAGE_DURATION = 7 * 24


####### Reminders Queue Settings #######

# Setting this to False will make the system fire reminders every
# minute on the periodic queue. Setting to True will queue up reminders
# on the reminders queue.
REMINDERS_QUEUE_ENABLED = False

# If a reminder still has not been processed in this number of minutes, enqueue it
# again.
REMINDERS_QUEUE_ENQUEUING_TIMEOUT = 180

# Number of minutes a celery task will alot for itself (via lock timeout)
REMINDERS_QUEUE_PROCESSING_LOCK_TIMEOUT = 5

# Number of minutes to wait before retrying an unsuccessful processing attempt
# for a single reminder
REMINDERS_QUEUE_REPROCESS_INTERVAL = 5

# Max number of processing attempts before giving up on processing the reminder
REMINDERS_QUEUE_MAX_PROCESSING_ATTEMPTS = 3

# The number of hours to wait before counting a reminder as stale. Stale
# reminders will not be processed.
REMINDERS_QUEUE_STALE_REMINDER_DURATION = 7 * 24

# Reminders rate limiting settings. A single project will only be allowed to
# fire REMINDERS_RATE_LIMIT_COUNT reminders every REMINDERS_RATE_LIMIT_PERIOD
# seconds.
REMINDERS_RATE_LIMIT_COUNT = 30
REMINDERS_RATE_LIMIT_PERIOD = 60

SYNC_CASE_FOR_MESSAGING_ON_SAVE = True

####### auditcare parameters #######
AUDIT_MODEL_SAVE = [
    'corehq.apps.app_manager.Application',
    'corehq.apps.app_manager.RemoteApp',
]

AUDIT_VIEWS = [
    'corehq.apps.settings.views.ChangeMyPasswordView',
    'corehq.apps.hqadmin.views.users.AuthenticateAs',
]

AUDIT_MODULES = [
    'corehq.apps.reports',
    'corehq.apps.userreports',
    'corehq.apps.data',
    'corehq.apps.registration',
    'corehq.apps.hqadmin',
    'corehq.apps.accounting',
    'tastypie',
]

# Don't use google analytics unless overridden in localsettings
ANALYTICS_IDS = {
    'GOOGLE_ANALYTICS_API_ID': '',
    'KISSMETRICS_KEY': '',
    'HUBSPOT_API_KEY': '',
    'HUBSPOT_API_ID': '',
    'GTM_ID': '',
    'DRIFT_ID': '',
    'APPCUES_ID': '',
    'APPCUES_KEY': '',
}

ANALYTICS_CONFIG = {
    "HQ_INSTANCE": '',  # e.g. "www" or "staging"
    "DEBUG": False,
    "LOG_LEVEL": "warning",     # "warning", "debug", "verbose", or "" for no logging
}

GREENHOUSE_API_KEY = ''

MAPBOX_ACCESS_TOKEN = 'pk.eyJ1IjoiZGltYWdpIiwiYSI6ImpZWWQ4dkUifQ.3FNy5rVvLolWLycXPxKVEA'

OPEN_EXCHANGE_RATES_API_ID = ''

# for touchforms maps
GMAPS_API_KEY = "changeme"

# import local settings if we find them
LOCAL_APPS = ()
LOCAL_MIDDLEWARE = ()
LOCAL_PILLOWTOPS = {}

RUN_FORM_META_PILLOW = True
RUN_CASE_SEARCH_PILLOW = True
RUN_UNKNOWN_USER_PILLOW = True

# Set to True to remove the `actions` and `xform_id` fields from the
# ES Case index. These fields contribute high load to the shard
# databases.
CASE_ES_DROP_FORM_FIELDS = False

# tuple of fully qualified repeater class names that are enabled.
# Set to None to enable all or empty tuple to disable all.
REPEATERS_WHITELIST = None

# If ENABLE_PRELOGIN_SITE is set to true, redirect to Dimagi.com urls
ENABLE_PRELOGIN_SITE = False

# dimagi.com urls
PRICING_PAGE_URL = "https://www.dimagi.com/commcare/pricing/"

# Sumologic log aggregator
SUMOLOGIC_URL = None

# on both a single instance or distributed setup this should assume localhost
ELASTICSEARCH_HOST = 'localhost'
ELASTICSEARCH_PORT = 9200

BITLY_LOGIN = ''
BITLY_APIKEY = ''

# this should be overridden in localsettings
INTERNAL_DATA = defaultdict(list)

COUCH_STALE_QUERY = 'update_after'  # 'ok' for cloudant
# Run reindex every 10 minutes (by default)
COUCH_REINDEX_SCHEDULE = {'timedelta': {'minutes': 10}}

MESSAGE_LOG_OPTIONS = {
    "abbreviated_phone_number_domains": ["mustmgh", "mgh-cgh-uganda"],
}

PREVIEWER_RE = '^$'

MESSAGE_STORAGE = 'django.contrib.messages.storage.session.SessionStorage'

DIGEST_LOGIN_FACTORY = 'django_digest.NoEmailLoginFactory'

# Django Compressor
COMPRESS_PRECOMPILERS = (
    ('text/less', 'corehq.apps.hqwebapp.precompilers.LessFilter'),
)
COMPRESS_ENABLED = True
COMPRESS_JS_COMPRESSOR = 'corehq.apps.hqwebapp.uglify.JsUglifySourcemapCompressor'
# use 'compressor.js.JsCompressor' for faster local compressing (will get rid of source maps)
COMPRESS_CSS_FILTERS = ['compressor.filters.css_default.CssAbsoluteFilter',
'compressor.filters.cssmin.rCSSMinFilter']

LESS_B3_PATHS = {
    'variables': '../../../hqwebapp/less/_hq/includes/variables',
    'mixins': '../../../hqwebapp/less/_hq/includes/mixins',
}

USER_AGENTS_CACHE = 'default'

# Invoicing
INVOICE_STARTING_NUMBER = 0
INVOICE_PREFIX = ''
INVOICE_TERMS = ''
INVOICE_FROM_ADDRESS = {}
BANK_ADDRESS = {}
BANK_NAME = ''
BANK_ACCOUNT_NUMBER = ''
BANK_ROUTING_NUMBER_ACH = ''
BANK_ROUTING_NUMBER_WIRE = ''
BANK_SWIFT_CODE = ''

STRIPE_PUBLIC_KEY = ''
STRIPE_PRIVATE_KEY = ''

# mapping of report engine IDs to database configurations
# values must be an alias of a DB in the Django DB configuration
# or a dict of the following format:
# {
#     'WRITE': 'django_db_alias',
#     'READ': [('django_db_alias', query_weighting_int), (...)]
# }
REPORTING_DATABASES = {
    'default': 'default',
    'ucr': 'default'
}

PL_PROXY_CLUSTER_NAME = 'commcarehq'

USE_PARTITIONED_DATABASE = False

# number of days since last access after which a saved export is considered unused
SAVED_EXPORT_ACCESS_CUTOFF = 35

# override for production
DEFAULT_PROTOCOL = 'http'

# Dropbox
DROPBOX_KEY = ''
DROPBOX_SECRET = ''
DROPBOX_APP_NAME = ''

# Amazon S3
S3_ACCESS_KEY = None
S3_SECRET_KEY = None

# Supervisor RPC
SUPERVISOR_RPC_ENABLED = False
SUBSCRIPTION_USERNAME = None
SUBSCRIPTION_PASSWORD = None

DATADOG_API_KEY = None
DATADOG_APP_KEY = None

SYNCLOGS_SQL_DB_ALIAS = 'default'
WAREHOUSE_DATABASE_ALIAS = 'default'

# A dict of django apps in which the reads are
# split betweeen the primary and standby db machines
# Example format:
# {
# "users":
#     [
#      ("pgmain", 5),
#      ("pgmainstandby", 5)
#     ]
# }
LOAD_BALANCED_APPS = {}

# Override with the PEM export of an RSA private key, for use with any
# encryption or signing workflows.
HQ_PRIVATE_KEY = None

# Settings for Zipline integration
ZIPLINE_API_URL = ''
ZIPLINE_API_USER = ''
ZIPLINE_API_PASSWORD = ''

# Set to the list of domain names for which we will run the ICDS SMS indicators
ICDS_SMS_INDICATOR_DOMAINS = []

KAFKA_BROKERS = ['localhost:9092']
KAFKA_API_VERSION = None

MOBILE_INTEGRATION_TEST_TOKEN = None

COMMCARE_HQ_NAME = {
    "default": "CommCare HQ",
}
COMMCARE_NAME = {
    "default": "CommCare",
}

ENTERPRISE_MODE = False

RESTRICT_DOMAIN_CREATION = False

CUSTOM_LANDING_PAGE = False

TABLEAU_URL_ROOT = "https://icds.commcarehq.org/"

SENTRY_DSN = None
SENTRY_REPOSITORY = 'dimagi/commcare-hq'
SENTRY_ORGANIZATION_SLUG = 'dimagi'
SENTRY_PROJECT_SLUG = 'commcarehq'

# used for creating releases and deploys
SENTRY_API_KEY = None

OBFUSCATE_PASSWORD_FOR_NIC_COMPLIANCE = False
RESTRICT_USED_PASSWORDS_FOR_NIC_COMPLIANCE = False
DATA_UPLOAD_MAX_MEMORY_SIZE = None
# Exports use a lot of fields to define columns. See: https://dimagi-dev.atlassian.net/browse/HI-365
DATA_UPLOAD_MAX_NUMBER_FIELDS = 5000

AUTHPROXY_URL = None
AUTHPROXY_CERT = None

# number of docs for UCR to queue asynchronously at once
# ideally # of documents it takes to process in ~30 min
ASYNC_INDICATORS_TO_QUEUE = 10000
ASYNC_INDICATOR_QUEUE_TIMES = None
DAYS_TO_KEEP_DEVICE_LOGS = 60
NO_DEVICE_LOG_ENVS = list(ICDS_ENVS) + ['production']

UCR_COMPARISONS = {}

MAX_RULE_UPDATES_IN_ONE_RUN = 10000

# used for providing separate landing pages for different URLs
# default will be used if no hosts match
CUSTOM_LANDING_TEMPLATE = {
    # "icds-cas.gov.in": 'icds/login.html',
    # "default": 'login_and_password/login.html',
}

ES_SETTINGS = None
PHI_API_KEY = None
PHI_PASSWORD = None

<<<<<<< HEAD
STATIC_DATA_SOURCE_PROVIDERS = [
    'corehq.apps.callcenter.data_source.call_center_data_source_configuration_provider'
=======
SESSION_BYPASS_URLS = [
    r'^/a/{domain}/receiver/',
    r'^/a/{domain}/phone/restore/',
    r'^/a/{domain}/phone/search/',
    r'^/a/{domain}/phone/claim-case/',
    r'^/a/{domain}/phone/heartbeat/',
    r'^/a/{domain}/phone/keys/',
    r'^/a/{domain}/phone/admin_keys/',
    r'^/a/{domain}/apps/download/',
>>>>>>> b22b718b
]

try:
    # try to see if there's an environmental variable set for local_settings
    custom_settings = os.environ.get('CUSTOMSETTINGS', None)
    if custom_settings:
        if custom_settings == 'demo':
            from settings_demo import *
        else:
            custom_settings_module = importlib.import_module(custom_settings)
            try:
                attrlist = custom_settings_module.__all__
            except AttributeError:
                attrlist = dir(custom_settings_module)
            for attr in attrlist:
                globals()[attr] = getattr(custom_settings_module, attr)
    else:
        from localsettings import *
except ImportError as error:
    if str(error) != 'No module named localsettings':
        raise error
    # fallback in case nothing else is found - used for readthedocs
    from dev_settings import *


# Unless DISABLE_SERVER_SIDE_CURSORS has explicitly been set, default to True because Django >= 1.11.1 and our
# hosting environments use pgBouncer with transaction pooling. For more information, see:
# https://docs.djangoproject.com/en/1.11/releases/1.11.1/#allowed-disabling-server-side-cursors-on-postgresql
for database in DATABASES.values():
    if (
        database['ENGINE'] == 'django.db.backends.postgresql_psycopg2' and
        database.get('DISABLE_SERVER_SIDE_CURSORS') is None
    ):
        database['DISABLE_SERVER_SIDE_CURSORS'] = True


_location = lambda x: os.path.join(FILEPATH, x)

IS_SAAS_ENVIRONMENT = SERVER_ENVIRONMENT in ('production', 'staging')

if 'KAFKA_URL' in globals():
    import warnings
    warnings.warn(inspect.cleandoc("""KAFKA_URL is deprecated

    Please replace KAFKA_URL with KAFKA_BROKERS as follows:

        KAFKA_BROKERS = ['%s']
    """) % KAFKA_URL, DeprecationWarning)

    KAFKA_BROKERS = [KAFKA_URL]

TEMPLATES = [
    {
        'BACKEND': 'django.template.backends.django.DjangoTemplates',
        'DIRS': [
            _location('corehq/apps/domain/templates/login_and_password'),
        ],
        'OPTIONS': {
            'context_processors': [
                'django.contrib.auth.context_processors.auth',
                'django.contrib.messages.context_processors.messages',
                'django.template.context_processors.debug',
                'django.template.context_processors.i18n',
                'django.template.context_processors.media',
                'django.template.context_processors.request',
                'django.template.context_processors.static',
                'django.template.context_processors.tz',

                'corehq.util.context_processors.base_template',
                'corehq.util.context_processors.current_url_name',
                'corehq.util.context_processors.domain',
                'corehq.util.context_processors.domain_billing_context',
                'corehq.util.context_processors.enterprise_mode',
                'corehq.util.context_processors.mobile_experience',
                'corehq.util.context_processors.get_demo',
                'corehq.util.context_processors.js_api_keys',
                'corehq.util.context_processors.js_toggles',
                'corehq.util.context_processors.websockets_override',
                'corehq.util.context_processors.commcare_hq_names',
                'corehq.util.context_processors.emails',
            ],
            'debug': DEBUG,
            'loaders': [
                'django.template.loaders.filesystem.Loader',
                'django.template.loaders.app_directories.Loader',
                'django.template.loaders.eggs.Loader',
            ],
        },
    },
]

LOGGING = {
    'version': 1,
    'disable_existing_loggers': True,
    'formatters': {
        'verbose': {
            'format': '%(levelname)s %(asctime)s %(module)s %(process)d %(thread)d %(message)s'
        },
        'simple': {
            'format': '%(asctime)s %(levelname)s %(message)s'
        },
        'pillowtop': {
            'format': '%(asctime)s %(levelname)s %(module)s %(message)s'
        },
        'couch-request-formatter': {
            'format': '%(asctime)s [%(username)s:%(domain)s] %(hq_url)s %(database)s %(method)s %(status_code)s %(content_length)s %(path)s %(duration)s'
        },
        'formplayer_timing': {
            'format': '%(asctime)s, %(action)s, %(control_duration)s, %(candidate_duration)s'
        },
        'formplayer_diff': {
            'format': '%(asctime)s, %(action)s, %(request)s, %(control)s, %(candidate)s'
        },
        'ucr_timing': {
            'format': '%(asctime)s\t%(domain)s\t%(report_config_id)s\t%(filter_values)s\t%(control_duration)s\t%(candidate_duration)s'
        },
        'ucr_diff': {
            'format': '%(asctime)s\t%(domain)s\t%(report_config_id)s\t%(filter_values)s\t%(control)s\t%(diff)s'
        },
        'ucr_exception': {
            'format': '%(asctime)s\t%(domain)s\t%(report_config_id)s\t%(filter_values)s\t%(candidate)s'
        },
    },
    'filters': {
        'hqcontext': {
            '()': 'corehq.util.log.HQRequestFilter',
        },
        'exclude_static': {
            '()': 'corehq.util.log.SuppressStaticLogs',
        },
    },
    'handlers': {
        'pillowtop': {
            'level': 'INFO',
            'class': 'logging.StreamHandler',
            'formatter': 'pillowtop'
        },
        'console': {
            'level': 'INFO',
            'class': 'logging.StreamHandler',
            'formatter': 'simple'
        },
        'file': {
            'level': 'INFO',
            'class': 'logging.handlers.RotatingFileHandler',
            'formatter': 'verbose',
            'filename': DJANGO_LOG_FILE,
            'maxBytes': 10 * 1024 * 1024,  # 10 MB
            'backupCount': 20  # Backup 200 MB of logs
        },
        'couch-request-handler': {
            'level': 'DEBUG',
            'class': 'logging.handlers.RotatingFileHandler',
            'formatter': 'couch-request-formatter',
            'filters': ['hqcontext'],
            'filename': COUCH_LOG_FILE,
            'maxBytes': 10 * 1024 * 1024,  # 10 MB
            'backupCount': 20  # Backup 200 MB of logs
        },
        'accountinglog': {
            'level': 'INFO',
            'class': 'logging.handlers.RotatingFileHandler',
            'formatter': 'verbose',
            'filename': ACCOUNTING_LOG_FILE,
            'maxBytes': 10 * 1024 * 1024,  # 10 MB
            'backupCount': 20  # Backup 200 MB of logs
        },
        'analyticslog': {
            'level': 'DEBUG',
            'class': 'logging.handlers.RotatingFileHandler',
            'formatter': 'verbose',
            'filename': ANALYTICS_LOG_FILE,
            'maxBytes': 10 * 1024 * 1024,  # 10 MB
            'backupCount': 20  # Backup 200 MB of logs
        },
        'formplayer_diff': {
            'level': 'INFO',
            'class': 'logging.handlers.RotatingFileHandler',
            'formatter': 'formplayer_diff',
            'filename': FORMPLAYER_DIFF_FILE,
            'maxBytes': 10 * 1024 * 1024,  # 10 MB
            'backupCount': 20  # Backup 200 MB of logs
        },
        'formplayer_timing': {
            'level': 'INFO',
            'class': 'logging.handlers.RotatingFileHandler',
            'formatter': 'formplayer_timing',
            'filename': FORMPLAYER_TIMING_FILE,
            'maxBytes': 10 * 1024 * 1024,  # 10 MB
            'backupCount': 20  # Backup 200 MB of logs
        },
        'mail_admins': {
            'level': 'ERROR',
            'class': 'corehq.util.log.HqAdminEmailHandler',
        },
        'notify_exception': {
            'level': 'ERROR',
            'class': 'corehq.util.log.NotifyExceptionEmailer',
        },
        'null': {
            'class': 'logging.NullHandler',
        },
        'soft_asserts': {
            "level": "DEBUG",
            'class': 'logging.handlers.RotatingFileHandler',
            'formatter': 'verbose',
            'filename': SOFT_ASSERTS_LOG_FILE,
            'maxBytes': 10 * 1024 * 1024,  # 10 MB
            'backupCount': 200  # Backup 2000 MB of logs
        },
        'main_couch_sql_datamigration': {
            'level': 'INFO',
            'class': 'logging.handlers.RotatingFileHandler',
            'formatter': 'simple',
            'filename': MAIN_COUCH_SQL_DATAMIGRATION,
            'maxBytes': 10 * 1024 * 1024,
            'backupCount': 20
        },
        'session_access_log': {
            'level': 'INFO',
            'class': 'logging.handlers.RotatingFileHandler',
            'formatter': 'simple',
            'filename': SESSION_ACCESS_LOG_FILE,
            'maxBytes': 10 * 1024 * 1024,
            'backupCount': 20
        },
    },
    'root': {
        'level': 'INFO',
        'handlers': ['console', 'file'],
    },
    'loggers': {
        'couchdbkit.request': {
            'handlers': ['couch-request-handler'],
            'level': 'DEBUG',
            'propagate': False,
        },
        'django': {
            'handlers': ['file'],
            'level': 'ERROR',
            'propagate': True,
        },
        'django.server': {
            'handlers': ['console'],
            'level': 'INFO',
            'propagate': False,
            'filters': ['exclude_static'],
        },
        'django.security.DisallowedHost': {
            'handlers': ['null'],
            'propagate': False,
        },
        'notify': {
            'handlers': ['file'],
            'level': 'ERROR',
            'propagate': True,
        },
        'celery.task': {
            'handlers': ['console', 'file'],
            'level': 'INFO',
            'propagate': True
        },
        'pillowtop': {
            'handlers': ['pillowtop'],
            'level': 'INFO',
            'propagate': False,
        },
        'smsbillables': {
            'handlers': ['file', 'console', 'mail_admins'],
            'level': 'INFO',
            'propagate': False,
        },
        'accounting': {
            'handlers': ['accountinglog', 'console', 'mail_admins'],
            'level': 'INFO',
            'propagate': False,
        },
        'analytics': {
            'handlers': ['analyticslog'],
            'level': 'DEBUG',
            'propagate': False
        },
        'elasticsearch': {
            'handlers': ['file'],
            'level': 'ERROR',
            'propagate': True,
        },
        'formplayer_timing': {
            'handlers': ['formplayer_timing'],
            'level': 'INFO',
            'propogate': True,
        },
        'formplayer_diff': {
            'handlers': ['formplayer_diff'],
            'level': 'INFO',
            'propogate': True,
        },
        'boto3': {
            'handlers': ['console'],
            'level': 'WARNING',
            'propagate': True
        },
        'botocore': {
            'handlers': ['console'],
            'level': 'WARNING',
            'propagate': True
        },
        'soft_asserts': {
            'handlers': ['soft_asserts', 'console'],
            'level': 'DEBUG',
            'propagate': False,
        },
        'kafka': {
            'handlers': ['file'],
            'level': 'ERROR',
            'propagate': False,
        },
        'warehouse': {
            'handlers': ['console'],
            'level': 'INFO',
            'propagate': False,
        },
        'session_access_log': {
            'handlers': ['session_access_log'],
            'level': 'DEBUG',
            'propagate': False,
        },
    }
}

LOGGING['handlers'].update(LOCAL_LOGGING_HANDLERS)
LOGGING['loggers'].update(LOCAL_LOGGING_LOGGERS)

fix_logger_obfuscation_ = globals().get("FIX_LOGGER_ERROR_OBFUSCATION")
helper.fix_logger_obfuscation(fix_logger_obfuscation_, LOGGING)

if DEBUG:
    INSTALLED_APPS = INSTALLED_APPS + ('corehq.apps.mocha',)
    import warnings
    warnings.simplefilter('default')
    os.environ['PYTHONWARNINGS'] = 'd'  # Show DeprecationWarning
else:
    TEMPLATES[0]['OPTIONS']['loaders'] = [[
        'django.template.loaders.cached.Loader',
        TEMPLATES[0]['OPTIONS']['loaders']
    ]]

if helper.is_testing():
    helper.assign_test_db_names(DATABASES)


DATABASE_ROUTERS = globals().get('DATABASE_ROUTERS', [])
if 'corehq.sql_db.routers.MultiDBRouter' not in DATABASE_ROUTERS:
    DATABASE_ROUTERS.append('corehq.sql_db.routers.MultiDBRouter')

INDICATOR_CONFIG = {
}

COMPRESS_URL = STATIC_CDN + STATIC_URL

####### Couch Forms & Couch DB Kit Settings #######
NEW_USERS_GROUPS_DB = 'users'
USERS_GROUPS_DB = NEW_USERS_GROUPS_DB

NEW_FIXTURES_DB = 'fixtures'
FIXTURES_DB = NEW_FIXTURES_DB

NEW_DOMAINS_DB = 'domains'
DOMAINS_DB = NEW_DOMAINS_DB

NEW_APPS_DB = 'apps'
APPS_DB = NEW_APPS_DB

META_DB = 'meta'

_serializer = 'corehq.util.python_compatibility.Py3PickleSerializer'
for _name in ["default", "redis"]:
    if _name not in CACHES:  # noqa: F405
        continue
    _options = CACHES[_name].setdefault('OPTIONS', {})  # noqa: F405
    assert _options.get('SERIALIZER', _serializer) == _serializer, (
        "Refusing to change SERIALIZER. Remove that option from "
        "localsettings or whereever redis caching is configured. {}"
        .format(_options)
    )
    _options['SERIALIZER'] = _serializer
del _name, _options, _serializer


COUCHDB_APPS = [
    'api',
    'appstore',
    'builds',
    'case',
    'casegroups',
    'cleanup',
    'cloudcare',
    'commtrack',
    'consumption',
    'couch',
    # This is necessary for abstract classes in dimagi.utils.couch.undo;
    # otherwise breaks tests
    'couchdbkit_aggregate',
    'couchforms',
    'couchexport',
    'custom_data_fields',
    'hqadmin',
    'dhis2',
    'ext',
    'facilities',
    'fluff_filter',
    'hqcase',
    'hqmedia',
    'case_importer',
    'indicators',
    'locations',
    'mobile_auth',
    'openmrs',
    'pillowtop',
    'pillow_retry',
    'products',
    'programs',
    'reminders',
    'reports',
    'saved_reports',
    'sms',
    'smsforms',
    'telerivet',
    'toggle',
    'translations',
    'utils',  # dimagi-utils
    'formplayer',
    'phonelog',
    'registration',
    'wisepill',
    'crs_reports',
    'grapevine',
    'openclinica',

    # custom reports
    'pact',
    'accounting',
    'succeed',
    'ilsgateway',
    'ewsghana',
    ('auditcare', 'auditcare'),
    ('repeaters', 'receiverwrapper'),
    ('userreports', META_DB),
    ('custom_data_fields', META_DB),
    # needed to make couchdbkit happy
    ('fluff', 'fluff-bihar'),
    ('mc', 'fluff-mc'),
    ('m4change', 'm4change'),
    ('export', META_DB),
    ('callcenter', META_DB),

    # users and groups
    ('groups', USERS_GROUPS_DB),
    ('users', USERS_GROUPS_DB),

    # fixtures
    ('fixtures', FIXTURES_DB),

    # domains
    ('domain', DOMAINS_DB),

    # applications
    ('app_manager', APPS_DB),
]

COUCH_SETTINGS_HELPER = helper.CouchSettingsHelper(
    COUCH_DATABASES,
    COUCHDB_APPS,
    [NEW_USERS_GROUPS_DB, NEW_FIXTURES_DB, NEW_DOMAINS_DB, NEW_APPS_DB],
    UNIT_TESTING
)
COUCH_DATABASE = COUCH_SETTINGS_HELPER.main_db_url
COUCHDB_DATABASES = COUCH_SETTINGS_HELPER.make_couchdb_tuples()
EXTRA_COUCHDB_DATABASES = COUCH_SETTINGS_HELPER.get_extra_couchdbs()

# note: the only reason LOCAL_APPS come before INSTALLED_APPS is because of
# a weird travis issue with kafka. if for any reason this order causes problems
# it can be reverted whenever that's figured out.
# https://github.com/dimagi/commcare-hq/pull/10034#issuecomment-174868270
INSTALLED_APPS = LOCAL_APPS + INSTALLED_APPS

seen = set()
INSTALLED_APPS = [x for x in INSTALLED_APPS if x not in seen and not seen.add(x)]

MIDDLEWARE += LOCAL_MIDDLEWARE

### Shared drive settings ###
SHARED_DRIVE_CONF = helper.SharedDriveConfiguration(
    SHARED_DRIVE_ROOT,
    RESTORE_PAYLOAD_DIR_NAME,
    TRANSFER_FILE_DIR_NAME,
    SHARED_TEMP_DIR_NAME,
    SHARED_BLOB_DIR_NAME
)
TRANSFER_MAPPINGS = {
    SHARED_DRIVE_CONF.transfer_dir: '/{}'.format(TRANSFER_FILE_DIR_NAME),  # e.g. '/mnt/shared/downloads': '/downloads',
}

# these are the official django settings
# which really we should be using over the custom ones
EMAIL_HOST = EMAIL_SMTP_HOST
EMAIL_PORT = EMAIL_SMTP_PORT
EMAIL_HOST_USER = EMAIL_LOGIN
EMAIL_HOST_PASSWORD = EMAIL_PASSWORD
# EMAIL_USE_TLS is set above
# so it can be overridden in localsettings (e.g. in a dev environment)

NO_HTML_EMAIL_MESSAGE = """
This is an email from CommCare HQ. You're seeing this message because your
email client chose to display the plaintext version of an email that CommCare
HQ can only provide in HTML.  Please set your email client to view this email
in HTML or read this email in a client that supports HTML email.

Thanks,
The CommCare HQ Team"""

MESSAGE_TAGS = {
    messages.INFO: 'alert-info',
    messages.DEBUG: '',
    messages.SUCCESS: 'alert-success',
    messages.WARNING: 'alert-warning',
    messages.ERROR: 'alert-danger',
}

COMMCARE_USER_TERM = "Mobile Worker"
WEB_USER_TERM = "Web User"

DEFAULT_CURRENCY = "USD"
DEFAULT_CURRENCY_SYMBOL = "$"

CUSTOM_SMS_HANDLERS = [
    'custom.ilsgateway.tanzania.handler.handle',
    'custom.ewsghana.handler.handle',
]

SMS_HANDLERS = [
    'corehq.apps.sms.handlers.forwarding.forwarding_handler',
    'corehq.apps.commtrack.sms.handle',
    'corehq.apps.sms.handlers.keyword.sms_keyword_handler',
    'corehq.apps.sms.handlers.form_session.form_session_handler',
    'corehq.apps.sms.handlers.fallback.fallback_handler',
]


SMS_LOADED_SQL_BACKENDS = [
    'corehq.messaging.smsbackends.apposit.models.SQLAppositBackend',
    'corehq.messaging.smsbackends.grapevine.models.SQLGrapevineBackend',
    'corehq.messaging.smsbackends.http.models.SQLHttpBackend',
    'corehq.messaging.smsbackends.icds_nic.models.SQLICDSBackend',
    'corehq.messaging.smsbackends.mach.models.SQLMachBackend',
    'corehq.messaging.smsbackends.megamobile.models.SQLMegamobileBackend',
    'corehq.messaging.smsbackends.push.models.PushBackend',
    'corehq.messaging.smsbackends.starfish.models.StarfishBackend',
    'corehq.messaging.smsbackends.sislog.models.SQLSislogBackend',
    'corehq.messaging.smsbackends.smsgh.models.SQLSMSGHBackend',
    'corehq.messaging.smsbackends.telerivet.models.SQLTelerivetBackend',
    'corehq.messaging.smsbackends.test.models.SQLTestSMSBackend',
    'corehq.messaging.smsbackends.tropo.models.SQLTropoBackend',
    'corehq.messaging.smsbackends.twilio.models.SQLTwilioBackend',
    'corehq.messaging.smsbackends.unicel.models.SQLUnicelBackend',
    'corehq.messaging.smsbackends.yo.models.SQLYoBackend',
    'corehq.messaging.smsbackends.vertex.models.VertexBackend',
    'corehq.messaging.smsbackends.start_enterprise.models.StartEnterpriseBackend',
    'corehq.messaging.smsbackends.ivory_coast_mtn.models.IvoryCoastMTNBackend',
    'corehq.messaging.smsbackends.karix.models.KarixBackend',
    'corehq.messaging.smsbackends.airtel_tcl.models.AirtelTCLBackend',
]

# The number of seconds to use as a timeout when making gateway requests
SMS_GATEWAY_TIMEOUT = 5

# These are functions that can be called
# to retrieve custom content in a reminder event.
# If the function is not in here, it will not be called.
# Used by the old reminders framework
ALLOWED_CUSTOM_CONTENT_HANDLERS = {
    "UCLA_GENERAL_HEALTH": "custom.ucla.api.general_health_message_bank_content",
    "UCLA_MENTAL_HEALTH": "custom.ucla.api.mental_health_message_bank_content",
    "UCLA_SEXUAL_HEALTH": "custom.ucla.api.sexual_health_message_bank_content",
    "UCLA_MED_ADHERENCE": "custom.ucla.api.med_adherence_message_bank_content",
    "UCLA_SUBSTANCE_USE": "custom.ucla.api.substance_use_message_bank_content",
}

# Used by the new reminders framework
AVAILABLE_CUSTOM_SCHEDULING_CONTENT = {
    "ICDS_STATIC_NEGATIVE_GROWTH_MESSAGE":
        ["custom.icds.messaging.custom_content.static_negative_growth_indicator",
         "ICDS: Static/Negative Growth Indicator"],
    "ICDS_MISSED_CF_VISIT_TO_AWW":
        ["custom.icds.messaging.custom_content.missed_cf_visit_to_aww",
         "ICDS: Missed CF Visit for AWW recipient"],
    "ICDS_MISSED_CF_VISIT_TO_LS":
        ["custom.icds.messaging.custom_content.missed_cf_visit_to_ls",
         "ICDS: Missed CF Visit for LS recipient"],
    "ICDS_MISSED_PNC_VISIT_TO_LS":
        ["custom.icds.messaging.custom_content.missed_pnc_visit_to_ls",
         "ICDS: Missed PNC Visit for LS recipient"],
    "ICDS_CHILD_ILLNESS_REPORTED":
        ["custom.icds.messaging.custom_content.child_illness_reported",
         "ICDS: Child Illness Reported"],
    "ICDS_CF_VISITS_COMPLETE":
        ["custom.icds.messaging.custom_content.cf_visits_complete",
         "ICDS: CF Visits Complete"],
    "ICDS_AWW_1":
        ["custom.icds.messaging.custom_content.aww_1",
         "ICDS: Weekly AWC Submission Performance to AWW"],
    "ICDS_AWW_2":
        ["custom.icds.messaging.custom_content.aww_2",
         "ICDS: Monthly AWC Aggregate Performance to AWW"],
    "ICDS_LS_1":
        ["custom.icds.messaging.custom_content.ls_1",
         "ICDS: Monthly AWC Aggregate Performance to LS"],
    "ICDS_LS_2":
        ["custom.icds.messaging.custom_content.ls_2",
         "ICDS: Weekly AWC VHND Performance to LS"],
    "ICDS_LS_6":
        ["custom.icds.messaging.custom_content.ls_6",
         "ICDS: Weekly AWC Submission Performance to LS"],
    "ICDS_PHASE2_AWW_1":
        ["custom.icds.messaging.custom_content.phase2_aww_1",
         "ICDS: AWC VHND Performance to AWW"],
    "UCLA_GENERAL_HEALTH":
        ["custom.ucla.api.general_health_message_bank_content_new",
         "UCLA: General Health Message Bank"],
    "UCLA_MENTAL_HEALTH":
        ["custom.ucla.api.mental_health_message_bank_content_new",
         "UCLA: Mental Health Message Bank"],
    "UCLA_SEXUAL_HEALTH":
        ["custom.ucla.api.sexual_health_message_bank_content_new",
         "UCLA: Sexual Health Message Bank"],
    "UCLA_MED_ADHERENCE":
        ["custom.ucla.api.med_adherence_message_bank_content_new",
         "UCLA: Med Adherence Message Bank"],
    "UCLA_SUBSTANCE_USE":
        ["custom.ucla.api.substance_use_message_bank_content_new",
         "UCLA: Substance Use Message Bank"],
}

# Used by the old reminders framework
AVAILABLE_CUSTOM_REMINDER_RECIPIENTS = {
    'HOST_CASE_OWNER_LOCATION':
        ['corehq.apps.reminders.custom_recipients.host_case_owner_location',
         "Custom: Extension Case -> Host Case -> Owner (which is a location)"],
    'HOST_CASE_OWNER_LOCATION_PARENT':
        ['corehq.apps.reminders.custom_recipients.host_case_owner_location_parent',
         "Custom: Extension Case -> Host Case -> Owner (which is a location) -> Parent location"],
    'CASE_OWNER_LOCATION_PARENT':
        ['custom.abt.messaging.custom_recipients.abt_case_owner_location_parent_old_framework',
         "Abt: The case owner's location's parent location"],
}

# Used by the new reminders framework
AVAILABLE_CUSTOM_SCHEDULING_RECIPIENTS = {
    'ICDS_MOTHER_PERSON_CASE_FROM_CCS_RECORD_CASE':
        ['custom.icds.messaging.custom_recipients.recipient_mother_person_case_from_ccs_record_case',
         "ICDS: Mother person case from ccs_record case"],
    'ICDS_MOTHER_PERSON_CASE_FROM_CCS_RECORD_CASE_EXCL_MIGRATED_OR_OPTED_OUT':
        ['custom.icds.messaging.custom_recipients'
         '.recipient_mother_person_case_from_ccs_record_case_excl_migrated_or_opted_out',
         "ICDS: Mother person case from ccs_record case (excluding migrated and not registered mothers)"],
    'ICDS_MOTHER_PERSON_CASE_FROM_CHILD_HEALTH_CASE':
        ['custom.icds.messaging.custom_recipients.recipient_mother_person_case_from_child_health_case',
         "ICDS: Mother person case from child_health case"],
    'ICDS_MOTHER_PERSON_CASE_FROM_CHILD_PERSON_CASE':
        ['custom.icds.messaging.custom_recipients.recipient_mother_person_case_from_child_person_case',
         "ICDS: Mother person case from child person case"],
    'ICDS_SUPERVISOR_FROM_AWC_OWNER':
        ['custom.icds.messaging.custom_recipients.supervisor_from_awc_owner',
         "ICDS: Supervisor Location from AWC Owner"],
    'HOST_CASE_OWNER_LOCATION':
        ['corehq.messaging.scheduling.custom_recipients.host_case_owner_location',
         "Custom: Extension Case -> Host Case -> Owner (which is a location)"],
    'HOST_CASE_OWNER_LOCATION_PARENT':
        ['corehq.messaging.scheduling.custom_recipients.host_case_owner_location_parent',
         "Custom: Extension Case -> Host Case -> Owner (which is a location) -> Parent location"],
    'CASE_OWNER_LOCATION_PARENT':
        ['custom.abt.messaging.custom_recipients.abt_case_owner_location_parent_new_framework',
         "Abt: The case owner's location's parent location"],
}

AVAILABLE_CUSTOM_RULE_CRITERIA = {
    'ICDS_PERSON_CASE_IS_UNDER_6_YEARS_OLD':
        'custom.icds.rules.custom_criteria.person_case_is_under_6_years_old',
    'ICDS_PERSON_CASE_IS_UNDER_19_YEARS_OLD':
        'custom.icds.rules.custom_criteria.person_case_is_under_19_years_old',
    'ICDS_CCS_RECORD_CASE_HAS_FUTURE_EDD':
        'custom.icds.rules.custom_criteria.ccs_record_case_has_future_edd',
    'ICDS_IS_USERCASE_OF_AWW':
        'custom.icds.rules.custom_criteria.is_usercase_of_aww',
    'ICDS_IS_USERCASE_OF_LS':
        'custom.icds.rules.custom_criteria.is_usercase_of_ls',
}

AVAILABLE_CUSTOM_RULE_ACTIONS = {
    'ICDS_ESCALATE_TECH_ISSUE':
        'custom.icds.rules.custom_actions.escalate_tech_issue',
}

# These are custom templates which can wrap default the sms/chat.html template
CUSTOM_CHAT_TEMPLATES = {}

CASE_WRAPPER = 'corehq.apps.hqcase.utils.get_case_wrapper'

PILLOWTOPS = {
    'core': [
        {
            'name': 'CaseToElasticsearchPillow',
            'class': 'pillowtop.pillow.interface.ConstructedPillow',
            'instance': 'corehq.pillows.case.get_case_to_elasticsearch_pillow',
        },
        {
            'name': 'XFormToElasticsearchPillow',
            'class': 'pillowtop.pillow.interface.ConstructedPillow',
            'instance': 'corehq.pillows.xform.get_xform_to_elasticsearch_pillow',
        },
        {
            'name': 'case-pillow',
            'class': 'pillowtop.pillow.interface.ConstructedPillow',
            'instance': 'corehq.pillows.case.get_case_pillow',
            'params': {
                'ucr_division': '0f'
            }
        },
        {
            'name': 'xform-pillow',
            'class': 'pillowtop.pillow.interface.ConstructedPillow',
            'instance': 'corehq.pillows.xform.get_xform_pillow',
            'params': {
                'ucr_division': '0f'
            }
        },
        {
            'name': 'UserPillow',
            'class': 'pillowtop.pillow.interface.ConstructedPillow',
            'instance': 'corehq.pillows.user.get_user_pillow_old',
        },
        {
            'name': 'user-pillow',
            'class': 'pillowtop.pillow.interface.ConstructedPillow',
            'instance': 'corehq.pillows.user.get_user_pillow',
        },
        {
            'name': 'ApplicationToElasticsearchPillow',
            'class': 'pillowtop.pillow.interface.ConstructedPillow',
            'instance': 'corehq.pillows.application.get_app_to_elasticsearch_pillow',
        },
        {
            'name': 'GroupPillow',
            'class': 'pillowtop.pillow.interface.ConstructedPillow',
            'instance': 'corehq.pillows.group.get_group_pillow_old',
        },
        {
            'name': 'GroupToUserPillow',
            'class': 'pillowtop.pillow.interface.ConstructedPillow',
            'instance': 'corehq.pillows.groups_to_user.get_group_to_user_pillow',
        },
        {
            'name': 'group-pillow',
            'class': 'pillowtop.pillow.interface.ConstructedPillow',
            'instance': 'corehq.pillows.groups_to_user.get_group_pillow',
        },
        {
            'name': 'SqlSMSPillow',
            'class': 'pillowtop.pillow.interface.ConstructedPillow',
            'instance': 'corehq.pillows.sms.get_sql_sms_pillow',
        },
        {
            'name': 'UserGroupsDbKafkaPillow',
            'class': 'pillowtop.pillow.interface.ConstructedPillow',
            'instance': 'corehq.apps.change_feed.pillow.get_user_groups_db_kafka_pillow',
        },
        {
            'name': 'KafkaDomainPillow',
            'class': 'pillowtop.pillow.interface.ConstructedPillow',
            'instance': 'corehq.pillows.domain.get_domain_kafka_to_elasticsearch_pillow',
        },
        {
            'name': 'FormSubmissionMetadataTrackerPillow',
            'class': 'pillowtop.pillow.interface.ConstructedPillow',
            'instance': 'corehq.pillows.app_submission_tracker.get_form_submission_metadata_tracker_pillow',
        },
        {
            'name': 'UpdateUserSyncHistoryPillow',
            'class': 'pillowtop.pillow.interface.ConstructedPillow',
            'instance': 'corehq.pillows.synclog.get_user_sync_history_pillow',
        },
        {
            'name': 'kafka-ucr-main',
            'class': 'corehq.apps.userreports.pillow.ConfigurableReportKafkaPillow',
            'instance': 'corehq.apps.userreports.pillow.get_kafka_ucr_pillow',
            'params': {
                'ucr_division': '0f'
            }
        },
        {
            'name': 'kafka-ucr-static',
            'class': 'corehq.apps.userreports.pillow.ConfigurableReportKafkaPillow',
            'instance': 'corehq.apps.userreports.pillow.get_kafka_ucr_static_pillow',
            'params': {
                'ucr_division': '0f'
            }
        },
        {
            'name': 'ReportCaseToElasticsearchPillow',
            'class': 'pillowtop.pillow.interface.ConstructedPillow',
            'instance': 'corehq.pillows.reportcase.get_report_case_to_elasticsearch_pillow',
        },
        {
            'name': 'ReportXFormToElasticsearchPillow',
            'class': 'pillowtop.pillow.interface.ConstructedPillow',
            'instance': 'corehq.pillows.reportxform.get_report_xform_to_elasticsearch_pillow',
        },
        {
            'name': 'UnknownUsersPillow',
            'class': 'pillowtop.pillow.interface.ConstructedPillow',
            'instance': 'corehq.pillows.user.get_unknown_users_pillow',
        },
        {
            'name': 'case_messaging_sync_pillow',
            'class': 'pillowtop.pillow.interface.ConstructedPillow',
            'instance': 'corehq.messaging.pillow.get_case_messaging_sync_pillow',
        },
    ],
    'core_ext': [
        {
            'name': 'AppDbChangeFeedPillow',
            'class': 'pillowtop.pillow.interface.ConstructedPillow',
            'instance': 'corehq.apps.change_feed.pillow.get_application_db_kafka_pillow',
        },
        {
            'name': 'DefaultChangeFeedPillow',
            'class': 'pillowtop.pillow.interface.ConstructedPillow',
            'instance': 'corehq.apps.change_feed.pillow.get_default_couch_db_change_feed_pillow',
        },
        {
            'name': 'DomainDbKafkaPillow',
            'class': 'pillowtop.pillow.interface.ConstructedPillow',
            'instance': 'corehq.apps.change_feed.pillow.get_domain_db_kafka_pillow',
        },
        {
            'name': 'location-ucr-pillow',
            'class': 'pillowtop.pillow.interface.ConstructedPillow',
            'instance': 'corehq.apps.userreports.pillow.get_location_pillow',
        },
    ],
    'cache': [
        {
            'name': 'CacheInvalidatePillow',
            'class': 'pillowtop.pillow.interface.ConstructedPillow',
            'instance': 'corehq.pillows.cacheinvalidate.get_main_cache_invalidation_pillow',
        },
        {
            'name': 'UserCacheInvalidatePillow',
            'class': 'pillowtop.pillow.interface.ConstructedPillow',
            'instance': 'corehq.pillows.cacheinvalidate.get_user_groups_cache_invalidation_pillow',
        },
    ],
    'fluff': [
        'custom.m4change.models.M4ChangeFormFluffPillow',
        'custom.intrahealth.models.IntraHealthFormFluffPillow',
        'custom.intrahealth.models.RecouvrementFluffPillow',
        'custom.care_pathways.models.GeographyFluffPillow',
        'custom.care_pathways.models.FarmerRecordFluffPillow',
        'custom.succeed.models.UCLAPatientFluffPillow',
    ],
    'experimental': [
        {
            'name': 'CaseSearchToElasticsearchPillow',
            'class': 'pillowtop.pillow.interface.ConstructedPillow',
            'instance': 'corehq.pillows.case_search.get_case_search_to_elasticsearch_pillow',
        },
        {
            'name': 'LedgerToElasticsearchPillow',
            'class': 'pillowtop.pillow.interface.ConstructedPillow',
            'instance': 'corehq.pillows.ledger.get_ledger_to_elasticsearch_pillow',
        },
    ]
}

STATIC_UCR_REPORTS = [
    os.path.join('custom', '_legacy', 'mvp', 'ucr', 'reports', 'deidentified_va_report.json'),
    os.path.join('custom', 'abt', 'reports', 'incident_report.json'),
    os.path.join('custom', 'abt', 'reports', 'sms_indicator_report.json'),
    os.path.join('custom', 'abt', 'reports', 'spray_progress_country.json'),
    os.path.join('custom', 'abt', 'reports', 'spray_progress_level_1.json'),
    os.path.join('custom', 'abt', 'reports', 'spray_progress_level_2.json'),
    os.path.join('custom', 'abt', 'reports', 'spray_progress_level_3.json'),
    os.path.join('custom', 'abt', 'reports', 'spray_progress_level_4.json'),
    os.path.join('custom', 'abt', 'reports', 'supervisory_report.json'),
    os.path.join('custom', 'abt', 'reports', 'supervisory_report_v2.json'),
    os.path.join('custom', 'abt', 'reports', 'supervisory_report_v2019.json'),
    os.path.join('custom', 'icds_reports', 'ucr', 'reports', 'dashboard', '*.json'),
    os.path.join('custom', 'icds_reports', 'ucr', 'reports', 'asr', '*.json'),
    os.path.join('custom', 'icds_reports', 'ucr', 'reports', 'asr', 'ucr_v2', '*.json'),
    os.path.join('custom', 'icds_reports', 'ucr', 'reports', 'mpr', '*.json'),
    os.path.join('custom', 'icds_reports', 'ucr', 'reports', 'mpr', 'dashboard', '*.json'),
    os.path.join('custom', 'icds_reports', 'ucr', 'reports', 'mpr', 'ucr_v2', '*.json'),
    os.path.join('custom', 'icds_reports', 'ucr', 'reports', 'ls', '*.json'),
    os.path.join('custom', 'icds_reports', 'ucr', 'reports', 'other', '*.json'),
    os.path.join('custom', 'echis_reports', 'ucr', 'reports', '*.json'),
    os.path.join('custom', 'aaa', 'ucr', 'reports', '*.json'),
    os.path.join('custom', 'ccqa', 'ucr', 'reports', 'patients.json'),  # For testing static UCRs
]


STATIC_DATA_SOURCES = [
    os.path.join('custom', 'up_nrhm', 'data_sources', 'location_hierarchy.json'),
    os.path.join('custom', 'up_nrhm', 'data_sources', 'asha_facilitators.json'),
    os.path.join('custom', 'succeed', 'data_sources', 'submissions.json'),
    os.path.join('custom', 'succeed', 'data_sources', 'patient_task_list.json'),
    os.path.join('custom', 'abt', 'reports', 'data_sources', 'sms_case.json'),
    os.path.join('custom', 'abt', 'reports', 'data_sources', 'supervisory.json'),
    os.path.join('custom', 'abt', 'reports', 'data_sources', 'supervisory_v2.json'),
    os.path.join('custom', 'abt', 'reports', 'data_sources', 'supervisory_v2019.json'),
    os.path.join('custom', 'abt', 'reports', 'data_sources', 'late_pmt.json'),
    os.path.join('custom', '_legacy', 'mvp', 'ucr', 'reports', 'data_sources', 'va_datasource.json'),
    os.path.join('custom', 'reports', 'mc', 'data_sources', 'malaria_consortium.json'),
    os.path.join('custom', 'reports', 'mc', 'data_sources', 'weekly_forms.json'),
    os.path.join('custom', 'icds_reports', 'ucr', 'data_sources', 'awc_locations.json'),
    os.path.join('custom', 'icds_reports', 'ucr', 'data_sources', 'awc_mgt_forms.json'),
    os.path.join('custom', 'icds_reports', 'ucr', 'data_sources', 'ccs_record_cases.json'),
    os.path.join('custom', 'icds_reports', 'ucr', 'data_sources', 'ccs_record_cases_monthly_v2.json'),
    os.path.join('custom', 'icds_reports', 'ucr', 'data_sources', 'child_cases_monthly_v2.json'),
    os.path.join('custom', 'icds_reports', 'ucr', 'data_sources', 'child_delivery_forms.json'),
    os.path.join('custom', 'icds_reports', 'ucr', 'data_sources', 'child_health_cases.json'),
    os.path.join('custom', 'icds_reports', 'ucr', 'data_sources', 'daily_feeding_forms.json'),
    os.path.join('custom', 'icds_reports', 'ucr', 'data_sources', 'gm_forms.json'),
    os.path.join('custom', 'icds_reports', 'ucr', 'data_sources', 'hardware_cases.json'),
    os.path.join('custom', 'icds_reports', 'ucr', 'data_sources', 'home_visit_forms.json'),
    os.path.join('custom', 'icds_reports', 'ucr', 'data_sources', 'household_cases.json'),
    os.path.join('custom', 'icds_reports', 'ucr', 'data_sources', 'infrastructure_form.json'),
    os.path.join('custom', 'icds_reports', 'ucr', 'data_sources', 'infrastructure_form_v2.json'),
    os.path.join('custom', 'icds_reports', 'ucr', 'data_sources', 'it_report_follow_issue.json'),
    os.path.join('custom', 'icds_reports', 'ucr', 'data_sources', 'ls_home_visit_forms_filled.json'),
    os.path.join('custom', 'icds_reports', 'ucr', 'data_sources', 'ls_vhnd_form.json'),
    os.path.join('custom', 'icds_reports', 'ucr', 'data_sources', 'person_cases_v3.json'),
    os.path.join('custom', 'icds_reports', 'ucr', 'data_sources', 'tasks_cases.json'),
    os.path.join('custom', 'icds_reports', 'ucr', 'data_sources', 'tech_issue_cases.json'),
    os.path.join('custom', 'icds_reports', 'ucr', 'data_sources', 'thr_forms_v2.json'),
    os.path.join('custom', 'icds_reports', 'ucr', 'data_sources', 'usage_forms.json'),
    os.path.join('custom', 'icds_reports', 'ucr', 'data_sources', 'vhnd_form.json'),
    os.path.join('custom', 'icds_reports', 'ucr', 'data_sources', 'visitorbook_forms.json'),
    os.path.join('custom', 'icds_reports', 'ucr', 'data_sources', 'dashboard', 'complementary_feeding_forms.json'),
    os.path.join('custom', 'icds_reports', 'ucr', 'data_sources', 'dashboard', 'dashboard_growth_monitoring.json'),
    os.path.join('custom', 'icds_reports', 'ucr', 'data_sources', 'dashboard', 'postnatal_care_forms.json'),
    os.path.join('custom', 'icds_reports', 'ucr', 'data_sources', 'dashboard', 'commcare_user_cases.json'),
    os.path.join('custom', 'icds_reports', 'ucr', 'data_sources', 'dashboard', 'delivery_forms.json'),
    os.path.join('custom', 'icds_reports', 'ucr', 'data_sources', 'dashboard', 'pregnant_tasks.json'),
    os.path.join('custom', 'icds_reports', 'ucr', 'data_sources', 'dashboard', 'child_tasks.json'),
    os.path.join('custom', 'icds_reports', 'ucr', 'data_sources', 'dashboard', 'thr_forms.json'),
    os.path.join('custom', 'icds_reports', 'ucr', 'data_sources', 'dashboard', 'birth_preparedness_forms.json'),
    os.path.join('custom', 'icds_reports', 'ucr', 'data_sources', 'dashboard', 'daily_feeding_forms.json'),
    os.path.join('custom', 'icds_reports', 'ucr', 'data_sources', 'cbe_form.json'),
    os.path.join('custom', 'champ', 'ucr_data_sources', 'champ_cameroon.json'),
    os.path.join('custom', 'champ', 'ucr_data_sources', 'enhanced_peer_mobilization.json'),
    os.path.join('custom', 'intrahealth', 'ucr', 'data_sources', 'commande_combined.json'),
    os.path.join('custom', 'intrahealth', 'ucr', 'data_sources', 'livraison_combined.json'),
    os.path.join('custom', 'intrahealth', 'ucr', 'data_sources', 'operateur_combined.json'),
    os.path.join('custom', 'intrahealth', 'ucr', 'data_sources', 'operateur_combined2.json'),
    os.path.join('custom', 'intrahealth', 'ucr', 'data_sources', 'rapture_combined.json'),
    os.path.join('custom', 'intrahealth', 'ucr', 'data_sources', 'recouvrement_combined.json'),
    os.path.join('custom', 'intrahealth', 'ucr', 'data_sources', 'visite_de_l_operateur.json'),
    os.path.join('custom', 'intrahealth', 'ucr', 'data_sources', 'visite_de_l_operateur_per_product.json'),
    os.path.join('custom', 'intrahealth', 'ucr', 'data_sources', 'yeksi_naa_reports_logisticien.json'),
    os.path.join('custom', 'intrahealth', 'ucr', 'data_sources', 'visite_de_l_operateur_per_program.json'),
    os.path.join('custom', 'intrahealth', 'ucr', 'data_sources', 'visite_de_l_operateur_product_consumption.json'),
    os.path.join('custom', 'intrahealth', 'ucr', 'data_sources', 'indicateurs_de_base.json'),

    os.path.join('custom', 'echis_reports', 'ucr', 'data_sources', '*.json'),
    os.path.join('custom', 'aaa', 'ucr', 'data_sources', '*.json'),
    os.path.join('custom', 'ccqa', 'ucr', 'data_sources', 'patients.json'),  # For testing static UCRs
]

for k, v in LOCAL_PILLOWTOPS.items():
    plist = PILLOWTOPS.get(k, [])
    plist.extend(v)
    PILLOWTOPS[k] = plist

COUCH_CACHE_BACKENDS = [
    'corehq.apps.cachehq.cachemodels.DomainGenerationCache',
    'corehq.apps.cachehq.cachemodels.UserGenerationCache',
    'corehq.apps.cachehq.cachemodels.GroupGenerationCache',
    'corehq.apps.cachehq.cachemodels.UserRoleGenerationCache',
    'corehq.apps.cachehq.cachemodels.ReportGenerationCache',
    'corehq.apps.cachehq.cachemodels.DefaultConsumptionGenerationCache',
    'corehq.apps.cachehq.cachemodels.InvitationGenerationCache',
    'corehq.apps.cachehq.cachemodels.UserReportsDataSourceCache',
    'dimagi.utils.couch.cache.cache_core.gen.GlobalCache',
]

# Custom fully indexed domains for ReportCase index/pillowtop
# Adding a domain will not automatically index that domain's existing cases
ES_CASE_FULL_INDEX_DOMAINS = [
    'pact',
    'commtrack-public-demo',
    'crs-remind',
    'succeed',
]

# Custom fully indexed domains for ReportXForm index/pillowtop --
# only those domains that don't require custom pre-processing before indexing,
# otherwise list in XFORM_PILLOW_HANDLERS
# Adding a domain will not automatically index that domain's existing forms
ES_XFORM_FULL_INDEX_DOMAINS = [
    'commtrack-public-demo',
    'pact',
    'succeed'
]

CUSTOM_UCR_EXPRESSIONS = [
    ('abt_supervisor', 'custom.abt.reports.expressions.abt_supervisor_expression'),
    ('abt_supervisor_v2', 'custom.abt.reports.expressions.abt_supervisor_v2_expression'),
    ('abt_supervisor_v2019', 'custom.abt.reports.expressions.abt_supervisor_v2019_expression'),
    ('succeed_referenced_id', 'custom.succeed.expressions.succeed_referenced_id'),
    ('location_type_name', 'corehq.apps.locations.ucr_expressions.location_type_name'),
    ('location_parent_id', 'corehq.apps.locations.ucr_expressions.location_parent_id'),
    ('ancestor_location', 'corehq.apps.locations.ucr_expressions.ancestor_location'),
    ('eqa_expression', 'custom.eqa.expressions.eqa_expression'),
    ('cqi_action_item', 'custom.eqa.expressions.cqi_action_item'),
    ('eqa_percent_expression', 'custom.eqa.expressions.eqa_percent_expression'),
]

CUSTOM_UCR_EXPRESSION_LISTS = [
    ('mvp.ucr.reports.expressions.CUSTOM_UCR_EXPRESSIONS'),
    ('custom.icds_reports.ucr.expressions.CUSTOM_UCR_EXPRESSIONS'),
    ('corehq.apps.userreports.expressions.extension_expressions.CUSTOM_UCR_EXPRESSIONS'),
]

CUSTOM_UCR_REPORT_FILTERS = [
    ('village_choice_list', 'custom.icds_reports.ucr.filter_spec.build_village_choice_list_filter_spec')
]

CUSTOM_UCR_REPORT_FILTER_VALUES = [
    ('village_choice_list', 'custom.icds_reports.ucr.filter_value.VillageFilterValue')
]

CUSTOM_MODULES = [
    'custom.apps.crs_reports',
    'custom.ilsgateway',
    'custom.ewsghana',
]

CUSTOM_DASHBOARD_PAGE_URL_NAMES = {
    'ews-ghana': 'dashboard_page',
    'ils-gateway': 'ils_dashboard_report'
}

REMOTE_APP_NAMESPACE = "%(domain)s.commcarehq.org"

DOMAIN_MODULE_MAP = {
    'mc-inscale': 'custom.reports.mc',
    'pact': 'pact',

    'ipm-senegal': 'custom.intrahealth',
    'icds-test': 'custom.icds_reports',
    'icds-cas': 'custom.icds_reports',
    'icds-dashboard-qa': 'custom.icds_reports',
    'reach-test': 'custom.aaa',
    'reach-dashboard-qa': 'custom.aaa',
    'testing-ipm-senegal': 'custom.intrahealth',
    'up-nrhm': 'custom.up_nrhm',

    'crs-remind': 'custom.apps.crs_reports',

    'm4change': 'custom.m4change',
    'succeed': 'custom.succeed',
    'test-pathfinder': 'custom.m4change',
    'pathways-india-mis': 'custom.care_pathways',
    'pathways-tanzania': 'custom.care_pathways',
    'care-macf-malawi': 'custom.care_pathways',
    'care-macf-bangladesh': 'custom.care_pathways',
    'care-macf-ghana': 'custom.care_pathways',
    'champ-cameroon': 'custom.champ',

    # From DOMAIN_MODULE_CONFIG on production
    'ews-ghana': 'custom.ewsghana',
    'ews-ghana-1': 'custom.ewsghana',
    'ewsghana-6': 'custom.ewsghana',
    'ewsghana-september': 'custom.ewsghana',
    'ewsghana-test-4': 'custom.ewsghana',
    'ewsghana-test-5': 'custom.ewsghana',
    'ewsghana-test3': 'custom.ewsghana',
    # Used in tests.  TODO - use override_settings instead
    'ewsghana-test-input-stock': 'custom.ewsghana',
    'test-pna': 'custom.intrahealth',

    #vectorlink domains
    'abtmali': 'custom.abt',
    'airs': 'custom.abt',
    'airs-testing': 'custom.abt',
    'airsbenin': 'custom.abt',
    'airsethiopia': 'custom.abt',
    'airskenya': 'custom.abt',
    'airsmadagascar': 'custom.abt',
    'airsmozambique': 'custom.abt',
    'airsrwanda': 'custom.abt',
    'airstanzania': 'custom.abt',
    'airszambia': 'custom.abt',
    'airszimbabwe': 'custom.abt',
    'vectorlink-benin': 'custom.abt',
    'vectorlink-burkina-faso': 'custom.abt',
    'vectorlink-ethiopia': 'custom.abt',
    'vectorlink-ghana': 'custom.abt',
    'vectorlink-kenya': 'custom.abt',
    'vectorlink-madagascar': 'custom.abt',
    'vectorlink-malawi': 'custom.abt',
    'vectorlink-mali': 'custom.abt',
    'vectorlink-mozambique': 'custom.abt',
    'vectorlink-rwanda': 'custom.abt',
    'vectorlink-tanzania': 'custom.abt',
    'vectorlink-uganda': 'custom.abt',
    'vectorlink-zambia': 'custom.abt',
    'vectorlink-zimbabwe': 'custom.abt',

    'ccqa': 'custom.ccqa',
}

THROTTLE_SCHED_REPORTS_PATTERNS = (
    # Regex patterns matching domains whose scheduled reports use a
    # separate queue so that they don't hold up the background queue.
    'ews-ghana$',
    'mvp-',
)

# Domains that we want to tag in datadog
DATADOG_DOMAINS = {
    # ("env", "domain"),
    ("production", "born-on-time-2"),
    ("production", "hki-nepal-suaahara-2"),
    ("production", "malawi-fp-study"),
    ("production", "no-lean-season"),
    ("production", "rec"),
    ("production", "isth-production"),
    ("production", "sauti-1"),
}

#### Django Compressor Stuff after localsettings overrides ####

# This makes sure that Django Compressor does not run at all
# when LESS_DEBUG is set to True.
if LESS_DEBUG:
    COMPRESS_ENABLED = False
    COMPRESS_PRECOMPILERS = ()

COMPRESS_OFFLINE_CONTEXT = {
    'base_template': BASE_TEMPLATE,
    'login_template': LOGIN_TEMPLATE,
    'original_template': BASE_ASYNC_TEMPLATE,
    'less_debug': LESS_DEBUG,
}

COMPRESS_CSS_HASHING_METHOD = 'content'


if 'locmem' not in CACHES:
    CACHES['locmem'] = {'BACKEND': 'django.core.cache.backends.locmem.LocMemCache'}
if 'dummy' not in CACHES:
    CACHES['dummy'] = {'BACKEND': 'django.core.cache.backends.dummy.DummyCache'}

try:
    from datadog import initialize
except ImportError:
    pass
else:
    initialize(DATADOG_API_KEY, DATADOG_APP_KEY)

if UNIT_TESTING or DEBUG or 'ddtrace.contrib.django' not in INSTALLED_APPS:
    try:
        from ddtrace import tracer
        tracer.enabled = False
    except ImportError:
        pass

REST_FRAMEWORK = {
    'DATETIME_FORMAT': '%Y-%m-%dT%H:%M:%S.%fZ',
}

if not SENTRY_DSN:
    pub_key = globals().get('SENTRY_PUBLIC_KEY')
    priv_key = globals().get('SENTRY_PRIVATE_KEY')
    project_id = globals().get('SENTRY_PROJECT_ID')
    if pub_key and priv_key and project_id:
        SENTRY_DSN = 'https://{pub_key}:{priv_key}@sentry.io/{project_id}'.format(
            pub_key=pub_key,
            priv_key=priv_key,
            project_id=project_id
        )

        import warnings
        warnings.warn(inspect.cleandoc(f"""SENTRY configuration has changed

            Please replace SENTRY_PUBLIC_KEY, SENTRY_PRIVATE_KEY, SENTRY_PROJECT_ID with SENTRY_DSN:

            SENTRY_DSN = {SENTRY_DSN}

            The following settings are also recommended:
                SENTRY_ORGANIZATION_SLUG
                SENTRY_PROJECT_SLUG
                SENTRY_REPOSITORY

            SENTRY_QUERY_URL is not longer needed.
            """), DeprecationWarning)

if SENTRY_DSN:
    if 'SENTRY_QUERY_URL' not in globals():
        SENTRY_QUERY_URL = f'https://sentry.io/{SENTRY_ORGANIZATION_SLUG}/{SENTRY_PROJECT_SLUG}/?query='
    helper.configure_sentry(BASE_DIR, SERVER_ENVIRONMENT, SENTRY_DSN)
    SENTRY_CONFIGURED = True
else:
    SENTRY_CONFIGURED = False


CSRF_COOKIE_HTTPONLY = True
if RESTRICT_USED_PASSWORDS_FOR_NIC_COMPLIANCE:
    AUTH_PASSWORD_VALIDATORS = [
        {
            'NAME': 'custom.nic_compliance.password_validation.UsedPasswordValidator',
        }
    ]

PACKAGE_MONITOR_REQUIREMENTS_FILE = os.path.join(FILEPATH, 'requirements', 'requirements.txt')<|MERGE_RESOLUTION|>--- conflicted
+++ resolved
@@ -908,10 +908,10 @@
 PHI_API_KEY = None
 PHI_PASSWORD = None
 
-<<<<<<< HEAD
 STATIC_DATA_SOURCE_PROVIDERS = [
     'corehq.apps.callcenter.data_source.call_center_data_source_configuration_provider'
-=======
+]
+
 SESSION_BYPASS_URLS = [
     r'^/a/{domain}/receiver/',
     r'^/a/{domain}/phone/restore/',
@@ -921,7 +921,6 @@
     r'^/a/{domain}/phone/keys/',
     r'^/a/{domain}/phone/admin_keys/',
     r'^/a/{domain}/apps/download/',
->>>>>>> b22b718b
 ]
 
 try:
