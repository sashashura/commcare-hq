--- conflicted
+++ resolved
@@ -769,13 +769,8 @@
 )
 # if not overwritten in localsettings, these will be replaced by the value they return
 # using the local DEBUG value (which we don't have access to here yet)
-<<<<<<< HEAD
 COMPRESS_ENABLED = lambda: not DEBUG and not UNIT_TESTING  # noqa: E731
 COMPRESS_OFFLINE = lambda: not DEBUG and not UNIT_TESTING  # noqa: E731
-=======
-COMPRESS_ENABLED = lambda: not DEBUG and not UNIT_TESTING
-COMPRESS_OFFLINE = lambda: not DEBUG and not UNIT_TESTING
->>>>>>> 600a9d34
 COMPRESS_JS_COMPRESSOR = 'corehq.apps.hqwebapp.uglify.JsUglifySourcemapCompressor'
 # use 'compressor.js.JsCompressor' for faster local compressing (will get rid of source maps)
 COMPRESS_CSS_FILTERS = ['compressor.filters.css_default.CssAbsoluteFilter',
@@ -991,11 +986,7 @@
     COMPRESS_ENABLED = COMPRESS_ENABLED()
 if callable(COMPRESS_OFFLINE):
     COMPRESS_OFFLINE = COMPRESS_OFFLINE()
-<<<<<<< HEAD
-if UNIT_TESTING or not COMPRESS_ENABLED:
-=======
 if UNIT_TESTING:
->>>>>>> 600a9d34
     # COMPRESS_COMPILERS overrides COMPRESS_ENABLED = False, so must be
     # cleared to disable compression completely. CSS/less compression is
     # very slow and should especially be avoided in tests. Tests that
