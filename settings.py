--- conflicted
+++ resolved
@@ -516,9 +516,6 @@
 
 COMMCARE_USER_TERM = "Mobile Worker"
 WEB_USER_TERM = "Web User"
-<<<<<<< HEAD
 
 # for touchforms maps
-#GMAPS_API_KEY = "changeme"
-=======
->>>>>>> e6afd7cf
+#GMAPS_API_KEY = "changeme"