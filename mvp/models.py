import datetime
import copy
from couchdbkit.ext.django.schema import IntegerProperty, BooleanProperty, StringProperty
import dateutil
import logging
import pytz
from corehq.apps.indicators.models import DynamicIndicatorDefinition, NoGroupCouchIndicatorDefBase
from corehq.apps.reports.util import make_form_couch_key
from dimagi.utils.couch.database import get_db

class MVP(object):
    NAMESPACE = "mvp_indicators"
    DOMAINS = ["mvp-potou", "mvp-sauri"]
    VISIT_FORMS = dict(
        pregnancy_visit='http://openrosa.org/formdesigner/185A7E63-0ECD-4D9A-8357-6FD770B6F065',
        child_visit='http://openrosa.org/formdesigner/B9CEFDCD-8068-425F-BA67-7DC897030A5A',
        household_visit='http://openrosa.org/formdesigner/266AD1A0-9EAE-483E-B4B2-4E85D6CA8D4B'
    )
    REGISTRATION_FORMS = dict(
        child_registration='http://openrosa.org/formdesigner/E6511C2B-DFC8-4DEA-8200-CC2F2CED00DA',
    )
    CLOSE_FORMS = dict(
        pregnancy_close="http://openrosa.org/formdesigner/01EB3014-71CE-4EBE-AE34-647EF70A55DE",
        child_close="http://openrosa.org/formdesigner/AC164B28-AECA-45C9-B7F6-E0668D5AF84B",
        death_without_registration="http://openrosa.org/formdesigner/b3af1fddeb661ee045fef1e764995440ea8f057f",
    )

CLASS_PATH = "mvp.models"


class MVPDaysSinceLastTransmission(DynamicIndicatorDefinition):
    _class_path = CLASS_PATH

    def get_value(self, user_ids, datespan=None):
        if datespan:
            enddate = datespan.enddate_utc
        else:
            enddate = datetime.datetime.utcnow()
<<<<<<< HEAD
        key = make_form_couch_key(self.domain, user_id=user_id)
        results = get_db().view("reports_forms/all_forms",
            reduce=False,
            include_docs=False,
            descending=True,
            startkey=key+[enddate.isoformat(),{}],
            endkey=key
        ).first()
        try:
            last_transmission = results['key'][-1]
            last_date = dateutil.parser.parse(last_transmission)
            last_date = last_date.replace(tzinfo=pytz.utc)
            enddate = enddate.replace(tzinfo=pytz.utc)
            td = enddate - last_date
            return td.days
        except Exception:
            pass
        return None
=======
        days = []
        for user_id in user_ids:
            couch_view = "reports/submit_history" if user_id else "reports/all_submissions"
            key = [self.domain]
            if user_id:
                key.append(user_id)
            results = get_db().view(couch_view,
                reduce=False,
                include_docs=False,
                descending=True,
                startkey=key+[enddate.isoformat(),{}],
                endkey=key
            ).first()
            try:
                last_transmission = results['key'][-1]
                last_date = dateutil.parser.parse(last_transmission)
                last_date = last_date.replace(tzinfo=pytz.utc)
                enddate = enddate.replace(tzinfo=pytz.utc)
                td = enddate - last_date
                days.append(td.days)
            except Exception:
                pass
        if len(days) == 1:
            return days[0]
        if not days:
            return None
        return days

>>>>>>> cdfc9f74

class MVPActiveCasesIndicatorDefinition(NoGroupCouchIndicatorDefBase):
    """
        Returns # active cases.
    """
    _class_path = CLASS_PATH
    case_type = StringProperty()

    def _get_cases_by_status(self, status, user_id, datespan):
        datespan = self._apply_datespan_shifts(datespan)
        key_prefix = [status]
        if self.indicator_key:
            key_prefix.append(self.indicator_key)
        key = self._get_results_key(user_id=user_id)
        if self.case_type:
            key = key[0:2] + [self.case_type] + key[2:]
        key[-1] = " ".join(key_prefix)
        datespan_by_status = self._format_datespan_by_case_status(datespan, status)
        return self.get_results_with_key(key, user_id=user_id, datespan=datespan_by_status)

    def get_value_by_status(self, status, user_id, datespan):
        cases = self._get_cases_by_status(status, user_id, datespan)
        return [r['id'] for r in cases]

    def get_value(self, user_ids, datespan=None):
        open_cases = []
        closed_on_closed_cases = []
        opened_on_closed_cases = []
        for user_id in user_ids:
            open_cases.extend(self.get_value_by_status("opened_on open", user_id, datespan))
            closed_on_closed_cases.extend(self.get_value_by_status("closed_on closed", user_id, datespan))
            opened_on_closed_cases.extend(self.get_value_by_status("opened_on closed", user_id, datespan))

        open_ids = set(open_cases)
        closed_on_closed_ids = set(closed_on_closed_cases)
        opened_on_closed_ids = set(opened_on_closed_cases)

        closed_ids = closed_on_closed_ids.intersection(opened_on_closed_ids)

        all_cases = open_ids.union(closed_ids)
        return len(all_cases)

    def _format_datespan_by_case_status(self, datespan, status):
        datespan = copy.copy(datespan) # copy datespan
        if status == 'opened_on open':
            datespan.startdate = None
        elif status == 'closed_on closed':
            datespan.enddate = None
        elif status == 'opened_on closed':
            datespan.startdate = None
        return datespan


class MVPChildCasesByAgeIndicatorDefinition(MVPActiveCasesIndicatorDefinition):
    """
        Returns the number of child cases that were active within the datespan provided and have a date of birth
        that is less than the age provided by days in age.
    """
    max_age_in_days = IntegerProperty()
    min_age_in_days = IntegerProperty(default=0)
    show_active_only = BooleanProperty(default=True)
    is_dob_in_datespan = BooleanProperty(default=False)

    def get_value_by_status(self, status, user_id, datespan):
        cases = self._get_cases_by_status(status, user_id, datespan)
        return self._filter_by_age(cases, datespan)

    def _filter_by_age(self, results, datespan):
        valid_case_ids = []
        for item in results:
            if item.get('value'):
                try:
                    date_of_birth = dateutil.parser.parse(item['value'])
                    valid_id = False
                    if self.is_dob_in_datespan:
                        if datespan.startdate <= date_of_birth <= datespan.enddate:
                            valid_id = True
                    else:
                        td = datespan.enddate - date_of_birth
                        if self.min_age_in_days <= td.days < self.max_age_in_days:
                            valid_id = True
                    if valid_id:
                        valid_case_ids.append(item['id'])
                except Exception:
                    logging.error("date of birth could not be parsed")
        return valid_case_ids

    def get_value(self, user_ids, datespan=None):
        if self.show_active_only:
            return super(MVPChildCasesByAgeIndicatorDefinition, self).get_value(user_ids, datespan=datespan)
        else:
            results = self.get_raw_results(user_ids, datespan)
            all_cases = self._filter_by_age(results, datespan)
        return len(all_cases)<|MERGE_RESOLUTION|>--- conflicted
+++ resolved
@@ -36,33 +36,10 @@
             enddate = datespan.enddate_utc
         else:
             enddate = datetime.datetime.utcnow()
-<<<<<<< HEAD
-        key = make_form_couch_key(self.domain, user_id=user_id)
-        results = get_db().view("reports_forms/all_forms",
-            reduce=False,
-            include_docs=False,
-            descending=True,
-            startkey=key+[enddate.isoformat(),{}],
-            endkey=key
-        ).first()
-        try:
-            last_transmission = results['key'][-1]
-            last_date = dateutil.parser.parse(last_transmission)
-            last_date = last_date.replace(tzinfo=pytz.utc)
-            enddate = enddate.replace(tzinfo=pytz.utc)
-            td = enddate - last_date
-            return td.days
-        except Exception:
-            pass
-        return None
-=======
         days = []
         for user_id in user_ids:
-            couch_view = "reports/submit_history" if user_id else "reports/all_submissions"
-            key = [self.domain]
-            if user_id:
-                key.append(user_id)
-            results = get_db().view(couch_view,
+            key = make_form_couch_key(self.domain, user_id=user_id)
+            results = get_db().view("reports_forms/all_forms",
                 reduce=False,
                 include_docs=False,
                 descending=True,
@@ -83,8 +60,7 @@
         if not days:
             return None
         return days
-
->>>>>>> cdfc9f74
+    
 
 class MVPActiveCasesIndicatorDefinition(NoGroupCouchIndicatorDefBase):
     """
