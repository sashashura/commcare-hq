--- conflicted
+++ resolved
@@ -95,16 +95,11 @@
   color: grey
   description: 'Change has no end-user visible impact'
 - name: 'product/prod-india-all-users'
-<<<<<<< HEAD
   color: burnt_orange
-  description: 'Change will only be deployed to Dimagi "SaaS" environments'
-=======
-  color: burnt_orage
   description: 'Change will only be deployed to Dimagi "SaaS" environments'
 - name: 'Risk: High'
   color: yellow
   description: 'Change affects files that have been flagged as high risk.'
 - name: 'Risk: Medium'
   color: light_yellow
-  description: 'Change affects files that have been flagged as medium risk.'
->>>>>>> eb2fec19
+  description: 'Change affects files that have been flagged as medium risk.'