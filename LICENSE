--- conflicted
+++ resolved
@@ -1,10 +1,6 @@
-<<<<<<< HEAD
 BSD 3-Clause License
 
 Copyright (c) 2009-2019, Dimagi Inc., and individual contributors.
-=======
-Copyright (c) 2009-2020, Dimagi Inc., and individual contributors.
->>>>>>> 3fdafe3a
 All rights reserved.
 
 Redistribution and use in source and binary forms, with or without
