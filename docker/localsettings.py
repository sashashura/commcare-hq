####### Configuration for CommCareHQ Running in docker #######

import os

DATABASES = {
    'default': {
        'ENGINE': 'django.db.backends.postgresql_psycopg2',
        'NAME': 'commcarehq',
        'USER': 'commcarehq',
        'PASSWORD': 'commcarehq',
        'HOST': 'postgres',
        'PORT': '5432',
        'TEST': {
            'SERIALIZE': False,
        },
    },
}

USE_PARTITIONED_DATABASE = os.environ.get('USE_PARTITIONED_DATABASE', 'no') == 'yes'
if USE_PARTITIONED_DATABASE:
    DATABASES.update({
        'proxy': {
            'ENGINE': 'django.db.backends.postgresql_psycopg2',
            'NAME': 'commcarehq_proxy',
            'USER': 'commcarehq',
            'PASSWORD': 'commcarehq',
            'HOST': 'postgres',
            'PORT': '5432',
            'TEST': {
                'SERIALIZE': False,
            },
        },
        'p1': {
            'ENGINE': 'django.db.backends.postgresql_psycopg2',
            'NAME': 'commcarehq_p1',
            'USER': 'commcarehq',
            'PASSWORD': 'commcarehq',
            'HOST': 'postgres',
            'PORT': '5432',
            'TEST': {
                'SERIALIZE': False,
            },
        },
        'p2': {
            'ENGINE': 'django.db.backends.postgresql_psycopg2',
            'NAME': 'commcarehq_p2',
            'USER': 'commcarehq',
            'PASSWORD': 'commcarehq',
            'HOST': 'postgres',
            'PORT': '5432',
            'TEST': {
                'SERIALIZE': False,
            },
        },
    })

    PARTITION_DATABASE_CONFIG = {
        'shards': {
            'p1': [0, 1],
            'p2': [2, 3]
        },
        'groups': {
            'main': ['default'],
            'proxy': ['proxy'],
            'form_processing': ['p1', 'p2'],
        },
        'host_map': {
            'postgres': 'localhost'
        }
    }

####### Couch Config ######
COUCH_DATABASES = {
    'default': {
        # for production this ought to be set to true on your configured couch instance
        'COUCH_HTTPS': False,
        'COUCH_SERVER_ROOT': 'couch:5984',  # 6984 for https couch
        'COUCH_USERNAME': '',
        'COUCH_PASSWORD': '',
        'COUCH_DATABASE_NAME': 'commcarehq'
    }
}

redis_host = 'redis'

redis_cache = {
    'BACKEND': 'django_redis.cache.RedisCache',
    'LOCATION': 'redis://{}:6379/0'.format(redis_host),
    'OPTIONS': {},
}

CACHES = {
    'default': redis_cache,
    'redis': redis_cache
}

WS4REDIS_CONNECTION = {
    'host': redis_host,
}

ELASTICSEARCH_HOST = 'elasticsearch'
ELASTICSEARCH_PORT = 9200

S3_BLOB_DB_SETTINGS = {
    "url": "http://riakcs:9980/",
    "access_key": "admin-key",
    "secret_key": "admin-secret",
    "config": {"connect_timeout": 3, "read_timeout": 5},
}

KAFKA_URL = 'kafka:9092'

SHARED_DRIVE_ROOT = '/sharedfiles'

ALLOWED_HOSTS = ['*']
#FIX_LOGGER_ERROR_OBFUSCATION = True

# faster compressor that doesn't do source maps
COMPRESS_JS_COMPRESSOR = 'compressor.js.JsCompressor'
CELERY_ALWAYS_EAGER = True
CELERY_EAGER_PROPAGATES_EXCEPTIONS = True
INACTIVITY_TIMEOUT = 60 * 24 * 365
CSRF_SOFT_MODE = False
SHARED_DRIVE_ROOT = '/sharedfiles'

BASE_ADDRESS = '{}:8000'.format(os.environ.get('HQ_PORT_8000_TCP_ADDR', 'localhost'))

######## Email setup ########
# email settings: these ones are the custom hq ones
EMAIL_LOGIN = "notifications@dimagi.com"
EMAIL_PASSWORD = "******"
EMAIL_SMTP_HOST = "smtp.gmail.com"
EMAIL_SMTP_PORT = 587
EMAIL_BACKEND = 'django.core.mail.backends.console.EmailBackend'

####### Bitly ########

BITLY_LOGIN = None

####### Jar signing config ########

_ROOT_DIR = os.path.dirname(os.path.abspath(__file__))
JAR_SIGN = {
    "jad_tool": os.path.join(_ROOT_DIR, "corehq", "apps", "app_manager", "JadTool.jar"),
    "key_store": os.path.join(_ROOT_DIR, "InsecureTestingKeyStore"),
    "key_alias": "javarosakey",
    "store_pass": "onetwothreefourfive",
    "key_pass": "onetwothreefourfive",
}

AUDIT_MODEL_SAVE = ['django.contrib.auth.models.User']

AUDIT_ADMIN_VIEWS = False

SECRET_KEY = 'secrettravis'

# No logging
LOCAL_LOGGING_HANDLERS = {
    'null': {
        'level': 'DEBUG',
        'class': 'logging.NullHandler',
    },
}

LOCAL_LOGGING_LOGGERS = {
    '': {
        'level': 'CRITICAL',
        'handler': 'null',
        'propagate': True,
    },
    'pillowtop': {
        'level': 'CRITICAL',
        'handler': 'null',
        'propagate': True,
    },
    'notify': {
        'level': 'CRITICAL',
        'handler': 'null',
        'propagate': True,
    },
}


PHONE_TIMEZONES_HAVE_BEEN_PROCESSED = True
PHONE_TIMEZONES_SHOULD_BE_PROCESSED = True

ENABLE_PRELOGIN_SITE = True

TESTS_SHOULD_TRACK_CLEANLINESS = True

# touchforms must be running when this is false or not set
# see also corehq.apps.sms.tests.util.TouchformsTestCase
SKIP_TOUCHFORMS_TESTS = True

UNIT_TESTING = True

PILLOWTOP_MACHINE_ID = 'testhq'

ELASTICSEARCH_VERSION = 1.7

CACHE_REPORTS = True

if os.environ.get("COMMCAREHQ_BOOTSTRAP") == "yes":
    UNIT_TESTING = False
    ADMINS = (('Admin', 'admin@example.com'),)

    CELERY_SEND_TASK_ERROR_EMAILS = True

    LESS_DEBUG = True
    LESS_WATCH = False
    COMPRESS_OFFLINE = False

    XFORMS_PLAYER_URL = 'http://127.0.0.1:4444'

    TOUCHFORMS_API_USER = 'admin@example.com'
    TOUCHFORMS_API_PASSWORD = 'password'

    CCHQ_API_THROTTLE_REQUESTS = 200
    CCHQ_API_THROTTLE_TIMEFRAME = 10

    RESTORE_PAYLOAD_DIR_NAME = 'restore'
    SHARED_TEMP_DIR_NAME = 'temp'

<<<<<<< HEAD
BIGCOUCH = True
BIGCOUCH_QUORUM_COUNT = 1
=======
BIGCOUCH = True
>>>>>>> c649183e
<|MERGE_RESOLUTION|>--- conflicted
+++ resolved
@@ -221,9 +221,4 @@
     RESTORE_PAYLOAD_DIR_NAME = 'restore'
     SHARED_TEMP_DIR_NAME = 'temp'
 
-<<<<<<< HEAD
-BIGCOUCH = True
-BIGCOUCH_QUORUM_COUNT = 1
-=======
-BIGCOUCH = True
->>>>>>> c649183e
+BIGCOUCH = True