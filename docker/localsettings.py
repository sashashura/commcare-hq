--- conflicted
+++ resolved
@@ -141,7 +141,6 @@
 ALLOWED_HOSTS = ['*']
 #FIX_LOGGER_ERROR_OBFUSCATION = True
 
-<<<<<<< HEAD
 # faster compressor that doesn't do source maps
 COMPRESS_FILTERS = {
     'js': [
@@ -149,8 +148,7 @@
     ],
     'css': []
 }
-=======
->>>>>>> 8be201c0
+
 CELERY_TASK_ALWAYS_EAGER = True
 CELERY_EAGER_PROPAGATES_EXCEPTIONS = True
 INACTIVITY_TIMEOUT = 60 * 24 * 365
