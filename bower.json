{
  "name": "CommCareHQ",
  "version": "0.0.1",
  "dependencies": {
<<<<<<< HEAD
    "jquery": "3.1.0",
=======
    "jquery": "2.2.0",
>>>>>>> 59f89fe3
    "underscore": "1.8.3",
    "jquery-form": "3.45.0",
    "jquery.cookie": "dimagi/jquery-cookie#1.4.1",
    "jquery-timeago": "1.2.0",
    "jquery-ui": "1.11.4",
    "multiselect": "0.9.12",
    "quicksearch": "2.2.1",
    "leaflet": "0.7.7",
    "jquery-color": "2.1.2",
    "jquery.rmi": "dimagi/jquery.rmi#8c34f32817",
    "intl-tel-input": "9.0.7",
    "angular": "1.4.4",
    "angular-route": "1.4.4",
    "angular-resource": "1.4.4",
    "angular-message-format": "1.4.4",
    "angular-messages": "1.4.4",
    "angular-cookies": "1.4.4",
    "angular-sanitize": "1.4.4",
    "knockout": "3.3.0",
    "knockout-validation": "2.0.3",
    "select2-3.4.5-legacy": "select2#3.4.5",
    "select2-3.5.2-legacy": "select2#3.5.2",
    "select2": "4.0.0",
    "less": "1.7.3",
    "xpath": "dimagi/js-xpath#f4f0c78",
    "backbone": "0.9.1",
    "backbone-1.3.2": "backbone#1.3.2",
    "bootstrap-daterangepicker": "2.1.13",
    "bootstrap-timepicker": "0.5.1",
    "backbone.marionette": "2.4.5",
    "blazy": "1.6.2",
    "datatables": "1.10.9",
    "datatables-bootstrap3": "0.1",
    "datatables-fixedcolumns": "3.2.0",
    "nprogress": "0.2.0",
    "d3": "3.1",
    "nvd3": "1.1.10-beta",
    "codemirror": "5.5.0",
    "bootstrap3-typeahead": "~3.1.1",
    "zxcvbn": "4.2.0",
    "bootstrap-tour": "0.10.2",
    "jquery.caret": "~1.5.2",
    "syntaxhighlighter": "alexgorbatchev/syntaxhighlighter#3.0.83",
    "bootstrap": "3.3.7",
    "font-awesome": "fontawesome#4.5.0",
    "ui-select": "angular-ui/ui-select#v0.13.2",
    "jquery-migrate": "1.2.1",
    "moment": "2.12.0",
    "jquery-treetable": "^3.2.0",
    "css-grid-polyfill-binaries": "1.1.1",
    "requirejs": "~2.3.1",
    "datetimepicker": "2.5.4"
  },
  "devDependencies": {
    "chai": "3.3.0",
    "mocha": "2.3.3",
    "sinon": "http://sinonjs.org/releases/sinon-1.17.0.js",
    "angular-mocks": "1.4.4"
  },
  "private": true,
  "resolutions": {
<<<<<<< HEAD
    "jquery": "3.1.0",
    "bootstrap": "3.3.7",
    "select2": "4.0.0",
    "underscore": "1.6.0",
    "backbone": "0.9.1",
    "jquery-migrate": "1.2.1"
=======
    "jquery": "2.2.0",
    "bootstrap": "3.3.7",
    "select2": "4.0.0",
    "backbone": "0.9.1"
>>>>>>> 59f89fe3
  }
}<|MERGE_RESOLUTION|>--- conflicted
+++ resolved
@@ -2,11 +2,7 @@
   "name": "CommCareHQ",
   "version": "0.0.1",
   "dependencies": {
-<<<<<<< HEAD
     "jquery": "3.1.0",
-=======
-    "jquery": "2.2.0",
->>>>>>> 59f89fe3
     "underscore": "1.8.3",
     "jquery-form": "3.45.0",
     "jquery.cookie": "dimagi/jquery-cookie#1.4.1",
@@ -68,18 +64,10 @@
   },
   "private": true,
   "resolutions": {
-<<<<<<< HEAD
     "jquery": "3.1.0",
     "bootstrap": "3.3.7",
     "select2": "4.0.0",
-    "underscore": "1.6.0",
     "backbone": "0.9.1",
     "jquery-migrate": "1.2.1"
-=======
-    "jquery": "2.2.0",
-    "bootstrap": "3.3.7",
-    "select2": "4.0.0",
-    "backbone": "0.9.1"
->>>>>>> 59f89fe3
   }
 }