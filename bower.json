--- conflicted
+++ resolved
@@ -43,14 +43,11 @@
     "zxcvbn": "4.2.0",
     "bootstrap-tour": "0.10.2",
     "jquery.caret": "~1.5.2",
-<<<<<<< HEAD
     "syntaxhighlighter": "alexgorbatchev/syntaxhighlighter#3.0.83",
     "bootstrap": "3.3.6",
     "font-awesome": "fontawesome#4.5.0",
-    "ui-select": "angular-ui/ui-select#v0.13.2"
-=======
+    "ui-select": "angular-ui/ui-select#v0.13.2",
     "jquery-migrate": "1.2.1"
->>>>>>> 66de7cb5
   },
   "devDependencies": {
     "chai": "3.3.0",
