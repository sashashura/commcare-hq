import inspect
from uuid import uuid4

from django.db import models
from django.test import SimpleTestCase, TestCase

from dimagi.ext.couchdbkit import Document
from dimagi.utils.couch.migration import (
    SyncCouchToSQLMixin,
    SyncSQLToCouchMixin,
)

from corehq.motech.dhis2.repeaters import (
    Dhis2EntityRepeater,
    Dhis2Repeater,
    SQLDhis2EntityRepeater,
    SQLDhis2Repeater,
)
from corehq.motech.fhir.repeaters import FHIRRepeater, SQLFHIRRepeater
from corehq.motech.models import ConnectionSettings
from corehq.motech.openmrs.repeaters import OpenmrsRepeater, SQLOpenmrsRepeater
from corehq.motech.repeaters.dbaccessors import (
    delete_all_repeaters,
    get_all_repeater_docs,
)
from corehq.motech.repeaters.expression.repeaters import (
    CaseExpressionRepeater,
    SQLCaseExpressionRepeater,
)
from custom.cowin.repeaters import (
    BeneficiaryRegistrationRepeater,
    BeneficiaryVaccinationRepeater,
    SQLBeneficiaryRegistrationRepeater,
    SQLBeneficiaryVaccinationRepeater,
)

from ..models import (
    AppStructureRepeater,
    CaseRepeater,
    CreateCaseRepeater,
    DataRegistryCaseUpdateRepeater,
    FormRepeater,
    LocationRepeater,
    ReferCaseRepeater,
    Repeater,
    ShortFormRepeater,
    SQLAppStructureRepeater,
    SQLCaseRepeater,
    SQLCreateCaseRepeater,
    SQLDataRegistryCaseUpdateRepeater,
    SQLFormRepeater,
    SQLLocationRepeater,
    SQLReferCaseRepeater,
    SQLRepeater,
    SQLShortFormRepeater,
    SQLUpdateCaseRepeater,
    SQLUserRepeater,
    UpdateCaseRepeater,
    UserRepeater,
)


DOMAIN = 'test-domain'


class RepeaterProxyTests(TestCase):
    def setUp(self):
        self.url = "http://example.com"
        self.conn = ConnectionSettings.objects.create(domain=DOMAIN, name=self.url, url=self.url)
        self.repeater_data = {
            "domain": DOMAIN,
            "connection_settings": self.conn,
            "white_listed_case_types": ['white_case', 'black_case'],
            "black_listed_users": ['user1'],
            "is_paused": False,
            "format": 'case_json',
        }
        super().setUp()

    def tearDown(self):
        delete_all_repeaters()
        return super().tearDown()


class TestSQLRepeaterCreatesCorrectRepeaterObjects(RepeaterProxyTests):
    def setUp(self):
        super().setUp()
        self.repeater_classes = [
            SQLDhis2EntityRepeater, SQLCaseExpressionRepeater,
            SQLCaseRepeater, SQLDataRegistryCaseUpdateRepeater, SQLOpenmrsRepeater]
        for r in self.repeater_classes:
            mock_data = self.repeater_data
            r(
                domain=mock_data['domain'], connection_settings=self.conn, repeater_id=uuid4().hex
            ).save(sync_to_couch=False)

    def test_repeater_all_returns_correct_instance(self):
        all_repeaters = SQLRepeater.objects.all()
        self.assertEqual(
            {r.__class__.__name__ for r in all_repeaters},
            {r.__name__ for r in self.repeater_classes},
        )


class TestSQLCreateCaseRepeaterSubModels(RepeaterProxyTests):
    def setUp(self):
        super().setUp()
        self.createcase_repeater_obj = SQLCreateCaseRepeater(**self.repeater_data)
        self.case_repeater_obj = SQLCaseRepeater(**self.repeater_data)
        self.refercase_repeater_obj = SQLReferCaseRepeater(**self.repeater_data)
        self.dataregistry_repeater_obj = SQLDataRegistryCaseUpdateRepeater(**self.repeater_data)
        self.case_repeater_obj.save()
        self.createcase_repeater_obj.save()
        self.refercase_repeater_obj.save()
        self.dataregistry_repeater_obj.save()

    def test_model_instance_is_correct(self):
        self.assertEqual(self.createcase_repeater_obj.repeater_type, "CreateCaseRepeater")
        self.assertEqual(self.case_repeater_obj.repeater_type, "CaseRepeater")
        self.assertIsInstance(self.createcase_repeater_obj, SQLCreateCaseRepeater)
        self.assertIsInstance(self.case_repeater_obj, SQLCaseRepeater)

    def test_repeat_records_refer_correct_model_class(self):
        self.createcase_repeater_obj.repeat_records.create(
            domain=DOMAIN,
            payload_id='r2d2',
            registered_at='1977-01-01',
        )
        self.case_repeater_obj.repeat_records.create(
            domain=DOMAIN,
            payload_id='darth',
            registered_at='1980-01-01',
        )

        createcase_repeat_records = self.createcase_repeater_obj.repeat_records.all()
        case_repeat_records = self.case_repeater_obj.repeat_records.all()

        self.assertEqual(len(createcase_repeat_records), 1)
        self.assertEqual(len(case_repeat_records), 1)
        self.assertIsInstance(case_repeat_records[0].repeater, SQLCaseRepeater)
        self.assertIsInstance(createcase_repeat_records[0].repeater, SQLCreateCaseRepeater)

    def test_repeaters_are_synced_to_couch(self):
        repeaters = get_all_repeater_docs()
        self.assertEqual(len(repeaters), 4)
        self.assertEqual(
            {
                r['_id'] for r in repeaters
            },
            {
                self.createcase_repeater_obj.repeater_id,
                self.case_repeater_obj.repeater_id,
                self.refercase_repeater_obj.repeater_id,
                self.dataregistry_repeater_obj.repeater_id
            }
        )
        self.assertEqual(
            {
                Repeater.wrap(r).repeater_type for r in repeaters
            },
            {
                self.createcase_repeater_obj.repeater_type,
                self.case_repeater_obj.repeater_type,
                self.refercase_repeater_obj.repeater_type,
                self.dataregistry_repeater_obj.repeater_type
            }
        )

    def test_query_results_are_correct(self):
        self.assertEqual(len(SQLCreateCaseRepeater.objects.all()), 1)
        self.assertEqual(len(SQLCaseRepeater.objects.all()), 1)
        self.assertEqual(len(SQLReferCaseRepeater.objects.all()), 1)
        self.assertEqual(len(SQLDataRegistryCaseUpdateRepeater.objects.all()), 1)
        self.assertEqual(len(SQLRepeater.objects.all()), 4)


class TestSQLRepeaterSubClasses(RepeaterProxyTests):
    def setUp(self):
        super().setUp()
        appstructure_repeater_obj = SQLAppStructureRepeater(
            domain=DOMAIN,
            connection_settings=self.conn,
            is_paused=False,
            format='app_structure_xml',
        )
        shortform_repeater_obj = SQLShortFormRepeater(
            domain=DOMAIN,
            connection_settings=self.conn,
            is_paused=False,
            format='short_form_json',
        )
        user_repeater_obj = SQLUserRepeater(
            domain=DOMAIN,
            connection_settings=self.conn,
            is_paused=False,
            format='',
        )
        location_repeater_obj = SQLLocationRepeater(
            domain=DOMAIN,
            connection_settings=self.conn,
            is_paused=False,
            format='',
        )
        self.all_repeaters = [
            appstructure_repeater_obj, shortform_repeater_obj, user_repeater_obj, location_repeater_obj
        ]

        for r in self.all_repeaters:
            r.save()

    def test_repeaters_are_synced_to_couch(self):
        repeaters = get_all_repeater_docs()
        self.assertEqual(len(repeaters), 4)
        self.assertEqual(
            {r['_id'] for r in repeaters},
            {r.repeater_id for r in self.all_repeaters}
        )
        self.assertEqual(
            {Repeater.wrap(r).repeater_type for r in repeaters},
            {r.repeater_type for r in self.all_repeaters}
        )


class ModelAttrEqualityHelper(SimpleTestCase):
    class DummySQLModel(models.Model, SyncSQLToCouchMixin):
        pass

    class DummyCouchModel(Document, SyncCouchToSQLMixin):
        pass

    @classmethod
    def _get_user_defined_attrs(cls, model_cls, dummy_model):
        model_attrs = dir(dummy_model)
        return {item[0]
                for item in inspect.getmembers(model_cls)
                if item[0] not in model_attrs}

    @classmethod
    def get_sql_attrs(cls, model_cls):
        return cls._get_user_defined_attrs(model_cls, cls.DummySQLModel)

    @classmethod
    def get_cleaned_couch_attrs(cls, couch_model_cls):
        couch_attrs = cls._get_user_defined_attrs(couch_model_cls, cls.DummyCouchModel)
        extra_attrs = cls._couch_only_attrs()
        new_attrs = cls._sql_only_attrs()
        return (couch_attrs - extra_attrs).union(new_attrs)

    @classmethod
    def _couch_only_attrs(cls):
        return set()

    @classmethod
    def _sql_only_attrs(cls):
        return set()


class TestRepeaterModelsAttrEquality(ModelAttrEqualityHelper):

    def test_have_same_attrs(self):
        couch_attrs = self.get_cleaned_couch_attrs(Repeater)
        sql_attrs = self.get_sql_attrs(SQLRepeater)
        self.assertEqual(couch_attrs ^ sql_attrs, set())

    @classmethod
    def get_sql_attrs(cls, model_cls):
        sql_attrs = cls._get_user_defined_attrs(model_cls, cls.DummySQLModel)
        # Dynamically Added by OptionValue class
        sql_attrs.discard('_all_option_value_fields')
        return sql_attrs

    @classmethod
    def _couch_only_attrs(cls):
        return {
            # removed
            'last_success_at',
            'sql_repeater',
            'failure_streak',
            'started_at',
            # renamed
            'paused',
            # connection setting props
            'plaintext_password', 'username', 'notify_addresses_str', 'create_connection_settings', 'name', 'url',
            'verify', 'skip_cert_verify', 'password', 'auth_type',
            # not required in sql
            'by_domain', 'base_doc',
            'get_class_from_doc_type', 'started_at', '_get_connection_settings',
            'clear_caches',  # will see if we need it as per requirement
            # not used
            'get_attempt_info'
        }

    @classmethod
    def _sql_only_attrs(cls):
        return {
            'repeater_id', 'set_next_attempt', 'next_attempt_at',
            'is_ready', 'options', '_repeater_type', 'last_attempt_at', 'repeat_records_ready', 'repeat_records',
<<<<<<< HEAD
            'all_objects', 'reset_next_attempt', 'is_deleted', 'PROXY_FIELD_NAME', 'Meta', 'repeater', 'to_json',
            'get_request_method_display'  # added by django choicefield in models
=======
            'all_objects', 'reset_next_attempt', 'is_deleted', 'PROXY_FIELD_NAME', 'Meta', 'repeater',
            # added by django choicefield in models
            'get_request_method_display'
>>>>>>> 46c12664
        }


class TestCaseRepeaterAttrEquality(TestRepeaterModelsAttrEquality):
    def test_have_same_attrs(self):
        couch_attrs = self.get_cleaned_couch_attrs(CaseRepeater)
        sql_attrs = self.get_sql_attrs(SQLCaseRepeater)
        self.assertEqual(couch_attrs ^ sql_attrs, set())


class TestFormRepeaterAttrEquality(TestRepeaterModelsAttrEquality):
    def test_have_same_attrs(self):
        couch_attrs = self.get_cleaned_couch_attrs(FormRepeater)
        sql_attrs = self.get_sql_attrs(SQLFormRepeater)
        self.assertEqual(couch_attrs ^ sql_attrs, set())


class TestCreateCaseRepeater(TestRepeaterModelsAttrEquality):
    def test_have_same_attrs(self):
        couch_attrs = self.get_cleaned_couch_attrs(CreateCaseRepeater)
        sql_attrs = self.get_sql_attrs(SQLCreateCaseRepeater)
        self.assertEqual(couch_attrs ^ sql_attrs, set())


class TestUpdateCaseRepeater(TestRepeaterModelsAttrEquality):
    def test_have_same_attrs(self):
        couch_attrs = self.get_cleaned_couch_attrs(UpdateCaseRepeater)
        sql_attrs = self.get_sql_attrs(SQLUpdateCaseRepeater)
        self.assertEqual(couch_attrs ^ sql_attrs, set())


class TestReferCaseRepeater(TestRepeaterModelsAttrEquality):
    def test_have_same_attrs(self):
        couch_attrs = self.get_cleaned_couch_attrs(ReferCaseRepeater)
        sql_attrs = self.get_sql_attrs(SQLReferCaseRepeater)
        self.assertEqual(couch_attrs ^ sql_attrs, set())


class TestDataRegistryRepeater(TestRepeaterModelsAttrEquality):
    def test_have_same_attrs(self):
        couch_attrs = self.get_cleaned_couch_attrs(DataRegistryCaseUpdateRepeater)
        sql_attrs = self.get_sql_attrs(SQLDataRegistryCaseUpdateRepeater)
        self.assertEqual(couch_attrs ^ sql_attrs, set())


class TestShorFormRepeater(TestRepeaterModelsAttrEquality):
    def test_have_same_attrs(self):
        couch_attrs = self.get_cleaned_couch_attrs(ShortFormRepeater)
        sql_attrs = self.get_sql_attrs(SQLShortFormRepeater)
        self.assertEqual(couch_attrs ^ sql_attrs, set())


class TestAppStructureRepeater(TestRepeaterModelsAttrEquality):
    def test_have_same_attrs(self):
        couch_attrs = self.get_cleaned_couch_attrs(AppStructureRepeater)
        sql_attrs = self.get_sql_attrs(SQLAppStructureRepeater)
        self.assertEqual(couch_attrs ^ sql_attrs, set())


class TestUserRepeater(TestRepeaterModelsAttrEquality):
    def test_have_same_attrs(self):
        couch_attrs = self.get_cleaned_couch_attrs(UserRepeater)
        sql_attrs = self.get_sql_attrs(SQLUserRepeater)
        self.assertEqual(couch_attrs ^ sql_attrs, set())


class TestLocationRepeater(TestRepeaterModelsAttrEquality):
    def test_have_same_attrs(self):
        couch_attrs = self.get_cleaned_couch_attrs(LocationRepeater)
        sql_attrs = self.get_sql_attrs(SQLLocationRepeater)
        self.assertEqual(couch_attrs ^ sql_attrs, set())


class TestDhsi2Repeater(TestRepeaterModelsAttrEquality):
    def test_have_same_attrs(self):
        couch_attrs = self.get_cleaned_couch_attrs(Dhis2Repeater)
        sql_attrs = self.get_sql_attrs(SQLDhis2Repeater)
        self.assertEqual(couch_attrs ^ sql_attrs, set())


class TestDhis2EntityRepeater(TestRepeaterModelsAttrEquality):
    def test_have_same_attrs(self):
        couch_attrs = self.get_cleaned_couch_attrs(Dhis2EntityRepeater)
        sql_attrs = self.get_sql_attrs(SQLDhis2EntityRepeater)
        self.assertEqual(couch_attrs ^ sql_attrs, set())


class TestOpenMRSRepeater(TestRepeaterModelsAttrEquality):
    def test_have_same_attrs(self):
        couch_attrs = self.get_cleaned_couch_attrs(OpenmrsRepeater)
        sql_attrs = self.get_sql_attrs(SQLOpenmrsRepeater)
        self.assertEqual(couch_attrs ^ sql_attrs, set())


class TestCaseExpresionRepeater(TestRepeaterModelsAttrEquality):
    def test_have_same_attrs(self):
        couch_attrs = self.get_cleaned_couch_attrs(CaseExpressionRepeater)
        sql_attrs = self.get_sql_attrs(SQLCaseExpressionRepeater)
        self.assertEqual(couch_attrs ^ sql_attrs, set())


class TestFHIRRepeater(TestRepeaterModelsAttrEquality):
    def test_have_same_attrs(self):
        couch_attrs = self.get_cleaned_couch_attrs(FHIRRepeater)
        sql_attrs = self.get_sql_attrs(SQLFHIRRepeater)
        self.assertEqual(couch_attrs ^ sql_attrs, set())


class TestBeneficiaryRegistrationRepeater(TestRepeaterModelsAttrEquality):
    def test_have_same_attrs(self):
        couch_attrs = self.get_cleaned_couch_attrs(BeneficiaryRegistrationRepeater)
        sql_attrs = self.get_sql_attrs(SQLBeneficiaryRegistrationRepeater)
        self.assertEqual(couch_attrs ^ sql_attrs, set())


class TestBeneficiaryVaccinationRepeater(TestRepeaterModelsAttrEquality):
    def test_have_same_attrs(self):
        couch_attrs = self.get_cleaned_couch_attrs(BeneficiaryVaccinationRepeater)
        sql_attrs = self.get_sql_attrs(SQLBeneficiaryVaccinationRepeater)
        self.assertEqual(couch_attrs ^ sql_attrs, set())<|MERGE_RESOLUTION|>--- conflicted
+++ resolved
@@ -295,14 +295,9 @@
         return {
             'repeater_id', 'set_next_attempt', 'next_attempt_at',
             'is_ready', 'options', '_repeater_type', 'last_attempt_at', 'repeat_records_ready', 'repeat_records',
-<<<<<<< HEAD
-            'all_objects', 'reset_next_attempt', 'is_deleted', 'PROXY_FIELD_NAME', 'Meta', 'repeater', 'to_json',
-            'get_request_method_display'  # added by django choicefield in models
-=======
             'all_objects', 'reset_next_attempt', 'is_deleted', 'PROXY_FIELD_NAME', 'Meta', 'repeater',
             # added by django choicefield in models
             'get_request_method_display'
->>>>>>> 46c12664
         }
 
 
