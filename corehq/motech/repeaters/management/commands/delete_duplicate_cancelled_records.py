<<<<<<< HEAD
import csv
=======
>>>>>>> 3a46d07b
import datetime
from collections import defaultdict

from django.core.management.base import BaseCommand

import csv342 as csv
from memoized import memoized
from six.moves import input

from corehq.motech.repeaters.const import (
    RECORD_CANCELLED_STATE,
    RECORD_SUCCESS_STATE,
)
from corehq.motech.repeaters.dbaccessors import iter_repeat_records_by_domain
from corehq.motech.repeaters.models import Repeater, RepeatRecord
from corehq.util.couch import IterDB


class Command(BaseCommand):
    help = """
    If there are multiple cancelled repeat records for a given payload id, this
    will delete all but one for each payload, reducing the number of requests
    that must be made. It will also delete any cancelled repeat records for
    which there is a more recent successful record with the same payload_id.
    """

    def add_arguments(self, parser):
        parser.add_argument(
            'domain',
        )
        parser.add_argument(
            'repeater_id',
        )

    @property
    @memoized
    def most_recent_success(self):
        res = {}
        for record in iter_repeat_records_by_domain(
                self.domain, repeater_id=self.repeater_id, state=RECORD_SUCCESS_STATE):
            if record.last_checked:
                res[record.payload_id] = max(res.get(record.payload_id, datetime.datetime.min),
                                             record.last_checked)
        return res

    def handle(self, domain, repeater_id, *args, **options):
        self.domain = domain
        self.repeater_id = repeater_id
        repeater = Repeater.get(repeater_id)
        print("Looking up repeat records for '{}'".format(repeater.friendly_name))

        redundant_records = []
        records_by_payload_id = defaultdict(list)
        records = iter_repeat_records_by_domain(domain, repeater_id=repeater_id, state=RECORD_CANCELLED_STATE)
        total_records = 0
        for record in records:
            total_records += 1
            most_recent_success = self.most_recent_success.get(record.payload_id)
            if most_recent_success and record.last_checked < most_recent_success:
                # another record with this payload has succeeded after this record failed
                redundant_records.append(record)
            else:
                records_by_payload_id[record.payload_id].append(record)

        unique_payloads = len(records_by_payload_id)
        redundant_payloads = len(redundant_records)
        print ("There are {total} total cancelled records, {redundant} with payloads which "
               "have since succeeded, and {unique} unsent unique payload ids."
               .format(total=total_records,
                       redundant=redundant_payloads,
                       unique=unique_payloads))
        print("Delete {} duplicate records?".format(total_records - unique_payloads))
        if not input("(y/n)") == 'y':
            print("Aborting")
            return

        redundant_log = self.delete_already_successful_records(redundant_records)
        duplicates_log = self.resolve_duplicates(records_by_payload_id)

        filename = "cancelled_{}_records-{}.csv".format(
            repeater.__class__.__name__,
            datetime.datetime.utcnow().isoformat())
        print("Writing log of changes to {}".format(filename))
        with open(filename, 'w', encoding='utf-8') as f:
            writer = csv.writer(f)
            writer.writerow(('RepeatRecord ID', 'Payload ID', 'Failure Reason', 'Deleted?', 'Reason'))
            writer.writerows(redundant_log)
            writer.writerows(duplicates_log)

    def resolve_duplicates(self, records_by_payload_id):
        log = []
        with IterDB(RepeatRecord.get_db()) as iter_db:
            for payload_id, records in records_by_payload_id.items():
                log.append((records[0]._id, payload_id, records[0].failure_reason, 'No', ''))
                if len(records) > 1:
                    for record in records[1:]:
                        iter_db.delete(record)
                        log.append((record._id, payload_id, record.failure_reason, 'Yes', 'Duplicate'))
        return log

    def delete_already_successful_records(self, redundant_records):
        log = []
        with IterDB(RepeatRecord.get_db()) as iter_db:
            for record in redundant_records:
                iter_db.delete(record)
                log.append((record._id, record.payload_id, record.failure_reason, 'Yes', 'Already Sent'))
        return log<|MERGE_RESOLUTION|>--- conflicted
+++ resolved
@@ -1,13 +1,9 @@
-<<<<<<< HEAD
 import csv
-=======
->>>>>>> 3a46d07b
 import datetime
 from collections import defaultdict
 
 from django.core.management.base import BaseCommand
 
-import csv342 as csv
 from memoized import memoized
 from six.moves import input
 
