import logging
from functools import wraps
from typing import Callable, Optional

from django.conf import settings
from django.utils.translation import gettext as _
from requests import HTTPError

from requests.structures import CaseInsensitiveDict

from dimagi.utils.logging import notify_exception

from corehq.apps.hqwebapp.tasks import send_mail_async
from corehq.motech.auth import AuthManager, BasicAuthManager
from corehq.motech.const import REQUEST_TIMEOUT
from corehq.motech.models import RequestLog, RequestLogEntry
from corehq.motech.utils import (
    get_endpoint_url,
    pformat_json,
    unpack_request_args,
)
from corehq.util.metrics import metrics_counter
from corehq.util.urlvalidate.urlvalidate import (
    InvalidURL,
    PossibleSSRFAttempt,
    validate_user_input_url,
)
from corehq.util.view_utils import absolute_reverse


def log_request(self, func, logger):

    @wraps(func)
    def request_wrapper(method, url, *args, **kwargs):
        log_level = logging.INFO
        request_error = ''
        response_status = None
        response_headers = {}
        response_body = ''
        try:
            response = func(method, url, *args, **kwargs)
            response_status = response.status_code
            response_headers = response.headers
            response_body = response.content
        except Exception as err:
            log_level = logging.ERROR
            request_error = str(err)
            if getattr(err, 'response', None) is not None:
                response_status = err.response.status_code
                response_headers = err.response.headers
                response_body = pformat_json(err.response.text)
            raise
        else:
            return response
        finally:
            params, data, headers = unpack_request_args(method, args, kwargs)
            entry = RequestLogEntry(
                domain=self.domain_name,
                payload_id=self.payload_id,
                method=method,
                url=url,
                headers=headers,
                params=params,
                data=data,
                error=request_error,
                response_status=response_status,
                response_headers=response_headers,
                response_body=response_body,
            )
            logger(log_level, entry)

    return request_wrapper


class Requests(object):
    """
    Wraps the requests library to simplify use with JSON REST APIs.

    Sets auth headers automatically, and requests JSON responses by
    default.

    To maintain a session of authenticated non-API requests, use
    Requests as a context manager.
    """

    def __init__(
        self,
        domain_name: str,
        base_url: Optional[str],
        *,
        verify: bool = True,
        auth_manager: AuthManager,
        notify_addresses: Optional[list] = None,
        payload_id: Optional[str] = None,
        logger: Optional[Callable] = None,
    ):
        """
        Initialise instance

        :param domain_name: Domain to store logs under
        :param base_url: Remote API base URL
        :param verify: Verify SSL certificate?
        :param auth_manager: AuthManager instance to manage
            authentication
        :param notify_addresses: A list of email addresses to notify of
            errors.
        :param payload_id: The ID of the case or form submission
            associated with this request
        :param logger: function called after a request has been sent:
                        `logger(log_level, log_entry: RequestLogEntry)`
        """
        self.domain_name = domain_name
        self.base_url = base_url
        self.verify = verify
        self.auth_manager = auth_manager
        self.notify_addresses = notify_addresses if notify_addresses else []
        self.payload_id = payload_id
        self.logger = logger or RequestLog.log
        self.send_request = log_request(self, self.send_request_unlogged, self.logger)
        self._session = None

    def __enter__(self):
        self._session = self.auth_manager.get_session()
        return self

    def __exit__(self, *args):
        self._session.close()
        self._session = None

    def send_request_unlogged(self, method, url, *args, **kwargs):
        raise_for_status = kwargs.pop('raise_for_status', False)
        if not self.verify:
            kwargs['verify'] = False
        kwargs.setdefault('timeout', REQUEST_TIMEOUT)
        validate_user_input_url_for_repeaters(url, domain=self.domain_name, src='sent_attempt')
        if self._session:
            response = self._session.request(method, url, *args, **kwargs)
        else:
            # Mimics the behaviour of requests.api.request()
            with self.auth_manager.get_session() as session:
                response = session.request(method, url, *args, **kwargs)
        if raise_for_status:
            response.raise_for_status()
        return response

    def delete(self, endpoint, **kwargs):
        kwargs.setdefault('headers', {'Accept': 'application/json'})
        url = get_endpoint_url(self.base_url, endpoint)
        return self.send_request('DELETE', url, **kwargs)

    def get(self, endpoint, *args, **kwargs):
        kwargs.setdefault('headers', {'Accept': 'application/json'})
        kwargs.setdefault('allow_redirects', True)
        url = get_endpoint_url(self.base_url, endpoint)
        return self.send_request('GET', url, *args, **kwargs)

    def post(self, endpoint, data=None, json=None, *args, **kwargs):
        kwargs.setdefault('headers', {
            'Content-type': 'application/json',
            'Accept': 'application/json'
        })
        url = get_endpoint_url(self.base_url, endpoint)
        return self.send_request('POST', url, *args,
                                 data=data, json=json, **kwargs)

    def put(self, endpoint, data=None, json=None, *args, **kwargs):
        kwargs.setdefault('headers', {
            'Content-type': 'application/json',
            'Accept': 'application/json'
        })
        url = get_endpoint_url(self.base_url, endpoint)
        return self.send_request('PUT', url, *args,
                                 data=data, json=json, **kwargs)

    def notify_exception(self, message=None, details=None):
        self.notify_error(message, details)
        notify_exception(None, message, details)

    def notify_error(self, message, details=None):
        from corehq.motech.views import ConnectionSettingsListView

        if not self.notify_addresses:
            return
        message_lines = [
            message,
            '',
            _('Project space: {}').format(self.domain_name),
            _('Remote API base URL: {}').format(self.base_url),
        ]
        if self.payload_id:
            message_lines.append(_('Payload ID: {}').format(self.payload_id))
        if details:
            message_lines.extend(['', details])
        connection_settings_url = absolute_reverse(
            ConnectionSettingsListView.urlname, args=[self.domain_name])
        message_lines.extend([
            '',
            _('*Why am I getting this email?*'),
            _('This address is configured in CommCare HQ as a notification '
              'address for integration errors.'),
            '',
            _('*How do I unsubscribe?*'),
            _('Open Connection Settings in CommCare HQ ({}) and remove your '
              'email address from the "Addresses to send notifications" field '
              'for remote connections. If necessary, please provide an '
              'alternate address.').format(connection_settings_url),
        ])
        send_mail_async.delay(
            _('MOTECH Error'),
            '\r\n'.join(message_lines),
            from_email=settings.DEFAULT_FROM_EMAIL,
            recipient_list=self.notify_addresses,
        )


def get_basic_requests(domain_name, base_url, username, password, **kwargs):
    """
    Returns a Requests instance with basic auth.
    """
    kwargs['auth_manager'] = BasicAuthManager(username, password)
    return Requests(domain_name, base_url, **kwargs)


def parse_request_exception(err):
    """
    Parses an instance of RequestException and returns a request
    string and response string tuple
    """
    err_request = '{method} {url}\n\n{body}'.format(
        method=err.request.method,
        url=err.request.url,
        body=err.request.body
    ) if err.request.body else ' '.join((err.request.method, err.request.url))
    if err.response:
        err_content = pformat_json(err.response.content)  # pformat_json returns non-JSON values unchanged
        err_response = '\n\n'.join((str(err), err_content))
    else:
        err_response = str(err)
    return err_request, err_response


def simple_post(domain, url, data, *, headers, auth_manager, verify,
                notify_addresses=None, payload_id=None):
    """
    POST with a cleaner API, and return the actual HTTPResponse object, so
    that error codes can be interpreted.
    """
    if isinstance(data, str):
        # Encode as UTF-8, otherwise requests will send data containing
        # non-ASCII characters as 'data:application/octet-stream;base64,...'
        data = data.encode('utf-8')
    default_headers = CaseInsensitiveDict({
        "content-type": "text/xml",
        "content-length": str(len(data)),
    })
    default_headers.update(headers)
    requests = Requests(
        domain,
        base_url=url,
        verify=verify,
        auth_manager=auth_manager,
        notify_addresses=notify_addresses,
        payload_id=payload_id,
    )
    try:
        response = requests.post(None, data=data, headers=default_headers)
    except Exception as err:
        requests.notify_error(str(err))
        raise
    if not 200 <= response.status_code < 300:
        message = f'HTTP status code {response.status_code}: {response.text}'
        requests.notify_error(message)
    return response


<<<<<<< HEAD
def json_or_http_error(response):
    try:
        return response.json()
    except ValueError as err:
        raise HTTPError(
            'Invalid JSON response from remote service',
            response=response,
        ) from err


def sanitize_user_input_url_for_repeaters(url, domain, src):
=======
def validate_user_input_url_for_repeaters(url, domain, src):
>>>>>>> 0155ce98
    try:
        validate_user_input_url(url)
    except InvalidURL:
        pass
    except PossibleSSRFAttempt as e:
        if settings.DEBUG and e.reason == 'is_loopback':
            pass
        else:
            metrics_counter('commcare.repeaters.ssrf_attempt', tags={
                'domain': domain,
                'src': src,
                'reason': e.reason
            })
            notify_exception(None, 'Possible SSRF Attempt', details={
                'domain': domain,
                'src': src,
                'reason': e.reason,
            })
            raise<|MERGE_RESOLUTION|>--- conflicted
+++ resolved
@@ -273,7 +273,6 @@
     return response
 
 
-<<<<<<< HEAD
 def json_or_http_error(response):
     try:
         return response.json()
@@ -284,10 +283,7 @@
         ) from err
 
 
-def sanitize_user_input_url_for_repeaters(url, domain, src):
-=======
 def validate_user_input_url_for_repeaters(url, domain, src):
->>>>>>> 0155ce98
     try:
         validate_user_input_url(url)
     except InvalidURL:
