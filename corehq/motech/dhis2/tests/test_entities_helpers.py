--- conflicted
+++ resolved
@@ -1,51 +1,44 @@
 import datetime
 import doctest
-<<<<<<< HEAD
+import json
 from unittest.mock import Mock, call, patch
 from uuid import uuid4
 
 from django.test import SimpleTestCase, TestCase
-=======
-import json
-
-from django.test import SimpleTestCase
-from django.test.testcases import TestCase
->>>>>>> 1b9065e3
+
+from fakecouch import FakeCouchDb
 
 from casexml.apps.case.mock import CaseFactory, CaseIndex, CaseStructure
 
 from corehq.apps.domain.shortcuts import create_domain
+from corehq.apps.locations.models import LocationType, SQLLocation
+from corehq.apps.users.models import WebUser
 from corehq.motech.auth import AuthManager
+from corehq.motech.dhis2.const import DHIS2_DATA_TYPE_DATE, LOCATION_DHIS_ID
 from corehq.motech.dhis2.dhis2_config import (
     Dhis2CaseConfig,
     Dhis2EntityConfig,
+    Dhis2FormConfig,
     RelationshipConfig,
 )
 from corehq.motech.dhis2.entities_helpers import (
     create_relationships,
+    get_programs_by_id,
     get_supercase,
     send_dhis2_entities,
     validate_tracked_entity,
 )
+from corehq.motech.dhis2.forms import Dhis2ConfigForm
+from corehq.motech.dhis2.repeaters import Dhis2Repeater
 from corehq.motech.exceptions import ConfigurationError
 from corehq.motech.requests import Requests
-from corehq.motech.value_source import get_case_trigger_info_for_case
+from corehq.motech.value_source import (
+    CaseTriggerInfo,
+    get_case_trigger_info_for_case,
+    get_form_question_values,
+)
 
 DOMAIN = 'test-domain'
-
-from fakecouch import FakeCouchDb
-
-from corehq.apps.domain.shortcuts import create_domain
-from corehq.apps.locations.models import LocationType, SQLLocation
-from corehq.apps.users.models import WebUser
-from corehq.motech.dhis2.const import DHIS2_DATA_TYPE_DATE, LOCATION_DHIS_ID
-from corehq.motech.dhis2.dhis2_config import Dhis2FormConfig
-from corehq.motech.dhis2.forms import Dhis2ConfigForm
-from corehq.motech.dhis2.repeaters import Dhis2Repeater
-from corehq.motech.dhis2.entities_helpers import get_programs_by_id
-from corehq.motech.value_source import CaseTriggerInfo, get_form_question_values
-
-DOMAIN = "dhis2-test"
 
 
 class ValidateTrackedEntityTests(SimpleTestCase):
@@ -85,414 +78,11 @@
             validate_tracked_entity(tracked_entity)
 
 
-<<<<<<< HEAD
-def set_up_cases(factory, with_dhis2_id=True):
-    child_id = str(uuid4())
-    parent_id = str(uuid4())
-    child, parent = factory.create_or_update_case(
-        CaseStructure(
-            case_id=child_id,
-            attrs={
-                'create': True,
-                'case_type': 'child',
-                'case_name': 'Johnny APPLESEED',
-                'owner_id': 'b0b',
-                'external_id': 'johnny12345' if with_dhis2_id else '',
-                'update': {
-                    'first_name': 'Johnny',
-                    'last_name': 'Appleseed',
-                    'date_of_birth': '2021-08-27',
-                    'dhis2_org_unit_id': 'abcdef12345',
-                },
-            },
-            indices=[CaseIndex(
-                CaseStructure(
-                    case_id=parent_id,
-                    attrs={
-                        'create': True,
-                        'case_type': 'mother',
-                        'case_name': 'Alice APPLESEED',
-                        'owner_id': 'b0b',
-                        'external_id': 'alice123456' if with_dhis2_id else '',
-                        'update': {
-                            'first_name': 'Alice',
-                            'last_name': 'Appleseed',
-                            'dhis2_org_unit_id': 'abcdef12345',
-                        },
-                    },
-                ),
-                relationship='child',
-                related_type='mother',
-                identifier='parent',
-            )],
-        )
-    )
-    return child, parent
-
-
-class TestGetSupercase(TestCase):
+class TestDhis2EntitiesHelpers(TestCase):
 
     @classmethod
     def setUpClass(cls):
         super().setUpClass()
-        cls.domain_obj = create_domain(DOMAIN)
-        cls.factory = CaseFactory(domain=DOMAIN)
-
-    @classmethod
-    def tearDownClass(cls):
-        cls.domain_obj.delete()
-        super().tearDownClass()
-
-    def setUp(self):
-        self.child_case, self.parent_case = set_up_cases(self.factory)
-
-    def test_happy_path(self):
-        rel_config = RelationshipConfig.wrap({
-            'identifier': 'parent',
-            'referenced_type': 'mother',
-            'relationship': 'child',
-        })
-
-        value_source_configs = [{'case_property': 'external_id'}]
-        info = get_case_trigger_info_for_case(self.child_case, value_source_configs)
-        parent_case = get_supercase(info, rel_config)
-        self.assertTrue(are_cases_equal(parent_case, self.parent_case))
-
-
-class TestCreateRelationships(TestCase):
-=======
-class TestDhis2EntitiesHelpers(TestCase):
->>>>>>> 1b9065e3
-
-    @classmethod
-    def setUpClass(cls):
-        super().setUpClass()
-<<<<<<< HEAD
-        cls.domain_obj = create_domain(DOMAIN)
-        cls.factory = CaseFactory(domain=DOMAIN)
-
-    @classmethod
-    def tearDownClass(cls):
-        cls.domain_obj.delete()
-        super().tearDownClass()
-
-    def setUp(self):
-        self.child_case, self.parent_case = set_up_cases(self.factory)
-        patcher = patch('corehq.motech.dhis2.entities_helpers.create_relationship')
-        self.create_relationship_func = patcher.start()
-        self.addCleanup(patcher.stop)
-        self.supercase_config = Dhis2CaseConfig.wrap({
-            'case_type': 'mother',
-            'te_type_id': 'person12345',
-            'tei_id': {'case_property': 'external_id'},
-            'org_unit_id': {'case_property': 'dhis2_org_unit_id'},
-            'attributes': {},
-            'form_configs': [],
-            'finder_config': {},
-        })
-
-    def test_no_relationships(self):
-        requests = object()
-        case_trigger_info = get_case_trigger_info_for_case(
-            self.child_case,
-            [{'case_property': 'external_id'}, {'case_property': 'dhis2_org_unit_id'}]
-        )
-        subcase_config = Dhis2CaseConfig.wrap({
-            'case_type': 'child',
-            'te_type_id': 'person12345',
-            'tei_id': {'case_property': 'external_id'},
-            'org_unit_id': {'case_property': 'dhis2_org_unit_id'},
-            'attributes': {},
-            'form_configs': [],
-            'finder_config': {},
-            'relationships_to_export': [{
-                'identifier': 'parent',
-                'referenced_type': 'mother',
-                # No DHIS2 relationship types configured
-            }]
-        })
-        dhis2_entity_config = Dhis2EntityConfig(
-            case_configs=[subcase_config, self.supercase_config]
-        )
-
-        create_relationships(
-            requests,
-            case_trigger_info,
-            subcase_config,
-            dhis2_entity_config,
-        )
-        self.create_relationship_func.assert_not_called()
-
-    def test_one_relationship_given(self):
-        requests = object()
-        case_trigger_info = get_case_trigger_info_for_case(
-            self.child_case,
-            [{'case_property': 'external_id'},
-             {'case_property': 'dhis2_org_unit_id'}]
-        )
-        subcase_config = Dhis2CaseConfig.wrap({
-            'case_type': 'child',
-            'te_type_id': 'person12345',
-            'tei_id': {'case_property': 'external_id'},
-            'org_unit_id': {'case_property': 'dhis2_org_unit_id'},
-            'attributes': {},
-            'form_configs': [],
-            'finder_config': {},
-            'relationships_to_export': [{
-                'identifier': 'parent',
-                'referenced_type': 'mother',
-                'subcase_to_supercase_dhis2_id': 'b2a12345678',
-            }]
-        })
-        dhis2_entity_config = Dhis2EntityConfig(
-            case_configs=[subcase_config, self.supercase_config]
-        )
-
-        create_relationships(
-            requests,
-            case_trigger_info,
-            subcase_config,
-            dhis2_entity_config,
-        )
-        self.create_relationship_func.assert_called_with(
-            requests,
-            'b2a12345678',
-            'johnny12345',
-            'alice123456',
-        )
-
-    def test_index_given_twice(self):
-        requests = object()
-        case_trigger_info = get_case_trigger_info_for_case(
-            self.child_case,
-            [{'case_property': 'external_id'},
-             {'case_property': 'dhis2_org_unit_id'}]
-        )
-        subcase_config = Dhis2CaseConfig.wrap({
-            'case_type': 'child',
-            'te_type_id': 'person12345',
-            'tei_id': {'case_property': 'external_id'},
-            'org_unit_id': {'case_property': 'dhis2_org_unit_id'},
-            'attributes': {},
-            'form_configs': [],
-            'finder_config': {},
-            'relationships_to_export': [{
-                'identifier': 'parent',
-                'referenced_type': 'mother',
-                'subcase_to_supercase_dhis2_id': 'b2a12345678',
-            }, {
-                'identifier': 'parent',
-                'referenced_type': 'mother',
-                'supercase_to_subcase_dhis2_id': 'a2b12345678',
-            }]
-        })
-        dhis2_entity_config = Dhis2EntityConfig(
-            case_configs=[subcase_config, self.supercase_config]
-        )
-
-        create_relationships(
-            requests,
-            case_trigger_info,
-            subcase_config,
-            dhis2_entity_config,
-        )
-        self.create_relationship_func.assert_any_call(
-            requests,
-            'b2a12345678',
-            'johnny12345',
-            'alice123456',
-        )
-        self.create_relationship_func.assert_called_with(
-            requests,
-            'a2b12345678',
-            'alice123456',
-            'johnny12345',
-        )
-
-    def test_both_relationships_given(self):
-        requests = object()
-        case_trigger_info = get_case_trigger_info_for_case(
-            self.child_case,
-            [{'case_property': 'external_id'},
-             {'case_property': 'dhis2_org_unit_id'}]
-        )
-        subcase_config = Dhis2CaseConfig.wrap({
-            'case_type': 'child',
-            'te_type_id': 'person12345',
-            'tei_id': {'case_property': 'external_id'},
-            'org_unit_id': {'case_property': 'dhis2_org_unit_id'},
-            'attributes': {},
-            'form_configs': [],
-            'finder_config': {},
-            'relationships_to_export': [{
-                'identifier': 'parent',
-                'referenced_type': 'mother',
-                'subcase_to_supercase_dhis2_id': 'b2a12345678',
-                'supercase_to_subcase_dhis2_id': 'a2b12345678',
-            }]
-        })
-        dhis2_entity_config = Dhis2EntityConfig(
-            case_configs=[subcase_config, self.supercase_config]
-        )
-
-        create_relationships(
-            requests,
-            case_trigger_info,
-            subcase_config,
-            dhis2_entity_config,
-        )
-        self.create_relationship_func.assert_any_call(
-            requests,
-            'a2b12345678',
-            'alice123456',
-            'johnny12345',
-        )
-        self.create_relationship_func.assert_called_with(
-            requests,
-            'b2a12345678',
-            'johnny12345',
-            'alice123456',
-        )
-
-
-class TestRequests(TestCase):
-
-    @classmethod
-    def setUpClass(cls):
-        super().setUpClass()
-        cls.domain_obj = create_domain(DOMAIN)
-        cls.factory = CaseFactory(domain=DOMAIN)
-
-    @classmethod
-    def tearDownClass(cls):
-        cls.domain_obj.delete()
-        super().tearDownClass()
-
-    def setUp(self):
-        self.child_case, self.parent_case = set_up_cases(
-            self.factory,
-            with_dhis2_id=False,
-        )
-        self.supercase_config = Dhis2CaseConfig.wrap({
-            'case_type': 'mother',
-            'te_type_id': 'person12345',
-            'tei_id': {'case_property': 'external_id'},
-            'org_unit_id': {'case_property': 'dhis2_org_unit_id'},
-            'attributes': {
-                'w75KJ2mc4zz': {
-                    'case_property': 'first_name'
-                },
-                'zDhUuAYrxNC': {
-                    'case_property': 'last_name'
-                }
-            },
-            'form_configs': [],
-            'finder_config': {},
-        })
-        self.subcase_config = Dhis2CaseConfig.wrap({
-            'case_type': 'child',
-            'te_type_id': 'person12345',
-            'tei_id': {'case_property': 'external_id'},
-            'org_unit_id': {'case_property': 'dhis2_org_unit_id'},
-            'attributes': {
-                'w75KJ2mc4zz': {
-                    'case_property': 'first_name'
-                },
-                'zDhUuAYrxNC': {
-                    'case_property': 'last_name'
-                },
-                'iESIqZ0R0R0': {
-                    'case_property': 'date_of_birth'
-                }
-            },
-            'form_configs': [],
-            'finder_config': {},
-            'relationships_to_export': [{
-                'identifier': 'parent',
-                'referenced_type': 'mother',
-                'subcase_to_supercase_dhis2_id': 'b2a12345678',
-                'supercase_to_subcase_dhis2_id': 'a2b12345678',
-            }]
-        })
-        patcher = patch('corehq.motech.requests.Requests.post')
-        self.post_func = patcher.start()
-        self.addCleanup(patcher.stop)
-        self.post_func.side_effect = [
-            Response({'response': {'importSummaries': [{'reference': 'ParentTEI12'}]}}),
-            Response({'response': {'importSummaries': [{'reference': 'ChildTEI123'}]}}),
-            Response({'response': {'imported': 1}}),
-            Response({'response': {'imported': 1}}),
-        ]
-
-    def test_requests(self):
-        repeater = Mock()
-        repeater.dhis2_entity_config = Dhis2EntityConfig(
-            case_configs=[self.subcase_config, self.supercase_config]
-        )
-        requests = Requests(
-            DOMAIN,
-            'https://dhis2.example.com/',
-            auth_manager=AuthManager(),
-        )
-        value_source_configs = [
-            {'case_property': 'external_id'},
-            {'case_property': 'first_name'},
-            {'case_property': 'last_name'},
-            {'case_property': 'date_of_birth'},
-            {'case_property': 'dhis2_org_unit_id'},
-        ]
-        case_trigger_infos = [
-            get_case_trigger_info_for_case(self.parent_case, value_source_configs),
-            get_case_trigger_info_for_case(self.child_case, value_source_configs)
-        ]
-        send_dhis2_entities(requests, repeater, case_trigger_infos)
-        calls = [
-            call(
-                '/api/trackedEntityInstances/',
-                json={
-                    'trackedEntityType': 'person12345',
-                    'orgUnit': 'abcdef12345',
-                    'attributes': [
-                        {'attribute': 'w75KJ2mc4zz', 'value': 'Alice'},
-                        {'attribute': 'zDhUuAYrxNC', 'value': 'Appleseed'}
-                    ]
-                },
-                raise_for_status=True,
-            ),
-            call(
-                '/api/trackedEntityInstances/',
-                json={
-                    'trackedEntityType': 'person12345',
-                    'orgUnit': 'abcdef12345',
-                    'attributes': [
-                        {'attribute': 'w75KJ2mc4zz', 'value': 'Johnny'},
-                        {'attribute': 'zDhUuAYrxNC', 'value': 'Appleseed'},
-                        {'attribute': 'iESIqZ0R0R0', 'value': datetime.date(2021, 8, 27)},
-                    ]
-                },
-                raise_for_status=True,
-            ),
-            call(
-                '/api/relationships/',
-                json={
-                    'relationshipType': 'a2b12345678',
-                    'from': {'trackedEntityInstance': {'trackedEntityInstance': 'ParentTEI12'}},
-                    'to': {'trackedEntityInstance': {'trackedEntityInstance': 'ChildTEI123'}},
-                },
-                raise_for_status=True,
-            ),
-            call(
-                '/api/relationships/',
-                json={
-                    'relationshipType': 'b2a12345678',
-                    'from': {'trackedEntityInstance': {'trackedEntityInstance': 'ChildTEI123'}},
-                    'to': {'trackedEntityInstance': {'trackedEntityInstance': 'ParentTEI12'}},
-                },
-                raise_for_status=True,
-            )
-        ]
-        self.post_func.assert_has_calls(calls)
-=======
         cls.domain = create_domain(DOMAIN)
         location_type = LocationType.objects.create(
             domain=DOMAIN,
@@ -594,7 +184,410 @@
             programs[program_id]['geometry'],
             {'type': 'Point', 'coordinates': [-33.6543, 19.1234]}
         )
->>>>>>> 1b9065e3
+
+
+class TestCreateRelationships(TestCase):
+
+    @classmethod
+    def setUpClass(cls):
+        super().setUpClass()
+        cls.domain_obj = create_domain(DOMAIN)
+        cls.factory = CaseFactory(domain=DOMAIN)
+
+    @classmethod
+    def tearDownClass(cls):
+        cls.domain_obj.delete()
+        super().tearDownClass()
+
+    def setUp(self):
+        self.child_case, self.parent_case = set_up_cases(self.factory)
+        patcher = patch('corehq.motech.dhis2.entities_helpers.create_relationship')
+        self.create_relationship_func = patcher.start()
+        self.addCleanup(patcher.stop)
+        self.supercase_config = Dhis2CaseConfig.wrap({
+            'case_type': 'mother',
+            'te_type_id': 'person12345',
+            'tei_id': {'case_property': 'external_id'},
+            'org_unit_id': {'case_property': 'dhis2_org_unit_id'},
+            'attributes': {},
+            'form_configs': [],
+            'finder_config': {},
+        })
+
+    def test_no_relationships(self):
+        requests = object()
+        case_trigger_info = get_case_trigger_info_for_case(
+            self.child_case,
+            [{'case_property': 'external_id'}, {'case_property': 'dhis2_org_unit_id'}]
+        )
+        subcase_config = Dhis2CaseConfig.wrap({
+            'case_type': 'child',
+            'te_type_id': 'person12345',
+            'tei_id': {'case_property': 'external_id'},
+            'org_unit_id': {'case_property': 'dhis2_org_unit_id'},
+            'attributes': {},
+            'form_configs': [],
+            'finder_config': {},
+            'relationships_to_export': [{
+                'identifier': 'parent',
+                'referenced_type': 'mother',
+                # No DHIS2 relationship types configured
+            }]
+        })
+        dhis2_entity_config = Dhis2EntityConfig(
+            case_configs=[subcase_config, self.supercase_config]
+        )
+
+        create_relationships(
+            requests,
+            case_trigger_info,
+            subcase_config,
+            dhis2_entity_config,
+        )
+        self.create_relationship_func.assert_not_called()
+
+    def test_one_relationship_given(self):
+        requests = object()
+        case_trigger_info = get_case_trigger_info_for_case(
+            self.child_case,
+            [{'case_property': 'external_id'},
+             {'case_property': 'dhis2_org_unit_id'}]
+        )
+        subcase_config = Dhis2CaseConfig.wrap({
+            'case_type': 'child',
+            'te_type_id': 'person12345',
+            'tei_id': {'case_property': 'external_id'},
+            'org_unit_id': {'case_property': 'dhis2_org_unit_id'},
+            'attributes': {},
+            'form_configs': [],
+            'finder_config': {},
+            'relationships_to_export': [{
+                'identifier': 'parent',
+                'referenced_type': 'mother',
+                'subcase_to_supercase_dhis2_id': 'b2a12345678',
+            }]
+        })
+        dhis2_entity_config = Dhis2EntityConfig(
+            case_configs=[subcase_config, self.supercase_config]
+        )
+
+        create_relationships(
+            requests,
+            case_trigger_info,
+            subcase_config,
+            dhis2_entity_config,
+        )
+        self.create_relationship_func.assert_called_with(
+            requests,
+            'b2a12345678',
+            'johnny12345',
+            'alice123456',
+        )
+
+    def test_index_given_twice(self):
+        requests = object()
+        case_trigger_info = get_case_trigger_info_for_case(
+            self.child_case,
+            [{'case_property': 'external_id'},
+             {'case_property': 'dhis2_org_unit_id'}]
+        )
+        subcase_config = Dhis2CaseConfig.wrap({
+            'case_type': 'child',
+            'te_type_id': 'person12345',
+            'tei_id': {'case_property': 'external_id'},
+            'org_unit_id': {'case_property': 'dhis2_org_unit_id'},
+            'attributes': {},
+            'form_configs': [],
+            'finder_config': {},
+            'relationships_to_export': [{
+                'identifier': 'parent',
+                'referenced_type': 'mother',
+                'subcase_to_supercase_dhis2_id': 'b2a12345678',
+            }, {
+                'identifier': 'parent',
+                'referenced_type': 'mother',
+                'supercase_to_subcase_dhis2_id': 'a2b12345678',
+            }]
+        })
+        dhis2_entity_config = Dhis2EntityConfig(
+            case_configs=[subcase_config, self.supercase_config]
+        )
+
+        create_relationships(
+            requests,
+            case_trigger_info,
+            subcase_config,
+            dhis2_entity_config,
+        )
+        self.create_relationship_func.assert_any_call(
+            requests,
+            'b2a12345678',
+            'johnny12345',
+            'alice123456',
+        )
+        self.create_relationship_func.assert_called_with(
+            requests,
+            'a2b12345678',
+            'alice123456',
+            'johnny12345',
+        )
+
+    def test_both_relationships_given(self):
+        requests = object()
+        case_trigger_info = get_case_trigger_info_for_case(
+            self.child_case,
+            [{'case_property': 'external_id'},
+             {'case_property': 'dhis2_org_unit_id'}]
+        )
+        subcase_config = Dhis2CaseConfig.wrap({
+            'case_type': 'child',
+            'te_type_id': 'person12345',
+            'tei_id': {'case_property': 'external_id'},
+            'org_unit_id': {'case_property': 'dhis2_org_unit_id'},
+            'attributes': {},
+            'form_configs': [],
+            'finder_config': {},
+            'relationships_to_export': [{
+                'identifier': 'parent',
+                'referenced_type': 'mother',
+                'subcase_to_supercase_dhis2_id': 'b2a12345678',
+                'supercase_to_subcase_dhis2_id': 'a2b12345678',
+            }]
+        })
+        dhis2_entity_config = Dhis2EntityConfig(
+            case_configs=[subcase_config, self.supercase_config]
+        )
+
+        create_relationships(
+            requests,
+            case_trigger_info,
+            subcase_config,
+            dhis2_entity_config,
+        )
+        self.create_relationship_func.assert_any_call(
+            requests,
+            'a2b12345678',
+            'alice123456',
+            'johnny12345',
+        )
+        self.create_relationship_func.assert_called_with(
+            requests,
+            'b2a12345678',
+            'johnny12345',
+            'alice123456',
+        )
+
+
+class TestRequests(TestCase):
+
+    @classmethod
+    def setUpClass(cls):
+        super().setUpClass()
+        cls.domain_obj = create_domain(DOMAIN)
+        cls.factory = CaseFactory(domain=DOMAIN)
+
+    @classmethod
+    def tearDownClass(cls):
+        cls.domain_obj.delete()
+        super().tearDownClass()
+
+    def setUp(self):
+        self.child_case, self.parent_case = set_up_cases(
+            self.factory,
+            with_dhis2_id=False,
+        )
+        self.supercase_config = Dhis2CaseConfig.wrap({
+            'case_type': 'mother',
+            'te_type_id': 'person12345',
+            'tei_id': {'case_property': 'external_id'},
+            'org_unit_id': {'case_property': 'dhis2_org_unit_id'},
+            'attributes': {
+                'w75KJ2mc4zz': {
+                    'case_property': 'first_name'
+                },
+                'zDhUuAYrxNC': {
+                    'case_property': 'last_name'
+                }
+            },
+            'form_configs': [],
+            'finder_config': {},
+        })
+        self.subcase_config = Dhis2CaseConfig.wrap({
+            'case_type': 'child',
+            'te_type_id': 'person12345',
+            'tei_id': {'case_property': 'external_id'},
+            'org_unit_id': {'case_property': 'dhis2_org_unit_id'},
+            'attributes': {
+                'w75KJ2mc4zz': {
+                    'case_property': 'first_name'
+                },
+                'zDhUuAYrxNC': {
+                    'case_property': 'last_name'
+                },
+                'iESIqZ0R0R0': {
+                    'case_property': 'date_of_birth'
+                }
+            },
+            'form_configs': [],
+            'finder_config': {},
+            'relationships_to_export': [{
+                'identifier': 'parent',
+                'referenced_type': 'mother',
+                'subcase_to_supercase_dhis2_id': 'b2a12345678',
+                'supercase_to_subcase_dhis2_id': 'a2b12345678',
+            }]
+        })
+        patcher = patch('corehq.motech.requests.Requests.post')
+        self.post_func = patcher.start()
+        self.addCleanup(patcher.stop)
+        self.post_func.side_effect = [
+            Response({'response': {'importSummaries': [{'reference': 'ParentTEI12'}]}}),
+            Response({'response': {'importSummaries': [{'reference': 'ChildTEI123'}]}}),
+            Response({'response': {'imported': 1}}),
+            Response({'response': {'imported': 1}}),
+        ]
+
+    def test_requests(self):
+        repeater = Mock()
+        repeater.dhis2_entity_config = Dhis2EntityConfig(
+            case_configs=[self.subcase_config, self.supercase_config]
+        )
+        requests = Requests(
+            DOMAIN,
+            'https://dhis2.example.com/',
+            auth_manager=AuthManager(),
+        )
+        value_source_configs = [
+            {'case_property': 'external_id'},
+            {'case_property': 'first_name'},
+            {'case_property': 'last_name'},
+            {'case_property': 'date_of_birth'},
+            {'case_property': 'dhis2_org_unit_id'},
+        ]
+        case_trigger_infos = [
+            get_case_trigger_info_for_case(self.parent_case, value_source_configs),
+            get_case_trigger_info_for_case(self.child_case, value_source_configs)
+        ]
+        send_dhis2_entities(requests, repeater, case_trigger_infos)
+        calls = [
+            call(
+                '/api/trackedEntityInstances/',
+                json={
+                    'trackedEntityType': 'person12345',
+                    'orgUnit': 'abcdef12345',
+                    'attributes': [
+                        {'attribute': 'w75KJ2mc4zz', 'value': 'Alice'},
+                        {'attribute': 'zDhUuAYrxNC', 'value': 'Appleseed'}
+                    ]
+                },
+                raise_for_status=True,
+            ),
+            call(
+                '/api/trackedEntityInstances/',
+                json={
+                    'trackedEntityType': 'person12345',
+                    'orgUnit': 'abcdef12345',
+                    'attributes': [
+                        {'attribute': 'w75KJ2mc4zz', 'value': 'Johnny'},
+                        {'attribute': 'zDhUuAYrxNC', 'value': 'Appleseed'},
+                        {'attribute': 'iESIqZ0R0R0', 'value': datetime.date(2021, 8, 27)},
+                    ]
+                },
+                raise_for_status=True,
+            ),
+            call(
+                '/api/relationships/',
+                json={
+                    'relationshipType': 'a2b12345678',
+                    'from': {'trackedEntityInstance': {'trackedEntityInstance': 'ParentTEI12'}},
+                    'to': {'trackedEntityInstance': {'trackedEntityInstance': 'ChildTEI123'}},
+                },
+                raise_for_status=True,
+            ),
+            call(
+                '/api/relationships/',
+                json={
+                    'relationshipType': 'b2a12345678',
+                    'from': {'trackedEntityInstance': {'trackedEntityInstance': 'ChildTEI123'}},
+                    'to': {'trackedEntityInstance': {'trackedEntityInstance': 'ParentTEI12'}},
+                },
+                raise_for_status=True,
+            )
+        ]
+        self.post_func.assert_has_calls(calls)
+
+
+def set_up_cases(factory, with_dhis2_id=True):
+    child_id = str(uuid4())
+    parent_id = str(uuid4())
+    child, parent = factory.create_or_update_case(
+        CaseStructure(
+            case_id=child_id,
+            attrs={
+                'create': True,
+                'case_type': 'child',
+                'case_name': 'Johnny APPLESEED',
+                'owner_id': 'b0b',
+                'external_id': 'johnny12345' if with_dhis2_id else '',
+                'update': {
+                    'first_name': 'Johnny',
+                    'last_name': 'Appleseed',
+                    'date_of_birth': '2021-08-27',
+                    'dhis2_org_unit_id': 'abcdef12345',
+                },
+            },
+            indices=[CaseIndex(
+                CaseStructure(
+                    case_id=parent_id,
+                    attrs={
+                        'create': True,
+                        'case_type': 'mother',
+                        'case_name': 'Alice APPLESEED',
+                        'owner_id': 'b0b',
+                        'external_id': 'alice123456' if with_dhis2_id else '',
+                        'update': {
+                            'first_name': 'Alice',
+                            'last_name': 'Appleseed',
+                            'dhis2_org_unit_id': 'abcdef12345',
+                        },
+                    },
+                ),
+                relationship='child',
+                related_type='mother',
+                identifier='parent',
+            )],
+        )
+    )
+    return child, parent
+
+
+class TestGetSupercase(TestCase):
+
+    @classmethod
+    def setUpClass(cls):
+        super().setUpClass()
+        cls.domain_obj = create_domain(DOMAIN)
+        cls.factory = CaseFactory(domain=DOMAIN)
+
+    @classmethod
+    def tearDownClass(cls):
+        cls.domain_obj.delete()
+        super().tearDownClass()
+
+    def setUp(self):
+        self.child_case, self.parent_case = set_up_cases(self.factory)
+
+    def test_happy_path(self):
+        rel_config = RelationshipConfig.wrap({
+            'identifier': 'parent',
+            'referenced_type': 'mother',
+            'relationship': 'child',
+        })
+
+        value_source_configs = [{'case_property': 'external_id'}]
+        info = get_case_trigger_info_for_case(self.child_case, value_source_configs)
+        parent_case = get_supercase(info, rel_config)
+        self.assertTrue(are_cases_equal(parent_case, self.parent_case))
 
 
 def test_doctests():
