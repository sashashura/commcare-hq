--- conflicted
+++ resolved
@@ -1,10 +1,6 @@
 import json
 
-<<<<<<< HEAD
 from django.http import HttpResponseRedirect, JsonResponse
-=======
-from django.http import JsonResponse
->>>>>>> 1ee0ccbd
 from django.shortcuts import render
 from django.urls import reverse
 from django.utils.decorators import method_decorator
@@ -12,29 +8,15 @@
 from django.utils.translation import ugettext_lazy
 from django.views.decorators.http import require_http_methods, require_POST
 
-<<<<<<< HEAD
-from memoized import memoized
-
-=======
->>>>>>> 1ee0ccbd
 from corehq import toggles
 from corehq.apps.domain.decorators import login_and_domain_required
 from corehq.apps.domain.views.settings import BaseProjectSettingsView
 from corehq.apps.userreports.dbaccessors import get_report_configs_for_domain
 from corehq.apps.users.decorators import require_permission
 from corehq.apps.users.models import Permissions
-<<<<<<< HEAD
-from corehq.motech.dhis2.dbaccessors import (
-    get_dataset_maps,
-    get_dhis2_connection,
-)
+from corehq.motech.dhis2.dbaccessors import get_dataset_maps
 from corehq.motech.dhis2.dhis2_config import Dhis2FormConfig, Dhis2EntityConfig
-from corehq.motech.dhis2.forms import Dhis2ConfigForm, Dhis2ConnectionForm, Dhis2EntityConfigForm
-=======
-from corehq.motech.dhis2.dbaccessors import get_dataset_maps
-from corehq.motech.dhis2.dhis2_config import Dhis2FormConfig
-from corehq.motech.dhis2.forms import Dhis2ConfigForm
->>>>>>> 1ee0ccbd
+from corehq.motech.dhis2.forms import Dhis2ConfigForm, Dhis2EntityConfigForm
 from corehq.motech.dhis2.models import DataSetMap, DataValueMap
 from corehq.motech.dhis2.repeaters import Dhis2Repeater, Dhis2EntityRepeater
 from corehq.motech.dhis2.tasks import send_datasets
@@ -78,11 +60,7 @@
             get_dataset_maps.clear(request.domain)
             return JsonResponse({'success': _('DHIS2 DataSet Maps saved')})
         except Exception as err:
-<<<<<<< HEAD
             return JsonResponse({'error': str(err)}, status=400)
-=======
-            return JsonResponse({'error': str(err)}, status=500)
->>>>>>> 1ee0ccbd
 
     @property
     def page_context(self):
