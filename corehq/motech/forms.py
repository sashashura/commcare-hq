--- conflicted
+++ resolved
@@ -8,10 +8,7 @@
 from crispy_forms import layout as crispy
 from email_validator import EmailNotValidError, validate_email
 
-<<<<<<< HEAD
-=======
 from corehq.apps.hqwebapp import crispy as hqcrispy
->>>>>>> 8a8b6f56
 from corehq.motech.auth import api_auth_settings_choices
 from corehq.motech.const import PASSWORD_PLACEHOLDER
 from corehq.motech.models import ConnectionSettings
@@ -21,11 +18,6 @@
     url = forms.CharField(
         label=_('URL'),
         help_text=_('e.g. "https://play.dhis2.org/dev/"')
-    )
-    api_auth_settings = forms.ChoiceField(
-        label=_('API auth settings'),
-        choices=api_auth_settings_choices,
-        required=False,
     )
     api_auth_settings = forms.ChoiceField(
         label=_('API auth settings'),
@@ -74,16 +66,10 @@
             'notify_addresses_str',
         ]
 
-<<<<<<< HEAD
-    def __init__(self, *args, domain, **kwargs):
-        self.domain = domain  # Passed by ``FormSet.form_kwargs``
-        if 'instance' in kwargs:
-=======
     def __init__(self, domain, *args, **kwargs):
         from corehq.motech.views import ConnectionSettingsListView
 
         if kwargs.get('instance'):
->>>>>>> 8a8b6f56
             # `plaintext_password` is not a database field, and so
             # super().__init__() will not update `initial` with it. We
             # need to do that here.
