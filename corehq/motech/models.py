import json
import re
from typing import Callable, Optional

from django.db import models
from django.utils.translation import gettext_lazy as _

import jsonfield

import corehq.motech.auth
from corehq.motech.auth import (
    AuthManager,
    BasicAuthManager,
    BearerAuthManager,
    DigestAuthManager,
    OAuth1Manager,
    OAuth2PasswordGrantManager,
    api_auth_settings_choices,
    oauth1_api_endpoints,
    oauth2_api_settings,
)
from corehq.motech.const import (
    ALGO_AES,
    AUTH_TYPES,
    BASIC_AUTH,
    BEARER_AUTH,
    DIGEST_AUTH,
    OAUTH1,
<<<<<<< HEAD
    OAUTH2_PWD,
=======
>>>>>>> 73eb9277
    PASSWORD_PLACEHOLDER,
)
from corehq.motech.utils import b64_aes_decrypt, b64_aes_encrypt


class ConnectionSettings(models.Model):
    """
    Stores the connection details of a remote API.

    Used for DHIS2 aggregated data / DataSet integration. Intended also
    to be used for Repeaters and OpenMRS Importers.
    """
    domain = models.CharField(max_length=126, db_index=True)
    name = models.CharField(max_length=255)
    url = models.CharField(max_length=255)
    auth_type = models.CharField(
        max_length=16, null=True, blank=True,
        choices=(
            (None, "None"),
            *AUTH_TYPES,
        )
    )
    api_auth_settings = models.CharField(
        max_length=64, null=True, blank=True,
        choices=api_auth_settings_choices,
    )
    username = models.CharField(max_length=255, null=True, blank=True)
    password = models.CharField(max_length=255, blank=True)
    # OAuth 2.0 Password Grant needs username, password, client_id & client_secret
    client_id = models.CharField(max_length=255, null=True, blank=True)
    client_secret = models.CharField(max_length=255, blank=True)
    skip_cert_verify = models.BooleanField(default=False)
    notify_addresses_str = models.CharField(max_length=255, default="")
    # last_token is stored encrypted because it can contain secrets
    last_token_aes = models.TextField(blank=True, default="")

    def __str__(self):
        return self.name

    @property
    def plaintext_password(self):
        if self.password.startswith(f'${ALGO_AES}$'):
            ciphertext = self.password.split('$', 2)[2]
            return b64_aes_decrypt(ciphertext)
        return self.password

    @plaintext_password.setter
    def plaintext_password(self, plaintext):
        if plaintext != PASSWORD_PLACEHOLDER:
            ciphertext=b64_aes_encrypt(plaintext)
            self.password = f'${ALGO_AES}${ciphertext}'

    @property
    def plaintext_client_secret(self):
        if self.client_secret.startswith(f'${ALGO_AES}$'):
            ciphertext = self.client_secret.split('$', 2)[2]
            return b64_aes_decrypt(ciphertext)
        return self.client_secret

    @plaintext_client_secret.setter
    def plaintext_client_secret(self, plaintext):
        if plaintext != PASSWORD_PLACEHOLDER:
            ciphertext=b64_aes_encrypt(plaintext)
            self.client_secret = f'${ALGO_AES}${ciphertext}'

    @property
    def last_token(self) -> Optional[dict]:
        if self.last_token_aes:
            plaintext = b64_aes_decrypt(self.last_token_aes)
            return json.loads(plaintext)
        return None

    @last_token.setter
    def last_token(self, token: Optional[dict]):
        if token is None:
            self.last_token_aes = ''
        else:
            plaintext = json.dumps(token)
            self.last_token_aes = b64_aes_encrypt(plaintext)

    @property
    def notify_addresses(self):
        return [addr for addr in re.split('[, ]+', self.notify_addresses_str) if addr]

    def get_requests(
        self,
        payload_id: Optional[str] = None,
        logger: Optional[Callable] = None,
    ):
        from corehq.motech.requests import Requests

        if not self._requests:
            auth_manager = self.get_auth_manager()
            self._requests = Requests(
                self.domain,
                self.url,
                verify=not self.skip_cert_verify,
                auth_manager=auth_manager,
                notify_addresses=self.notify_addresses,
                payload_id=payload_id,
                logger=logger,
            )
        return self._requests

    def get_auth_manager(self):
        if self.auth_type is None:
            return AuthManager()
        if self.auth_type == BASIC_AUTH:
            return BasicAuthManager(
                self.username,
                self.password,
            )
        if self.auth_type == DIGEST_AUTH:
            return DigestAuthManager(
                self.username,
                self.password,
            )
        if self.auth_type == OAUTH1:
            return OAuth1Manager(
                client_id=self.client_id,
                client_secret=self.client_secret,
                api_endpoints=self.get_oauth1_api_endpoints(),
                last_token=self.last_token,
            )
        if self.auth_type == BEARER_AUTH:
            return BearerAuthManager(
                self.username,
                self.password,
            )
        if self.auth_type == OAUTH2_PWD:
            return OAuth2PasswordGrantManager(
                self.url,
                self.username,
                self.password,
                client_id=self.client_id,
                client_secret=self.client_secret,
                api_settings=self.get_oauth2_api_settings(),
                last_token=self.last_token,
            )

    def get_oauth1_api_endpoints(self):
        if self.api_auth_settings in dict(oauth1_api_endpoints):
            return getattr(corehq.motech.auth, self.api_auth_settings)
        raise ValueError(_(
            f'Unable to resolve API endpoints {self.api_auth_settings!r}. '
            'Please select the applicable API auth settings for the '
            f'{self.name!r} connection.'
        ))

    def get_oauth2_api_settings(self):
        if self.api_auth_settings in dict(oauth2_api_settings):
            return getattr(corehq.motech.auth, self.api_auth_settings)
        raise ValueError(_(
            f'Unable to resolve API settings {self.api_auth_settings!r}. '
            'Please select the applicable API auth settings for the '
            f'{self.name!r} connection.'
        ))

    def update_last_token(self):
        if (
            self._requests
            and hasattr(self._requests.auth_manager, 'last_token')
            and self.last_token != self._requests.auth_manager.last_token
        ):
            self.last_token = self._requests.auth_manager.last_token
            self.save()


class RequestLog(models.Model):
    """
    Store API requests and responses to analyse errors and keep an audit trail
    """
    domain = models.CharField(max_length=126, db_index=True)  # 126 seems to be a popular length
    timestamp = models.DateTimeField(auto_now_add=True, db_index=True)
    log_level = models.IntegerField(null=True)
    # payload_id is set for requests that are caused by a payload (e.g.
    # a form submission -- in which case payload_id will have the value
    # of XFormInstanceSQL.form_id). It also uniquely identifies a Repeat
    # Record, so it can be used to link a Repeat Record with the
    # requests to send its payload.
    payload_id = models.CharField(max_length=126, blank=True, null=True, db_index=True)
    request_method = models.CharField(max_length=12)
    request_url = models.CharField(max_length=255, db_index=True)
    request_headers = jsonfield.JSONField(blank=True)
    request_params = jsonfield.JSONField(blank=True)
    request_body = models.TextField(blank=True, null=True)
    request_error = models.TextField(null=True)
    response_status = models.IntegerField(null=True, db_index=True)
    response_body = models.TextField(blank=True, null=True)

    class Meta:
        db_table = 'dhis2_jsonapilog'

    @staticmethod
    def log(level, log_entry):
        return RequestLog.objects.create(
            domain=log_entry.domain,
            log_level=level,
            payload_id=log_entry.payload_id,
            request_method=log_entry.method,
            request_url=log_entry.url,
            request_headers=log_entry.headers,
            request_params=log_entry.params,
            request_body=log_entry.data,
            request_error=log_entry.error,
            response_status=log_entry.response_status,
            response_body=log_entry.response_body,
        )<|MERGE_RESOLUTION|>--- conflicted
+++ resolved
@@ -26,10 +26,7 @@
     BEARER_AUTH,
     DIGEST_AUTH,
     OAUTH1,
-<<<<<<< HEAD
     OAUTH2_PWD,
-=======
->>>>>>> 73eb9277
     PASSWORD_PLACEHOLDER,
 )
 from corehq.motech.utils import b64_aes_decrypt, b64_aes_encrypt
