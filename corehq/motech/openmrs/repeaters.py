--- conflicted
+++ resolved
@@ -5,11 +5,6 @@
 from django.utils.functional import cached_property
 from django.utils.translation import ugettext_lazy as _
 
-<<<<<<< HEAD
-=======
-
-import attr
->>>>>>> 8441d72c
 from jsonobject.containers import JsonDict
 from memoized import memoized
 from requests import RequestException
@@ -226,7 +221,7 @@
             )
         except Exception as err:
             self.requests.notify_exception(str(err))
-            return OpenmrsResponse(400, 'Bad Request', pformat_json(str(err)))
+            return RepeaterResponse(400, 'Bad Request', pformat_json(str(err)))
         return response
 
 
