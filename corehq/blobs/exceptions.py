--- conflicted
+++ resolved
@@ -21,10 +21,5 @@
 
 
 class GzipStreamAttrAccessBeforeRead(Exception):
-<<<<<<< HEAD
-    """Raised when an attribure (eg: content_length) of the
-    Gzip Stream is accessed before the stream is read completely"""
-=======
     """Raised when an attribute (eg: content_length) of the
-    Gzip Stream is accessed before the stream is read completely"""
->>>>>>> 820f81d1
+    Gzip Stream is accessed before the stream is read completely"""