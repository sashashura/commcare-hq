import datetime

from tastypie import fields
from tastypie.exceptions import BadRequest

from dimagi.utils.parsing import string_to_boolean

from corehq.apps.api.query_adapters import UserQuerySetAdapter
from corehq.apps.api.resources import (
    CouchResourceMixin,
    DomainSpecificResourceMixin,
    HqBaseResource,
)
from corehq.apps.api.resources.auth import RequirePermissionAuthentication
from corehq.apps.api.resources.meta import CustomResourceMeta
from corehq.apps.es import FormES
from corehq.apps.groups.models import Group
from corehq.apps.user_importer.helpers import UserChangeLogger
from corehq.apps.users.models import CommCareUser, Permissions, WebUser
from corehq.const import USER_CHANGE_VIA_API

TASTYPIE_RESERVED_GET_PARAMS = ['api_key', 'username', 'format']


class UserResource(CouchResourceMixin, HqBaseResource, DomainSpecificResourceMixin):
    type = "user"
    id = fields.CharField(attribute='get_id', readonly=True, unique=True)
    username = fields.CharField(attribute='username', unique=True)
    first_name = fields.CharField(attribute='first_name', null=True)
    last_name = fields.CharField(attribute='last_name', null=True)
    default_phone_number = fields.CharField(attribute='default_phone_number', null=True)
    email = fields.CharField(attribute='email')
    phone_numbers = fields.ListField(attribute='phone_numbers')

    def obj_get(self, bundle, **kwargs):
        domain = kwargs['domain']
        pk = kwargs['pk']
        try:
            user = self.Meta.object_class.get_by_user_id(pk, domain)
        except KeyError:
            user = None
        return user

    @staticmethod
    def _get_user_change_logger(bundle):
        return UserChangeLogger(
<<<<<<< HEAD
            domain=bundle.request.domain,
=======
            upload_domain=bundle.request.domain,
            user_domain=bundle.request.domain,
>>>>>>> 9c7ceecd
            user=bundle.obj,
            is_new_user=False,
            changed_by_user=bundle.request.couch_user,
            changed_via=USER_CHANGE_VIA_API,
            upload_record_id=None
        )

    class Meta(CustomResourceMeta):
        list_allowed_methods = ['get']
        detail_allowed_methods = ['get']


class CommCareUserResource(UserResource):
    groups = fields.ListField(attribute='get_group_ids')
    user_data = fields.DictField(attribute='user_data')

    class Meta(UserResource.Meta):
        authentication = RequirePermissionAuthentication(Permissions.edit_commcare_users)
        object_class = CommCareUser
        resource_name = 'user'

    def dehydrate(self, bundle):
        show_extras = _safe_bool(bundle, 'extras')
        if show_extras:
            extras = {}
            now = datetime.datetime.utcnow()
            form_es_base = (FormES()
                .domain(bundle.request.domain)
                .user_id([bundle.obj._id])
            )

            extras['submitted_last_30'] = (form_es_base
                .submitted(gte=now - datetime.timedelta(days=30),
                           lte=now)
                .size(0).run()
            ).total
            extras['completed_last_30'] = (form_es_base
                .completed(gte=now - datetime.timedelta(days=30),
                           lte=now)
                .size(0).run()
            ).total
            first_of_this_month = datetime.datetime(now.year, now.month, 1)
            first_of_last_month = (first_of_this_month - datetime.timedelta(days=1)).replace(day=1)
            extras['submitted_last_month'] = (form_es_base
                .submitted(gte=first_of_last_month,
                           lte=first_of_this_month)
                .size(0).run()
            ).total
            extras['completed_last_month'] = (form_es_base
                .completed(gte=first_of_last_month,
                           lte=first_of_this_month)
                .size(0).run()
            ).total
            bundle.data['extras'] = extras
        return super(UserResource, self).dehydrate(bundle)

    def dehydrate_user_data(self, bundle):
        user_data = bundle.obj.metadata
        if self.determine_format(bundle.request) == 'application/xml':
            # attribute names can't start with digits in xml
            user_data = {k: v for k, v in user_data.items() if not k[0].isdigit()}
        return user_data

    def obj_get_list(self, bundle, **kwargs):
        domain = kwargs['domain']
        show_archived = _safe_bool(bundle, 'archived')
        group_id = bundle.request.GET.get('group')
        if group_id:
            group = Group.get(group_id)
            if not group or group.domain != domain:
                raise BadRequest('Project %s has no group with id=%s' % (domain, group_id))
            return list(group.get_users(only_commcare=True))
        else:
            return UserQuerySetAdapter(domain, show_archived=show_archived)


class WebUserResource(UserResource):
    role = fields.CharField()
    is_admin = fields.BooleanField()
    permissions = fields.DictField()

    def dehydrate_role(self, bundle):
        role = bundle.obj.get_role(bundle.request.domain)
        return role.name if role else ''

    def dehydrate_permissions(self, bundle):
        role = bundle.obj.get_role(bundle.request.domain)
        return role.permissions.to_json() if role else {}

    def dehydrate_is_admin(self, bundle):
        return bundle.obj.is_domain_admin(bundle.request.domain)

    class Meta(UserResource.Meta):
        authentication = RequirePermissionAuthentication(Permissions.edit_web_users)
        object_class = WebUser
        resource_name = 'web-user'

    def obj_get_list(self, bundle, **kwargs):
        domain = kwargs['domain']
        username = bundle.request.GET.get('web_username')
        if username:
            user = WebUser.get_by_username(username)
            return [user] if user else []
        return list(WebUser.by_domain(domain))


def _safe_bool(bundle, param, default=False):
    try:
        return string_to_boolean(bundle.request.GET.get(param))
    except ValueError:
        return default<|MERGE_RESOLUTION|>--- conflicted
+++ resolved
@@ -44,12 +44,8 @@
     @staticmethod
     def _get_user_change_logger(bundle):
         return UserChangeLogger(
-<<<<<<< HEAD
-            domain=bundle.request.domain,
-=======
             upload_domain=bundle.request.domain,
             user_domain=bundle.request.domain,
->>>>>>> 9c7ceecd
             user=bundle.obj,
             is_new_user=False,
             changed_by_user=bundle.request.couch_user,
