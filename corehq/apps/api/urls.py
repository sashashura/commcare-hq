--- conflicted
+++ resolved
@@ -119,14 +119,10 @@
               ODataFormMetadataView.as_view(), name=ODataFormMetadataView.table_urlname)
     yield url(r'v0.5/odata/forms/(?P<config_id>[\w\-:]+)/\$metadata$',
               ODataFormMetadataView.as_view(), name=ODataFormMetadataView.urlname)
-<<<<<<< HEAD
+    yield url(r'v0.5/messaging-event/$', messaging_events, name="api_messaging_events")
+    yield url(r'v0.5/messaging-event/(?P<event_id>\d+)/$', messaging_events, name="api_messaging_event")
     # match v0.6/case/ AND v0.6/case/e0ad6c2e-514c-4c2b-85a7-da35bbeb1ff1/ trailing slash optional
     yield url(r'v0\.6/case(?:/(?P<case_id>[\w-]+))?/?$', case_api, name='case_api')
-=======
-    yield url(r'v0.5/messaging-event/$', messaging_events, name="api_messaging_events")
-    yield url(r'v0.5/messaging-event/(?P<event_id>\d+)/$', messaging_events, name="api_messaging_event")
-    yield url(r'v0.6/case/', include(case_api_urlpatterns))
->>>>>>> 014644d4
     yield from versioned_apis(API_LIST)
     yield url(r'^case/attachment/(?P<case_id>[\w\-:]+)/(?P<attachment_id>.*)$', CaseAttachmentAPI.as_view(), name="api_case_attachment")
     yield url(r'^form/attachment/(?P<form_id>[\w\-:]+)/(?P<attachment_id>.*)$', FormAttachmentAPI.as_view(), name="api_form_attachment")
