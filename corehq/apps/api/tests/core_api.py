<<<<<<< HEAD
import json

from datetime import datetime
from django.test import SimpleTestCase, TestCase
from django.test.client import RequestFactory
=======
from mock import patch

from django.test import TestCase
>>>>>>> e83bc698
from django.urls import reverse
from django.utils.http import urlencode

from tastypie import fields
from tastypie.resources import Resource

from corehq.apps.accounting.models import (
    BillingAccount,
    DefaultProductPlan,
    SoftwarePlanEdition,
    Subscription,
)
from corehq.apps.api.es import ElasticAPIQuerySet, es_query_from_get_params
from corehq.apps.api.fields import (
    ToManyDictField,
    ToManyDocumentsField,
    ToOneDocumentField,
    UseIfRequested,
)
from corehq.apps.api.resources import v0_4, v0_5
from corehq.apps.api.util import get_obj
from corehq.apps.domain.models import Domain
from corehq.apps.es.tests.utils import ElasticTestMixin
from corehq.apps.users.models import CommCareUser, HQApiKey, WebUser
<<<<<<< HEAD
from no_exceptions.exceptions import Http400
=======
from corehq.util.test_utils import flag_disabled
>>>>>>> e83bc698

from .utils import APIResourceTest, FakeFormESView


class TestElasticAPIQuerySet(TestCase):
    '''
    Tests the ElasticAPIQuerySet for appropriate slicing, etc
    '''

    def test_slice(self):
        es = FakeFormESView()
        for i in range(0, 1300):
            es.add_doc(i, {'i': i})

        queryset = ElasticAPIQuerySet(es_client=es, payload={})
        qs_slice = list(queryset[3:7])

        self.assertEqual(es.queries[0]['from'], 3)
        self.assertEqual(es.queries[0]['size'], 4)
        self.assertEqual(len(qs_slice), 4)

        queryset = ElasticAPIQuerySet(es_client=es, payload={})
        qs_slice = list(queryset[10:20])

        self.assertEqual(es.queries[1]['from'], 10)
        self.assertEqual(es.queries[1]['size'], 10)
        self.assertEqual(len(qs_slice), 10)

        queryset = ElasticAPIQuerySet(es_client=es, payload={})
        qs_slice = list(queryset[500:1000])

        self.assertEqual(es.queries[2]['from'], 500)
        self.assertEqual(es.queries[2]['size'], 500)
        self.assertEqual(len(qs_slice), 500)

    def test_order_by(self):
        es = FakeFormESView()
        for i in range(0, 1300):
            es.add_doc(i, {'i': i})

        queryset = ElasticAPIQuerySet(es_client=es, payload={})
        list(queryset.order_by('foo'))
        asc_ = {'missing': '_first', 'order': 'asc'}
        desc_ = {'missing': '_last', 'order': 'desc'}
        self.assertEqual(es.queries[0]['sort'], [{'foo': asc_}])

        list(queryset.order_by('-foo'))
        self.assertEqual(es.queries[1]['sort'], [{'foo': desc_}])

        list(queryset.order_by('bizzle').order_by('-baz'))
        self.assertEqual(es.queries[2]['sort'], [{'baz': desc_}])

        list(queryset.order_by('one', '-two', 'three'))
        self.assertEqual(es.queries[3]['sort'], [{'one': asc_}, {'two': desc_}, {'three': asc_}])


class ToManySourceModel(object):

    def __init__(self, other_model_ids, other_model_dict):
        self.other_model_dict = other_model_dict
        self.other_model_ids = other_model_ids

    @property
    def other_models(self):
        return [self.other_model_dict.get(id) for id in self.other_model_ids]


class ToManyDestModel(object):

    def __init__(self, id):
        self.id = id


class ToManySourceResource(Resource):
    other_model_ids = fields.ListField(attribute='other_model_ids')
    other_models = ToManyDocumentsField('corehq.apps.api.tests.core_api.ToManyDestResource',
                                        attribute='other_models')

    def __init__(self, objs):
        super(ToManySourceResource, self).__init__()
        self.objs = objs

    def obj_get_list(self):
        return self.objs

    def detail_uri_kwargs(self, bundle_or_obj):
        return {
            'pk': get_obj(bundle_or_obj).other_model_ids
        }

    class Meta(object):
        model_class = ToManySourceModel


class ToManyDestResource(Resource):
    id = fields.CharField(attribute='id')

    class Meta(object):
        model_class = ToManyDestModel

    def detail_uri_kwargs(self, bundle_or_obj):
        return {
            'pk': get_obj(bundle_or_obj).id
        }


class TestToManyDocumentsField(TestCase):
    '''
    Basic test that ToMany dehydrated alright
    '''

    def test_requested_use_in(self):
        dest_objs = {
            'foo': ToManyDestModel('foo'),
            'bar': ToManyDestModel('bar'),
            'baz': ToManyDestModel('baz'),
        }

        source_objs = [
            ToManySourceModel(other_model_ids=['foo', 'bar'], other_model_dict=dest_objs),
            ToManySourceModel(other_model_ids=['bar', 'baz'], other_model_dict=dest_objs)
        ]

        source_resource = ToManySourceResource(source_objs)

        bundle = source_resource.build_bundle(obj=source_objs[0])
        dehydrated_bundle = source_resource.full_dehydrate(bundle)

        self.assertTrue('other_models' in dehydrated_bundle.data)
        self.assertEqual([other['id'] for other in dehydrated_bundle.data['other_models']], ['foo', 'bar'])

        bundle = source_resource.build_bundle(obj=source_objs[1])
        dehydrated_bundle = source_resource.full_dehydrate(bundle)

        self.assertEqual([other['id'] for other in dehydrated_bundle.data['other_models']], ['bar', 'baz'])


class ToManyDictSourceModel(object):

    def __init__(self, other_model_ids, other_model_dict):
        self.other_model_dict = other_model_dict
        self.other_model_ids = other_model_ids

    @property
    def other_models(self):
        return dict([(key, self.other_model_dict.get(id)) for key, id in self.other_model_ids.items()])


class ToManyDictDestModel(object):

    def __init__(self, id):
        self.id = id


class ToManyDictSourceResource(Resource):
    other_model_ids = fields.ListField(attribute='other_model_ids')
    other_models = ToManyDictField('corehq.apps.api.tests.core_api.ToManyDictDestResource',
                                   attribute='other_models')

    def __init__(self, objs):
        super(ToManyDictSourceResource, self).__init__()
        self.objs = objs

    def obj_get_list(self):
        return self.objs

    def detail_uri_kwargs(self, bundle_or_obj):
        return {
            'pk': get_obj(bundle_or_obj).other_model_ids
        }

    class Meta(object):
        model_class = ToManyDictSourceModel


class ToManyDictDestResource(Resource):
    id = fields.CharField(attribute='id')

    def detail_uri_kwargs(self, bundle_or_obj):
        return {
            'pk': get_obj(bundle_or_obj).id
        }

    class Meta(object):
        model_class = ToManyDictDestModel


class TestToManyDictField(TestCase):
    '''
    Basic test that ToMany dehydrated alright
    '''

    def test_dehydrate(self):
        dest_objs = {
            'foo': ToManyDictDestModel('foo'),
            'bar': ToManyDictDestModel('bar'),
            'baz': ToManyDictDestModel('baz'),
        }

        source_objs = [
            ToManyDictSourceModel(other_model_ids={ 'first_other': 'foo', 'second_other': 'bar'}, other_model_dict=dest_objs),
            ToManyDictSourceModel(other_model_ids={ 'first_other': 'bar', 'second_other': 'baz'}, other_model_dict=dest_objs)
        ]

        source_resource = ToManyDictSourceResource(source_objs)

        bundle = source_resource.build_bundle(obj=source_objs[0])
        dehydrated_bundle = source_resource.full_dehydrate(bundle)

        self.assertTrue('other_models' in dehydrated_bundle.data)
        self.assertEqual(dehydrated_bundle.data['other_models']['first_other']['id'], 'foo')
        self.assertEqual(dehydrated_bundle.data['other_models']['second_other']['id'], 'bar')

        bundle = source_resource.build_bundle(obj=source_objs[1])
        dehydrated_bundle = source_resource.full_dehydrate(bundle)

        self.assertEqual(dehydrated_bundle.data['other_models']['first_other']['id'], 'bar')
        self.assertEqual(dehydrated_bundle.data['other_models']['second_other']['id'], 'baz')


class ToOneSourceModel(object):

    def __init__(self, other_model_id, other_model_dict):
        self.other_model_dict = other_model_dict
        self.other_model_id = other_model_id

    @property
    def other_model(self):
        return self.other_model_dict.get(self.other_model_id)


class ToOneDestModel(object):

    def __init__(self, id):
        self.id = id


class ToOneSourceResource(Resource):
    other_model_id = fields.ListField(attribute='other_model_id')
    other_model = ToOneDocumentField('corehq.apps.api.tests.core_api.ToOneDestResource',
                                     attribute='other_model')

    def __init__(self, objs):
        super(ToOneSourceResource, self).__init__()
        self.objs = objs

    def obj_get_list(self):
        return self.objs

    def detail_uri_kwargs(self, bundle_or_obj):
        return {
            'pk': get_obj(bundle_or_obj).other_model_id
        }

    class Meta(object):
        model_class = ToOneSourceModel


class ToOneDestResource(Resource):
    id = fields.CharField(attribute='id')

    def detail_uri_kwargs(self, bundle_or_obj):
        return {
            'pk': get_obj(bundle_or_obj).id
        }

    class Meta(object):
        model_class = ToOneDestModel


class TestToOneDocumentField(TestCase):
    '''
    Basic test of the <fieldname>__full
    '''

    def test_requested_use_in(self):
        dest_objs = {
            'foo': ToOneDestModel('foo'),
            'bar': ToOneDestModel('bar'),
            'baz': ToOneDestModel('baz'),
        }

        source_objs = [
            ToOneSourceModel(other_model_id='foo', other_model_dict=dest_objs),
            ToOneSourceModel(other_model_id='bar', other_model_dict=dest_objs)
        ]

        source_resource = ToOneSourceResource(source_objs)

        bundle = source_resource.build_bundle(obj=source_objs[0])
        dehydrated_bundle = source_resource.full_dehydrate(bundle)

        self.assertEqual(dehydrated_bundle.data['other_model']['id'], 'foo')

        bundle = source_resource.build_bundle(obj=source_objs[1])
        dehydrated_bundle = source_resource.full_dehydrate(bundle)

        self.assertEqual(dehydrated_bundle.data['other_model']['id'], 'bar')


class UseIfRequestedModel(object):

    def __init__(self, id):
        self.id = id


class UseIfRequestedTestResource(Resource):
    something = UseIfRequested(fields.CharField(attribute='id'))

    def __init__(self, objs):
        super(UseIfRequestedTestResource, self).__init__()
        self.objs = objs

    def obj_get_list(self):
        return self.objs

    def detail_uri_kwargs(self, bundle_or_obj):
        return {
            'pk': get_obj(bundle_or_obj).id
        }

    class Meta(object):
        model_class = UseIfRequestedModel


class TestUseIfRequested(TestCase):

    def test_requested_use_in(self):
        objs = [
            UseIfRequestedModel(id='foo'),
            UseIfRequestedModel(id='bar')
        ]

        test_resource = UseIfRequestedTestResource(objs)

        bundle = test_resource.build_bundle(obj=objs[0])
        dehydrated_bundle = test_resource.full_dehydrate(bundle)

        self.assertFalse('id' in dehydrated_bundle.data)

        bundle = test_resource.build_bundle(obj=objs[0])
        bundle.request.GET['something__full'] = 'true'
        dehydrated_bundle = test_resource.full_dehydrate(bundle)

        self.assertTrue('something' in dehydrated_bundle.data)
        self.assertEqual(dehydrated_bundle.data['something'], 'foo')


class TestSingleSignOnResource(APIResourceTest):
    resource = v0_4.SingleSignOnResource

    def setUp(self):
        super(TestSingleSignOnResource, self).setUp()
        self.commcare_username = 'webby@qwerty.commcarehq.org'
        self.commcare_password = '*****'
        self.commcare_user = CommCareUser.create(self.domain.name, self.commcare_username, self.commcare_password,
                                                 None, None)

    def tearDown(self):
        self.commcare_user.delete()
        super(TestSingleSignOnResource, self).tearDown()

    def test_web_user_success(self):
        '''
        If correct credentials for a web user are submitted, the response is the profile of that web user
        '''
        response = self.client.post(self.list_endpoint, {'username': self.username, 'password': self.password})
        self.assertEqual(response.status_code, 200)

    def test_commcare_user_success(self):
        '''
        If correct credentials for a commcare user are submitted, the response is the record for that commcare user
        '''
        response = self.client.post(self.list_endpoint,
                                    {'username': self.commcare_username, 'password': self.commcare_password})
        self.assertEqual(response.status_code, 200)

    def test_wrong_domain(self):
        '''
        If correct credentials for a user in a different domain are submitted, the response is forbidden
        '''
        wrong_domain = Domain.get_or_create_with_name('dvorak', is_active=True)
        self.addCleanup(wrong_domain.delete)

        # have to set up subscription for the bad domain or it will fail on authorization
        new_account = BillingAccount.get_or_create_account_by_domain(wrong_domain.name,
                                                                     created_by="automated-test")[0]
        plan = DefaultProductPlan.get_default_plan_version(edition=SoftwarePlanEdition.ADVANCED)
        new_subscription = Subscription.new_domain_subscription(new_account, wrong_domain.name, plan)
        new_subscription.is_active = True
        new_subscription.save()
        wrong_list_endpoint = reverse('api_dispatch_list',
                                      kwargs=dict(domain=wrong_domain.name,
                                                  api_name=self.api_name,
                                                  resource_name=self.resource.Meta.resource_name))
        response = self.client.post(wrong_list_endpoint, {'username': self.username, 'password': self.password})
        self.assertEqual(response.status_code, 403)

    def test_wrong_credentials(self):
        '''
        If incorrect password for the correct username and domain pair are submitted, the response is forbidden
        '''
        response = self.client.post(self.list_endpoint, {'username': self.username, 'password': 'bimbizzleboozle'})
        self.assertEqual(response.status_code, 403)

    def test_no_username(self):
        '''
        If no username supplied, 400
        '''
        response = self.client.post(self.list_endpoint, {'password': 'bimbizzleboozle'})
        self.assertEqual(response.status_code, 400)

    def test_no_password(self):
        '''
        If no password supplied, 400
        '''
        response = self.client.post(self.list_endpoint, {'username': self.username})
        self.assertEqual(response.status_code, 400)


class TestApiKey(APIResourceTest):
    """
    Only tests access (200 vs 401). Correctness should be tested elsewhere
    """
    resource = v0_5.WebUserResource
    api_name = 'v0.5'

    def test_get_user(self):
        endpoint = "%s?%s" % (self.single_endpoint(self.user._id),
                              urlencode({
                                  "username": self.user.username,
                                  "api_key": self.api_key.key
                              }))
        response = self.client.get(endpoint)
        self.assertEqual(response.status_code, 200)

    def test_wrong_api_key(self):
        endpoint = "%s?%s" % (self.single_endpoint(self.user._id),
                              urlencode({
                                  "username": self.user.username,
                                  "api_key": 'blah'
                              }))
        response = self.client.get(endpoint)
        self.assertEqual(response.status_code, 401)

    def test_wrong_user_api_key(self):
        username = 'blah@qwerty.commcarehq.org'
        password = '***'
        other_user = WebUser.create(self.domain.name, username, password, None, None)
        other_user.set_role(self.domain.name, 'admin')
        other_user.save()
        self.addCleanup(other_user.delete)
        django_user = WebUser.get_django_user(other_user)
        other_api_key, _ = HQApiKey.objects.get_or_create(user=django_user)
        self.addCleanup(other_api_key.delete)

        endpoint = "%s?%s" % (self.single_endpoint(self.user._id),
                              urlencode({
                                  "username": self.user.username,
                                  "api_key": other_api_key.key
                              }))
        response = self.client.get(endpoint)
        self.assertEqual(response.status_code, 401)


<<<<<<< HEAD
class TestParamstoESFilters(SimpleTestCase, ElasticTestMixin):

    def test_search_param(self):
        self.maxDiff = None
        range_expression = {
            'gte': datetime(2019, 1, 1).isoformat(),
            'lte': datetime(2019, 1, 2).isoformat()
        }
        server_modified_missing = {"missing": {
            "field": "server_modified_on", "null_value": True, "existence": True}
        }
        query = {
            'filter': {
                "or": [
                    {
                        "and": [
                            {
                                "not": server_modified_missing
                            },
                            {
                                "range": {
                                    "server_modified_on": range_expression
                                }
                            }
                        ]
                    },
                    {
                        "and": [
                            server_modified_missing,
                            {
                                "range": {
                                    "received_on": range_expression
                                }
                            }
                        ]
                    }
                ]
            }
        }
        request = RequestFactory().get(
            "/a/test_domain/api/v0.5/form/",
            data={'_search': json.dumps(query)}
        )
        expected = {
            "filter": {
                "and": [
                    {
                        "term": {
                            "domain.exact": "test_domain"
                        }
                    },
                    query['filter']
                ]
            }
        }
        self.checkQuery(
            es_query_from_get_params(request.GET, 'test_domain'),
            expected,
            is_raw_query=True
        )

    def test_inserted_at_query(self):
        query = {
            'filter': {
                'range': {
                    'inserted_at': {'gt': '2020-06-27T20:51:23.773000'}
                }
            }
        }
        request = RequestFactory().get(
            "/a/test_domain/api/v0.5/form/",
            data={'_search': json.dumps(query)}
        )
        expected = {
            "filter": {
                "and": [
                    {
                        "term": {
                            "domain.exact": "test_domain"
                        }
                    },
                    query['filter']
                ]
            }
        }
        self.checkQuery(
            es_query_from_get_params(request.GET, 'test_domain'),
            expected,
            is_raw_query=True
        )

    def test_other_queries_get_skipped(self):
        query = {
            'filter': {
                'range': {
                    'received_on': {'gt': '2020-06-27T20:51:23.773000'}
                }
            }
        }
        request = RequestFactory().get(
            "/a/test_domain/api/v0.5/form/",
            data={'_search': json.dumps(query)}
        )
        with self.assertRaises(Http400):
            es_query_from_get_params(request.GET, 'test_domain')
=======
class TestApiThrottle(APIResourceTest):
    resource = v0_5.WebUserResource
    api_name = 'v0.5'
    patch = flag_disabled('API_THROTTLE_WHITELIST')

    def setUp(self):
        super().setUp()
        self.endpoint = "%s?%s" % (self.single_endpoint(self.user._id), urlencode({
            "username": self.user.username,
            "api_key": self.api_key.key
        }))

    def test_throttle_allowlist(self):
        """Test that the allowlist toggle allows all traffic through
        """
        with patch('corehq.apps.api.resources.meta.CacheDBThrottle.should_be_throttled') as should_be_throttled:
            should_be_throttled.return_value = True

            response = self.client.get(self.endpoint)
            self.assertEqual(response.status_code, 429)

            with patch('corehq.apps.api.resources.meta.API_THROTTLE_WHITELIST.enabled') as toggle_patch:
                toggle_patch.return_value = True

                response = self.client.get(self.endpoint)

                self.assertEqual(response.status_code, 200)

    def test_should_be_throttled_identifier(self):
        """Test that the correct identifier is used for the throttle
        """
        with patch('corehq.apps.api.resources.meta.HQThrottle.should_be_throttled') as hq_should_be_throttled:

            self.client.get(self.endpoint)
            hq_should_be_throttled.assert_called_with(f"{self.domain}_{self.user.username}")

            with patch('corehq.apps.api.resources.meta.API_THROTTLE_WHITELIST.enabled') as toggle_patch:
                toggle_patch.return_value = True

                self.client.get(self.endpoint)

                hq_should_be_throttled.assert_called_with(self.user.username)
>>>>>>> e83bc698
<|MERGE_RESOLUTION|>--- conflicted
+++ resolved
@@ -1,14 +1,10 @@
-<<<<<<< HEAD
 import json
 
 from datetime import datetime
 from django.test import SimpleTestCase, TestCase
 from django.test.client import RequestFactory
-=======
 from mock import patch
 
-from django.test import TestCase
->>>>>>> e83bc698
 from django.urls import reverse
 from django.utils.http import urlencode
 
@@ -33,11 +29,10 @@
 from corehq.apps.domain.models import Domain
 from corehq.apps.es.tests.utils import ElasticTestMixin
 from corehq.apps.users.models import CommCareUser, HQApiKey, WebUser
-<<<<<<< HEAD
+from corehq.util.test_utils import flag_disabled
 from no_exceptions.exceptions import Http400
-=======
-from corehq.util.test_utils import flag_disabled
->>>>>>> e83bc698
+
+
 
 from .utils import APIResourceTest, FakeFormESView
 
@@ -503,7 +498,6 @@
         self.assertEqual(response.status_code, 401)
 
 
-<<<<<<< HEAD
 class TestParamstoESFilters(SimpleTestCase, ElasticTestMixin):
 
     def test_search_param(self):
@@ -609,7 +603,8 @@
         )
         with self.assertRaises(Http400):
             es_query_from_get_params(request.GET, 'test_domain')
-=======
+
+
 class TestApiThrottle(APIResourceTest):
     resource = v0_5.WebUserResource
     api_name = 'v0.5'
@@ -651,5 +646,4 @@
 
                 self.client.get(self.endpoint)
 
-                hq_should_be_throttled.assert_called_with(self.user.username)
->>>>>>> e83bc698
+                hq_should_be_throttled.assert_called_with(self.user.username)