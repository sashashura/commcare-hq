--- conflicted
+++ resolved
@@ -13,11 +13,7 @@
 from corehq.apps.api.models import require_api_user_permission, PERMISSION_POST_SMS
 from corehq.apps.sms.api import send_sms, incoming, send_sms_with_backend_name, send_sms_to_verified_number
 from corehq.apps.domain.views import BaseDomainView
-<<<<<<< HEAD
-=======
 from corehq.apps.hqwebapp.views import CRUDPaginatedViewMixin
-from corehq.apps.sms.api import send_sms, incoming, send_sms_with_backend_name
->>>>>>> 69b0bebb
 from corehq.apps.users.models import CouchUser
 from corehq.apps.users import models as user_models
 from corehq.apps.sms.models import SMSLog, INCOMING, OUTGOING, ForwardingRule, CommConnectCase
@@ -33,15 +29,11 @@
 from django.views.decorators.csrf import csrf_exempt
 from corehq.apps.domain.models import Domain
 from django.utils.translation import ugettext as _, ugettext_noop
-<<<<<<< HEAD
 from couchdbkit.resource import ResourceNotFound
 from casexml.apps.case.models import CommCareCase
 from dimagi.utils.parsing import json_format_datetime, string_to_boolean
 from dateutil.parser import parse
-=======
 from dimagi.utils.decorators.memoized import memoized
-
->>>>>>> 69b0bebb
 
 @login_and_domain_required
 def default(request, domain):
@@ -598,7 +590,6 @@
     }
     return render(request, "sms/backend_map.html", context)
 
-<<<<<<< HEAD
 @login_and_domain_required
 def chat_contacts(request, domain):
     contacts = CommCareCase.view("hqcase/types_by_domain",
@@ -682,7 +673,6 @@
             "utc_timestamp" : json_format_datetime(sms.date),
         })
     return HttpResponse(json.dumps(result))
-=======
 
 class DomainSmsGatewayListView(CRUDPaginatedViewMixin, BaseMessagingSectionView):
     template_name = "sms/gateway_list.html"
@@ -826,4 +816,3 @@
         "form" : form,
     }
     return render(request, "sms/settings.html", context)
->>>>>>> 69b0bebb
