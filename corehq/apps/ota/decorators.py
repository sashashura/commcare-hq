--- conflicted
+++ resolved
@@ -1,14 +1,7 @@
 import logging
 from functools import wraps
 
-<<<<<<< HEAD
 from django.http import HttpResponseForbidden
-=======
-from corehq import toggles
-from corehq.apps.domain.models import Domain
-from corehq.apps.users.decorators import require_permission
-from corehq.apps.users.models import Permissions
->>>>>>> c108779d
 
 from dimagi.utils.couch.cache.cache_core import get_redis_client
 
@@ -18,6 +11,7 @@
     get_multi_auth_decorator,
     two_factor_exempt,
 )
+from corehq.apps.domain.models import Domain
 from corehq.apps.users.decorators import require_permission
 from corehq.apps.users.models import Permissions
 
