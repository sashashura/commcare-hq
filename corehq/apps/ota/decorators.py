import logging
from functools import wraps
<<<<<<< HEAD

from django.http import HttpResponseForbidden

from dimagi.utils.couch.cache.cache_core import get_redis_client

from corehq import toggles
from corehq.apps.domain.auth import BASIC
from corehq.apps.domain.decorators import (
    get_multi_auth_decorator,
    two_factor_exempt,
)
from corehq.apps.domain.models import Domain
from corehq.apps.users.decorators import require_permission
from corehq.apps.users.models import Permissions

=======

from django.http import HttpResponseForbidden

from dimagi.utils.couch.cache.cache_core import get_redis_client

from corehq.apps.domain.models import Domain
from corehq.apps.domain.auth import BASIC
from corehq.apps.domain.decorators import (
    get_multi_auth_decorator,
    two_factor_exempt,
)
from corehq.apps.users.decorators import require_permission
from corehq.apps.users.models import Permissions

>>>>>>> 32c854fa
auth_logger = logging.getLogger("commcare_auth")

ORIGIN_TOKEN_HEADER = 'HTTP_X_COMMCAREHQ_ORIGIN_TOKEN'
ORIGIN_TOKEN_SLUG = 'OriginToken'


def require_mobile_access(fn):
    @wraps(fn)
    def _inner(request, domain, *args, **kwargs):
        if Domain.get_by_name(domain).restrict_mobile_access:
            origin_token = request.META.get(ORIGIN_TOKEN_HEADER, None)
            if origin_token:
                if _test_token_valid(origin_token):
                    return fn(request, domain, *args, **kwargs)
                else:
                    auth_logger.info(
                        "Request rejected domain=%s reason=%s request=%s",
                        domain, "flag:mobile_access_restricted", request.path
                    )
                    return HttpResponseForbidden()

            return require_permission(Permissions.access_mobile_endpoints)(fn)(request, domain, *args, **kwargs)

        return fn(request, domain, *args, **kwargs)

    return _inner


def _test_token_valid(origin_token):
    client = get_redis_client().client.get_client()
    test_result = client.get("%s%s" % (ORIGIN_TOKEN_SLUG, origin_token))
    if test_result:
        return test_result.decode("UTF-8") == '"valid"'

    return False


# This decorator should be used for any endpoints used by CommCare mobile
# It supports basic, session, and apikey auth, but not digest
# Endpoints with this decorator will not enforce two factor authentication
def mobile_auth(view_func):
    return get_multi_auth_decorator(default=BASIC)(
        two_factor_exempt(
            require_mobile_access(view_func)
        )
    )


# This decorator is used only for anonymous web apps and SMS forms
# Endpoints with this decorator will not enforce two factor authentication
def mobile_auth_or_formplayer(view_func):
    return get_multi_auth_decorator(default=BASIC, allow_formplayer=True)(
        two_factor_exempt(
            require_mobile_access(view_func)
        )
    )<|MERGE_RESOLUTION|>--- conflicted
+++ resolved
@@ -1,12 +1,8 @@
 import logging
 from functools import wraps
-<<<<<<< HEAD
 
 from django.http import HttpResponseForbidden
 
-from dimagi.utils.couch.cache.cache_core import get_redis_client
-
-from corehq import toggles
 from corehq.apps.domain.auth import BASIC
 from corehq.apps.domain.decorators import (
     get_multi_auth_decorator,
@@ -15,23 +11,8 @@
 from corehq.apps.domain.models import Domain
 from corehq.apps.users.decorators import require_permission
 from corehq.apps.users.models import Permissions
-
-=======
-
-from django.http import HttpResponseForbidden
-
 from dimagi.utils.couch.cache.cache_core import get_redis_client
 
-from corehq.apps.domain.models import Domain
-from corehq.apps.domain.auth import BASIC
-from corehq.apps.domain.decorators import (
-    get_multi_auth_decorator,
-    two_factor_exempt,
-)
-from corehq.apps.users.decorators import require_permission
-from corehq.apps.users.models import Permissions
-
->>>>>>> 32c854fa
 auth_logger = logging.getLogger("commcare_auth")
 
 ORIGIN_TOKEN_HEADER = 'HTTP_X_COMMCAREHQ_ORIGIN_TOKEN'
