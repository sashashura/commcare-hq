from defusedxml import ElementTree
from django.test import TestCase, override_settings
from django.urls import reverse

from casexml.apps.case.mock import CaseFactory, CaseStructure, CaseIndex
from corehq.apps.app_manager.tests.app_factory import AppFactory
from corehq.apps.domain.models import Domain
from corehq.apps.domain.shortcuts import create_domain
from corehq.apps.registry.models import RegistryAuditLog
from corehq.apps.registry.tests.utils import create_registry_for_test
from corehq.apps.users.models import CommCareUser
from corehq.form_processor.backends.sql.dbaccessors import CaseAccessorSQL, FormAccessorSQL
from corehq.util.test_utils import generate_cases


@override_settings(TESTS_SHOULD_USE_SQL_BACKEND=True)
class RegistryCaseDetailsTests(TestCase):
    domain = 'registry-case-details'

    @classmethod
    def setUpTestData(cls):
        cls.domain_object = create_domain(cls.domain)
        cls.user = CommCareUser.create(cls.domain, "user", "123", None, None)
        cls.registry = create_registry_for_test(cls.user.get_django_user(), cls.domain)
        cls.registry.schema = [{"case_type": "parent"}]
        cls.registry.save()

        cls.grand_parent_case_id = 'mona'
        cls.parent_case_id = 'homer'
        cls.child_case_id = 'bart'
        cls.extension_case_id = 'beer'
        grand_parent_case = CaseStructure(
            case_id=cls.grand_parent_case_id,
            attrs={'create': True, 'case_type': 'grandparent'},
        )

        parent_case = CaseStructure(
            case_id=cls.parent_case_id,
            attrs={'create': True, 'case_type': 'parent'},
            indices=[CaseIndex(
                grand_parent_case,
                identifier='parent',
            )],
        )

        child_case = CaseStructure(
            case_id=cls.child_case_id,
            attrs={'create': True, 'case_type': 'child'},
            indices=[CaseIndex(
                parent_case,
                identifier='host',
                relationship='extension'
            )],
        )

        cls.cases = CaseFactory(cls.domain).create_or_update_cases([child_case])

        cls.app = AppFactory(cls.domain).app
        cls.app.save()

    @classmethod
    def tearDownClass(cls):
        cls.user.delete(deleted_by_domain=None, deleted_by=None)
        xform_ids = CaseAccessorSQL.get_case_xform_ids(cls.parent_case_id)
        CaseAccessorSQL.hard_delete_cases(cls.domain, [case.case_id for case in cls.cases])
        FormAccessorSQL.hard_delete_forms(cls.domain, xform_ids)
        cls.app.delete()
        Domain.get_db().delete_doc(cls.domain_object)  # no need to run the full domain delete
        super().tearDownClass()

    def setUp(self):
        self.client.login(username="user", password="123")

    def test_get_case_details(self):
        response_content = self._make_request({
<<<<<<< HEAD
            "registry": self.registry.slug, "case_id": self.parent_case_id, "case_type": "parent",
=======
            "commcare_registry": self.registry.slug, "case_id": self.case.case_id, "case_type": "patient",
>>>>>>> d8bacf6a
        }, 200)
        case_ids = self._get_cases_in_response(response_content)
        self.assertEqual(case_ids, {case.case_id for case in self.cases})
        self.assertEqual(1, RegistryAuditLog.objects.filter(
            registry=self.registry,
            action=RegistryAuditLog.ACTION_DATA_ACCESSED,
            related_object_type=RegistryAuditLog.RELATED_OBJECT_APPLICATION,
            related_object_id=self.app.get_id
        ).count())

    def test_get_case_details_missing_case(self):
        self._make_request({
<<<<<<< HEAD
            "registry": self.registry.slug, "case_id": "missing", "case_type": "parent",
=======
            "commcare_registry": self.registry.slug, "case_id": "missing", "case_type": "patient",
>>>>>>> d8bacf6a
        }, 404)

    def test_get_case_details_missing_registry(self):
        self._make_request({
<<<<<<< HEAD
            "registry": "not-a-registry", "case_id": self.parent_case_id, "case_type": "parent",
=======
            "commcare_registry": "not-a-registry", "case_id": self.case.case_id, "case_type": "patient",
>>>>>>> d8bacf6a
        }, 404)

    def _make_request(self, params, expected_response_code):
        response = self.client.get(reverse('registry_case', args=[self.domain, self.app.get_id]), data=params)
        content = response.content
        self.assertEqual(response.status_code, expected_response_code, content)
        return content.decode('utf8')

    def _get_cases_in_response(self, response_content):
        xml = ElementTree.fromstring(response_content)
        return {node.get("case_id") for node in xml.findall("case")}


@generate_cases([
    ({}, "'case_id', 'case_type', 'commcare_registry' are required parameters"),
    ({"case_id": "a"}, "'case_type', 'commcare_registry' are required parameters"),
    ({"case_id": "a", "case_type": "b"}, "'commcare_registry' is a required parameter"),
], RegistryCaseDetailsTests)
def test_required_params(self, params, message):
    content = self._make_request(params, 400)
    self.assertEqual(content, message)<|MERGE_RESOLUTION|>--- conflicted
+++ resolved
@@ -73,11 +73,7 @@
 
     def test_get_case_details(self):
         response_content = self._make_request({
-<<<<<<< HEAD
-            "registry": self.registry.slug, "case_id": self.parent_case_id, "case_type": "parent",
-=======
-            "commcare_registry": self.registry.slug, "case_id": self.case.case_id, "case_type": "patient",
->>>>>>> d8bacf6a
+            "commcare_registry": self.registry.slug, "case_id": self.parent_case_id, "case_type": "parent",
         }, 200)
         case_ids = self._get_cases_in_response(response_content)
         self.assertEqual(case_ids, {case.case_id for case in self.cases})
@@ -90,20 +86,12 @@
 
     def test_get_case_details_missing_case(self):
         self._make_request({
-<<<<<<< HEAD
-            "registry": self.registry.slug, "case_id": "missing", "case_type": "parent",
-=======
-            "commcare_registry": self.registry.slug, "case_id": "missing", "case_type": "patient",
->>>>>>> d8bacf6a
+            "commcare_registry": self.registry.slug, "case_id": "missing", "case_type": "parent",
         }, 404)
 
     def test_get_case_details_missing_registry(self):
         self._make_request({
-<<<<<<< HEAD
-            "registry": "not-a-registry", "case_id": self.parent_case_id, "case_type": "parent",
-=======
-            "commcare_registry": "not-a-registry", "case_id": self.case.case_id, "case_type": "patient",
->>>>>>> d8bacf6a
+            "commcare_registry": "not-a-registry", "case_id": self.parent_case_id, "case_type": "parent",
         }, 404)
 
     def _make_request(self, params, expected_response_code):
