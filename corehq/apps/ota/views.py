import os
from datetime import datetime
from distutils.version import LooseVersion
from urllib.parse import unquote

from django.conf import settings
from django.http import (
    Http404,
    HttpResponse,
    HttpResponseBadRequest,
    HttpResponseNotFound,
    JsonResponse,
)
from django.utils.translation import ngettext
from django.utils.translation import gettext as _
from django.views.decorators.csrf import csrf_exempt
from django.views.decorators.http import require_GET, require_POST

from couchdbkit import ResourceConflict
from iso8601 import iso8601
from tastypie.http import HttpTooManyRequests

from casexml.apps.case.cleanup import claim_case, get_first_claims
from casexml.apps.case.fixtures import CaseDBFixture
from casexml.apps.phone.models import get_properly_wrapped_sync_log
from casexml.apps.phone.exceptions import MissingSyncLog
from casexml.apps.phone.restore import (
    RestoreCacheSettings,
    RestoreConfig,
    RestoreParams,
)
from dimagi.utils.decorators.profile import profile_dump
from dimagi.utils.logging import notify_exception
from dimagi.utils.parsing import string_to_utc_datetime

from corehq import toggles
from corehq.apps.app_manager.dbaccessors import (
    get_app_cached,
    get_latest_released_app_version,
)
from corehq.apps.app_manager.models import GlobalAppConfig
from corehq.apps.builds.utils import get_default_build_spec
from corehq.apps.case_search.const import COMMCARE_PROJECT
from corehq.apps.case_search.exceptions import CaseSearchUserError
from corehq.apps.case_search.models import CASE_SEARCH_REGISTRY_ID_KEY
from corehq.apps.case_search.utils import get_case_search_results_from_request
from corehq.apps.domain.auth import formplayer_auth
from corehq.apps.domain.decorators import check_domain_migration
from corehq.apps.domain.models import Domain
from corehq.apps.locations.permissions import (
    location_safe,
    location_safe_bypass,
)
from corehq.apps.ota.decorators import mobile_auth, mobile_auth_or_formplayer
from corehq.apps.registry.exceptions import (
    RegistryAccessException,
    RegistryNotFound,
)
from corehq.apps.registry.helper import DataRegistryHelper
from corehq.apps.users.models import CouchUser, UserReportingMetadataStaging
from corehq.const import ONE_DAY, OPENROSA_VERSION_MAP
from corehq.form_processor.exceptions import CaseNotFound
from corehq.form_processor.utils.xform import adjust_text_to_datetime
from corehq.middleware import OPENROSA_VERSION_HEADER
from corehq.util.quickcache import quickcache

from .case_restore import get_case_restore_response
from .models import DeviceLogRequest, MobileRecoveryMeasure, SerialIdBucket
from .rate_limiter import rate_limit_restore
from .utils import (
    demo_user_restore_response,
    get_restore_user,
    handle_401_response,
    is_permitted_to_restore,
)

PROFILE_PROBABILITY = float(os.getenv('COMMCARE_PROFILE_RESTORE_PROBABILITY', 0))
PROFILE_LIMIT = os.getenv('COMMCARE_PROFILE_RESTORE_LIMIT')
PROFILE_LIMIT = int(PROFILE_LIMIT) if PROFILE_LIMIT is not None else 1


@location_safe
@handle_401_response
@mobile_auth_or_formplayer
@check_domain_migration
def restore(request, domain, app_id=None):
    """
    We override restore because we have to supply our own
    user model (and have the domain in the url)
    """
    if rate_limit_restore(domain):
        return HttpTooManyRequests()

    response, timing_context = get_restore_response(
        domain, request.couch_user, app_id, **get_restore_params(request, domain))
    return response


@location_safe_bypass
@csrf_exempt
@mobile_auth
@check_domain_migration
@toggles.SYNC_SEARCH_CASE_CLAIM.required_decorator()
def search(request, domain):
    return app_aware_search(request, domain, None)


@location_safe_bypass
@csrf_exempt
@mobile_auth
@check_domain_migration
@toggles.SYNC_SEARCH_CASE_CLAIM.required_decorator()
def app_aware_search(request, domain, app_id):
    """
    Accepts search criteria as GET params, e.g. "https://www.commcarehq.org/a/domain/phone/search/?a=b&c=d"
        Daterange can be specified in the format __range__YYYY-MM-DD__YYYY-MM-DD
        Multiple values can be specified for a param, which will be searched with OR operator

    Returns results as a fixture with the same structure as a casedb instance.
    """
    request_dict = request.GET if request.method == 'GET' else request.POST
    try:
        cases = get_case_search_results_from_request(domain, app_id, request.couch_user, request_dict)
    except CaseSearchUserError as e:
        return HttpResponse(str(e), status=400)
    fixtures = CaseDBFixture(cases).fixture
    return HttpResponse(fixtures, content_type="text/xml; charset=utf-8")


@location_safe_bypass
@csrf_exempt
@require_POST
@mobile_auth
@check_domain_migration
@toggles.SYNC_SEARCH_CASE_CLAIM.required_decorator()
def claim(request, domain):
    """
    Allows a user to claim a case that they don't own.
    """
    as_user = unquote(request.POST.get('commcare_login_as', ''))
    as_user_obj = CouchUser.get_by_username(as_user) if as_user else None
    restore_user = get_restore_user(domain, request.couch_user, as_user_obj)

    case_ids = request.POST.getlist('case_id')

    if not case_ids:
        return HttpResponse('A case_id is required', status=400)

    try:
        case_ids_already_claimed = get_first_claims(domain, restore_user.user_id, case_ids)
        case_ids_to_claim = {case for case in case_ids if case not in case_ids_already_claimed}
    except CaseNotFound as err:
        return HttpResponse(f'No cases claimed. Case IDs "{err}" not found',
                            status=410)

    for case_id in case_ids_to_claim:
        claim_case(domain, restore_user, case_id,
                   host_type=unquote(request.POST.get('case_type', '')),
                   host_name=unquote(request.POST.get('case_name', '')),
                   device_id=__name__ + ".claim")

<<<<<<< HEAD
    if set(case_ids) == case_ids_already_claimed:
=======
    def phone_holds_all_cases(request):
        try:
            synclog = get_properly_wrapped_sync_log(request.last_sync_token)
            missing_case_ids_on_phone = set(case_ids) - synclog.case_ids_on_phone
            return not missing_case_ids_on_phone
        except MissingSyncLog:
            return False

    if not case_ids_to_claim and phone_holds_all_cases(request):
>>>>>>> 2d7a96ff
        return HttpResponse(status=204)

    return HttpResponse(status=201)


def get_restore_params(request, domain):
    """
    Given a request, get the relevant restore parameters out with sensible defaults
    """
    # not a view just a view util
    try:
        openrosa_headers = getattr(request, 'openrosa_headers', {})
        openrosa_version = openrosa_headers[OPENROSA_VERSION_HEADER]
    except KeyError:
        openrosa_version = request.GET.get('openrosa_version', None)
    if isinstance(openrosa_version, bytes):
        openrosa_version = openrosa_version.decode('utf-8')

    skip_fixtures = (
        toggles.SKIP_FIXTURES_ON_RESTORE.enabled(
            domain, namespace=toggles.NAMESPACE_DOMAIN
        ) or request.GET.get('skip_fixtures') == 'true'
    )

    return {
        'since': request.GET.get('since'),
        'version': request.GET.get('version', "2.0"),
        'state': request.GET.get('state'),
        'items': request.GET.get('items') == 'true',
        'as_user': request.GET.get('as'),
        'overwrite_cache': request.GET.get('overwrite_cache') == 'true',
        'openrosa_version': openrosa_version,
        'device_id': request.GET.get('device_id'),
        'user_id': request.GET.get('user_id'),
        'skip_fixtures': skip_fixtures,
        'auth_type': getattr(request, 'auth_type', None),
    }


@profile_dump('commcare_ota_get_restore_response.prof', probability=PROFILE_PROBABILITY, limit=PROFILE_LIMIT)
def get_restore_response(domain, couch_user, app_id=None, since=None, version='1.0',
                         state=None, items=False, force_cache=False,
                         cache_timeout=None, overwrite_cache=False,
                         as_user=None, device_id=None, user_id=None,
                         openrosa_version=None,
                         skip_fixtures=False, auth_type=None):
    """
    :param domain: Domain being restored from
    :param couch_user: User performing restore
    :param app_id: App ID of the app making the request
    :param since: ID of current sync log used to generate incremental sync
    :param version: Version of the sync response required
    :param state: Hash value of the current database of cases on the device for consistency checking
    :param items: Include item count if True
    :param force_cache: Force response to be cached
    :param cache_timeout: Override the default cache timeout of 1 hour.
    :param overwrite_cache: Ignore cached response if True
    :param as_user: Username of user to generate restore for (if different from current user)
    :param device_id: ID of device performing restore
    :param user_id: ID of user performing restore (used in case of deleted user with same username)
    :param openrosa_version:
    :param skip_fixtures: Do not include fixtures in sync payload
    :param auth_type: The type of auth that was used to authenticate the request.
        Used to determine if the request is coming from an actual user or as part of some automation.
    :return: Tuple of (http response, timing context or None)
    """

    if user_id and user_id != couch_user.user_id:
        # sync with a user that has been deleted but a new
        # user was created with the same username and password
        from couchforms.openrosa_response import get_simple_response_xml
        from couchforms.openrosa_response import ResponseNature
        response = get_simple_response_xml(
            'Attempt to sync with invalid user.',
            ResponseNature.OTA_RESTORE_ERROR
        )
        return HttpResponse(response, content_type="text/xml; charset=utf-8", status=412), None

    is_demo_restore = couch_user.is_commcare_user() and couch_user.is_demo_user
    if is_demo_restore:
        # if user is in demo-mode, return demo restore
        return demo_user_restore_response(couch_user), None

    uses_login_as = bool(as_user)
    as_user_obj = CouchUser.get_by_username(as_user) if uses_login_as else None
    if uses_login_as and not as_user_obj:
        msg = _('Invalid restore as user {}').format(as_user)
        return HttpResponse(msg, status=401), None
    is_permitted, message = is_permitted_to_restore(
        domain,
        couch_user,
        as_user_obj,
    )
    if not is_permitted:
        return HttpResponse(message, status=401), None

    restore_user = get_restore_user(domain, couch_user, as_user_obj)
    if not restore_user:
        return HttpResponse('Could not find user', status=404), None

    project = Domain.get_by_name(domain)
    async_restore_enabled = (
        toggles.ASYNC_RESTORE.enabled(domain)
        and openrosa_version
        and LooseVersion(openrosa_version) >= LooseVersion(OPENROSA_VERSION_MAP['ASYNC_RESTORE'])
    )

    # Ensure fixtures are included if sync is full rather than incremental
    if not since:
        skip_fixtures = False

    app = get_app_cached(domain, app_id) if app_id else None
    restore_config = RestoreConfig(
        project=project,
        restore_user=restore_user,
        params=RestoreParams(
            sync_log_id=since,
            version=version,
            state_hash=state,
            include_item_count=items,
            app=app,
            device_id=device_id,
            openrosa_version=openrosa_version,
        ),
        cache_settings=RestoreCacheSettings(
            force_cache=force_cache or async_restore_enabled,
            cache_timeout=cache_timeout,
            overwrite_cache=overwrite_cache
        ),
        is_async=async_restore_enabled,
        skip_fixtures=skip_fixtures,
        auth_type=auth_type
    )
    return restore_config.get_response(), restore_config.timing_context


@mobile_auth
@require_GET
def heartbeat(request, domain, app_build_id):
    """
    An endpoint for CommCare mobile to get latest CommCare APK and app version
        info. (Should serve from cache as it's going to be busy view)

    'app_build_id' (that comes from URL) can be id of any version of the app
    'app_id' (urlparam) is usually id of an app that is not a copy
        mobile simply needs it to be resent back in the JSON, and doesn't
        need any validation on it. This is pulled from @uniqueid from profile.xml
    """
    app_id = request.GET.get('app_id', '')
    build_profile_id = request.GET.get('build_profile_id', '')
    master_app_id = app_id
    try:
        info = GlobalAppConfig.get_latest_version_info(domain, app_id, build_profile_id)
    except (Http404, AssertionError):
        # If it's not a valid master app id, find it by talking to couch
        app = get_app_cached(domain, app_build_id)
        notify_exception(request, 'Received an invalid heartbeat request')
        master_app_id = app.origin_id if app else None
        info = GlobalAppConfig.get_latest_version_info(domain, app.origin_id, build_profile_id)

    info["app_id"] = app_id
    if master_app_id:
        if not toggles.SKIP_UPDATING_USER_REPORTING_METADATA.enabled(domain):
            update_user_reporting_data(app_build_id, app_id, build_profile_id, request.couch_user, request)

    if _should_force_log_submission(request):
        info['force_logs'] = True
    return JsonResponse(info)


def update_user_reporting_data(app_build_id, app_id, build_profile_id, couch_user, request):
    def _safe_int(val):
        try:
            return int(val)
        except:
            pass

    app_version = _safe_int(request.GET.get('app_version', ''))
    device_id = request.GET.get('device_id', '')
    last_sync_time = request.GET.get('last_sync_time', '')
    num_unsent_forms = _safe_int(request.GET.get('num_unsent_forms', ''))
    num_quarantined_forms = _safe_int(request.GET.get('num_quarantined_forms', ''))
    commcare_version = request.GET.get('cc_version', '')
    # if mobile cannot determine app version it sends -1
    if app_version == -1:
        app_version = None
    try:
        last_sync = adjust_text_to_datetime(last_sync_time)
    except iso8601.ParseError:
        try:
            last_sync = string_to_utc_datetime(last_sync_time)
        except (ValueError, OverflowError):
            last_sync = None

    if settings.USER_REPORTING_METADATA_BATCH_ENABLED:
        UserReportingMetadataStaging.add_heartbeat(
            request.domain, couch_user._id, app_id, app_build_id, last_sync, device_id,
            app_version, num_unsent_forms, num_quarantined_forms, commcare_version, build_profile_id
        )
    else:
        record = UserReportingMetadataStaging(domain=request.domain, user_id=couch_user._id, app_id=app_id,
            build_id=app_build_id, sync_date=last_sync, device_id=device_id, app_version=app_version,
            num_unsent_forms=num_unsent_forms, num_quarantined_forms=num_quarantined_forms,
            commcare_version=commcare_version, build_profile_id=build_profile_id,
            last_heartbeat=datetime.utcnow(), modified_on=datetime.utcnow())
        try:
            record.process_record(couch_user)
        except ResourceConflict:
            # https://sentry.io/dimagi/commcarehq/issues/521967014/
            couch_user = CouchUser.get(couch_user.user_id)
            record.process_record(couch_user)


def _should_force_log_submission(request):
    return DeviceLogRequest.is_pending(
        request.domain,
        request.couch_user.username
    )


@location_safe
@mobile_auth
@require_GET
def get_next_id(request, domain):
    bucket_id = request.GET.get('pool_id')
    session_id = request.GET.get('session_id')
    if bucket_id is None:
        return HttpResponseBadRequest("You must provide a pool_id parameter")
    return HttpResponse(SerialIdBucket.get_next(domain, bucket_id, session_id))


@quickcache(['domain', 'app_id'], timeout=ONE_DAY)
def get_recovery_measures_cached(domain, app_id):
    return [measure.to_mobile_json() for measure in
            MobileRecoveryMeasure.objects.filter(domain=domain, app_id=app_id)]


# Note: this endpoint does not require authentication
@location_safe
@require_GET
@toggles.MOBILE_RECOVERY_MEASURES.required_decorator()
def recovery_measures(request, domain, build_id):
    app_id = get_app_cached(domain, build_id).origin_id
    response = {
        "latest_apk_version": get_default_build_spec().version,
        "latest_ccz_version": get_latest_released_app_version(domain, app_id),
        "app_id": request.GET.get('app_id'),  # passed through unchanged
    }
    measures = get_recovery_measures_cached(domain, app_id)
    if measures:
        response["recovery_measures"] = measures
    return JsonResponse(response)


@location_safe_bypass
@csrf_exempt
@mobile_auth
@toggles.SYNC_SEARCH_CASE_CLAIM.required_decorator()
@toggles.DATA_REGISTRY.required_decorator()
def registry_case(request, domain, app_id):
    request_dict = request.GET if request.method == 'GET' else request.POST
    case_ids = request_dict.getlist("case_id")
    case_types = request_dict.getlist("case_type")
    registry = request_dict.get(CASE_SEARCH_REGISTRY_ID_KEY)

    missing = [
        name
        for name, value in zip(
            ["case_id", "case_type", CASE_SEARCH_REGISTRY_ID_KEY],
            [case_ids, case_types, registry]
        )
        if not value
    ]
    if missing:
        return HttpResponseBadRequest(ngettext(
            "'{params}' is a required parameter",
            "'{params}' are required parameters",
            len(missing)
        ).format(params="', '".join(missing)))

    helper = DataRegistryHelper(domain, registry_slug=registry)

    app = get_app_cached(domain, app_id)
    try:
        cases = [
            helper.get_case(case_id, request.couch_user, app)
            for case_id in case_ids
        ]
    except RegistryNotFound:
        return HttpResponseNotFound(f"Registry '{registry}' not found")
    except CaseNotFound as e:
        return HttpResponseNotFound(f"Case '{str(e)}' not found")
    except RegistryAccessException as e:
        return HttpResponseBadRequest(str(e))

    for case in cases:
        if case.type not in case_types:
            return HttpResponseNotFound(f"Case '{case.case_id}' not found")

    all_cases = helper.get_multi_domain_case_hierarchy(request.couch_user, cases)
    for case in all_cases:
        case.case_json[COMMCARE_PROJECT] = case.domain
    return HttpResponse(CaseDBFixture(all_cases).fixture, content_type="text/xml; charset=utf-8")


@formplayer_auth
def case_restore(request, domain, case_id):
    """Restore endpoint used for SMS forms where the 'user' is a case.

    Accepts the provided case_id and returns a restore for the user containing:
    * Registration block
    * The passed in case and its full network of cases
    """
    return get_case_restore_response(domain, case_id)<|MERGE_RESOLUTION|>--- conflicted
+++ resolved
@@ -159,9 +159,6 @@
                    host_name=unquote(request.POST.get('case_name', '')),
                    device_id=__name__ + ".claim")
 
-<<<<<<< HEAD
-    if set(case_ids) == case_ids_already_claimed:
-=======
     def phone_holds_all_cases(request):
         try:
             synclog = get_properly_wrapped_sync_log(request.last_sync_token)
@@ -171,7 +168,6 @@
             return False
 
     if not case_ids_to_claim and phone_holds_all_cases(request):
->>>>>>> 2d7a96ff
         return HttpResponse(status=204)
 
     return HttpResponse(status=201)
