from functools import wraps
from corehq.apps.style.utils import set_bootstrap_version3
from crispy_forms.utils import set_template_pack


def use_bootstrap3(view_func):
    """Use this decorator on the dispatch method of a TemplateView subclass
    to enable Bootstrap3 features for the included template. This makes sure
    that all crispy forms are in Boostrap3 mode, for instance.

    Example:

    @use_bootstrap3
    def dispatch(self, request, *args, **kwargs):
        return super(MyView, self).dispatch(request, *args, **kwargs)
    """
    @wraps(view_func)
    def _wrapped(class_based_view, request, *args, **kwargs):
        # set bootstrap version in thread local
        set_bootstrap_version3()
        # set crispy forms template in thread local
        set_template_pack('bootstrap3')
        return view_func(class_based_view, request, *args, **kwargs)
    return _wrapped


def use_select2(view_func):
    """Use this decorator on the dispatch method of a TemplateView subclass
    to enable the inclusion of the select2 js library at the base template.

    Example:

    @use_select2
    def dispatch(self, request, *args, **kwargs):
        return super(MyView, self).dispatch(request, *args, **kwargs)
    """
    @wraps(view_func)
    def _wrapped(class_based_view, request, *args, **kwargs):
        request.use_select2 = True
        return view_func(class_based_view, request, *args, **kwargs)
    return _wrapped


def use_select2_v4(view_func):
    """Use this decorator on the dispatch method of a TemplateView subclass
    to enable the inclusion of the 4.0 Version of select2 js library at
    the base template. (4.0 is still in testing phase)

    Example:

    @use_select2_v4
    def dispatch(self, request, *args, **kwargs):
        return super(MyView, self).dispatch(request, *args, **kwargs)
    """
    @wraps(view_func)
    def _wrapped(class_based_view, request, *args, **kwargs):
        request.use_select2_v4 = True
        return view_func(class_based_view, request, *args, **kwargs)
    return _wrapped


def use_knockout_js(view_func):
    """Use this decorator on the dispatch method of a TemplateView subclass
    to enable the inclusion of the knockout_js library at the base template
    level.

    Example:

    @use_knockout_js
    def dispatch(self, request, *args, **kwargs):
        return super(MyView, self).dispatch(request, *args, **kwargs)
    """
    @wraps(view_func)
    def _wrapped(class_based_view, request, *args, **kwargs):
        request.use_knockout_js = True
        return view_func(class_based_view, request, *args, **kwargs)
    return _wrapped


def upgrade_knockout_js(view_func):
    """Use this decorator on the dispatch method of a TemplateView subclass
    to enable the inclusion of the knockout_js 3.1 library at the base template
    level, for bootstrap 2 templates (during phase out).

    Example:

    @upgrade_knockout_js
    def dispatch(self, request, *args, **kwargs):
        return super(MyView, self).dispatch(request, *args, **kwargs)
    """
    @wraps(view_func)
    def _wrapped(class_based_view, request, *args, **kwargs):
        request.upgrade_knockout_js = True
        return view_func(class_based_view, request, *args, **kwargs)
    return _wrapped


<<<<<<< HEAD
=======
def use_nvd3(view_func):
    """Use this decorator on the dispatch method of a TemplateView subclass
    to enable the inclusion of the nvd3 library at the base template
    level. nvd3 is a library of charts for d3.

    Example:

    @use_nvd3
    def dispatch(self, request, *args, **kwargs):
        return super(MyView, self).dispatch(request, *args, **kwargs)
    """
    @wraps(view_func)
    def _wrapped(class_based_view, request, *args, **kwargs):
        request.use_nvd3 = True
        return view_func(class_based_view, request, *args, **kwargs)
    return _wrapped


>>>>>>> 6b5c8740
def use_daterangepicker(view_func):
    """Use this decorator on the dispatch method of a TemplateView subclass
    to enable the inclusion of the daterangepicker library at the base template
    level.

    Example:

    @use_daterangepicker
    def dispatch(self, request, *args, **kwargs):
        return super(MyView, self).dispatch(request, *args, **kwargs)
    """
    @wraps(view_func)
    def _wrapped(class_based_view, request, *args, **kwargs):
        request.use_daterangepicker = True
        return view_func(class_based_view, request, *args, **kwargs)
<<<<<<< HEAD
=======
    return _wrapped


def use_jquery_ui(view_func):
    """Use this decorator on the dispatch method of a TemplateView subclass
    to enable the inclusion of the jquery-ui library at the base template
    level.

    Example:

    @use_jquery_ui
    def dispatch(self, request, *args, **kwargs):
        return super(MyView, self).dispatch(request, *args, **kwargs)
    """
    @wraps(view_func)
    def _wrapped(class_based_view, request, *args, **kwargs):
        request.use_jquery_ui = True
        return view_func(class_based_view, request, *args, **kwargs)
>>>>>>> 6b5c8740
    return _wrapped<|MERGE_RESOLUTION|>--- conflicted
+++ resolved
@@ -95,8 +95,6 @@
     return _wrapped
 
 
-<<<<<<< HEAD
-=======
 def use_nvd3(view_func):
     """Use this decorator on the dispatch method of a TemplateView subclass
     to enable the inclusion of the nvd3 library at the base template
@@ -115,7 +113,6 @@
     return _wrapped
 
 
->>>>>>> 6b5c8740
 def use_daterangepicker(view_func):
     """Use this decorator on the dispatch method of a TemplateView subclass
     to enable the inclusion of the daterangepicker library at the base template
@@ -131,8 +128,6 @@
     def _wrapped(class_based_view, request, *args, **kwargs):
         request.use_daterangepicker = True
         return view_func(class_based_view, request, *args, **kwargs)
-<<<<<<< HEAD
-=======
     return _wrapped
 
 
@@ -151,5 +146,4 @@
     def _wrapped(class_based_view, request, *args, **kwargs):
         request.use_jquery_ui = True
         return view_func(class_based_view, request, *args, **kwargs)
->>>>>>> 6b5c8740
     return _wrapped