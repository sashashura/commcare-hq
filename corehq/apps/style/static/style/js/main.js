--- conflicted
+++ resolved
@@ -1,5 +1,5 @@
 /* globals hqDefine */
-hqDefine("style/js/main.js", function() {
+hqDefine("style/js/main", function() {
     var eventize = function (that) {
         'use strict';
         var events = {};
@@ -127,21 +127,6 @@
                         } else {
                             this.setState(state);
                         }
-<<<<<<< HEAD
-                    },
-                    setState: function (state) {
-                        if (this.state === state) {
-                            return;
-                        }
-                        this.state = state;
-                        this.$save.detach();
-                        this.$saving.detach();
-                        this.$saved.detach();
-                        this.$retry.detach();
-                        var buttonUi = this.ui;
-                        _.each(BAR_STATE, function (v, k) {
-                            buttonUi.removeClass(v);
-=======
                         hqImport("style/js/alert_user").alert_user(customError || SaveButton.message.ERROR_SAVING, 'danger');
                         error.apply(this, arguments);
                     };
@@ -183,7 +168,6 @@
                             dataType: 'json',
                             data: $form.serialize(),
                             success: options.success
->>>>>>> c1ed833c
                         });
                         if (state === 'save') {
                             this.ui.addClass(BAR_STATE.SAVE);
@@ -222,7 +206,7 @@
                                 // this is sending back a full html page, likely login, so no error message.
                                 customError = null;
                             }
-                            hqImport("style/js/alert_user.js").alert_user(customError || SaveButton.message.ERROR_SAVING, 'danger');
+                            hqImport("style/js/alert_user").alert_user(customError || SaveButton.message.ERROR_SAVING, 'danger');
                             error.apply(this, arguments);
                         };
                         var jqXHR = $.ajax(options);
@@ -232,7 +216,7 @@
                         }
                     }
                 };
-                hqImport("style/js/main.js").eventize(button);
+                eventize(button);
                 button.setState('saved');
                 button.on('change', function () {
                     this.setStateWhenReady('save');
@@ -316,7 +300,6 @@
         initBlock($("body"));
     });
 
-<<<<<<< HEAD
     return {
         beforeUnloadCallback: beforeUnloadCallback,
         eventize: eventize,
@@ -333,8 +316,4 @@
         transformHelpTemplate: transformHelpTemplate,
         updateDOM: updateDOM,
     };
-});
-=======
-COMMCAREHQ.toggleEnabled = hqImport('hqwebapp/js/toggles').toggleEnabled;
-COMMCAREHQ.previewEnabled = hqImport('hqwebapp/js/toggles').previewEnabled;
->>>>>>> c1ed833c
+});