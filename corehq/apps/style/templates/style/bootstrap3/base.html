{% load menu_tags %}{% load i18n %}{% load hq_shared_tags %}{% load cache %}{% load compress %}<!DOCTYPE html>
{% get_current_language as LANGUAGE_CODE %}
<html lang="{{ LANGUAGE_CODE }}">
    <head>
        {% captureas title_block %}{% block title %}{% endblock title %}{% endcaptureas %}
        <title>
            {% if title_block %}{{ title_block }} - {% endif %}{{ SITE_NAME }}
        </title>

        <meta charset="utf-8">
        <meta name="viewport" content="width=device-width, initial-scale=1">
        <meta http-equiv="content-language" content="{{ LANGUAGE_CODE }}">

        {# link tags #}
        <link rel="shortcut icon" href="{% new_static 'style/img/favicon.png' %}" />
        <link type="application/opensearchdescription+xml"
              rel="search"
              href="{% url 'osdd' %}"
              title="CommCare HQ" />

        {% compress css %}
            <link type="text/less"
                  rel="stylesheet"
                  media="all"
                  href="{% new_static 'style/less/bootstrap.less' %}" />
            <link type="text/less"
                  rel="stylesheet"
                  media="all"
                  href="{% new_static 'style/lib/fontawesome-4.1.0/less/font-awesome.less' %}" />
            <link type="text/less"
                  rel="stylesheet"
                  media="all"
                  href="{% new_static 'style/less/font-commcare.less' %}" />
            <link type="text/less"
                  rel="stylesheet"
                  media="all"
                  href="{% new_static 'style/less/style.less' %}" />
        {% endcompress %}

        {% compress css %}
            <link type="text/less"
                  rel="stylesheet"
                  media="all"
                  href="{% new_static 'style/less/b3-migration.less' %}" />
        {% endcompress %}

        {% block stylesheets %}{% endblock stylesheets %}

        {% if request.use_select2 %}
        {% compress css %}
            <link type="text/css"
                   rel="stylesheet"
                   media="all"
                   href="{% new_static 'style/lib/select2/select2.css' %}" />
            <link type="text/css"
                   rel="stylesheet"
                   media="all"
                   href="{% new_static 'style/lib/select2/select2-bootstrap.css' %}" />
        {% endcompress %}
        {% endif %}

        {% if request.use_select2_v4 %}
        {% compress css %}
            <link type="text/css"
                  rel="stylesheet"
                  media="all"
                  href="{% new_static 'style/lib/select2-4.0/dist/css/select2.min.css' %}" />
        {% endcompress %}
        {% endif %}

<<<<<<< HEAD
=======
        {% if request.use_nvd3 %}
        {% compress css %}
            <link type="text/css"
                  rel="stylesheet"
                  media="all"
                  href="{% new_static 'nvd3/src/nv.d3.css' %}" />
        {% endcompress %}
        {% endif %}

>>>>>>> 6b5c8740
        {% if request.use_daterangepicker %}
        {% compress css %}
            <link type="text/css"
                  rel="stylesheet"
                  media="screen"
                  href="{% new_static "bootstrap-daterangepicker/daterangepicker.css" %}" />
        {% endcompress %}
        {% endif %}

<<<<<<< HEAD
=======
        {% if request.use_jquery_ui %}
        {% compress css %}
            <link type="text/css"
                  rel="stylesheet"
                  media="screen"
                  href="{% new_static "jquery-ui/themes/redmond/jquery-ui.min.css" %}" />
        {% endcompress %}
        {% endif %}


>>>>>>> 6b5c8740
        {# Core Libraries #}
        {% compress js %}
        <script type="text/javascript" src="{% new_static 'jquery/dist/jquery.min.js' %}"></script>
        <script type="text/javascript" src="{% new_static 'style/lib/bootstrap-3.2.0/dist/js/bootstrap.min.js' %}"></script>
        <script type="text/javascript" src="{% new_static 'jquery-form/jquery.form.js' %}"></script>
        <script type="text/javascript" src="{% new_static 'underscore/underscore.js' %}"></script>
        <script type="text/javascript" src="{% new_static 'jquery.cookie/jquery.cookie.js' %}"></script>
        <script type="text/javascript" src="{% new_static 'style/js/hq_extensions.jquery.js' %}"></script>
        {% endcompress %}

        {# Up here because if daterangepicker is called from within a form widget, #}
        {# the javascript requiring the config file is run before js-inline #}
        {% if request.use_daterangepicker %}
        {% compress js %}
        <script type="text/javascript" src="{% new_static 'moment/moment.js' %}"></script>
        <script type="text/javascript" src="{% new_static 'bootstrap-daterangepicker/daterangepicker.js' %}"></script>
        <script type="text/javascript" src="{% new_static 'style/js/daterangepicker.config.js' %}"></script>
        {% endcompress %}
        {% endif %}

        {% if formdesigner %}
        <script src="{% static 'hqstyle/js/jquery/jquery-migrate-1.2.1.min.js' %}"></script>
        {% endif %}

        {% block head %}
        {% endblock %}

        {% include 'style/includes/analytics_all.html' %}

        {% if less_debug %}
            <script>
                less = {
                    env: "development",
                    useFileCache: true,
                    logLevel: 2,
                    errorReporting: 'console',
                    async: false,
                    fileAsync: false,
                    poll: 1000,
                    functions: {},
                    dumpLineNumbers: "comments",
                    relativeUrls: false
                };
            </script>
            <script src="{% new_static 'less/dist/less-1.7.3.min.js' cache=True %}"></script>
            {% if less_watch %}<script>less.watch();</script>{% endif %}
        {% endif %}
    </head>
    <body>
        {% maintenance_alert %}
        <div id="hq-navigation"
             class="navbar navbar-default navbar-static-top navbar-hq-main-menu">
            <div class="container-fluid">
                <div class="navbar-header">
                    <a href="{% url "homepage" %}" class="navbar-brand">
                        <img src="{{ LOGO_URL }}" alt="{{ SITE_NAME }} Logo" />
                    </a>
                </div>
                <nav class="collapse navbar-collapse" role="navigation">
                    {% block tabs %}
                        {% format_main_menu %}
                    {% endblock %}
                    <div class="btn-toolbar pull-right">
                    {% if request.user.is_authenticated %}
                        {% include 'style/includes/global_navigation_bar.html' %}
                    {% else %}
                        <a href="{% url "login" DOMAIN_TYPE %}" class="btn btn-primary">{% trans 'Sign In' %}</a>
                    {% endif %}
                    </div>
                </nav>
                {% format_subtab_menu %}
            </div>
        </div>
        {% if request.project.is_snapshot %}
            <div class="alert alert-info">
                {% trans "This is a snapshot of " %}{{ request.project.copied_from.display_name }}
                {% if request.project.copied_from.organization %}
                    by <a href="{% url "orgs_landing" request.project.copied_from.organization %}">{{ request.project.copied_from.get_organization.title }}</a>
                {% endif %}
            </div>
        {% endif %}

        {% if not no_header %}
            <div id="unsupported-browser" class="alert alert-error alert-block alert-full" style="display: none;">
                <p><i class="fa fa-warning-sign"></i><strong>{% trans 'CommCare HQ does not work well with Internet Explorer.'%}</strong></p>
                <p>
                    {% blocktrans %}
                    We recommend
                    <a href="https://www.google.com/chrome">Chrome</a>
                    or <a href="http://www.mozilla.org/">Firefox</a>.
                    {% endblocktrans %}
                </p>
            </div>
            <div class="container-fluid">
                <div class="row">
                    <div class="col-sm-12">
                       {% if messages %}
                            {% for message in messages %}
                                <div class="alert alert-margin-top fade in alert-block alert-full page-level-alert{% if message.tags %} {{ message.tags }}{% endif %}">
                                    <a class="close" data-dismiss="alert" href="#">&times;</a>
                                    {% if 'html' in message.tags %}{{ message|safe }}{% else %}{{ message }}{% endif %}
                                </div>
                            {% endfor %}
                        {% endif %}
                    </div>
                </div>

            </div>
            {# todo: handle with angular #}
{#            <div id="message-alerts" data-bind="foreach: alerts">#}
{#                <div data-bind="attr: {'class': alert_class}">#}
{#                    <a class="close" data-dismiss="alert" href="#">&times;</a>#}
{#                    <span data-bind="text: message"></span>#}
{#                </div>#}
{#            </div>#}
        {% endif %}
        {% block content %}{% endblock content %}
        <footer>
            <nav id="hq-footer"
                 role="navigation"
                 class="navbar navbar-inverse navbar-fixed-bottom navbar-hq-footer">
                <div class="container-fluid">
                    <div class="navbar-header">
                        <a href="http://www.commcarehq.org/">
                            <img src="{% new_static 'hqwebapp/img/commcare-flower-footer.png' %}" alt="CommCare" />
                        </a>
                        <a href="http://www.dimagi.com/">
                            <img src="{% static 'hqwebapp/img/dimagi-footer.png' %}"
                                 alt="Powered by Dimagi, Inc." />
                        </a>
                    </div>
                    <p class="text-align-center pull-left text-hq-copyright">
                        {% blocktrans %}
                            <a href="http://www.commcarehq.org/">CommCare HQ</a>
                            is copyright &copy;
                        {% endblocktrans %}{% now "Y" %}
                        <a href="http://www.dimagi.com/">Dimagi, Inc.</a>
                        {% if user.is_authenticated %}
                            &nbsp;|&nbsp;
                            <a href="{% trans 'http://www.commcarehq.org/home' %}">{% trans 'Learn more about CommCare HQ' %}</a>.
                        {% endif %}
                        <br />
                        <a href="{% url "eula" %}">{% trans "Read CommCare HQ's End User License Agreement" %}</a>
                        &nbsp;|&nbsp;
                        <a href="{% trans 'http://www.dimagi.com/policy' %}">{% trans 'Privacy' %}</a>
                        &nbsp;|&nbsp;
                        <a href="{% url 'product_agreement' %}">{% trans 'Product Subscription Agreement' %}</a>
                    </p>
                    <div class="btn-toolbar pull-right">
                        <button type="button"
                                class="btn btn-footer-highlight"
                                data-toggle="modal"
                                data-target="#modalReportIssue">
                            <i class="fa fa-comment"></i>&nbsp;
                            {% trans 'Report an Issue' %}
                        </button>
                        <a href="{% trans 'https://wiki.commcarehq.org/display/commcarepublic/Home' %}"
                           target="_blank"
                           class="btn btn-footer">
                            <i class="fa fa-info-circle"></i>&nbsp;
                            {% trans 'CommCare Help Site' %}
                        </a>
                        <a href="{% trans 'http://groups.google.com/group/commcare-users/subscribe' %}"
                           target="_blank"
                           class="btn btn-footer">
                            <i class="fa fa-envelope"></i>&nbsp;
                            {% trans 'Mailing List' %}
                        </a>
                    </div>
                </div>
            </nav>
        </footer>

        {# modals #}
        {% block modals %}{% endblock modals %}

        {# javascript below this line #}

        <script style="text/javascript">
            var USE_BOOTSTRAP_3 = true;
        </script>

        {# HQ Specific Libraries #}
        {% compress js %}
        <script type="text/javascript" src="{% new_static 'style/js/hq-bug-report.js' %}"></script>
        <script type="text/javascript" src="{% new_static 'style/js/layout.js' %}"></script>
        <script type="text/javascript" src="{% new_static 'style/js/form_tools.js' %}"></script>
        <script type="text/javascript" src="{% new_static 'style/js/hq.helpers.js' %}"></script>
        <script type="text/javascript" src="{% new_static 'style/js/commcarehq.js' %}"></script>
        {% endcompress %}

        <script type="text/javascript">
            COMMCAREHQ.SaveButton = COMMCAREHQ.makeSaveButton({
                SAVE: '{% trans "Save"|escapejs %}',
                SAVING: '{% trans "Saving..."|escapejs %}',
                SAVED: '{% trans "Saved"|escapejs %}',
                RETRY: '{% trans "Try Again"|escapejs %}',
                ERROR_SAVING: '{% trans "There was an error saving"|escapejs %}'
            }, 'btn btn-success');
            COMMCAREHQ.DeleteButton = COMMCAREHQ.makeSaveButton({
                SAVE: '{% trans "Delete"|escapejs %}',
                SAVING: '{% trans "Deleting..."|escapejs %}',
                SAVED: '{% trans "Deleted"|escapejs %}',
                RETRY: '{% trans "Try Again"|escapejs %}',
                ERROR_SAVING: '{% trans "There was an error deleting"|escapejs %}'
            }, 'btn btn-danger');
        </script>

        {# JavaScript Display Logic Libaries #}

        {# Use knockout explicitly, opt to move to angular js when possible. #}
        {% if request.use_knockout_js %}
        {% compress js %}
        <script type="text/javascript" src="{% new_static 'knockout/dist/knockout.js' %}"></script>
        <script type="text/javascript" src="{% new_static 'style/lib/knockout_plugins/knockout_mapping.ko.min.js' %}"></script>
        <script type="text/javascript" src="{% new_static 'style/ko/global_handlers.ko.js' %}"></script>
        <script type="text/javascript" src="{% new_static 'style/ko/knockout_bindings.ko.js' %}"></script>
        {% endcompress %}
        {% endif %}

        {% if request.use_nvd3 %}
        {% compress js %}
        <script type="text/javascript" src="{% new_static 'd3/d3.min.js' %}"></script>
        <script type="text/javascript" src="{% new_static 'nvd3/nv.d3.min.js' %}"></script>
        {% endcompress %}
        {% endif %}

        {% if request.use_daterangepicker %}
        {% compress js %}
        <script type="text/javascript" src="{% new_static 'moment/moment.js' %}"></script>
        <script type="text/javascript" src="{% new_static 'bootstrap-daterangepicker/daterangepicker.js' %}"></script>
        <script type="text/javascript" src="{% new_static 'style/js/daterangepicker.config.js' %}"></script>
        {% endcompress %}
        {% endif %}

        {# always use angular js by default, as this will be our core library #}
        {% compress js %}
        <script type="text/javascript" src="{% new_static 'angular/angular.min.js' %}"></script>
        <script type="text/javascript" src="{% new_static 'angular-route/angular-route.js' %}"></script>
        <script type="text/javascript" src="{% new_static 'angular-resource/angular-resource.js' %}"></script>
        <script type="text/javascript" src="{% new_static 'angular-message-format/angular-message-format.js' %}"></script>
        <script type="text/javascript" src="{% new_static 'angular-messages/angular-messages.js' %}"></script>
        <script type="text/javascript" src="{% new_static 'angular-cookies/angular-cookies.js' %}"></script>
        <script type="text/javascript" src="{% new_static 'style/lib/angular-ui/ui-bootstrap-tpls-0.11.2.min.js' %}"></script>
        <script type="text/javascript" src="{% new_static 'djangular/js/django-angular.min.js' %}"></script>
        {% endcompress %}

        {% if request.use_select2 %}
        {% compress js %}
        <script type="text/javascript" src="{% new_static 'style/lib/select2/select2.js' %}"></script>
        {% endcompress %}
        {% endif %}

        {% if request.use_select2_v4 %}
        {% compress js %}
        <script type="text/javascript" src="{% new_static 'style/lib/select2-4.0/dist/js/select2.full.min.js' %}"></script>
        {% endcompress %}
        {% endif %}

        {% if request.use_jquery_ui %}
        {% compress js %}
        <script type="text/javascript" src="{% new_static 'jquery-ui/jquery-ui.min.js' %}"></script>
        {% endcompress %}
        {% endif %}

        {% compress js %}
        {% block js %}{% endblock js %}
        {% endcompress %}

        {# Report Issue #}
        {% include 'style/includes/modal_report_issue.html' %}

        {# EULA #}
        {% include 'style/includes/modal_eula.html' %}

        {# 30 Day Trial #}
        {% include 'style/includes/modal_30_day_trial.html' %}

        <!--[if IE]>
        <script>
            $(function () {
                $('#unsupported-browser').show();
            });
        </script>
        <![endif]-->
        
        {# todo keyboard shortcuts #}

        {% block js-inline %}{% endblock js-inline %}

    </body>
</html><|MERGE_RESOLUTION|>--- conflicted
+++ resolved
@@ -68,8 +68,6 @@
         {% endcompress %}
         {% endif %}
 
-<<<<<<< HEAD
-=======
         {% if request.use_nvd3 %}
         {% compress css %}
             <link type="text/css"
@@ -79,7 +77,6 @@
         {% endcompress %}
         {% endif %}
 
->>>>>>> 6b5c8740
         {% if request.use_daterangepicker %}
         {% compress css %}
             <link type="text/css"
@@ -89,8 +86,6 @@
         {% endcompress %}
         {% endif %}
 
-<<<<<<< HEAD
-=======
         {% if request.use_jquery_ui %}
         {% compress css %}
             <link type="text/css"
@@ -100,8 +95,6 @@
         {% endcompress %}
         {% endif %}
 
-
->>>>>>> 6b5c8740
         {# Core Libraries #}
         {% compress js %}
         <script type="text/javascript" src="{% new_static 'jquery/dist/jquery.min.js' %}"></script>
@@ -329,14 +322,6 @@
         {% endcompress %}
         {% endif %}
 
-        {% if request.use_daterangepicker %}
-        {% compress js %}
-        <script type="text/javascript" src="{% new_static 'moment/moment.js' %}"></script>
-        <script type="text/javascript" src="{% new_static 'bootstrap-daterangepicker/daterangepicker.js' %}"></script>
-        <script type="text/javascript" src="{% new_static 'style/js/daterangepicker.config.js' %}"></script>
-        {% endcompress %}
-        {% endif %}
-
         {# always use angular js by default, as this will be our core library #}
         {% compress js %}
         <script type="text/javascript" src="{% new_static 'angular/angular.min.js' %}"></script>
