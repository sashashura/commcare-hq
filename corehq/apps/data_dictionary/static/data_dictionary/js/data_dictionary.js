--- conflicted
+++ resolved
@@ -1,10 +1,5 @@
-<<<<<<< HEAD
 /* globals django, hqDefine, hqImport */
-hqDefine('data_dictionary/js/data_dictionary.js', function () {
-=======
-/* globals django, COMMCAREHQ, hqDefine */
 hqDefine('data_dictionary/js/data_dictionary', function () {
->>>>>>> c1ed833c
 
     var CaseType = function (name) {
         var self = this;
