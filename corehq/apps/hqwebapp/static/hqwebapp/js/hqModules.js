/* global define, jQuery, ko */
/*
 * hqModules provides a poor man's module system for js. It is not a module *loader*,
 * only a module *referencer*: "importing" a module doesn't automatically load it as
 * a script to the page; it must already have been loaded with an explict script tag.
 *
 * Modules MUST have a name, and SHOULD be given the name of the javascript file in
 * which they reside, and SHOULD be themselves simple javascript objects.
 *
 * Modules are defined with hqDefine, and "imported" (referenced) with hqImport. Example:
 *
 * Define the module. Note that as a convention, the module name should match the file path
 * but exclude the .js extension.
 *   // myapp/static/myapp/js/utils.js
 *   hqDefine('myapp/js/utils', function () {
 *      var module = {};
 *      module.util1 = function () {...};
 *      module.util2 = function () {...};
 *      return module;
 *   });
 *
 * Include the module source on your page:
 *   // myapp/templates/myapp/page.html
 *   ...
 *   <script src="myapp/js/utils.js"></script>
 *   ...
 *
 * Reference the module in other code (either directly in the template or in another
 * file/module):
 *
 *   var utils = hqImport('myapp/js/utils');
 *   ... utils.util1() ...
 *   ... utils.util2() ...
 *
 * You can also use the following idiom to effectively import only one property or
 * function:
 *
 *   var util1 = hqImport('myapp/js/utils').util1;
 */

var COMMCAREHQ_MODULES = {};

function hqDefine(path, dependencies, moduleAccessor) {
    if (arguments.length === 2) {
        return hqDefine(path, [], dependencies);
    }
<<<<<<< HEAD

    // RequireJS assumes that modules names with a trailing .js should
    // be treated as absolute url, relative to the document, rather than
    // as a path relative to baseUrl. To avoid this, strip the path.
    // Might be a good idea at some point to remove .js from all of our module definitions.
    path = path.replace(/\.js$/, "");

    (function(factory) {
        if (typeof define === 'function' && define.amd) {
            define(path, dependencies, factory);
        } else {
            path = path + ".js";
            if (typeof COMMCAREHQ_MODULES[path] !== 'undefined') {
                throw new Error("The module '" + path + "' has already been defined elsewhere.");
            }
            COMMCAREHQ_MODULES[path] = factory(jQuery, (typeof ko === 'undefined' ? undefined : ko), _);
        }
    }(moduleAccessor));
}

// Stopgap for modules that are sometimes used by RequireJS and sometimes not, but
// which have not yet been converted to hqDefine. When not on a RequireJS page,
// moduleAccessor gets passed jQuery, knockout, and underscore, in that order.
function hqGlobal(path, dependencies, moduleAccessor) {
    var thirdParty = {
        'jquery': typeof $ === 'undefined' ? (typeof jQuery === 'undefined' ? undefined : jQuery) : $,
        'jQuery': typeof $ === 'undefined' ? (typeof jQuery === 'undefined' ? undefined : jQuery) : $,
        'knockout': typeof ko === 'undefined' ? undefined : ko,
        'ko': typeof ko === 'undefined' ? undefined : ko,
        'underscore': typeof _ === 'undefined' ? undefined : _,
    };
    (function(factory) {
        if (typeof define === 'function' && define.amd) {
            define(path, dependencies, factory);
        } else {
            var args = [];
            for (var i = 0; i < dependencies.length; i++) {
                var dependency = dependencies[i];
                if (dependency in thirdParty) {
                    args[i] = thirdParty[dependency];
                } else if (dependency in COMMCAREHQ_MODULES) {
                    args[i] = hqImport(dependency);
                } else {
                    dependency = dependency.replace(/\.js$/, "").replace(/$/, ".js");
                    if (dependency in COMMCAREHQ_MODULES) {
                        args[i] = hqImport(dependency);
                    } else {
                    }
                }
            }
        }
        if (!(path in COMMCAREHQ_MODULES)) {
            path = path.replace(/\.js$/, "").replace(/$/, ".js");
            COMMCAREHQ_MODULES[path] = factory.apply(undefined, args);
        }
    }(moduleAccessor));
=======
    if (path.match(/\.js$/)) {
        throw new Error("Error in '" + path + "': module names should not end in .js.");
    }
    COMMCAREHQ_MODULES[path] = moduleAccessor();
>>>>>>> 985e55a9
}

function hqImport(path) {
    path = path.replace(/\.js$/, "");
    path = path + ".js";
    if (typeof COMMCAREHQ_MODULES[path] === 'undefined') {
        throw new Error("The module '" + path + "' has not yet been defined.\n\n" +
            'Did you include <script src="' + path + '"></script> on your html page?');
    }
    return COMMCAREHQ_MODULES[path];
}<|MERGE_RESOLUTION|>--- conflicted
+++ resolved
@@ -44,21 +44,16 @@
     if (arguments.length === 2) {
         return hqDefine(path, [], dependencies);
     }
-<<<<<<< HEAD
-
-    // RequireJS assumes that modules names with a trailing .js should
-    // be treated as absolute url, relative to the document, rather than
-    // as a path relative to baseUrl. To avoid this, strip the path.
-    // Might be a good idea at some point to remove .js from all of our module definitions.
-    path = path.replace(/\.js$/, "");
 
     (function(factory) {
         if (typeof define === 'function' && define.amd) {
             define(path, dependencies, factory);
         } else {
-            path = path + ".js";
             if (typeof COMMCAREHQ_MODULES[path] !== 'undefined') {
                 throw new Error("The module '" + path + "' has already been defined elsewhere.");
+            }
+            if (path.match(/\.js$/)) {
+                throw new Error("Error in '" + path + "': module names should not end in .js.");
             }
             COMMCAREHQ_MODULES[path] = factory(jQuery, (typeof ko === 'undefined' ? undefined : ko), _);
         }
@@ -87,31 +82,21 @@
                     args[i] = thirdParty[dependency];
                 } else if (dependency in COMMCAREHQ_MODULES) {
                     args[i] = hqImport(dependency);
-                } else {
-                    dependency = dependency.replace(/\.js$/, "").replace(/$/, ".js");
-                    if (dependency in COMMCAREHQ_MODULES) {
-                        args[i] = hqImport(dependency);
-                    } else {
-                    }
+                } else if (dependency in COMMCAREHQ_MODULES) {
+                    args[i] = hqImport(dependency);
                 }
             }
         }
         if (!(path in COMMCAREHQ_MODULES)) {
-            path = path.replace(/\.js$/, "").replace(/$/, ".js");
+            if (path.match(/\.js$/)) {
+                throw new Error("Error in '" + path + "': module names should not end in .js.");
+            }
             COMMCAREHQ_MODULES[path] = factory.apply(undefined, args);
         }
     }(moduleAccessor));
-=======
-    if (path.match(/\.js$/)) {
-        throw new Error("Error in '" + path + "': module names should not end in .js.");
-    }
-    COMMCAREHQ_MODULES[path] = moduleAccessor();
->>>>>>> 985e55a9
 }
 
 function hqImport(path) {
-    path = path.replace(/\.js$/, "");
-    path = path + ".js";
     if (typeof COMMCAREHQ_MODULES[path] === 'undefined') {
         throw new Error("The module '" + path + "' has not yet been defined.\n\n" +
             'Did you include <script src="' + path + '"></script> on your html page?');
