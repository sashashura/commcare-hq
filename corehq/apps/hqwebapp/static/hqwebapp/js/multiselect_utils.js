--- conflicted
+++ resolved
@@ -56,7 +56,6 @@
         selectableHeaderTitle,
         selectedHeaderTitle,
         searchItemTitle,
-        values
     ) {
         var $element = _.isString(elementOrId) ? $('#' + elementOrId) : $(elementOrId),
             baseId = _.isString(elementOrId) ? elementOrId : "multiselect-" + String(Math.random()).substring(2),
@@ -77,13 +76,6 @@
                 _renderSearch(searchSelectedId, searchItemTitle)
             ),
             afterInit: function () {
-                _.each(values, (item) => {
-                    if (typeof item !== 'object') {
-                        item = { value: item, text: item};
-                    }
-                    $element.multiSelect('addOption', item);
-                });
-
                 var that = this,
                     $selectableSearch = $('#' + searchSelectableId),
                     $selectionSearch = $('#' + searchSelectedId),
@@ -158,16 +150,9 @@
             var properties = valueAccessor();
             multiselect_utils.createFullMultiselectWidget(
                 element,
-<<<<<<< HEAD
-                options.selectableHeaderTitle || gettext("Items"),
-                options.selectedHeaderTitle || gettext("Selected items"),
-                options.searchItemTitle || gettext("Search items"),
-                ko.unwrap(options.values) || []
-=======
                 properties.selectableHeaderTitle || gettext("Items"),
                 properties.selectedHeaderTitle || gettext("Selected items"),
-                properties.searchItemTitle || gettext("Search items")
->>>>>>> ed04f336
+                properties.searchItemTitle || gettext("Search items"),
             );
             if (properties.options) {
                 // add the `options` binding to the element, valueAccessor() should return an observable
