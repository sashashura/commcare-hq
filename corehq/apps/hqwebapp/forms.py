--- conflicted
+++ resolved
@@ -303,10 +303,7 @@
             cleaned_data = super(HQAuthenticationTokenForm, self).clean()
         except ValidationError:
             user_login_failed.send(sender=__name__, credentials={'username': self.user.username},
-<<<<<<< HEAD
                 request=self.request,
-=======
->>>>>>> f82f847b
                 token_failure=True)
             couch_user = CouchUser.get_by_username(self.user.username)
             if couch_user and couch_user.is_locked_out():
@@ -335,10 +332,7 @@
             cleaned_data = super(HQBackupTokenForm, self).clean()
         except ValidationError:
             user_login_failed.send(sender=__name__, credentials={'username': self.user.username},
-<<<<<<< HEAD
                 request=self.request,
-=======
->>>>>>> f82f847b
                 token_failure=True)
             couch_user = CouchUser.get_by_username(self.user.username)
             if couch_user and couch_user.is_locked_out():
