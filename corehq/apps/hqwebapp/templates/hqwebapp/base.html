--- conflicted
+++ resolved
@@ -45,13 +45,8 @@
 
                             <div class="btn-toolbar pull-right">
                                 <div class="btn-group">
-<<<<<<< HEAD
                                 {% if request.project.organization and request.couch_user.is_web_user %}
-                                    <a href="{% url orgs_landing request.project.organization %}" class="btn btn-info">{{ request.project.organization_doc.title }}</a>
-=======
-                                {% if request.project.organization %}
                                     <a href="{% url orgs_landing request.project.organization %}" class="btn btn-info">{{ request.project.get_organization.title }}</a>
->>>>>>> 5882b3c5
                                     {% comment %}TODO: Add a drop-down list of organizations the current user is a member of?{% endcomment %}
                                 {% endif %}
                                 </div>
