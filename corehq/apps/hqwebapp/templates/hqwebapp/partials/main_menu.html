--- conflicted
+++ resolved
@@ -2,11 +2,7 @@
 {% load cache %}
 <ul class="nav" role="menu">
     {% for tab in tabs %}
-<<<<<<< HEAD
-    {% cache 500 header_tab tab.domain tab.title tab.is_active tab.couch_user.get_id %}
-=======
     {% cache 500 header_tab tab.domain tab.view tab.is_active tab.couch_user.get_id %}
->>>>>>> 5d36702d
     {% with tab.dropdown_items as items %}
         <li id="mainmenu-{{ tab.css_id }}"
             class="{% if items %}dropdown{% endif %}{% if tab.is_active %} active{% endif %}">
