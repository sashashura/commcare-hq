--- conflicted
+++ resolved
@@ -394,22 +394,6 @@
 
     @property
     def sidebar_items(self):
-<<<<<<< HEAD
-        return [(_("Messaging"), [
-            {'title': _('Message History'),
-             'url': reverse('messaging', args=[self.domain])},
-            {'title': _('Compose SMS Message'),
-             'url': reverse('sms_compose_message', args=[self.domain])},
-            {'title': _('SMS Connectivity'),
-             'url': reverse('list_domain_backends', args=[self.domain]),
-             'children': [
-                 {'title': _('Add Connection'),
-                  'urlname': 'add_domain_backend'},
-                 {'title': _('Edit Connection'),
-                  'urlname': 'edit_domain_backend'},
-             ]},
-        ])]
-=======
         from corehq.apps.reports.standard.sms import MessageLogReport
         def reminder_subtitle(form=None, **context):
             return form['nickname'].value
@@ -423,6 +407,14 @@
                  'url': reverse('sms_compose_message', args=[self.domain])},
                 {'title': _('Message Log'),
                  'url': MessageLogReport.get_url(domain=self.domain)},
+                {'title': _('SMS Connectivity'),
+                 'url': reverse('list_domain_backends', args=[self.domain]),
+                 'children': [
+                     {'title': _('Add Connection'),
+                      'urlname': 'add_domain_backend'},
+                     {'title': _('Edit Connection'),
+                      'urlname': 'edit_domain_backend'},
+                 ]},
             ]),
             (_("Data Collection and Reminders"), [
                 {'title': _("Reminders"),
@@ -436,7 +428,6 @@
 
                 {'title': _("Reminder Calendar"),
                  'url': reverse('scheduled_reminders', args=[self.domain])},
->>>>>>> 5093af8b
 
                 {'title': _("Keywords"),
                  'url': reverse('manage_keywords', args=[self.domain]),
