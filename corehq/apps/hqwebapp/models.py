--- conflicted
+++ resolved
@@ -592,8 +592,6 @@
             LocationSettingsView,
         )
 
-<<<<<<< HEAD
-=======
         locations_config = {
             'title': LocationsListView.page_title,
             'url': reverse(LocationsListView.urlname, args=[self.domain]),
@@ -621,7 +619,6 @@
             'url': reverse(LocationSettingsView.urlname, args=[self.domain]),
         }
 
->>>>>>> e0f6d54f
         if self.project.commtrack_enabled:
             return [[_('CommTrack Setup'), [
                 # products
@@ -643,39 +640,8 @@
                         },
                     ]
                 },
-<<<<<<< HEAD
-                # locations
-                {
-                    'title': LocationsListView.page_title,
-                    'url': reverse(LocationsListView.urlname, args=[self.domain]),
-                    'subpages': [
-                        {
-                            'title': NewLocationView.page_title,
-                            'urlname': NewLocationView.urlname,
-                        },
-                        {
-                            'title': EditLocationView.page_title,
-                            'urlname': EditLocationView.urlname,
-                        },
-                        {
-                            'title': LocationImportView.page_title,
-                            'urlname': LocationImportView.urlname,
-                        },
-                        {
-                            'title': LocationImportStatusView.page_title,
-                            'urlname': LocationImportStatusView.urlname,
-                        },
-                    ]
-                },
-                # locations (advanced)
-                {
-                    'title': LocationSettingsView.page_title,
-                    'url': reverse(LocationSettingsView.urlname, args=[self.domain]),
-                },
-=======
                 locations_config,
                 advanced_locations_config,
->>>>>>> e0f6d54f
                 # programs
                 {
                     'title': ProgramListView.page_title,
@@ -712,48 +678,12 @@
                     'url': reverse(FacilitySyncView.urlname, args=[self.domain]),
                 },
             ]]]
-<<<<<<< HEAD
-
-        if self.project.locations_enabled:
-            return [[_('Setup'), [
-                # locations
-                {
-                    'title': LocationsListView.page_title,
-                    'url': reverse(LocationsListView.urlname, args=[self.domain]),
-                    'subpages': [
-                        {
-                            'title': NewLocationView.page_title,
-                            'urlname': NewLocationView.urlname,
-                        },
-                        {
-                            'title': EditLocationView.page_title,
-                            'urlname': EditLocationView.urlname,
-                        },
-                        {
-                            'title': LocationImportView.page_title,
-                            'urlname': LocationImportView.urlname,
-                        },
-                        {
-                            'title': LocationImportStatusView.page_title,
-                            'urlname': LocationImportStatusView.urlname,
-                        },
-                    ]
-                },
-                # locations (advanced)
-                {
-                    'title': LocationSettingsView.page_title,
-                    'url': reverse(LocationSettingsView.urlname, args=[self.domain]),
-                },
-            ]]]
-=======
 
         if self.project.locations_enabled:
             return [[_('Setup'), [
                 locations_config,
                 advanced_locations_config,
             ]]]
-
->>>>>>> e0f6d54f
 
 
 class ProjectDataTab(UITab):
