from django.conf.urls import include, url

from two_factor.gateways.twilio.urls import urlpatterns as tf_twilio_urls
from two_factor.urls import urlpatterns as tf_urls

from corehq.apps.domain.views.sms import PublicSMSRatesView
from corehq.apps.hqwebapp.session_details_endpoint.views import (
    SessionDetailsView,
)
from corehq.apps.hqwebapp.views import (
    BugReportView,
    MaintenanceAlertsView,
    activate_alert,
    create_alert,
    deactivate_alert,
    debug_notify,
    domain_login,
    dropbox_upload,
    iframe_domain_login,
    iframe_domain_login_new_window,
    jserror,
    log_email_event,
    login,
    login_new_window,
    logout,
    no_permissions,
    osdd,
    password_change,
    ping_response,
    quick_find,
    redirect_to_default,
    redirect_to_dimagi,
    OauthApplicationRegistration,
    retrieve_download,
    server_up,
    temporary_google_verify,
<<<<<<< HEAD
=======
    yui_crossdomain,
    check_sso_login_status,
>>>>>>> b7e30acb
)
from corehq.apps.settings.views import (
    TwoFactorBackupTokensView,
    TwoFactorDisableView,
    TwoFactorPhoneDeleteView,
    TwoFactorPhoneSetupView,
    TwoFactorProfileView,
    TwoFactorResetView,
    TwoFactorSetupCompleteView,
    TwoFactorSetupView,
)


urlpatterns = [
    url(r'^$', redirect_to_default),
    url(r'^homepage/$', redirect_to_default, name='homepage'),
    url(r'^serverup.txt$', server_up),
    url(r'^change_password/$', password_change, name='password_change'),

    url(r'^no_permissions/$', no_permissions, name='no_permissions'),

    url(r'^accounts/login/$', login, name="login"),
    url(r'^accounts/logout/$', logout, name="logout"),
    url(r'^reports/$', redirect_to_default),
    url(r'^bug_report/$', BugReportView.as_view(), name='bug_report'),
    url(r'^debug/notify/$', debug_notify, name='debug_notify'),
    url(r'^search/$', quick_find, name="global_quick_find"),
    url(r'^searchDescription.xml$', osdd, name="osdd"),
    url(r'^messaging-pricing', PublicSMSRatesView.as_view(), name=PublicSMSRatesView.urlname),
    url(r'^alerts/$', MaintenanceAlertsView.as_view(), name=MaintenanceAlertsView.urlname),
    url(r'^create_alert/$', create_alert, name='create_alert'),
    url(r'^activate_alert/$', activate_alert, name='activate_alert'),
    url(r'^deactivate_alert/$', deactivate_alert, name='deactivate_alert'),
    url(r'^jserror/$', jserror, name='jserror'),
    url(r'^dropbox_upload/(?P<download_id>(?:dl-)?[0-9a-fA-Z]{25,32})/$', dropbox_upload,
        name='dropbox_upload'),
    url(r'^account/two_factor/$', TwoFactorProfileView.as_view(), name=TwoFactorProfileView.urlname),
    url(r'^account/two_factor/setup/$', TwoFactorSetupView.as_view(), name=TwoFactorSetupView.urlname),
    url(r'^account/two_factor/setup/complete/$', TwoFactorSetupCompleteView.as_view(),
        name=TwoFactorSetupCompleteView.urlname),
    url(r'^account/two_factor/backup/tokens/$', TwoFactorBackupTokensView.as_view(),
        name=TwoFactorBackupTokensView.urlname),
    url(r'^account/two_factor/disable/$', TwoFactorDisableView.as_view(), name=TwoFactorDisableView.urlname),
    url(r'^account/two_factor/backup/phone/register/$', TwoFactorPhoneSetupView.as_view(),
        name=TwoFactorPhoneSetupView.urlname),
    url(r'^account/two_factor/backup/phone/unregister/(?P<pk>\d+)/$', TwoFactorPhoneDeleteView.as_view(),
        name=TwoFactorPhoneDeleteView.urlname),
    url(r'', include(tf_urls)),
    url(r'', include(tf_twilio_urls)),
    url(r'^account/two_factor/reset/$', TwoFactorResetView.as_view(), name=TwoFactorResetView.urlname),
    url(r'^hq/admin/session_details/$', SessionDetailsView.as_view(),
        name=SessionDetailsView.urlname),
    url(r'^ping_login/$', ping_response, name='ping_login'),
    url(r'^ping_session/$', ping_response, name='ping_session'),
    url(r'^relogin/$', login_new_window, name='login_new_window'),
    url(r'^relogin/iframe/$', iframe_domain_login_new_window, name='iframe_domain_login_new_window'),
    url(r'^log_email_event/(?P<secret>[\w]+)/?$', log_email_event, name='log_email_event'),
    url(
        r'^oauth/applications/register/',
        OauthApplicationRegistration.as_view(),
        name=OauthApplicationRegistration.urlname
    ),
    url(r'^oauth/', include('oauth2_provider.urls', namespace='oauth2_provider')),
    url(r'^check_sso_login_status/', check_sso_login_status, name='check_sso_login_status'),
]

domain_specific = [
    url(r'^$', redirect_to_default, name='domain_homepage'),
    url(r'^login/$', domain_login, name='domain_login'),
    url(r'^login/iframe/$', iframe_domain_login, name='iframe_domain_login'),
    url(r'^retreive_download/(?P<download_id>(?:dl-)?[0-9a-fA-Z]{25,32})/$',
        retrieve_download, {'template': 'hqwebapp/includes/file_download.html'},
        name='hq_soil_download'),
]

prelogin_root = [
    url(r'^home/$', redirect_to_dimagi('commcare/'),
        name='public_home'),
    url(r'^impact/$', redirect_to_dimagi('commcare/'),
        name='public_impact'),
    url(r'^pricing/$', redirect_to_dimagi('commcare/pricing/'),
        name='public_software_services'),
    url(r'^software_services/$', redirect_to_dimagi('commcare/pricing/')),
    url(r'^services/$', redirect_to_dimagi('services/'),
        name='public_services'),
    url(r'^software/$', redirect_to_dimagi('commcare/pricing/'),
        name='public_pricing'),
    url(r'^solutions/$', redirect_to_dimagi('services/'),
        name='public_services'),
    url(r'^askdemo/$', redirect_to_dimagi('commcare/'),
        name='public_demo_cta'),
    url(r'^supply/$', redirect_to_dimagi('commcare/')),
]

legacy_prelogin = prelogin_root + [
    url(r'^google9633af922b8b0064.html$', temporary_google_verify),
    url(r'^lang/(?P<lang_code>[\w-]+)/', include(prelogin_root)),
]<|MERGE_RESOLUTION|>--- conflicted
+++ resolved
@@ -34,11 +34,7 @@
     retrieve_download,
     server_up,
     temporary_google_verify,
-<<<<<<< HEAD
-=======
-    yui_crossdomain,
     check_sso_login_status,
->>>>>>> b7e30acb
 )
 from corehq.apps.settings.views import (
     TwoFactorBackupTokensView,
