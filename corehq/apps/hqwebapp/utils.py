import logging
from couchdbkit.exceptions import ResourceNotFound
from corehq.apps.hqwebapp.forms import BulkUploadForm
from corehq.apps.hqwebapp.tasks import send_html_email_async
from django.contrib import messages
from django.contrib.auth.views import redirect_to_login
from django.core.urlresolvers import reverse
from django.http import HttpResponseRedirect
from django.shortcuts import render
from django.template.loader import render_to_string
from django.utils.translation import ugettext as _
from django.views.generic import TemplateView

from corehq.apps.domain.models import Domain
from corehq.apps.hqwebapp.views import logout
from corehq.apps.registration.forms import NewWebUserRegistrationForm
from corehq.apps.registration.utils import activate_new_user
from corehq.apps.users.models import Invitation, CouchUser, WebUser, DomainInvitation

logger = logging.getLogger(__name__)


def send_confirmation_email(invitation):
    invited_user = invitation.email
    subject = '%s accepted your invitation to CommCare HQ' % invited_user
    recipient = WebUser.get_by_user_id(invitation.invited_by).get_email()
    context = {
        'invited_user': invited_user,
    }
    html_content = render_to_string('domain/email/invite_confirmation.html',
                                    context)
    text_content = render_to_string('domain/email/invite_confirmation.txt',
                                    context)
    send_html_email_async.delay(subject, recipient, html_content,
                                text_content=text_content)


class InvitationView(object):
    # todo cleanup this view so it properly inherits from BaseSectionPageView
    inv_id = None
    inv_type = Invitation
    template = ""
    need = [] # a list of strings containing which parameters of the call function should be set as attributes to self

    def added_context(self):
<<<<<<< HEAD
        return {
            'create_domain': False,
        }
=======
        username = self.request.user.username
        # Add zero-width space for better line breaking
        username = username.replace("@", "&#x200b;@")
        return {'formatted_username': username}
>>>>>>> 2de7d9a2

    def validate_invitation(self, invitation):
        pass

    def is_invited(self, invitation, couch_user):
        raise NotImplementedError

    @property
    def success_msg(self):
        return _("You have been successfully invited")

    @property
    def redirect_to_on_success(self):
        raise NotImplementedError

    @property
    def inviting_entity(self):
        raise NotImplementedError

    def invite(self, invitation, user):
        raise NotImplementedError

    def _invite(self, invitation, user):
        self.invite(invitation, user)
        invitation.is_accepted = True
        invitation.save()
        messages.success(self.request, self.success_msg)
        send_confirmation_email(invitation)

    def __call__(self, request, invitation_id, **kwargs):
        logging.warning("Don't use this view in more apps until it gets cleaned up.")
        # add the correct parameters to this instance
        self.request = request
        self.inv_id = invitation_id
        for k, v in kwargs.iteritems():
            if k in self.need:
                setattr(self, k, v)

        if request.GET.get('switch') == 'true':
            logout(request)
            return redirect_to_login(request.path)
        if request.GET.get('create') == 'true':
            logout(request)
            return HttpResponseRedirect(request.path)

        try:
            invitation = self.inv_type.get(invitation_id)
        except ResourceNotFound:
            messages.error(request, _("Sorry, it looks like your invitation has expired. "
                                      "Please check the invitation link you received and try again, or request a "
                                      "project administrator to send you the invitation again."))
            return HttpResponseRedirect(reverse("login"))
        if invitation.is_accepted:
            messages.error(request, _("Sorry, that invitation has already been used up. "
                                      "If you feel this is a mistake please ask the inviter for "
                                      "another invitation."))
            return HttpResponseRedirect(reverse("login"))

        self.validate_invitation(invitation)

        if invitation.is_expired:
            return HttpResponseRedirect(reverse("no_permissions"))

        if request.user.is_authenticated():
            is_invited_user = request.couch_user.username.lower() == invitation.email.lower()
            if self.is_invited(invitation, request.couch_user) and not request.couch_user.is_superuser:
                if is_invited_user:
                    # if this invite was actually for this user, just mark it accepted
                    messages.info(request, _("You are already a member of {entity}.").format(
                        entity=self.inviting_entity))
                    invitation.is_accepted = True
                    invitation.save()
                else:
                    messages.error(request, _("It looks like you are trying to accept an invitation for "
                                             "{invited} but you are already a member of {entity} with the "
                                             "account {current}. Please sign out to accept this invitation "
                                             "as another user.").format(
                                                 entity=self.inviting_entity,
                                                 invited=invitation.email,
                                                 current=request.couch_user.username,
                                             ))
                return HttpResponseRedirect(self.redirect_to_on_success)

            if not is_invited_user:
                messages.error(request, _("The invited user {invited} and your user {current} do not match!").format(
                    invited=invitation.email, current=request.couch_user.username))

            if request.method == "POST":
                couch_user = CouchUser.from_django_user(request.user)
                self._invite(invitation, couch_user)
                return HttpResponseRedirect(self.redirect_to_on_success)
            else:
                mobile_user = CouchUser.from_django_user(request.user).is_commcare_user()
                context = self.added_context()
                context.update({
                    'mobile_user': mobile_user,
                    "invited_user": invitation.email if request.couch_user.username != invitation.email else "",
                })
                return render(request, self.template, context)
        else:
            if request.method == "POST":
                form = NewWebUserRegistrationForm(request.POST)
                if form.is_valid():
                    # create the new user
                    user = activate_new_user(form)
                    user.save()
                    messages.success(request, _("User account for %s created! You may now login.")
                                                % form.cleaned_data["email"])
                    self._invite(invitation, user)
                    return HttpResponseRedirect(reverse("login"))
            else:
                if isinstance(invitation, DomainInvitation):
                    if CouchUser.get_by_username(invitation.email):
                        return HttpResponseRedirect(reverse("login") + '?next=' +
                            reverse('domain_accept_invitation', args=[invitation.domain, invitation.get_id]))
                    domain = Domain.get_by_name(invitation.domain)
                    form = NewWebUserRegistrationForm(initial={
                        'email': invitation.email,
                        'hr_name': domain.display_name() if domain else invitation.domain,
                        'create_domain': False,
                    })
                else:
                    form = NewWebUserRegistrationForm(initial={'email': invitation.email})

        context = self.added_context()
        context.update({"form": form})
        return render(request, self.template, context)


def get_bulk_upload_form(context, context_key="bulk_upload"):
    return BulkUploadForm(
        context[context_key]['plural_noun'],
        context[context_key].get('action'),
        context_key + "_form"
    )


def sidebar_to_dropdown(sidebar_items, domain=None, current_url_name=None):
    """
    Formats sidebar_items as dropdown items
    Sample input:
        [(u'Application Users',
          [{'description': u'Create and manage users for CommCare and CloudCare.',
            'show_in_dropdown': True,
            'subpages': [{'title': <function commcare_username at 0x109869488>,
                          'urlname': 'edit_commcare_user'},
                         {'show_in_dropdown': True,
                          'show_in_first_level': True,
                          'title': u'New Mobile Worker',
                          'urlname': 'add_commcare_account'},
                         {'title': u'Bulk Upload',
                          'urlname': 'upload_commcare_users'},
                         {'title': 'Confirm Billing Information',],
            'title': u'Mobile Workers',
            'url': '/a/sravan-test/settings/users/commcare/'},
         (u'Project Users',
          [{'description': u'Grant other CommCare HQ users access
                            to your project and manage user roles.',
            'show_in_dropdown': True,
            'subpages': [{'title': u'Add Web User',
                          'urlname': 'invite_web_user'},
                         {'title': <function web_username at 0x10982a9b0>,
                          'urlname': 'user_account'},
                         {'title': u'My Information',
                          'urlname': 'domain_my_account'}],
            'title': <django.utils.functional.__proxy__ object at 0x106a5c790>,
            'url': '/a/sravan-test/settings/users/web/'}])]
    Sample output:
        [{'data_id': None,
          'html': None,
          'is_divider': False,
          'is_header': True,
          'title': u'Application Users',
          'url': None},
         {'data_id': None,
          'html': None,
          'is_divider': False,
          'is_header': False,
          'title': u'Mobile Workers',
          'url': '/a/sravan-test/settings/users/commcare/'},
         {'data_id': None,
          'html': None,
          'is_divider': False,
          'is_header': False,
          'title': u'New Mobile Worker',
          'url': '/a/sravan-test/settings/users/commcare/add_commcare_account/'},
         {'data_id': None,
          'html': None,
          'is_divider': False,
          'is_header': False,
          'title': u'Groups',
          'url': '/a/sravan-test/settings/users/groups/'},
         {'data_id': None,
          'html': None,
          'is_divider': False,
          'is_header': True,
          'title': u'Project Users',
          'url': None},]
    """
    dropdown_items = []
    more_items_in_sidebar = False
    for side_header, side_list in sidebar_items:
        dropdown_header = dropdown_dict(side_header, is_header=True)
        current_dropdown_items = []
        for side_item in side_list:
            show_in_dropdown = side_item.get("show_in_dropdown", False)
            if show_in_dropdown:
                second_level_dropdowns = subpages_as_dropdowns(
                    side_item.get('subpages', []), level=2, domain=domain)
                dropdown_item = dropdown_dict(
                    side_item['title'],
                    url=side_item['url'],
                    second_level_dropdowns=second_level_dropdowns,
                )
                current_dropdown_items.append(dropdown_item)
                first_level_dropdowns = subpages_as_dropdowns(
                    side_item.get('subpages', []), level=1, domain=domain
                )
                current_dropdown_items = current_dropdown_items + first_level_dropdowns
            else:
                more_items_in_sidebar = True
        if current_dropdown_items:
            dropdown_items.extend([dropdown_header] + current_dropdown_items)

    if more_items_in_sidebar and current_url_name:
        return dropdown_items + divider_and_more_menu(current_url_name)
    else:
        return dropdown_items


def subpages_as_dropdowns(subpages, level, domain=None):
    """
        formats subpages of a sidebar_item as 1st or 2nd level dropdown items
        depending on if level is 1 or 2 respectively
    """
    def is_dropdown(subpage):
        if subpage.get('show_in_dropdown', False) and level == 1:
            return subpage.get('show_in_first_level', False)
        elif subpage.get('show_in_dropdown', False) and level == 2:
            return not subpage.get('show_in_first_level', False)

    return [dropdown_dict(
            subpage['title'],
            url=reverse(subpage['urlname'], args=[domain]))
            for subpage in subpages if is_dropdown(subpage)]


def dropdown_dict(title, url=None, html=None,
                  is_header=False, is_divider=False, data_id=None,
                  second_level_dropdowns=[]):
    if second_level_dropdowns:
        return submenu_dropdown_dict(title, url, second_level_dropdowns)
    else:
        return main_menu_dropdown_dict(title, url=url, html=html,
                                       is_header=is_header,
                                       is_divider=is_divider,
                                       data_id=data_id,)


def main_menu_dropdown_dict(title, url=None, html=None,
                            is_header=False, is_divider=False, data_id=None,
                            second_level_dropdowns=[]):
    return {
        'title': title,
        'url': url,
        'html': html,
        'is_header': is_header,
        'is_divider': is_divider,
        'data_id': data_id,
    }


def submenu_dropdown_dict(title, url, menu):
    return {
        'title': title,
        'url': url,
        'is_second_level': True,
        'submenu': menu,
    }


def divider_and_more_menu(url):
    return [dropdown_dict('placeholder', is_divider=True),
            dropdown_dict(_('View All'), url=url)]<|MERGE_RESOLUTION|>--- conflicted
+++ resolved
@@ -43,16 +43,13 @@
     need = [] # a list of strings containing which parameters of the call function should be set as attributes to self
 
     def added_context(self):
-<<<<<<< HEAD
-        return {
-            'create_domain': False,
-        }
-=======
         username = self.request.user.username
         # Add zero-width space for better line breaking
         username = username.replace("@", "&#x200b;@")
-        return {'formatted_username': username}
->>>>>>> 2de7d9a2
+        return {
+            'create_domain': False,
+            'formatted_username': username,
+        }
 
     def validate_invitation(self, invitation):
         pass
