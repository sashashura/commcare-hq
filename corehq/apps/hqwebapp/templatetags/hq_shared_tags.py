--- conflicted
+++ resolved
@@ -40,13 +40,7 @@
     if isinstance(obj, QueryDict):
         obj = dict(obj)
     try:
-<<<<<<< HEAD
         return escape_script_tags(json.dumps(obj, default=json_handler))
-=======
-        return mark_safe(  # nosec: sanitization must be done higher up -- this can contain tags
-            escape_script_tags(json.dumps(obj, default=json_handler))
-        )
->>>>>>> 475ba5af
     except TypeError as e:
         msg = ("Unserializable data was sent to the `|JSON` template tag.  "
                "If DEBUG is off, Django will silently swallow this error.  "
