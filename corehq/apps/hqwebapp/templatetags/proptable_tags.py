--- conflicted
+++ resolved
@@ -125,13 +125,8 @@
             fmt = USER_DATE_FORMAT
 
         iso = val.isoformat()
-<<<<<<< HEAD
         ret = format_html("<time{timeago} title='{title}' datetime='{iso}'>{display}</time>".format(
             timeago=mark_safe(" class='timeago'") if timeago else "",  # nosec: no user input
-=======
-        ret = mark_safe("<time{timeago} title='{title}' datetime='{iso}'>{display}</time>".format(
-            timeago=" class='timeago'" if timeago else "",
->>>>>>> 94d54dac
             title=iso,
             iso=iso,
             display=safe_strftime(val, fmt)
@@ -152,7 +147,6 @@
 
     # name of the field. Defaults to the value `expr` if not given.
     name = attr.ib(default=None)
-<<<<<<< HEAD
 
     # processor to apply. Available processors are:
     # - 'yesno': convert boolean values to yes / no / maybe
@@ -166,21 +160,6 @@
     # add 'timeago' class to <time/> elements
     timeago = attr.ib(default=False)
 
-=======
-
-    # processor to apply. Available processors are:
-    # - 'yesno': convert boolean values to yes / no / maybe
-    # - 'doc_info': render a DocInfo
-    # - 'date': convert date strings to date objects
-    process = attr.ib(default=None)
-
-    # String to use as the output format e.g. "<b>{}</b>"
-    format = attr.ib(default=None)
-
-    # add 'timeago' class to <time/> elements
-    timeago = attr.ib(default=False)
-
->>>>>>> 94d54dac
     # property that is passed through in the return result
     has_history = attr.ib(default=False)
 
@@ -199,7 +178,6 @@
     name = prop_def.name or _format_slug_string_for_display(expr_name)
 
     val = eval_expr(prop_def.expr, data)
-<<<<<<< HEAD
 
     processor = VALUE_DISPLAY_PROCESSORS.get(prop_def.process, None)
     if processor:
@@ -208,13 +186,6 @@
         except Exception:
             # ignore exceptions from date parsing
             pass
-=======
-
-    processor = VALUE_DISPLAY_PROCESSORS.get(prop_def.process, None)
-    if processor:
-        val = processor(val, data)
-
->>>>>>> 94d54dac
     if isinstance(val, datetime.datetime):
         if not prop_def.is_phone_time:
             val = ServerTime(val).user_time(timezone).done()
@@ -225,13 +196,7 @@
         val = _to_html(val, timeago=prop_def.timeago)
 
     if prop_def.format:
-<<<<<<< HEAD
         val = format_html(prop_def.format, val)
-=======
-        val = prop_def.format.format(val)
-
-    val = mark_safe(val)
->>>>>>> 94d54dac
 
     return {
         "expr": expr_name,
@@ -320,13 +285,7 @@
     layout = chunked(
         [
             DisplayConfig(
-<<<<<<< HEAD
                 expr=prop, is_phone_time=prop in phonetime_fields, has_history=True,
-=======
-                expr=prop,
-                is_phone_time=prop in phonetime_fields,
-                has_history=True,
->>>>>>> 94d54dac
                 process="date" if prop in date_fields else None
             )
             for prop in keys
