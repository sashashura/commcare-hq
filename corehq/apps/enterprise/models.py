from django.db import models
from django.contrib.postgres.fields import ArrayField

from corehq.apps.accounting.models import BillingAccount
from corehq.util.quickcache import quickcache


class EnterprisePermissions(models.Model):
    """
    Configuration for enterprise permissions, which causes users with accounts in the config's
    "source" domain to be automatically granted their same set of permissions in all domains
    controlled by the config.
    """
    account = models.ForeignKey('accounting.BillingAccount', null=False, on_delete=models.CASCADE)
    is_enabled = models.BooleanField(default=False)
    source_domain = models.CharField(max_length=128, null=True, blank=True)
    domains = ArrayField(
        models.CharField(max_length=128, null=True),
        null=True,
        blank=True,
        default=list
    )

    @classmethod
<<<<<<< HEAD
    @quickcache(['cls.__name__', 'domain'], timeout=7 * 24 * 60 * 60)
=======
    @quickcache(['domain'], timeout=7 * 24 * 60 * 60)
>>>>>>> 3f1cbf24
    def get_by_domain(cls, domain):
        """
        Get or create the configuration associated with the given domain's account.
        Note that the domain may be the source domain, one of the controlled domains,
        or another domain in the account that does not use enterprise permissions.
        """
        account = BillingAccount.get_account_by_domain(domain)
        try:
            return cls.objects.get(account=account)
        except cls.DoesNotExist:
            return cls()

    @classmethod
<<<<<<< HEAD
    @quickcache(['cls.__name__', 'source_domain'], timeout=7 * 24 * 60 * 60)
=======
    @quickcache(['source_domain'], timeout=7 * 24 * 60 * 60)
>>>>>>> 3f1cbf24
    def get_domains(cls, source_domain):
        """
        Get a list of domains, if any, controlled by the given source domain.
        """
        try:
            config = cls.objects.get(is_enabled=True, source_domain=source_domain)
        except cls.DoesNotExist:
            return []
        return list(set(config.domains) - {config.source_domain})

    def save(self, *args, **kwargs):
        super().save(*args, **kwargs)
        self.get_domains.clear(self.__class__, self.source_domain)
        for domain in self.account.get_domains():
<<<<<<< HEAD
            self.get_by_domain.clear(self.__class__, domain)
=======
            self.get_by_domain.clear(self.__class__, domain)

    def clear_cache_for_all_users(self, domain=None):
        from corehq.apps.domain.views.base import get_enterprise_links_for_dropdown
        from corehq.apps.users.models import CouchUser
        domains = [domain] if domain else self.account.get_domains()
        for domain in domains:
            for user_id in CouchUser.ids_by_domain(domain):
                user = CouchUser.get_by_user_id(user_id)
                get_enterprise_links_for_dropdown.clear(user)
>>>>>>> 3f1cbf24
<|MERGE_RESOLUTION|>--- conflicted
+++ resolved
@@ -22,11 +22,7 @@
     )
 
     @classmethod
-<<<<<<< HEAD
-    @quickcache(['cls.__name__', 'domain'], timeout=7 * 24 * 60 * 60)
-=======
     @quickcache(['domain'], timeout=7 * 24 * 60 * 60)
->>>>>>> 3f1cbf24
     def get_by_domain(cls, domain):
         """
         Get or create the configuration associated with the given domain's account.
@@ -40,11 +36,7 @@
             return cls()
 
     @classmethod
-<<<<<<< HEAD
-    @quickcache(['cls.__name__', 'source_domain'], timeout=7 * 24 * 60 * 60)
-=======
     @quickcache(['source_domain'], timeout=7 * 24 * 60 * 60)
->>>>>>> 3f1cbf24
     def get_domains(cls, source_domain):
         """
         Get a list of domains, if any, controlled by the given source domain.
@@ -59,9 +51,6 @@
         super().save(*args, **kwargs)
         self.get_domains.clear(self.__class__, self.source_domain)
         for domain in self.account.get_domains():
-<<<<<<< HEAD
-            self.get_by_domain.clear(self.__class__, domain)
-=======
             self.get_by_domain.clear(self.__class__, domain)
 
     def clear_cache_for_all_users(self, domain=None):
@@ -71,5 +60,4 @@
         for domain in domains:
             for user_id in CouchUser.ids_by_domain(domain):
                 user = CouchUser.get_by_user_id(user_id)
-                get_enterprise_links_for_dropdown.clear(user)
->>>>>>> 3f1cbf24
+                get_enterprise_links_for_dropdown.clear(user)