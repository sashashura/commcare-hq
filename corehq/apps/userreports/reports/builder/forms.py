<<<<<<< HEAD
from collections import namedtuple, OrderedDict
=======
from collections import namedtuple
from urllib import urlencode
>>>>>>> 25028c78
import uuid
from django import forms
from django.core.urlresolvers import reverse
from django.template.loader import render_to_string
from django.utils.translation import ugettext_noop as _

from crispy_forms import layout as crispy
from crispy_forms.bootstrap import FormActions
from crispy_forms.helper import FormHelper
from corehq.apps.app_manager.fields import ApplicationDataSourceUIHelper

from corehq.apps.app_manager.models import (
    Application,
    Form,
)
from corehq.apps.app_manager.util import get_case_properties
from corehq.apps.app_manager.xform import XForm
from corehq.apps.userreports import tasks
from corehq.apps.userreports.app_manager import _clean_table_name
from corehq.apps.userreports.models import (
    DataSourceBuildInformation,
    DataSourceConfiguration,
    DataSourceMeta,
    ReportConfiguration,
    ReportMeta,
)
from corehq.apps.userreports.reports.builder import (
    DEFAULT_CASE_PROPERTY_DATATYPES,
    FORM_METADATA_PROPERTIES,
    make_case_data_source_filter,
    make_case_property_indicator,
    make_form_data_source_filter,
    make_form_meta_block_indicator,
    make_form_question_indicator,
)
from corehq.apps.userreports.sql import get_column_name
from corehq.apps.userreports.ui.fields import JsonField
from dimagi.utils.decorators.memoized import memoized


class FilterField(JsonField):
    """
    A form field with a little bit of validation for report builder report
    filter configuration.
    """
    def validate(self, value):
        super(FilterField, self).validate(value)
        for filter_conf in value:
            if filter_conf.get('format', None) not in ['Choice', 'Date', 'Numeric']:
                raise forms.ValidationError("Invalid filter format!")


class DataSourceBuilder(object):
    """
    When configuring a report, one can use DataSourceBuilder to determine some
    of the properties of the required report data source, such as:
        - referenced doc type
        - filter
        - indicators
    """

    def __init__(self, domain, app, source_type, source_id):
        assert (source_type in ['case', 'form'])

        self.domain = domain
        self.app = app
        self.source_type = source_type
        # source_id is a case type of form id
        self.source_id = source_id
        if self.source_type == 'form':
            self.source_form = Form.get_form(self.source_id)
            self.source_xform = XForm(self.source_form.source)
        if self.source_type == 'case':
            prop_map = get_case_properties(
                self.app, [self.source_id], defaults=DEFAULT_CASE_PROPERTY_DATATYPES.keys()
            )
            self.case_properties = sorted(set(prop_map[self.source_id]) | {'closed'})

    @property
    @memoized
    def source_doc_type(self):
        if self.source_type == "case":
            return "CommCareCase"
        if self.source_type == "form":
            return "XFormInstance"

    @property
    @memoized
    def filter(self):
        """
        Return the filter configuration for the DataSourceConfiguration.
        """
        if self.source_type == "case":
            return make_case_data_source_filter(self.source_id)
        if self.source_type == "form":
            return make_form_data_source_filter(self.source_xform.data_node.tag_xmlns)

    @property
    @memoized
    def indicators(self):
        """
        Return all the dict data source indicator configurations that could be
        used by a report that uses the same case type/form as this DataSourceConfiguration.
        """
        ret = []
        for prop in self.data_source_properties.values():
            if prop['type'] == 'meta':
                ret.append(make_form_meta_block_indicator(
                    prop['source'], prop['column_id']
                ))
            elif prop['type'] == "question":
                ret.append(make_form_question_indicator(
                    prop['source'], prop['column_id']
                ))
            elif prop['type'] == 'case_property':
                ret.append(make_case_property_indicator(
                    prop['source'], prop['column_id']
                ))
        ret.append({
            "display_name": "Count",
            "type": "count",
            "column_id": "count"
        })
        return ret

    @property
    @memoized
    def data_source_properties(self):
        """
        A dictionary containing the various properties that may be used as indicators
        or columns in the data source or report.

        Keys are strings that uniquely identify properties.
        Values are dicts representing the properties, ex:

        >> self.data_source_properties
        {
            "/data/question1": {
                "type": "question",
                "id": "/data/question1",
                "text": "Enter the child's name",
                "column_id": "data--question1",
                "source": {
                    'repeat': None,
                    'group': None,
                    'value': '/data/question1',
                    'label': 'question1',
                    'tag': 'input',
                    'type': 'Text'
                }
            },
            "meta/deviceID": {
                "type": "meta",
                "id": "meta/deviceID",
                "text": "deviceID",
                "column_id": "meta--deviceID",
                "source": ("deviceID", "string")
            }
        }

        "id" is used as the value in selects/select2s in the form. Uniquely identifies questions.
        "column_id" is used as the column name for this indicator. There are bugs
        with slashes which requires this to be different from "id"
        "text" will be used as the visible text in selects/select2s
        "type" is "question", "case_property", or "meta"
        For questions, "source" is the dict returned by Xform.get_questions, for
        case properties and form metadata it is simply the name of the property.
        """

        if self.source_type == 'case':
            return OrderedDict(
                (cp, {
                    'type': 'case_property',
                    'id': cp,
                    'column_id': get_column_name(cp),
                    'text': cp,
                    'source': cp
                }) for cp in self.case_properties
            )

        if self.source_type == 'form':
            ret = OrderedDict()
            questions = self.source_xform.get_questions([])
            ret.update(
                (q['value'], {
                    "type": "question",
                    "id": q['value'],
                    "column_id": get_column_name(q['value'].strip("/")),
                    'text': q['label'],
                    "source": q,
                }) for q in questions
            )
            ret.update(
                (p[0], {
                    "type": "meta",
                    "id": p[0],
                    "column_id": get_column_name(p[0].strip("/")),
                    'text': p[0],
                    "source": p,
                }) for p in FORM_METADATA_PROPERTIES
            )
            return ret

    @property
    @memoized
    def data_source_name(self):
        if self.source_type == 'form':
            return "{} (v{})".format(self.source_form.default_name(), self.app.version)
        if self.source_type == 'case':
            return "{} (v{})".format(self.source_id, self.app.version)

    def get_existing_match(self):
        return DataSourceConfiguration.view(
            'userreports/data_sources_by_build_info',
            key=[
                self.domain,
                self.source_doc_type,
                self.source_id,
                self.app._id,
                self.app.version
            ],
            reduce=False
        ).one()


class DataSourceForm(forms.Form):
    report_name = forms.CharField()
    chart_type = forms.ChoiceField(
        choices=[
            ('bar', _('Bar')),
            ('pie', _("Pie")),
        ],
    )

    def __init__(self, domain, report_type, *args, **kwargs):
        super(DataSourceForm, self).__init__(*args, **kwargs)
        self.domain = domain
        self.report_type = report_type

        self.app_source_helper = ApplicationDataSourceUIHelper()
        self.app_source_helper.bootstrap(self.domain)
        report_source_fields = self.app_source_helper.get_fields()
        self.fields.update(report_source_fields)

        self.fields['chart_type'].required = self.report_type == "chart"

        self.helper = FormHelper()
        self.helper.form_class = "form-horizontal"
        self.helper.form_id = "report-builder-form"
        self.helper.layout = crispy.Layout(
            crispy.Fieldset(
                _('{} Report'.format(self.report_type.capitalize())),
                'report_name',
                'chart_type' if self.report_type == 'chart' else None
            ),
            crispy.Fieldset(
                _('Data'),
                *report_source_fields.keys()
            ),
            FormActions(
                crispy.ButtonHolder(
                    crispy.Submit(
                        'create_new_report_builder_btn',
                        _('Next'),
                    )
                ),
            ),
        )

    @property
    def sources_map(self):
        return self.app_source_helper.all_sources

    def get_selected_source(self):
        return self.app_source_helper.get_app_source(self.cleaned_data)

    def clean(self):
        """
        Raise a validation error if there are already 5 data sources and this
        report won't be able to use one of the existing ones.
        """
        cleaned_data = super(DataSourceForm, self).clean()
        source_type = cleaned_data.get('source_type')
        report_source = cleaned_data.get('report_source')
        app_id = cleaned_data.get('application')

        if report_source and source_type and app_id:

            app = Application.get(app_id)
            ds_builder = DataSourceBuilder(self.domain, app, source_type, report_source)

            existing_sources = DataSourceConfiguration.by_domain(self.domain)
            if len(existing_sources) >= 5:
                if not ds_builder.get_existing_match():
                    raise forms.ValidationError(_(
                        "Too many data sources!\n"
                        "Creating this report would cause you to go over the maximum "
                        "number of data sources allowed in this domain. The current "
                        "limit is 5. "
                        "To continue, delete all of the reports using a particular "
                        "data source (or the data source itself) and try again. "
                    ))

        return cleaned_data

FilterViewModel = namedtuple("FilterViewModel",
                             ['property', 'display_text', 'format'])


class ConfigureNewReportBase(forms.Form):
    filters = FilterField(required=False)
    button_text = _('Done')

    def __init__(self, report_name, app_id, source_type, report_source_id, existing_report=None, *args, **kwargs):
        """
        This form can be used to create a new ReportConfiguration, or to modify
        an existing one if existing_report is set.
        """
        super(ConfigureNewReportBase, self).__init__(*args, **kwargs)
        self.existing_report = existing_report

        if self.existing_report:
            self._bootstrap(self.existing_report)
            self.button_text = _('Update Report')
        else:
            self.report_name = report_name
            assert source_type in ['case', 'form']
            self.source_type = source_type
            self.report_source_id = report_source_id
            self.app = Application.get(app_id)

        self.domain = self.app.domain
        self.ds_builder = DataSourceBuilder(
            self.domain, self.app, self.source_type, self.report_source_id
        )
        self.data_source_properties = self.ds_builder.data_source_properties
        self._properties_by_column = {
            p['column_id']: p for p in self.data_source_properties.values()
        }

        # NOTE: The corresponding knockout view model is defined in:
        #       templates/userreports/partials/report_builder_configure_report.html
        self.helper = FormHelper()
        self.helper.form_class = "form-horizontal"
        self.helper.attrs['data_bind'] = "submit: submitHandler"
        self.helper.form_id = "report-config-form"

        buttons = [
            crispy.HTML(
                "<button type='submit' "
                    "class='btn btn-primary disable-on-submit'"
                ">{}</a>".format(self.button_text)
            )
        ]
        # Add a back button if we aren't editing an existing report
        if not self.existing_report:
            buttons.insert(
                0,
                crispy.HTML(
                    '<a class="btn" href="{}" style="margin-right: 4px">{}</a>'.format(
                        reverse(
                            'report_builder_select_source',
                            args=(self.domain, self.report_type),
                        ),
                        _('Back')
                    )
                ),
            )
        # Add a "delete report" button if we are editing an existing report
        else:
            buttons.insert(
                0,
                crispy.HTML(
                    '<a class="btn btn-danger pull-right" href="{}">{}</a>'.format(
                        reverse(
                            'delete_configurable_report',
                            args=(self.domain, self.existing_report._id),
                        ) + "?{}".format(urlencode(
                            {'redirect': reverse('reports_home', args=[self.domain])}
                        )),
                        _('Delete Report')
                    )
                )
            )
        self.helper.layout = crispy.Layout(
            self.container_fieldset,
            FormActions(crispy.ButtonHolder(*buttons)),
        )

    def _bootstrap(self, existing_report):
        """
        Use an existing report to initialize some of the instance variables of this
        form. This method is used when editing an existing report.
        """
        self.report_name = existing_report.title
        self.source_type = {
            "CommCareCase": "case",
            "XFormInstance": "form"
        }[existing_report.config.referenced_doc_type]
        self.report_source_id = existing_report.config.meta.build.source_id
        self.app = Application.get(existing_report.config.meta.build.app_id)

    @property
    def column_config_template(self):
        return render_to_string('userreports/partials/report_filter_configuration.html')

    @property
    def container_fieldset(self):
        """
        Return the first fieldset in the form.
        """
        return crispy.Fieldset(
            "",
            self.filter_fieldset
        )

    @property
    def filter_fieldset(self):
        """
        Return a fieldset representing the markup used for configuring the
        report filters.
        """
        return crispy.Fieldset(
            _("Filters"),
            crispy.Div(
                crispy.HTML(self.column_config_template), id="filters-table", data_bind='with: filtersList'
            ),
            crispy.Hidden('filters', None, data_bind="value: filtersList.serializedProperties")
        )

    def update_report(self):
        self.existing_report.aggregation_columns = self._report_aggregation_cols
        self.existing_report.columns = self._report_columns
        self.existing_report.filters = self._report_filters
        self.existing_report.configured_charts = self._report_charts
        self.existing_report.validate()
        self.existing_report.save()
        return self.existing_report

    def create_report(self):
        """
        Creates data source and report config.
        """
        matching_data_source = self.ds_builder.get_existing_match()
        if matching_data_source:
            data_source_config_id = matching_data_source['id']
        else:
            data_source_config = DataSourceConfiguration(
                domain=self.domain,
                display_name=self.ds_builder.data_source_name,
                referenced_doc_type=self.ds_builder.source_doc_type,
                # The uuid gets truncated, so it's not really universally unique.
                table_id=_clean_table_name(self.domain, str(uuid.uuid4().hex)),
                configured_filter=self.ds_builder.filter,
                configured_indicators=self.ds_builder.indicators,
                meta=DataSourceMeta(build=DataSourceBuildInformation(
                    source_id=self.report_source_id,
                    app_id=self.app._id,
                    app_version=self.app.version,
                ))
            )
            data_source_config.validate()
            data_source_config.save()
            tasks.rebuild_indicators.delay(data_source_config._id)
            data_source_config_id = data_source_config._id

        report = ReportConfiguration(
            domain=self.domain,
            config_id=data_source_config_id,
            title=self.report_name,
            aggregation_columns=self._report_aggregation_cols,
            columns=self._report_columns,
            filters=self._report_filters,
            configured_charts=self._report_charts,
            report_meta=ReportMeta(
                created_by_builder=True,
                builder_report_type=self.report_type
            )
        )
        report.validate()
        report.save()
        return report

    @property
    @memoized
    def initial_filters(self):
        if self.existing_report:
            return [self._get_view_model(f) for f in self.existing_report.filters]
        if self.source_type == 'case':
            return [
                FilterViewModel('closed', 'closed', 'Choice'),
                # TODO: Allow users to filter by owner name, not just id.
                # This will likely require implementing data source filters.
                FilterViewModel('owner_id', "owner id", "Choice"),
            ]
        else:
            # self.source_type == 'form'
            return [
                FilterViewModel('timeEnd', "Form completion time", "Date"),
            ]

    def _get_view_model(self, filter):
        """
        Given a ReportFilter, return a FilterViewModel representing
        the knockout view model representing this filter in the report builder.

        """
        filter_type_map = {
            'dynamic_choice_list': 'Choice',
            # This exists to handle the `closed` filter that might exist
            'choice_list': 'Choice',
            'date': 'Date',
            'numeric': 'Numeric'
        }
        return FilterViewModel(
            property=self._get_property_from_column(filter['field']),
            display_text=filter['display'],
            format=filter_type_map[filter['type']],
        )

    def _get_property_from_column(self, col):
        return self._properties_by_column[col]['id']

    @property
    def _report_aggregation_cols(self):
        return ['doc_id']

    @property
    def _report_columns(self):
        return []

    @property
    def _report_filters(self):
        """
        Return the dict filter configurations to be used by the
        ReportConfiguration that this form produces.
        """
        filter_type_map = {
            'Choice': 'dynamic_choice_list',
            'Date': 'date',
            'Numeric': 'numeric'
        }

        def _make_report_filter(conf):
            col_id = self.data_source_properties[conf["property"]]['column_id']
            ret = {
                "field": col_id,
                "slug": col_id,
                "display": conf["display_text"],
                "type": filter_type_map[conf['format']]
            }
            if conf['format'] == 'Date':
                ret.update({'compare_as_string': True})
            return ret

        filter_configs = self.cleaned_data['filters']
        filters = [_make_report_filter(f) for f in filter_configs]
        if self.source_type == 'case':
            # The UI doesn't support specifying "choice_list" filters, only "dynamic_choice_list" filters.
            # But, we want to make the open/closed filter a cleaner "choice_list" filter, so we do that here.
            self._convert_closed_filter_to_choice_list(filters)
        return filters

    @classmethod
    def _convert_closed_filter_to_choice_list(cls, filters):
        for f in filters:
            if f['field'] == get_column_name('closed') and f['type'] == 'dynamic_choice_list':
                f['type'] = 'choice_list'
                f['choices'] = [
                    {'value': 'True'},
                    {'value': 'False'}
                ]

    @property
    def _report_charts(self):
        return []


class ConfigureBarChartReportForm(ConfigureNewReportBase):
    group_by = forms.ChoiceField(label="Property")
    report_type = 'chart'

    def __init__(self, report_name, app_id, source_type, report_source_id, existing_report=None, *args, **kwargs):
        super(ConfigureBarChartReportForm, self).__init__(
            report_name, app_id, source_type, report_source_id, existing_report, *args, **kwargs
        )
        self.fields['group_by'].choices = self._group_by_choices

        # Set initial value of group_by
        if self.existing_report:
            existing_agg_cols = existing_report.aggregation_columns
            assert len(existing_agg_cols) < 2
            if existing_agg_cols:
                self.fields['group_by'].initial = self._get_property_from_column(existing_agg_cols[0])

    @property
    def container_fieldset(self):
        return crispy.Fieldset(
            _('Categories'),
            'group_by',
            self.filter_fieldset
        )

    @property
    def aggregation_field(self):
        return self.cleaned_data["group_by"]

    @property
    def _report_aggregation_cols(self):
        return [
            self.data_source_properties[self.aggregation_field]['column_id']
        ]

    @property
    def _report_charts(self):
        agg_col = self.data_source_properties[self.aggregation_field]['column_id']
        return [{
            "type": "multibar",
            "x_axis_column": agg_col,
            "y_axis_columns": ["count"],
        }]

    @property
    def _report_columns(self):
        agg_col_id = self.data_source_properties[self.aggregation_field]['column_id']
        agg_disp = self.data_source_properties[self.aggregation_field]['text']
        return [
            {
                "format": "default",
                "aggregation": "simple",
                "field": agg_col_id,
                "type": "field",
                "display": agg_disp
            },
            {
                "format": "default",
                "aggregation": "sum",
                "field": "count",
                "type": "field",
                "display": "Count"
            }
        ]

    @property
    def _group_by_choices(self):
        return [(p['id'], p['text']) for p in self.data_source_properties.values()]


class ConfigurePieChartReportForm(ConfigureBarChartReportForm):

    @property
    def _report_charts(self):
        agg = self.data_source_properties[self.aggregation_field]['column_id']
        return [{
            "type": "pie",
            "aggregation_column": agg,
            "value_column": "count",
        }]


class ConfigureListReportForm(ConfigureNewReportBase):
    report_type = 'list'
    columns = JsonField(required=True)

    @property
    def container_fieldset(self):
        return crispy.Fieldset(
            "",
            self.column_fieldset,
            self.filter_fieldset
        )

    @property
    def column_fieldset(self):
        return crispy.Fieldset(
            _("Columns"),
            crispy.Div(
                crispy.HTML(self.column_config_template), id="columns-table", data_bind='with: columnsList'
            ),
            crispy.Hidden('columns', None, data_bind="value: columnsList.serializedProperties")
        )

    @property
    @memoized
    def initial_columns(self):
        if self.existing_report:
            cols = []
            for c in self.existing_report.columns:
                cols.append({
                    'property': self._get_property_from_column(c['field']),
                    'display_text': c['display']
                })
            return cols
        return []

    @property
    def _report_columns(self):
        def _make_column(conf):
            return {
                "format": "default",
                "aggregation": "simple",
                "field": self.data_source_properties[conf['property']]['column_id'],
                "type": "field",
                "display": conf['display_text']
            }
        return [_make_column(conf) for conf in self.cleaned_data['columns']]

    @property
    def _report_aggregation_cols(self):
        return ['doc_id']


class ConfigureTableReportForm(ConfigureListReportForm, ConfigureBarChartReportForm):
    report_type = 'table'

    @property
    def container_fieldset(self):
        return crispy.Fieldset(
            "",
            self.column_fieldset,
            crispy.Fieldset(
                _('Rows'),
                'group_by',
            ),
            self.filter_fieldset
        )

    @property
    def _report_charts(self):
        # Override the behavior inherited from ConfigureBarChartReportForm
        return []

    @property
    def _report_columns(self):
        agg_field_id = self.data_source_properties[self.aggregation_field]['column_id']

        columns = super(ConfigureTableReportForm, self)._report_columns

        # Add the aggregation indicator to the columns if it's not already present.
        displaying_agg_column = bool([c for c in columns if c['field'] == agg_field_id])
        if not displaying_agg_column:
            columns = [{
                'format': 'default',
                'aggregation': 'simple',
                "type": "field",
                'field': agg_field_id,
                'display': self.aggregation_field
            }] + columns

        # Expand all columns except for the column being used for aggregation.
        for c in columns:
            if c['field'] != agg_field_id:
                c['aggregation'] = "expand"
        return columns

    @property
    @memoized
    def _report_aggregation_cols(self):
        # we want the bar chart behavior, which is reproduced here:
        return [
            self.data_source_properties[self.aggregation_field]['column_id']
        ]


class ConfigureWorkerReportForm(ConfigureTableReportForm):
    # This is a ConfigureTableReportForm, but with a predetermined aggregation
    report_type = 'worker'

    def __init__(self, *args, **kwargs):
        super(ConfigureWorkerReportForm, self).__init__(*args, **kwargs)
        self.fields.pop('group_by')

    @property
    def aggregation_field(self):
        if self.source_type == "form":
            return "username"
        if self.source_type == "case":
            return "user_id"

    @property
    def container_fieldset(self):
        return crispy.Fieldset(
            "",
            self.column_fieldset,
            self.filter_fieldset
        )<|MERGE_RESOLUTION|>--- conflicted
+++ resolved
@@ -1,9 +1,5 @@
-<<<<<<< HEAD
 from collections import namedtuple, OrderedDict
-=======
-from collections import namedtuple
 from urllib import urlencode
->>>>>>> 25028c78
 import uuid
 from django import forms
 from django.core.urlresolvers import reverse
