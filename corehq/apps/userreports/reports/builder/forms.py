--- conflicted
+++ resolved
@@ -891,7 +891,7 @@
 
         )
         self.app_source_helper.bootstrap(self.domain)
-<<<<<<< HEAD
+
         report_source_fields = self.app_source_helper.get_fields()
         report_source_help_texts = {
             "source_type": _(
@@ -903,9 +903,6 @@
             "registry_slug": _("Select the data registry containing the data you wish to access in the report")
         }
         self.fields.update(report_source_fields)
-=======
-        self.fields.update(self.app_source_helper.get_fields())
->>>>>>> c17de8d2
 
         self.helper = FormHelper()
         self.helper.form_class = "form form-horizontal"
