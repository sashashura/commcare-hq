hqDefine("userreports/js/data_source_select", function () {
    $(function () {
<<<<<<< HEAD
        var dataSourceSelector = {
            application: ko.observable(""),
            sourceType: ko.observable(""),
            sourcesMap: hqImport("hqwebapp/js/initial_page_data").get("sources_map"),
            labelMap: {
                'case': gettext('Case'),
                'form': gettext('Form'),
                'data_source': gettext('Data Source'),
            },
            registrySlug: ko.observable(""),
        };
        $("#report-builder-form").koApplyBindings(dataSourceSelector);
=======
        let dataModel = hqImport("userreports/js/data_source_select_model");
        $("#report-builder-form").koApplyBindings(dataModel);
>>>>>>> c17de8d2
        $('#js-next-data-source').click(function () {
            hqImport('userreports/js/report_analytix').track.event('Data Source Next', hqImport('hqwebapp/js/main').capitalize(dataSourceSelector.sourceType()));
            hqImport('analytix/js/kissmetrix').track.event("RBv2 - Data Source");
        });
    });
});<|MERGE_RESOLUTION|>--- conflicted
+++ resolved
@@ -1,22 +1,7 @@
 hqDefine("userreports/js/data_source_select", function () {
     $(function () {
-<<<<<<< HEAD
-        var dataSourceSelector = {
-            application: ko.observable(""),
-            sourceType: ko.observable(""),
-            sourcesMap: hqImport("hqwebapp/js/initial_page_data").get("sources_map"),
-            labelMap: {
-                'case': gettext('Case'),
-                'form': gettext('Form'),
-                'data_source': gettext('Data Source'),
-            },
-            registrySlug: ko.observable(""),
-        };
-        $("#report-builder-form").koApplyBindings(dataSourceSelector);
-=======
         let dataModel = hqImport("userreports/js/data_source_select_model");
         $("#report-builder-form").koApplyBindings(dataModel);
->>>>>>> c17de8d2
         $('#js-next-data-source').click(function () {
             hqImport('userreports/js/report_analytix').track.event('Data Source Next', hqImport('hqwebapp/js/main').capitalize(dataSourceSelector.sourceType()));
             hqImport('analytix/js/kissmetrix').track.event("RBv2 - Data Source");
