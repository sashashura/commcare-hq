--- conflicted
+++ resolved
@@ -30,17 +30,13 @@
 from corehq.apps.reports.dispatcher import cls_to_view_login_and_domain
 from corehq import privileges, toggles
 from corehq.apps.domain.decorators import login_and_domain_required, login_or_basic
-<<<<<<< HEAD
-from corehq.apps.reports_core.filters import DynamicChoiceListFilter
 from corehq.apps.style.decorators import (
     use_bootstrap3,
     use_knockout_js,
     use_select2,
     use_daterangepicker,
-    use_jquery_ui)
-=======
-from corehq.apps.style.decorators import upgrade_knockout_js
->>>>>>> 62a13236
+    use_jquery_ui,
+)
 from corehq.apps.userreports.app_manager import get_case_data_source, get_form_data_source
 from corehq.apps.userreports.exceptions import (
     BadBuilderConfigError,
