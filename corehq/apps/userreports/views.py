--- conflicted
+++ resolved
@@ -1625,11 +1625,8 @@
             {
                 "column_id": wrapped.column_id,
                 "comment": wrapped.comment,
-<<<<<<< HEAD
-                "readable_output": NamedExpressionHighlighter.highlight_links(wrapped.readable_output(context))
-=======
-                "readable_output": wrapped.readable_output(factory_context)
->>>>>>> a79d0def
+                "readable_output": NamedExpressionHighlighter.highlight_links(
+                    wrapped.readable_output(factory_context))
             }
             for wrapped in wrapped_specs if wrapped
         ]
