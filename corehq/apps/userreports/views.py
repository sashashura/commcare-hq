from collections import namedtuple
import datetime
import functools
import json
import os
import tempfile

from django.contrib import messages
from django.core.exceptions import ValidationError
from django.core.urlresolvers import reverse
from django.http import HttpResponseRedirect, HttpResponse
from django.http.response import Http404
from django.shortcuts import render
from django.utils.decorators import method_decorator
from django.utils.http import urlencode
from django.utils.translation import ugettext as _, ugettext_noop
from django.views.decorators.http import require_POST
from django.views.generic import TemplateView, View
from corehq.apps.analytics.tasks import track_workflow
from djangular.views.mixins import JSONResponseMixin, allow_remote_invocation

from corehq.apps.app_manager.dbaccessors import get_apps_in_domain
from corehq.apps.app_manager.models import Application, Form

from sqlalchemy import types, exc
from sqlalchemy.exc import ProgrammingError

from corehq.apps.dashboard.models import IconContext, TileConfiguration, Tile
from corehq.apps.domain.views import BaseDomainView
from corehq.apps.reports.dispatcher import cls_to_view_login_and_domain
from corehq import privileges, toggles
from corehq.apps.domain.decorators import login_and_domain_required, login_or_basic
<<<<<<< HEAD
from corehq.apps.reports_core.filters import DynamicChoiceListFilter
=======
>>>>>>> 718fed64
from corehq.apps.style.decorators import (
    use_bootstrap3,
    use_knockout_js,
    use_select2,
    use_daterangepicker,
<<<<<<< HEAD
    use_jquery_ui)
=======
    use_jquery_ui,
)
>>>>>>> 718fed64
from corehq.apps.userreports.app_manager import get_case_data_source, get_form_data_source
from corehq.apps.userreports.exceptions import (
    BadBuilderConfigError,
    BadSpecError,
    DataSourceConfigurationNotFoundError,
    ReportConfigurationNotFoundError,
    UserQueryError,
)
from corehq.apps.userreports.reports.builder.forms import (
    ConfigurePieChartReportForm,
    ConfigureTableReportForm,
    DataSourceForm,
    ConfigureBarChartReportForm,
    ConfigureListReportForm,
    ConfigureWorkerReportForm
)
from corehq.apps.userreports.models import (
    ReportConfiguration,
    DataSourceConfiguration,
    StaticReportConfiguration,
    StaticDataSourceConfiguration,
    get_datasource_config,
    get_report_config,
)
from corehq.apps.userreports.reports.filters.choice_providers import ChoiceQueryContext
from corehq.apps.userreports.reports.view import ConfigurableReport
from corehq.apps.userreports.sql import IndicatorSqlAdapter
from corehq.apps.userreports.tasks import rebuild_indicators
from corehq.apps.userreports.ui.forms import (
    ConfigurableReportEditForm,
    ConfigurableDataSourceEditForm,
    ConfigurableDataSourceFromAppForm,
)
from corehq.apps.users.decorators import require_permission
from corehq.apps.users.models import Permissions
from corehq.util.couch import get_document_or_404

from couchexport.export import export_from_tables
from couchexport.files import Temp
from couchexport.models import Format
from couchexport.shortcuts import export_response
from django_prbac.decorators import requires_privilege_raise404

from dimagi.utils.web import json_response
from dimagi.utils.decorators.memoized import memoized


def get_datasource_config_or_404(config_id, domain):
    try:
        return get_datasource_config(config_id, domain)
    except DataSourceConfigurationNotFoundError:
        raise Http404


def get_report_config_or_404(config_id, domain):
    try:
        return get_report_config(config_id, domain)
    except ReportConfigurationNotFoundError:
        raise Http404


def swallow_programming_errors(fn):
    @functools.wraps(fn)
    def decorated(request, domain, *args, **kwargs):
        try:
            return fn(request, domain, *args, **kwargs)
        except ProgrammingError as e:
            messages.error(
                request,
                _('There was a problem processing your request. '
                  'If you have recently modified your report data source please try again in a few minutes.'
                  '<br><br>Technical details:<br>{}'.format(e)),
                extra_tags='html',
            )
            return HttpResponseRedirect(reverse('configurable_reports_home', args=[domain]))
    return decorated


@login_and_domain_required
@toggles.USER_CONFIGURABLE_REPORTS.required_decorator()
def configurable_reports_home(request, domain):
    return render(request, 'userreports/configurable_reports_home.html', _shared_context(domain))


@login_and_domain_required
@toggles.USER_CONFIGURABLE_REPORTS.required_decorator()
def edit_report(request, domain, report_id):
    config, is_static = get_report_config_or_404(report_id, domain)
    return _edit_report_shared(request, domain, config, read_only=is_static)


@login_and_domain_required
@toggles.USER_CONFIGURABLE_REPORTS.required_decorator()
def create_report(request, domain):
    return _edit_report_shared(request, domain, ReportConfiguration(domain=domain))


class ReportBuilderView(BaseDomainView):

    @cls_to_view_login_and_domain
    @use_bootstrap3
    @use_knockout_js
    @use_select2
    @use_daterangepicker
    @method_decorator(toggles.REPORT_BUILDER.required_decorator())
    @method_decorator(requires_privilege_raise404(privileges.REPORT_BUILDER))
    def dispatch(self, request, *args, **kwargs):
        return super(ReportBuilderView, self).dispatch(request, *args, **kwargs)

    @property
    def section_name(self):
        return _("Report Builder")

    @property
    def section_url(self):
        return reverse(ReportBuilderTypeSelect.urlname, args=[self.domain])


class ReportBuilderTypeSelect(JSONResponseMixin, ReportBuilderView):
    template_name = "userreports/builder_report_type_select.html"
    urlname = 'report_builder_select_type'
    page_title = ugettext_noop('Select Report Type')

    @property
    def page_url(self):
        return "#"

    @property
    def page_context(self):
        return {
            "has_apps": len(get_apps_in_domain(self.domain)) > 0,
            "report": {
                "title": _("Create New Report")
            },
            "tiles": [{
                'title': tile.title,
                'slug': tile.slug,
                'ng_directive': tile.ng_directive,
            } for tile in self.tiles],
<<<<<<< HEAD
        }

    @allow_remote_invocation
    def update_tile(self, in_data):
        tile = self.make_tile(in_data['slug'], in_data)
        return {
            'response': tile.context,
            'success': True,
        }

=======
        }

    @allow_remote_invocation
    def update_tile(self, in_data):
        tile = self.make_tile(in_data['slug'], in_data)
        return {
            'response': tile.context,
            'success': True,
        }

>>>>>>> 718fed64
    def make_tile(self, slug, in_data):
        config = self.slug_to_tile[slug]
        return Tile(config, self.request, in_data)

    @property
    def slug_to_tile(self):
        return dict([(a.slug, a) for a in self.tiles])

    @property
    def tiles(self):
        return [
            TileConfiguration(
                title=_('Chart'),
                slug='chart',
                analytics_usage_label="Chart",
                analytics_workflow_label="Clicked on Report Builder Tile",
                icon='fcc fcc-piegraph-report',
                context_processor_class=IconContext,
                url=reverse('report_builder_select_source', args=[self.domain, 'chart']),
                help_text=_('A bar graph or a pie chart to show data from your cases or forms.'
                            ' You choose the property to graph.'),
            ),
            TileConfiguration(
                title=_('Form or Case List'),
                slug='form-or-case-list',
                analytics_usage_label="List",
                analytics_workflow_label="Clicked on Report Builder Tile",
                icon='fcc fcc-form-report',
                context_processor_class=IconContext,
                url=reverse('report_builder_select_source', args=[self.domain, 'list']),
                help_text=_('A list of cases or form submissions.'
                            ' You choose which properties will be columns.'),
            ),
            TileConfiguration(
                title=_('Worker Report'),
                slug='worker-report',
                analytics_usage_label="Worker",
                analytics_workflow_label="Clicked on Report Builder Tile",
                icon='fcc fcc-user-report',
                context_processor_class=IconContext,
                url=reverse('report_builder_select_source', args=[self.domain, 'worker']),
                help_text=_('A table of your mobile workers.'
                            ' You choose which properties will be the columns.'),
            ),
            TileConfiguration(
                title=_('Data Table'),
                slug='data-table',
                analytics_usage_label="Table",
                analytics_workflow_label="Clicked on Report Builder Tile",
                icon='fcc fcc-datatable-report',
                context_processor_class=IconContext,
                url=reverse('report_builder_select_source', args=[self.domain, 'table']),
                help_text=_('A table of aggregated data from form submissions or case properties.'
                            ' You choose the columns and rows.'),
            ),
        ]


class ReportBuilderDataSourceSelect(ReportBuilderView):
    template_name = 'userreports/builder_data_source_select.html'
    page_title = ugettext_noop('Create Report')

    @property
    def report_type(self):
        return self.kwargs['report_type']

    @property
    def page_context(self):
        context = {
            "sources_map": self.form.sources_map,
            "domain": self.domain,
            'report': {"title": _("Create New Report")},
            'form': self.form,
        }
        return context

    @property
    @memoized
    def form(self):
        if self.request.method == 'POST':
            return DataSourceForm(self.domain, self.report_type, self.request.POST)
        return DataSourceForm(self.domain, self.report_type)

    def post(self, request, *args, **kwargs):
        if self.form.is_valid():
            app_source = self.form.get_selected_source()
            url_names_map = {
                'list': 'configure_list_report',
                'chart': 'configure_chart_report',
                'table': 'configure_table_report',
                'worker': 'configure_worker_report',
            }
            url_name = url_names_map[self.report_type]
            get_params = {
                'report_name': self.form.cleaned_data['report_name'],
                'chart_type': self.form.cleaned_data['chart_type'],
                'application': app_source.application,
                'source_type': app_source.source_type,
                'source': app_source.source,
            }
            track_workflow(
                request.user.email,
                "Successfully submitted the first part of the Report Builder "
                "wizard where you give your report a name and choose a data source"
            )
            return HttpResponseRedirect(
                reverse(url_name, args=[self.domain]) + '?' + urlencode(get_params)
            )
        else:
            return self.get(request, *args, **kwargs)


class EditReportInBuilder(View):

    def dispatch(self, request, *args, **kwargs):
        report_id = kwargs['report_id']
        report = get_document_or_404(ReportConfiguration, request.domain, report_id)
        if report.report_meta.created_by_builder:
            view_class = {
                'chart': ConfigureChartReport,
                'list': ConfigureListReport,
                'worker': ConfigureWorkerReport,
                'table': ConfigureTableReport
            }[report.report_meta.builder_report_type]
            try:
                return view_class.as_view(existing_report=report)(request, *args, **kwargs)
            except BadBuilderConfigError as e:
                messages.error(request, e.message)
                return HttpResponseRedirect(reverse(ConfigurableReport.slug, args=[request.domain, report_id]))
        raise Http404("Report was not created by the report builder")


class ConfigureChartReport(ReportBuilderView):
    page_title = ugettext_noop("Configure Report")
    template_name = "userreports/partials/report_builder_configure_report.html"
    url_args = ['report_name', 'application', 'source_type', 'source']
    report_title = ugettext_noop("Chart Report: {}")
    report_type = 'chart'
    existing_report = None

    @use_jquery_ui
    def dispatch(self, request, *args, **kwargs):
        return super(ConfigureChartReport, self).dispatch(request, *args, **kwargs)

    @property
    def page_name(self):
        title = self.request.GET.get('report_name', '')
        if self.existing_report:
            title = self.existing_report.title
        return _(self.report_title).format(title)

    @property
    def page_context(self):
        return {
            'report': {
                "title": self.page_name
            },
            'report_type': self.report_type,
            'form': self.report_form,
            'property_options': [p._asdict() for p in self.report_form.data_source_properties.values()],
            'initial_filters': [f._asdict() for f in self.report_form.initial_filters],
            'initial_columns': [
                c._asdict() for c in getattr(self.report_form, 'initial_columns', [])
            ],
            'filter_property_help_text': _('Choose the property you would like to add as a filter to this report.'),
            'filter_display_help_text': _('Web users viewing the report will see this display text instead of the property name. Name your filter something easy for users to understand.'),
            'filter_format_help_text': _('What type of property is this filter?<br/><br/><strong>Date</strong>: select this if the property is a date.<br/><strong>Choice</strong>: select this if the property is text or multiple choice.'),
        }

    @property
    @memoized
    def configuration_form_class(self):
        if self.existing_report:
            type_ = self.existing_report.configured_charts[0]['type']
        else:
            type_ = self.request.GET.get('chart_type')
        return {
            'multibar': ConfigureBarChartReportForm,
            'bar': ConfigureBarChartReportForm,
            'pie': ConfigurePieChartReportForm,
        }[type_]

    @property
    @memoized
    def report_form(self):
        args = [self.request.GET.get(f, '') for f in self.url_args] + [self.existing_report]
        if self.request.method == 'POST':
            args.append(self.request.POST)
        return self.configuration_form_class(*args)

    def post(self, *args, **kwargs):
        if self.report_form.is_valid():
            if self.report_form.existing_report:
                try:
                    report_configuration = self.report_form.update_report()
                except ValidationError as e:
                    messages.error(self.request, e.message)
                    return self.get(*args, **kwargs)
            else:
                report_configuration = self.report_form.create_report()
                track_workflow(
                    self.request.user.email,
                    "Successfully created a new report in the Report Builder"
                )
            return HttpResponseRedirect(
                reverse(ConfigurableReport.slug, args=[self.domain, report_configuration._id])
            )
        return self.get(*args, **kwargs)


class ConfigureListReport(ConfigureChartReport):
    report_title = ugettext_noop("List Report: {}")
    report_type = 'list'

    @property
    @memoized
    def configuration_form_class(self):
        return ConfigureListReportForm


class ConfigureTableReport(ConfigureChartReport):
    report_title = ugettext_noop("Table Report: {}")
    report_type = 'table'

    @property
    @memoized
    def configuration_form_class(self):
        return ConfigureTableReportForm


class ConfigureWorkerReport(ConfigureChartReport):
    report_title = ugettext_noop("Worker Report: {}")
    report_type = 'worker'

    @property
    @memoized
    def configuration_form_class(self):
        return ConfigureWorkerReportForm


def _edit_report_shared(request, domain, config, read_only=False):
    if request.method == 'POST':
        form = ConfigurableReportEditForm(domain, config, read_only, data=request.POST)
        if form.is_valid():
            form.save(commit=True)
            messages.success(request, _(u'Report "{}" saved!').format(config.title))
            return HttpResponseRedirect(reverse('edit_configurable_report', args=[domain, config._id]))
    else:
        form = ConfigurableReportEditForm(domain, config, read_only)
    context = _shared_context(domain)
    context.update({
        'form': form,
        'report': config
    })
    return render(request, "userreports/edit_report_config.html", context)


@toggles.any_toggle_enabled(toggles.USER_CONFIGURABLE_REPORTS, toggles.REPORT_BUILDER)
def delete_report(request, domain, report_id):
    config = get_document_or_404(ReportConfiguration, domain, report_id)

    # Delete the data source too if it's not being used by any other reports.
    data_source, __ = get_datasource_config_or_404(config.config_id, domain)
    if data_source.get_report_count() <= 1:
        # No other reports reference this data source.
        try:
            delete_data_source_shared(domain, data_source._id, request)
        except Http404:
            # It's possible the data source has already been deleted, but
            # that's fine with us.
            pass

    config.delete()
    messages.success(request, _(u'Report "{}" deleted!').format(config.title))
    redirect = request.GET.get("redirect", None)
    if not redirect:
        redirect = reverse('configurable_reports_home', args=[domain])
    return HttpResponseRedirect(redirect)


@login_and_domain_required
@toggles.USER_CONFIGURABLE_REPORTS.required_decorator()
def import_report(request, domain):
    if request.method == "POST":
        spec = request.POST['report_spec']
        try:
            json_spec = json.loads(spec)
            if '_id' in json_spec:
                del json_spec['_id']
            json_spec['domain'] = domain
            report = ReportConfiguration.wrap(json_spec)
            report.validate()
            report.save()
            messages.success(request, _('Report created!'))
            return HttpResponseRedirect(reverse('edit_configurable_report', args=[domain, report._id]))
        except (ValueError, BadSpecError) as e:
            messages.error(request, _('Bad report source: {}').format(e))
    else:
        spec = _('paste report source here')
    context = _shared_context(domain)
    context['spec'] = spec
    return render(request, "userreports/import_report.html", context)


@login_and_domain_required
@toggles.USER_CONFIGURABLE_REPORTS.required_decorator()
def report_source_json(request, domain, report_id):
    config, _ = get_report_config_or_404(report_id, domain)
    config._doc.pop('_rev', None)
    return json_response(config)


@login_and_domain_required
@toggles.USER_CONFIGURABLE_REPORTS.required_decorator()
def edit_data_source(request, domain, config_id):
    config, is_static = get_datasource_config_or_404(config_id, domain)
    return _edit_data_source_shared(request, domain, config, read_only=is_static)


@login_and_domain_required
@toggles.USER_CONFIGURABLE_REPORTS.required_decorator()
def create_data_source(request, domain):
    return _edit_data_source_shared(request, domain, DataSourceConfiguration(domain=domain))


@login_and_domain_required
@toggles.USER_CONFIGURABLE_REPORTS.required_decorator()
def create_data_source_from_app(request, domain):
    if request.method == 'POST':
        form = ConfigurableDataSourceFromAppForm(domain, request.POST)
        if form.is_valid():
            # save config
            app_source = form.app_source_helper.get_app_source(form.cleaned_data)
            app = Application.get(app_source.application)
            if app_source.source_type == 'case':
                data_source = get_case_data_source(app, app_source.source)
                data_source.save()
                messages.success(request, _(u"Data source created for '{}'".format(app_source.source)))
            else:
                assert app_source.source_type == 'form'
                xform = Form.get_form(app_source.source)
                data_source = get_form_data_source(app, xform)
                data_source.save()
                messages.success(request, _(u"Data source created for '{}'".format(xform.default_name())))

            return HttpResponseRedirect(reverse('edit_configurable_data_source', args=[domain, data_source._id]))
    else:
        form = ConfigurableDataSourceFromAppForm(domain)
    context = _shared_context(domain)
    context['sources_map'] = form.app_source_helper.all_sources
    context['form'] = form
    return render(request, 'userreports/data_source_from_app.html', context)


def _edit_data_source_shared(request, domain, config, read_only=False):
    if request.method == 'POST':
        form = ConfigurableDataSourceEditForm(domain, config, read_only, data=request.POST)
        if form.is_valid():
            config = form.save(commit=True)
            messages.success(request, _(u'Data source "{}" saved!').format(config.display_name))
    else:
        form = ConfigurableDataSourceEditForm(domain, config, read_only)
    context = _shared_context(domain)
    context.update({
        'form': form,
        'data_source': config,
        'read_only': read_only
    })
    return render(request, "userreports/edit_data_source.html", context)


@toggles.USER_CONFIGURABLE_REPORTS.required_decorator()
@require_POST
def delete_data_source(request, domain, config_id):
    delete_data_source_shared(domain, config_id, request)
    return HttpResponseRedirect(reverse('configurable_reports_home', args=[domain]))


def delete_data_source_shared(domain, config_id, request=None):
    config = get_document_or_404(DataSourceConfiguration, domain, config_id)
    adapter = IndicatorSqlAdapter(config)
    adapter.drop_table()
    config.delete()
    if request:
        messages.success(
            request,
            _(u'Data source "{}" has been deleted.'.format(config.display_name))
        )


@toggles.USER_CONFIGURABLE_REPORTS.required_decorator()
@require_POST
def rebuild_data_source(request, domain, config_id):
    config, is_static = get_datasource_config_or_404(config_id, domain)
    messages.success(
        request,
        _('Table "{}" is now being rebuilt. Data should start showing up soon').format(
            config.display_name
        )
    )

    rebuild_indicators.delay(config_id)
    return HttpResponseRedirect(reverse('edit_configurable_data_source', args=[domain, config._id]))


@login_and_domain_required
@toggles.USER_CONFIGURABLE_REPORTS.required_decorator()
def data_source_json(request, domain, config_id):
    config, _ = get_datasource_config_or_404(config_id, domain)
    config._doc.pop('_rev', None)
    return json_response(config)


@login_and_domain_required
@toggles.USER_CONFIGURABLE_REPORTS.required_decorator()
@swallow_programming_errors
def preview_data_source(request, domain, config_id):
    config, is_static = get_datasource_config_or_404(config_id, domain)
    adapter = IndicatorSqlAdapter(config)
    q = adapter.get_query_object()
    context = _shared_context(domain)
    context.update({
        'data_source': config,
        'columns': q.column_descriptions,
        'data': q[:20],
        'total_rows': q.count(),
    })
    return render(request, "userreports/preview_data.html", context)


ExportParameters = namedtuple('ExportParameters',
                              ['format', 'keyword_filters', 'sql_filters'])


def _last_n_days(column, value):
    if not isinstance(column.type, (types.Date, types.DateTime)):
        raise UserQueryError(_("You can only use 'lastndays' on date columns"))
    end = datetime.date.today()
    start = end - datetime.timedelta(days=int(value))
    return column.between(start, end)


def _range_filter(column, value):
    try:
        start, end = value.split('..')
    except ValueError:
        raise UserQueryError(_('Ranges must have the format "start..end"'))
    return column.between(start, end)


sql_directives = [
    # (suffix matching url parameter, callable returning a filter),
    ('-lastndays', _last_n_days),
    ('-range', _range_filter),
]


def process_url_params(params, columns):
    """
    Converts a dictionary of parameters from the user to sql filters.

    If a parameter is of the form <field name>-<suffix>, where suffix is
    defined in `sql_directives`, the corresponding function is used to
    produce a filter.
    """
    # support passing `format` instead of `$format` so we don't break people's
    # existing URLs.  Let's remove this once we can.
    format_ = params.get('$format', params.get('format', Format.UNZIPPED_CSV))
    keyword_filters = {}
    sql_filters = []
    for key, value in params.items():
        if key in ('$format', 'format'):
            continue

        for suffix, fn in sql_directives:
            if key.endswith(suffix):
                field = key[:-len(suffix)]
                if field not in columns:
                    raise UserQueryError(_('No field named {}').format(field))
                sql_filters.append(fn(columns[field], value))
                break
        else:
            if key in columns:
                keyword_filters[key] = value
            else:
                raise UserQueryError(_('Invalid filter parameter: {}')
                                     .format(key))
    return ExportParameters(format_, keyword_filters, sql_filters)


@login_or_basic
@require_permission(Permissions.view_reports)
@swallow_programming_errors
def export_data_source(request, domain, config_id):
    config, _ = get_datasource_config_or_404(config_id, domain)
    adapter = IndicatorSqlAdapter(config)
    q = adapter.get_query_object()
    table = adapter.get_table()

    try:
        params = process_url_params(request.GET, table.columns)
    except UserQueryError as e:
        return HttpResponse(e.message, status=400)

    q = q.filter_by(**params.keyword_filters)
    for sql_filter in params.sql_filters:
        q = q.filter(sql_filter)

    # build export
    def get_table(q):
        yield table.columns.keys()
        for row in q:
            yield row

    fd, path = tempfile.mkstemp()
    with os.fdopen(fd, 'wb') as tmpfile:
        try:
            tables = [[config.table_id, get_table(q)]]
            export_from_tables(tables, tmpfile, params.format)
        except exc.DataError:
            msg = _("There was a problem executing your query, please make "
                    "sure your parameters are valid.")
            return HttpResponse(msg, status=400)
        return export_response(Temp(path), params.format, config.display_name)


@login_and_domain_required
def data_source_status(request, domain, config_id):
    config, _ = get_datasource_config_or_404(config_id, domain)
    return json_response({'isBuilt': config.meta.build.finished})


@login_and_domain_required
def choice_list_api(request, domain, report_id, filter_id):
    report = get_report_config_or_404(report_id, domain)[0]
    report_filter = report.get_ui_filter(filter_id)
    if report_filter is None:
        raise Http404(_(u'Filter {} not found!').format(filter_id))

    query_context = ChoiceQueryContext(
        report=report,
        report_filter=report_filter,
        query=request.GET.get('q', None),
        limit=int(request.GET.get('limit', 20)),
        page=int(request.GET.get('page', 1)) - 1
    )
    return json_response([
        choice._asdict() for choice in
        report_filter.choice_provider(query_context)
    ])


def _shared_context(domain):
    static_reports = list(StaticReportConfiguration.by_domain(domain))
    static_data_sources = list(StaticDataSourceConfiguration.by_domain(domain))
    return {
        'domain': domain,
        'reports': ReportConfiguration.by_domain(domain) + static_reports,
        'data_sources': DataSourceConfiguration.by_domain(domain) + static_data_sources,
    }<|MERGE_RESOLUTION|>--- conflicted
+++ resolved
@@ -30,21 +30,13 @@
 from corehq.apps.reports.dispatcher import cls_to_view_login_and_domain
 from corehq import privileges, toggles
 from corehq.apps.domain.decorators import login_and_domain_required, login_or_basic
-<<<<<<< HEAD
-from corehq.apps.reports_core.filters import DynamicChoiceListFilter
-=======
->>>>>>> 718fed64
 from corehq.apps.style.decorators import (
     use_bootstrap3,
     use_knockout_js,
     use_select2,
     use_daterangepicker,
-<<<<<<< HEAD
-    use_jquery_ui)
-=======
     use_jquery_ui,
 )
->>>>>>> 718fed64
 from corehq.apps.userreports.app_manager import get_case_data_source, get_form_data_source
 from corehq.apps.userreports.exceptions import (
     BadBuilderConfigError,
@@ -184,7 +176,6 @@
                 'slug': tile.slug,
                 'ng_directive': tile.ng_directive,
             } for tile in self.tiles],
-<<<<<<< HEAD
         }
 
     @allow_remote_invocation
@@ -195,18 +186,6 @@
             'success': True,
         }
 
-=======
-        }
-
-    @allow_remote_invocation
-    def update_tile(self, in_data):
-        tile = self.make_tile(in_data['slug'], in_data)
-        return {
-            'response': tile.context,
-            'success': True,
-        }
-
->>>>>>> 718fed64
     def make_tile(self, slug, in_data):
         config = self.slug_to_tile[slug]
         return Tile(config, self.request, in_data)
