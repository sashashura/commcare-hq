--- conflicted
+++ resolved
@@ -39,13 +39,8 @@
         resume_helper.add_id(last_id)
 
 
-<<<<<<< HEAD
-@task(queue='ucr_queue', ignore_result=True)
+@task(queue=UCR_CELERY_QUEUE, ignore_result=True)
 def rebuild_indicators(indicator_config_id, initiated_by=None, limit=-1):
-=======
-@task(queue=UCR_CELERY_QUEUE, ignore_result=True)
-def rebuild_indicators(indicator_config_id, initiated_by=None):
->>>>>>> b82c511e
     config = _get_config_by_id(indicator_config_id)
     success = _('Your UCR table {} has finished rebuilding').format(config.table_id)
     failure = _('There was an error rebuilding Your UCR table {}.').format(config.table_id)
