from __future__ import absolute_import
from django.utils.translation import ugettext_lazy as _
from corehq.apps.change_feed import topics

REPORT_BUILDER_EVENTS_KEY = 'REPORT_BUILDER_EVENTS_KEY'

DATA_SOURCE_NOT_FOUND_ERROR_MESSAGE = _(
    'Sorry! There was a problem viewing your report. '
    'This likely occurred because the application associated with the report was deleted. '
    'In order to view this data using the Report Builder you will have to delete this report '
    'and then build it again. Click below to delete it.'
)

UCR_SQL_BACKEND = "SQL"
UCR_ES_BACKEND = "ES"
UCR_LABORATORY_BACKEND = "LABORATORY"

UCR_BACKENDS = [UCR_SQL_BACKEND, UCR_ES_BACKEND]

DEFAULT_MAXIMUM_EXPANSION = 10

UCR_CELERY_QUEUE = 'ucr_queue'
<<<<<<< HEAD
UCR_INDICATOR_CELERY_QUEUE = 'ucr_indicator_queue'
=======

KAFKA_TOPICS = (
    topics.CASE,
    topics.CASE_SQL,
    topics.FORM,
    topics.FORM_SQL,
    topics.LOCATION,
    topics.COMMCARE_USER,
)

VALID_REFERENCED_DOC_TYPES = [
    'CommCareCase',
    'CommCareUser',
    'Location',
    'XFormInstance',
]
>>>>>>> 0e6c001f
<|MERGE_RESOLUTION|>--- conflicted
+++ resolved
@@ -20,9 +20,7 @@
 DEFAULT_MAXIMUM_EXPANSION = 10
 
 UCR_CELERY_QUEUE = 'ucr_queue'
-<<<<<<< HEAD
 UCR_INDICATOR_CELERY_QUEUE = 'ucr_indicator_queue'
-=======
 
 KAFKA_TOPICS = (
     topics.CASE,
@@ -38,5 +36,4 @@
     'CommCareUser',
     'Location',
     'XFormInstance',
-]
->>>>>>> 0e6c001f
+]