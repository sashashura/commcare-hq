--- conflicted
+++ resolved
@@ -56,33 +56,19 @@
             # special case to deal with OrderedDicts
             yield FormJsonDiff('type', path, obj1, obj2)
         else:
-            keys = set(obj1.keys()) | set(obj2.keys())
-
-            def value_or_ellipsis(obj, key):
-                return obj.get(key, Ellipsis)
-
-            for key in keys:
-                for result in _json_diff(value_or_ellipsis(obj1, key),
-                                         value_or_ellipsis(obj2, key),
+
+
+            def value_or_missing(obj, key):
+                return obj.get(key, MISSING)
+
+            for key in chain(obj1, (key for key in obj2 if key not in obj1)):
+                for result in _json_diff(value_or_missing(obj1, key),
+                                         value_or_missing(obj2, key),
                                          path=path + (key,),
                                          track_list_indices=track_list_indices):
                     yield result
     elif type(obj1) != type(obj2):
         yield FormJsonDiff('type', path, obj1, obj2)
-<<<<<<< HEAD
-=======
-    elif isinstance(obj1, dict):
-
-        def value_or_missing(obj, key):
-            return obj.get(key, MISSING)
-
-        for key in chain(obj1, (key for key in obj2 if key not in obj1)):
-            for result in _json_diff(value_or_missing(obj1, key),
-                                     value_or_missing(obj2, key),
-                                     path=path + (key,),
-                                     track_list_indices=track_list_indices):
-                yield result
->>>>>>> 78f707eb
     elif isinstance(obj1, list):
 
         def value_or_missing(obj, i):
