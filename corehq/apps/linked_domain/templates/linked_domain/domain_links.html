{% extends "hqwebapp/base_section.html" %}
{% load hq_shared_tags %}
{% load i18n %}

{% requirejs_main "linked_domain/js/domain_links" %}

{% block page_content %}
  {% initial_page_data 'view_data' view_data %}
  {% registerurl 'linked_domain:domain_link_rmi' domain %}
  {% registerurl 'app_settings' domain '---' %}

  <div id="ko-linked-projects" class="ko-template">
    <!-- ko if: showGetStarted -->
      {% if has_release_management_privilege %}
        {% include 'linked_domain/get_started.html' %}
      {% else %}
        <div class="alert alert-info">
          {% trans "This project has no links to other projects." %}
        </div>
      {% endif %}
    <!-- /ko -->
    <!-- ko ifnot: showGetStarted -->
      <!-- ko if: showMultipleTabs -->
        <ul class="nav nav-tabs">
          <!-- ko if: isUpstreamDomain -->
<<<<<<< HEAD
            <li class="active"><a data-toggle="tab" href="#tabs-manage-downstream">{% trans "Downstream Project Spaces" %}</a></li>
            <li><a data-toggle="tab" href="#tabs-push-content">{% trans "Push Content" %}</a></li>
          <!-- /ko -->
          <!-- ko if: isDownstreamDomain -->
            <li class="active"><a data-toggle="tab" href="#tabs-pull-content">{% trans "Manage Linked Project Space" %}</a></li>
=======
            <li data-bind="class: manageDownstreamDomainsTabStatus"><a data-toggle="tab" href="#tabs-manage-downstream">{% trans "Downstream Project Spaces" %}</a></li>
            <li><a data-toggle="tab" href="#tabs-push-content">{% trans "Push Content" %}</a></li>
          <!-- /ko -->
          <!-- ko if: isDownstreamDomain -->
            <li data-bind="class: pullContentTabStatus"><a data-toggle="tab" href="#tabs-pull-content">{% trans "Manage Linked Project Space" %}</a></li>
>>>>>>> e77343b0
            {% if view_data.linkable_ucr %}
              <li><a data-toggle="tab" href="#tabs-remote-report">{% trans "Add Remote Reports" %}</a></li>
            {% endif %}
          <!-- /ko -->
        </ul>
      <!-- /ko -->
      <!-- ko ifnot: showMultipleTabs -->
        <h2>{% trans "Manage Linked Project Space" %}</h2>  {# header for the only tab that will be displayed #}
      <!-- /ko -->
      <div id="domain_links">
        <div class="tab-content">
          <div class="tab-pane fade" id="tabs-pull-content" data-bind="class: pullTabActiveStatus">
            {% include 'linked_domain/tabs/pull_release_content_tab.html' %}
          </div>
          <div class="tab-pane fade" id="tabs-manage-downstream" data-bind="class: manageTabActiveStatus">
            {% include 'linked_domain/tabs/manage_downstream_domains_tab.html' %}
          </div>
          <div class="tab-pane fade" id="tabs-push-content">
            {% include 'linked_domain/tabs/push_release_content_tab.html' %}
          </div>
          {% if view_data.linkable_ucr %}
            <div class="tab-pane fade" id="tabs-remote-report">
              {% include 'linked_domain/partials/link_remote_ucr.html' %}
            </div>
          {% endif %}
        </div>
      </div>
    <!-- /ko -->
  </div>

{% endblock %}

{% block modals %}
  {{ block.super }}
  <div class="modal fade" id="new-downstream-domain-modal">
    <div class="modal-dialog">
      <div class="modal-content">
        <div class="modal-header">
          <button type="button" class="close" data-dismiss="modal" aria-label='{% trans_html_attr "Close" %}'><span aria-hidden="true">&times;</span></button>
          <h4 class="modal-title">{% trans 'Add Downstream Project Space' %}</h4>
          <!-- ko if: parent.showGetStarted -->
            <p>To make this project space an upstream project space, you need to add a downstream project space.</p>
          <!-- /ko -->
        </div>
        <div class="modal-body">
          <div class="ko-model">
            <label >{% trans 'Project Space:' %}</label>
            <select class="form-control" data-bind="select2: availableDomains, value: value"></select>
          </div>
        </div>
        <div class="modal-footer">
          <button type="button" class="btn btn-default" data-dismiss="modal">{% trans 'Cancel' %}</button>
          <button type="button" class="btn btn-primary" data-dismiss="modal" data-bind="click: addDownstreamDomain">{% trans 'Add' %}</button>
        </div>
      </div>
    </div>
  </div>
{% endblock %}<|MERGE_RESOLUTION|>--- conflicted
+++ resolved
@@ -23,19 +23,11 @@
       <!-- ko if: showMultipleTabs -->
         <ul class="nav nav-tabs">
           <!-- ko if: isUpstreamDomain -->
-<<<<<<< HEAD
-            <li class="active"><a data-toggle="tab" href="#tabs-manage-downstream">{% trans "Downstream Project Spaces" %}</a></li>
-            <li><a data-toggle="tab" href="#tabs-push-content">{% trans "Push Content" %}</a></li>
-          <!-- /ko -->
-          <!-- ko if: isDownstreamDomain -->
-            <li class="active"><a data-toggle="tab" href="#tabs-pull-content">{% trans "Manage Linked Project Space" %}</a></li>
-=======
             <li data-bind="class: manageDownstreamDomainsTabStatus"><a data-toggle="tab" href="#tabs-manage-downstream">{% trans "Downstream Project Spaces" %}</a></li>
             <li><a data-toggle="tab" href="#tabs-push-content">{% trans "Push Content" %}</a></li>
           <!-- /ko -->
           <!-- ko if: isDownstreamDomain -->
             <li data-bind="class: pullContentTabStatus"><a data-toggle="tab" href="#tabs-pull-content">{% trans "Manage Linked Project Space" %}</a></li>
->>>>>>> e77343b0
             {% if view_data.linkable_ucr %}
               <li><a data-toggle="tab" href="#tabs-remote-report">{% trans "Add Remote Reports" %}</a></li>
             {% endif %}
