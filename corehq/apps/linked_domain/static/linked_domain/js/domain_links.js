hqDefine("linked_domain/js/domain_links", [
    'jquery.rmi/jquery.rmi',
    'hqwebapp/js/initial_page_data',
    'underscore',
    'knockout',
    'hqwebapp/js/alert_user',
    'hqwebapp/js/multiselect_utils',
    'hqwebapp/js/components.ko', // for pagination and search box
    'hqwebapp/js/select2_knockout_bindings.ko',     // selects2 for fields
], function (
    RMI,
    initialPageData,
    _,
    ko,
    alertUser
) {
    var _private = {};
    _private.RMI = function () {};

    var LinkedDataViewModel = function (data) {
        var self = {};
        self.type = data.type;
        self.name = data.name;
        self.lastUpdate = ko.observable(data.last_update);
        self.detail = data.detail;
        self.showUpdate = ko.observable(data.can_update);
        self.update_url = null;

        if (self.type === 'app' && self.detail && self.detail.app_id) {
            self.update_url = initialPageData.reverse('app_settings', self.detail.app_id);
        }
        self.error = ko.observable("");
        self.hasSuccess = ko.observable(false);
        self.showSpinner = ko.observable(false);

        self.update = function () {
            self.showSpinner(true);
            self.showUpdate(false);
            _private.RMI("update_linked_model", {"model": {
                'type': self.type,
                'detail': self.detail,
            }}).done(function (data) {
                if (data.error) {
                    self.error(data.error);
                } else {
                    self.lastUpdate(data.last_update);
                    self.hasSuccess(true);
                }
                self.showSpinner(false);
            }).fail(function () {
                self.error(gettext("Error updating."));
                self.showSpinner(false);
            });
        };

        return self;
    };

    var DomainLinksViewModel = function (data) {
        var self = {};
<<<<<<< HEAD
=======
        self.upstreamLink = data.master_link ? DomainLink(data.master_link) : null;
>>>>>>> e77343b0

        // setup getting started view model
        var gettingStartedData = {
            parent: self,
            upstreamDomains: data.upstream_domains,
        };
        self.gettingStartedViewModel = GettingStartedViewModel(gettingStartedData);

        // setup add downstream domain modal view model
        var addDownstreamDomainData = {
            parent: self,
            availableDomains: data.available_domains,
        };
        self.addDownstreamDomainViewModel = AddDownstreamDomainViewModel(addDownstreamDomainData);

        // can only pull content if a link with an upstream domain exists
        var pullReleaseContentData = null;
<<<<<<< HEAD
        if (data.master_link) {
            pullReleaseContentData = {
                parent: self,
                linkedDataViewModels: _.map(data.model_status, LinkedDataViewModel),
                domainLink: DomainLink(data.master_link),
=======
        if (self.upstreamLink) {
            pullReleaseContentData = {
                parent: self,
                linkedDataViewModels: _.map(data.model_status, LinkedDataViewModel),
                domainLink: self.upstreamLink,
>>>>>>> e77343b0
            };
            self.pullReleaseContentViewModel = PullReleaseContentViewModel(pullReleaseContentData);
        }

        // General data
        self.domain = data.domain;
        self.domain_links = ko.observableArray(_.map(data.linked_domains, DomainLink));
        self.showRemoteReports = function () {
            if (data.linkable_ucr) {
                return data.linkable_ucr.length > 0;
            }
            return false;
        };

        self.isUpstreamDomain = ko.computed(function () {
            return self.domain_links().length > 0;
        });
        // doesn't need to be observable because it is impossible to update the existing page to change this property
        self.isDownstreamDomain = data.is_downstream_domain;

<<<<<<< HEAD
        self.pullTabActiveStatus = ko.computed(function () {
            return self.isDownstreamDomain ? "in active" : "";
        });

        self.manageTabActiveStatus = self.isDownstreamDomain ? "" : "in active";

=======
        self.isOnlyDownstreamDomain = ko.computed(function () {
            return !self.isUpstreamDomain() && self.isDownstreamDomain;
        });

        // Tab Header Statuses
        self.manageDownstreamDomainsTabStatus = ko.computed(function () {
           return self.isUpstreamDomain() ? "active" : "";
        });

        self.pullContentTabStatus = ko.computed(function () {
            return self.isOnlyDownstreamDomain() ? "active" : "";
        });

        // Tab Content Statuses
        self.manageTabActiveStatus = ko.computed(function() {
            return self.isUpstreamDomain() ? "in active" : "";
        });

        self.pullTabActiveStatus = ko.computed(function () {
            return self.isOnlyDownstreamDomain() ? "in active" : "";
        });

>>>>>>> e77343b0
        self.showGetStarted = ko.computed(function () {
            return !self.isUpstreamDomain() && !self.isDownstreamDomain;
        });

        self.showMultipleTabs = ko.computed(function () {
            return self.isUpstreamDomain() || (self.isDownstreamDomain && self.showRemoteReports());
        });

<<<<<<< HEAD
        self.isOnlyDownstreamDomain = ko.computed(function () {
            return !self.isUpstreamDomain() && self.isDownstreamDomain && !self.showRemoteReports();
        });
=======
>>>>>>> e77343b0

        // can only push content if a link with a downstream domain exists
        var pushContentData = {
            parent: self,
        };
        self.pushContentViewModel = PushContentViewModel(pushContentData);
        // Manage Downstream Domains Tab
        // search box
        self.query = ko.observable();
        self.filteredDomainLinks = ko.observableArray([]);
        self.matchesQuery = function (domainLink) {
            return !self.query() || domainLink.linked_domain().toLowerCase().indexOf(self.query().toLowerCase()) !== -1;
        };
        self.filter = function () {
            self.filteredDomainLinks(_.filter(self.domain_links(), self.matchesQuery));
            self.goToPage(1);
        };

        // pagination
        self.paginatedDomainLinks = ko.observableArray([]);
        self.itemsPerPage = ko.observable(5);
        self.totalItems = ko.computed(function () {
            return self.query() ? self.filteredDomainLinks().length : self.domain_links().length;
        });
        self.currentPage = 1;

        self.goToPage = function (page) {
            self.currentPage = page;
            self.paginatedDomainLinks.removeAll();
            var skip = (self.currentPage - 1) * self.itemsPerPage();
            var visibleDomains = self.query() ? self.filteredDomainLinks() : self.domain_links();
            self.paginatedDomainLinks(visibleDomains.slice(skip, skip + self.itemsPerPage()));
        };

        self.onPaginationLoad = function () {
            self.goToPage(1);
        };

        self.linkableUcr = ko.observableArray(_.map(data.linkable_ucr, function (report) {
            return RemoteLinkableReport(report, self.upstreamLink);
        }));

        self.createRemoteReportLink = function (reportId) {
            _private.RMI("create_remote_report_link", {
                "master_domain": self.upstreamLink.master_domain,
                "linked_domain": self.upstreamLink.linked_domain(),
                "report_id": reportId,
            }).done(function (data) {
                if (data.success) {
                    alertUser.alert_user(gettext('Report successfully linked.'), 'success');
                } else {
                    alertUser.alert_user(gettext(
                        'Something unexpected happened.\n' +
                        'Please try again, or report an issue if the problem persists.'), 'danger');
                }
            }).fail(function () {
                alertUser.alert_user(gettext(
                    'Something unexpected happened.\n' +
                    'Please try again, or report an issue if the problem persists.'), 'danger');
            });
        };

        self.deleteLink = function (link) {
            _private.RMI("delete_domain_link", {
                "linked_domain": link.linked_domain(),
            }).done(function () {
                self.domain_links.remove(link);
                var availableDomains = self.addDownstreamDomainViewModel.availableDomains();
                availableDomains.push(link.linked_domain());
                self.addDownstreamDomainViewModel.availableDomains(availableDomains.sort());
                self.goToPage(self.currentPage);
            }).fail(function () {
                alertUser.alert_user(gettext('Something unexpected happened.\n' +
                    'Please try again, or report an issue if the problem persists.'), 'danger');
            }).always(function () {
                // fix for b3
                $('body').removeClass('modal-open');
                var $modalBackdrop = $('.modal-backdrop');
                if ($modalBackdrop) {
                    $modalBackdrop.remove();
                }
            });
        };

        return self;
    };

    var DomainLink = function (link) {
        var self = {};
        self.linked_domain = ko.observable(link.linked_domain);
        self.is_remote = link.is_remote;
        self.master_domain = link.master_domain;
        self.lastUpdate = link.last_update;
        self.upstreamUrl = link.upstream_url;
        self.downstreamUrl = link.downstream_url;
        return self;
    };

    var PushContentViewModel = function (data) {
        self.parent = data.parent;
        self.domainsToPush = ko.observableArray();
        self.modelsToPush = ko.observableArray();
        self.buildAppsOnPush = ko.observable(false);
        self.pushInProgress = ko.observable(false);
        self.enablePushButton = ko.computed(function () {
            return self.domainsToPush().length && self.modelsToPush().length && !self.pushInProgress();
        });

        self.localDownstreamDomains = ko.computed(function () {
            return self.parent.domain_links().reduce(function (result, link) {
                if (!link.is_remote) {
                    return result.concat(link.linked_domain());
                }
                return result;
            }, []);
<<<<<<< HEAD
        });

        self.multiselectProperties = {
            selectableHeaderTitle: gettext("All project spaces"),
            selectedHeaderTitle: gettext("Project spaces to push to"),
            searchItemTitle: gettext("Search project spaces"),
        };

        self.canPush = ko.computed(function () {
            return self.localDownstreamDomains().length > 0;
        });

=======
        });

        self.multiselectProperties = {
            selectableHeaderTitle: gettext("All project spaces"),
            selectedHeaderTitle: gettext("Project spaces to push to"),
            searchItemTitle: gettext("Search project spaces"),
        };

        self.canPush = ko.computed(function () {
            return self.localDownstreamDomains().length > 0;
        });

>>>>>>> e77343b0
        self.pushContent = function () {
            self.pushInProgress(true);
            _private.RMI("create_release", {
                models: _.map(self.modelsToPush(), JSON.parse),
                linked_domains: self.domainsToPush(),
                build_apps: self.buildAppsOnPush(),
            }).done(function (data) {
                alertUser.alert_user(data.message, data.success ? 'success' : 'danger');
                self.pushInProgress(false);
            }).fail(function () {
                alertUser.alert_user(gettext('Something unexpected happened.\nPlease try again, or report an issue if the problem persists.'), 'danger');
                self.pushInProgress(false);
            });
        };

        return self;
    };

    var PullReleaseContentViewModel = function (data) {
        // Pull Content Tab
        self.parent = data.parent;
        self.linkedDataViewModels = data.linkedDataViewModels;
        self.domainLink = data.domainLink;

        // search box
        self.query = ko.observable();
        self.filteredLinkedDataViewModels = ko.observableArray([]);
        self.matchesQuery = function (linkedDataViewModel) {
            return !self.query() || linkedDataViewModel.name.toLowerCase().indexOf(self.query().toLowerCase()) !== -1;
        };
        self.filter = function () {
            self.filteredLinkedDataViewModels(_.filter(self.linkedDataViewModels, self.matchesQuery));
            self.goToPage(1);
        };

        // pagination
        self.paginatedLinkedDataViewModels = ko.observableArray([]);
        self.itemsPerPage = ko.observable(5);
        self.totalItems = ko.computed(function () {
            return self.query() ? self.filteredLinkedDataViewModels().length : self.linkedDataViewModels.length;
        });
        self.currentPage = 1;

        self.goToPage = function (page) {
            self.currentPage = page;
            self.paginatedLinkedDataViewModels.removeAll();
            var skip = (self.currentPage - 1) * self.itemsPerPage();
            var visibleLinkedDataViewModels = self.query() ? self.filteredLinkedDataViewModels() : self.linkedDataViewModels;
            self.paginatedLinkedDataViewModels(visibleLinkedDataViewModels.slice(skip, skip + self.itemsPerPage()));
        };

        self.onPaginationLoad = function () {
            self.goToPage(1);
        };

        return self;
    };

<<<<<<< HEAD
    var RemoteLinkableReport = function (report, masterLink) {
=======
    var RemoteLinkableReport = function (report, upstreamLink) {
>>>>>>> e77343b0
        var self = {};
        self.id = report.id;
        self.title = report.title;
        self.alreadyLinked = ko.observable(report.already_linked);

        self.createLink = function () {
            _private.RMI("create_remote_report_link", {
                "master_domain": upstreamLink.master_domain,
                "linked_domain": upstreamLink.linked_domain(),
                "report_id": self.id,
            }).done(function (data) {
                if (data.success) {
                    alertUser.alert_user(gettext('Report successfully linked.'), 'success');
                    self.alreadyLinked(true);
                } else {
                    alertUser.alert_user(gettext(
                        'Something unexpected happened.\n' +
                            'Please try again, or report an issue if the problem persists.'), 'danger');
                }
            }).fail(function () {
                alertUser.alert_user(gettext(
                    'Something unexpected happened.\n' +
                        'Please try again, or report an issue if the problem persists.'), 'danger');
            });
        };

        return self;
    };

    var AddDownstreamDomainViewModel = function (data) {
        var self = {};
        self.parent = data.parent;
        self.availableDomains = ko.observableArray(data.availableDomains.sort());
        self.value = ko.observable();

        self.addDownstreamDomain = function (viewModel) {
            _private.RMI("create_domain_link", {
                "downstream_domain": viewModel.value(),
            }).done(function (response) {
                if (response.success) {
                    self.availableDomains(_.filter(self.availableDomains(), function (item) {
                        return item !== viewModel.value();
                    }));
                    self.value(null);
                    self.parent.domain_links.unshift(DomainLink(response.domain_link));
                    self.parent.goToPage(1);
                } else {
                    var errorMessage = _.template(
                        gettext('Unable to link project spaces. <%- error %>\nYou must remove the existing link before creating this new link.')
                    )({error: response.message});
                    alertUser.alert_user(errorMessage, 'danger');
                }
            }).fail(function () {
                alertUser.alert_user(gettext('Unable to link project spaces.\nPlease try again, or report an issue if the problem persists.'), 'danger');
            });
        };
        return self;
    };

    var GettingStartedViewModel = function (data) {
        var self = {};
        self.parent = data.parent;
        var sortedUpstreamDomains = data.upstreamDomains.sort(function (first, second) {
            var firstName = first.name.toUpperCase();
            var secondName = second.name.toUpperCase();
            if (firstName > secondName) {
                return 1;
            } else if (firstName < secondName) {
                return -1;
            } else {
                return 0;
            }
        });
        self.upstreamDomains = ko.observableArray(sortedUpstreamDomains);

        self.upstreamButtonClass = ko.computed(function () {
            return self.upstreamDomains().length > 0 ? "btn-default" : "btn-primary";
        });

        self.goToUpstream = function (data) {
            window.location.href = data.upstreamDomains()[0].url;
        };
        return self;
    };

    var setRMI = function (rmiUrl, csrfToken) {
        var _rmi = RMI(rmiUrl, csrfToken);
        _private.RMI = function (remoteMethod, data) {
            return _rmi("", data, {headers: {"DjNg-Remote-Method": remoteMethod}});
        };
    };

    $(function () {
        var view_data = initialPageData.get('view_data');
        var csrfToken = $("#csrfTokenContainer").val();
        setRMI(initialPageData.reverse('linked_domain:domain_link_rmi'), csrfToken);

        var model = DomainLinksViewModel(view_data);
        $("#ko-linked-projects").koApplyBindings(model);

        if ($("#new-downstream-domain-modal").length) {
            $("#new-downstream-domain-modal").koApplyBindings(model.addDownstreamDomainViewModel);
        }

    });
});<|MERGE_RESOLUTION|>--- conflicted
+++ resolved
@@ -58,10 +58,7 @@
 
     var DomainLinksViewModel = function (data) {
         var self = {};
-<<<<<<< HEAD
-=======
         self.upstreamLink = data.master_link ? DomainLink(data.master_link) : null;
->>>>>>> e77343b0
 
         // setup getting started view model
         var gettingStartedData = {
@@ -79,19 +76,11 @@
 
         // can only pull content if a link with an upstream domain exists
         var pullReleaseContentData = null;
-<<<<<<< HEAD
-        if (data.master_link) {
-            pullReleaseContentData = {
-                parent: self,
-                linkedDataViewModels: _.map(data.model_status, LinkedDataViewModel),
-                domainLink: DomainLink(data.master_link),
-=======
         if (self.upstreamLink) {
             pullReleaseContentData = {
                 parent: self,
                 linkedDataViewModels: _.map(data.model_status, LinkedDataViewModel),
                 domainLink: self.upstreamLink,
->>>>>>> e77343b0
             };
             self.pullReleaseContentViewModel = PullReleaseContentViewModel(pullReleaseContentData);
         }
@@ -112,14 +101,6 @@
         // doesn't need to be observable because it is impossible to update the existing page to change this property
         self.isDownstreamDomain = data.is_downstream_domain;
 
-<<<<<<< HEAD
-        self.pullTabActiveStatus = ko.computed(function () {
-            return self.isDownstreamDomain ? "in active" : "";
-        });
-
-        self.manageTabActiveStatus = self.isDownstreamDomain ? "" : "in active";
-
-=======
         self.isOnlyDownstreamDomain = ko.computed(function () {
             return !self.isUpstreamDomain() && self.isDownstreamDomain;
         });
@@ -142,7 +123,6 @@
             return self.isOnlyDownstreamDomain() ? "in active" : "";
         });
 
->>>>>>> e77343b0
         self.showGetStarted = ko.computed(function () {
             return !self.isUpstreamDomain() && !self.isDownstreamDomain;
         });
@@ -151,12 +131,6 @@
             return self.isUpstreamDomain() || (self.isDownstreamDomain && self.showRemoteReports());
         });
 
-<<<<<<< HEAD
-        self.isOnlyDownstreamDomain = ko.computed(function () {
-            return !self.isUpstreamDomain() && self.isDownstreamDomain && !self.showRemoteReports();
-        });
-=======
->>>>>>> e77343b0
 
         // can only push content if a link with a downstream domain exists
         var pushContentData = {
@@ -272,7 +246,6 @@
                 }
                 return result;
             }, []);
-<<<<<<< HEAD
         });
 
         self.multiselectProperties = {
@@ -285,20 +258,6 @@
             return self.localDownstreamDomains().length > 0;
         });
 
-=======
-        });
-
-        self.multiselectProperties = {
-            selectableHeaderTitle: gettext("All project spaces"),
-            selectedHeaderTitle: gettext("Project spaces to push to"),
-            searchItemTitle: gettext("Search project spaces"),
-        };
-
-        self.canPush = ko.computed(function () {
-            return self.localDownstreamDomains().length > 0;
-        });
-
->>>>>>> e77343b0
         self.pushContent = function () {
             self.pushInProgress(true);
             _private.RMI("create_release", {
@@ -357,11 +316,7 @@
         return self;
     };
 
-<<<<<<< HEAD
-    var RemoteLinkableReport = function (report, masterLink) {
-=======
     var RemoteLinkableReport = function (report, upstreamLink) {
->>>>>>> e77343b0
         var self = {};
         self.id = report.id;
         self.title = report.title;
