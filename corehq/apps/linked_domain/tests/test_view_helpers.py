import uuid
from datetime import datetime

from django.test.testcases import SimpleTestCase, TestCase

import pytz

from corehq.apps.app_manager.models import Application, LinkedApplication
from corehq.apps.domain.shortcuts import create_domain
from corehq.apps.fixtures.models import FixtureDataType, FixtureTypeField
from corehq.apps.linked_domain.const import (
    DOMAIN_LEVEL_DATA_MODELS,
    FEATURE_FLAG_DATA_MODELS,
    MODEL_APP,
    MODEL_FIXTURE,
    MODEL_FLAGS,
    MODEL_KEYWORD,
    MODEL_REPORT,
    SUPERUSER_DATA_MODELS,
)
from corehq.apps.linked_domain.models import (
    AppLinkDetail,
    DomainLink,
    DomainLinkHistory,
    FixtureLinkDetail,
    KeywordLinkDetail,
    ReportLinkDetail,
)
from corehq.apps.linked_domain.view_helpers import (
    build_app_view_model,
    build_domain_level_view_models,
    build_feature_flag_view_models,
    build_fixture_view_model,
    build_keyword_view_model,
    build_pullable_view_models_from_data_models,
    build_report_view_model,
    build_superuser_view_models,
    build_view_models_from_data_models,
    get_upstream_and_downstream_apps,
    get_upstream_and_downstream_fixtures,
    get_upstream_and_downstream_keywords,
    get_upstream_and_downstream_reports,
)
from corehq.apps.sms.models import Keyword, KeywordAction
from corehq.apps.userreports.dbaccessors import delete_all_report_configs
from corehq.apps.userreports.models import (
    DataSourceConfiguration,
    ReportConfiguration,
    ReportMeta,
)
from corehq.util.test_utils import flag_enabled


def _create_report(domain, title="report", upstream_id=None, should_save=True, app_id=None):
    data_source = DataSourceConfiguration(
        domain=domain,
        table_id=uuid.uuid4().hex,
        referenced_doc_type='XFormInstance',
    )
    data_source.meta.build.app_id = app_id
    data_source.save()
    report = ReportConfiguration(
        domain=domain,
        config_id=data_source._id,
        title=title,
        report_meta=ReportMeta(created_by_builder=True, master_id=upstream_id),
    )
    if should_save:
        report.save()

    return report


def _create_keyword(domain, name="ping", upstream_id=None, should_save=True, is_grouped=False):
    keyword = Keyword(
        domain=domain,
        keyword=name,
        description="The description",
        override_open_sessions=True,
        upstream_id=upstream_id
    )
    if should_save:
        keyword.save()

    if is_grouped:
        keyword.keywordaction_set.create(
            recipient='test',
            recipient_id='abc123',
            action=KeywordAction.RECIPIENT_USER_GROUP,
            message_content='Test',
        )
        if should_save:
            keyword.save()
    return keyword


def _create_fixture(domain, tag="table", should_save=True):
    data_type = FixtureDataType(
        domain=domain,
        tag=tag,
        fields=[
            FixtureTypeField(
                field_name="fixture_property",
                properties=["test"]
            )
        ],
        item_attributes=[],
        is_global=True
    )
    if should_save:
        data_type.save()

    return data_type


class BaseLinkedDomainTest(TestCase):
    @classmethod
    def setUpClass(cls):
        super(BaseLinkedDomainTest, cls).setUpClass()
        cls.upstream_domain_obj = create_domain('upstream-domain')
        cls.upstream_domain = cls.upstream_domain_obj.name
        cls.downstream_domain_obj = create_domain('downstream-domain')
        cls.downstream_domain = cls.downstream_domain_obj.name

        cls.original_app = Application.new_app(cls.upstream_domain, "Original Application")
        cls.original_app.linked_whitelist = [cls.downstream_domain]
        cls.original_app.save()

        cls.linked_app = LinkedApplication.new_app(cls.downstream_domain, "Linked Application")
        cls.linked_app.upstream_app_id = cls.original_app._id
        cls.linked_app.save()

        cls.original_report = _create_report(cls.upstream_domain)
        cls.linked_report = _create_report(cls.downstream_domain, upstream_id=cls.original_report._id)

        cls.original_keyword = _create_keyword(cls.upstream_domain)
        cls.linked_keyword = _create_keyword(cls.downstream_domain, upstream_id=cls.original_keyword.id)

        cls.original_fixture = _create_fixture(cls.upstream_domain)

        cls.domain_link = DomainLink.link_domains(cls.downstream_domain, cls.upstream_domain)

    @classmethod
    def tearDownClass(cls):
        delete_all_report_configs()
        cls.original_fixture.delete()
        cls.original_keyword.delete()
        cls.linked_keyword.delete()
        cls.original_report.delete()
        cls.linked_report.delete()
        cls.linked_app.delete()
        cls.original_app.delete()
        cls.domain_link.delete()
        cls.upstream_domain_obj.delete()
        cls.downstream_domain_obj.delete()
        super(BaseLinkedDomainTest, cls).tearDownClass()


class TestGetDataModels(BaseLinkedDomainTest):

    def test_get_apps_for_upstream_domain(self):
        expected_upstream_app_names = [self.original_app._id]
        expected_downstream_app_names = []

        upstream_apps, downstream_apps = get_upstream_and_downstream_apps(self.upstream_domain)
        actual_upstream_app_names = [app._id for app in upstream_apps.values()]
        actual_downstream_app_names = [app._id for app in downstream_apps.values()]

        self.assertEqual(expected_upstream_app_names, actual_upstream_app_names)
        self.assertEqual(expected_downstream_app_names, actual_downstream_app_names)

    def test_get_apps_for_downstream_domain(self):
        expected_upstream_app_names = []
        expected_downstream_app_names = [self.linked_app._id]

        upstream_apps, downstream_apps = get_upstream_and_downstream_apps(self.downstream_domain)
        actual_upstream_app_names = [app._id for app in upstream_apps.values()]
        actual_downstream_app_names = [app._id for app in downstream_apps.values()]

        self.assertEqual(expected_upstream_app_names, actual_upstream_app_names)
        self.assertEqual(expected_downstream_app_names, actual_downstream_app_names)

    def test_get_reports_for_upstream_domain(self):
        expected_upstream_reports = [self.original_report._id]
        expected_downstream_reports = []

        upstream_reports, downstream_reports = get_upstream_and_downstream_reports(self.upstream_domain)
        actual_upstream_reports = [report._id for report in upstream_reports.values()]
        actual_downstream_reports = [report._id for report in downstream_reports.values()]

        self.assertEqual(expected_upstream_reports, actual_upstream_reports)
        self.assertEqual(expected_downstream_reports, actual_downstream_reports)

    def test_get_reports_for_downstream_domain(self):
        expected_upstream_reports = []
        expected_downstream_reports = [self.linked_report._id]

        upstream_reports, downstream_reports = get_upstream_and_downstream_reports(self.downstream_domain)
        actual_upstream_reports = [report._id for report in upstream_reports.values()]
        actual_downstream_reports = [report._id for report in downstream_reports.values()]

        self.assertEqual(expected_upstream_reports, actual_upstream_reports)
        self.assertEqual(expected_downstream_reports, actual_downstream_reports)

    def test_get_keywords_for_upstream_domain(self):
        expected_upstream_keywords = [str(self.original_keyword.id)]
        expected_downstream_keywords = []

        upstream_keywords, downstream_keywords = get_upstream_and_downstream_keywords(self.upstream_domain)
        actual_upstream_keywords = [str(keyword.id) for keyword in upstream_keywords.values()]
        actual_downstream_keywords = [str(keyword.id) for keyword in downstream_keywords.values()]

        self.assertEqual(expected_upstream_keywords, actual_upstream_keywords)
        self.assertEqual(expected_downstream_keywords, actual_downstream_keywords)

    def test_get_keywords_for_downstream_domain(self):
        expected_upstream_keywords = []
        expected_downstream_keywords = [str(self.linked_keyword.id)]

        upstream_keywords, downstream_keywords = get_upstream_and_downstream_keywords(self.downstream_domain)
        actual_upstream_keywords = [str(keyword.id) for keyword in upstream_keywords.values()]
        actual_downstream_keywords = [str(keyword.id) for keyword in downstream_keywords.values()]

        self.assertEqual(expected_upstream_keywords, actual_upstream_keywords)
        self.assertEqual(expected_downstream_keywords, actual_downstream_keywords)

    def test_get_fixtures_for_upstream_domain(self):
        expected_upstream_fixtures = [self.original_fixture._id]
        expected_downstream_fixtures = []

        upstream_fixtures, downstream_fixtures = get_upstream_and_downstream_fixtures(self.upstream_domain, None)
        actual_upstream_fixtures = [fixture._id for fixture in upstream_fixtures.values()]
        actual_downstream_fixtures = [fixture._id for fixture in downstream_fixtures.values()]

        self.assertEqual(expected_upstream_fixtures, actual_upstream_fixtures)
        self.assertEqual(expected_downstream_fixtures, actual_downstream_fixtures)

    def test_get_fixtures_for_downstream_domain(self):
        expected_upstream_fixtures = []
        expected_downstream_fixtures = [self.original_fixture._id]

        upstream_fixtures, downstream_fixtures = get_upstream_and_downstream_fixtures(
            self.downstream_domain, self.domain_link
        )
        actual_upstream_fixtures = [fixture._id for fixture in upstream_fixtures.values()]
        actual_downstream_fixtures = [fixture._id for fixture in downstream_fixtures.values()]

        self.assertEqual(expected_upstream_fixtures, actual_upstream_fixtures)
        self.assertEqual(expected_downstream_fixtures, actual_downstream_fixtures)


class TestBuildIndividualViewModels(TestCase):
    @classmethod
    def setUpClass(cls):
        super(TestBuildIndividualViewModels, cls).setUpClass()
        cls.domain_obj = create_domain('test-create-view-model-domain')
        cls.domain = cls.domain_obj.name

    @classmethod
    def tearDownClass(cls):
        cls.domain_obj.delete()
        super(TestBuildIndividualViewModels, cls).tearDownClass()

    def test_build_app_view_model_returns_match(self):
        app = Application.new_app(self.domain, "Test Application")
        # set _id rather than actually saving the object
        app._id = 'abc123'

        expected_view_model = {
            'type': 'app',
            'name': 'Application (Test Application)',
            'detail': {'app_id': 'abc123'},
            'last_update': None,
            'can_update': True,
            'is_linkable': True,
        }

        actual_view_model = build_app_view_model(app)
        self.assertEqual(expected_view_model, actual_view_model)

    def test_build_app_view_model_with_none_returns_none(self):
        app = None
<<<<<<< HEAD
        expected_view_model = {
            'type': 'app',
            'name': 'Application (Unknown App)',
            'detail': None,
            'last_update': None,
            'can_update': False,
            'is_linkable': True,
        }

=======
>>>>>>> 70d6e875
        actual_view_model = build_app_view_model(app)
        self.assertIsNone(actual_view_model)

    def test_build_app_view_model_with_empty_dict_returns_none(self):
        app = {}
<<<<<<< HEAD
        expected_view_model = {
            'type': 'app',
            'name': 'Application (Unknown App)',
            'detail': None,
            'last_update': None,
            'can_update': False,
            'is_linkable': True,
        }

=======
>>>>>>> 70d6e875
        actual_view_model = build_app_view_model(app)
        self.assertIsNone(actual_view_model)

    def test_build_fixture_view_model_returns_match(self):
        fixture = _create_fixture(self.domain, tag="test-table", should_save=False)
        expected_view_model = {
            'type': 'fixture',
            'name': 'Lookup Table (test-table)',
            'detail': {'tag': 'test-table'},
            'last_update': None,
            'can_update': True,
            'is_linkable': True,
        }

        actual_view_model = build_fixture_view_model(fixture)
        self.assertEqual(expected_view_model, actual_view_model)

    def test_build_fixture_view_model_with_none_returns_none(self):
        fixture = None
<<<<<<< HEAD
        expected_view_model = {
            'type': 'fixture',
            'name': 'Lookup Table (Unknown Table)',
            'detail': None,
            'last_update': None,
            'can_update': False,
            'is_linkable': True,
        }

=======
>>>>>>> 70d6e875
        actual_view_model = build_fixture_view_model(fixture)
        self.assertIsNone(actual_view_model)

    def test_build_fixture_view_model_with_empty_returns_none(self):
        fixture = {}
<<<<<<< HEAD
        expected_view_model = {
            'type': 'fixture',
            'name': 'Lookup Table (Unknown Table)',
            'detail': None,
            'last_update': None,
            'can_update': False,
            'is_linkable': True,
        }

=======
>>>>>>> 70d6e875
        actual_view_model = build_fixture_view_model(fixture)
        self.assertIsNone(actual_view_model)

    def test_build_report_view_model(self):
        report = _create_report(self.domain, title='report-test', should_save=False)
        report._id = 'abc123'
        expected_view_model = {
            'type': 'report',
            'name': 'Report (report-test)',
            'detail': {'report_id': 'abc123'},
            'last_update': None,
            'can_update': True,
            'is_linkable': True,
        }

        actual_view_model = build_report_view_model(report)
        self.assertEqual(expected_view_model, actual_view_model)

    def test_build_report_view_model_with_none_returns_none(self):
        report = None
<<<<<<< HEAD
        expected_view_model = {
            'type': 'report',
            'name': 'Report (Unknown Report)',
            'detail': None,
            'last_update': None,
            'can_update': False,
            'is_linkable': True,
        }

=======
>>>>>>> 70d6e875
        actual_view_model = build_report_view_model(report)
        self.assertIsNone(actual_view_model)

    def test_build_report_view_model_with_empty_returns_none(self):
        report = {}
<<<<<<< HEAD
        expected_view_model = {
            'type': 'report',
            'name': 'Report (Unknown Report)',
            'detail': None,
            'last_update': None,
            'can_update': False,
            'is_linkable': True,
        }

=======
>>>>>>> 70d6e875
        actual_view_model = build_report_view_model(report)
        self.assertIsNone(actual_view_model)

    def test_build_keyword_view_model_returns_match(self):
        keyword = _create_keyword(self.domain, name='keyword-test', should_save=False)
        keyword.id = '100'

        expected_view_model = {
            'type': 'keyword',
            'name': 'Keyword (keyword-test)',
            'detail': {'keyword_id': '100'},
            'last_update': None,
            'can_update': True,
            'is_linkable': True,
        }

        actual_view_model = build_keyword_view_model(keyword)
        self.assertEqual(expected_view_model, actual_view_model)

    def test_build_keyword_view_model_with_none_returns_none(self):
        keyword = None
<<<<<<< HEAD
        expected_view_model = {
            'type': 'keyword',
            'name': 'Keyword (Deleted Keyword)',
            'detail': None,
            'last_update': None,
            'can_update': False,
            'is_linkable': True,
        }

=======
>>>>>>> 70d6e875
        actual_view_model = build_keyword_view_model(keyword)
        self.assertIsNone(actual_view_model)

    def test_build_keyword_view_model_with_empty_returns_none(self):
        keyword = {}
<<<<<<< HEAD
        expected_view_model = {
            'type': 'keyword',
            'name': 'Keyword (Deleted Keyword)',
            'detail': None,
            'last_update': None,
            'can_update': False,
            'is_linkable': True,
        }

        actual_view_model = build_keyword_view_model(keyword)
        self.assertEqual(expected_view_model, actual_view_model)

    def test_build_keyword_view_model_with_grouped_returns_unlinkable(self):
        keyword = _create_keyword(self.domain, name='keyword-test', is_grouped=True)
        keyword.id = '100'

        expected_view_model = {
            'type': 'keyword',
            'name': 'Keyword (keyword-test)',
            'detail': {'keyword_id': '100'},
            'last_update': None,
            'can_update': True,
            'is_linkable': False,
        }

=======
>>>>>>> 70d6e875
        actual_view_model = build_keyword_view_model(keyword)
        self.assertIsNone(actual_view_model)


class TestBuildFeatureFlagViewModels(TestCase):

    @classmethod
    def setUpClass(cls):
        super(TestBuildFeatureFlagViewModels, cls).setUpClass()
        cls.domain_obj = create_domain('test-build-ff-view-models')
        cls.domain = cls.domain_obj.name

    @classmethod
    def tearDownClass(cls):
        cls.domain_obj.delete()
        super(TestBuildFeatureFlagViewModels, cls).tearDownClass()

    def test_build_feature_flag_view_models_returns_empty(self):
        expected_view_models = []

        view_models = build_feature_flag_view_models(self.domain)

        self.assertEqual(expected_view_models, view_models)

    @flag_enabled('SYNC_SEARCH_CASE_CLAIM')
    def test_build_feature_flag_view_models_returns_case_search(self):
        expected_view_models = [
            {
                'type': 'case_search_data',
                'name': 'Case Search Settings',
                'detail': None,
                'last_update': 'Never',
                'can_update': True,
                'is_linkable': True,
            }
        ]
        view_models = build_feature_flag_view_models(self.domain)

        self.assertEqual(expected_view_models, view_models)

    @flag_enabled('DATA_DICTIONARY')
    def test_build_feature_flag_view_models_returns_data_dictionary(self):
        expected_view_models = [
            {
                'type': 'data_dictionary',
                'name': 'Data Dictionary',
                'detail': None,
                'last_update': 'Never',
                'can_update': True,
                'is_linkable': True,
            }
        ]
        view_models = build_feature_flag_view_models(self.domain)

        self.assertEqual(expected_view_models, view_models)

    @flag_enabled('WIDGET_DIALER')
    def test_build_feature_flag_view_models_returns_dialer_settings(self):
        expected_view_models = [
            {
                'type': 'dialer_settings',
                'name': 'Dialer Settings',
                'detail': None,
                'last_update': 'Never',
                'can_update': True,
                'is_linkable': True,
            }
        ]
        view_models = build_feature_flag_view_models(self.domain)

        self.assertEqual(expected_view_models, view_models)

    @flag_enabled('GAEN_OTP_SERVER')
    def test_build_feature_flag_view_models_returns_otp_settings(self):
        expected_view_models = [
            {
                'type': 'otp_settings',
                'name': 'OTP Pass-through Settings',
                'detail': None,
                'last_update': 'Never',
                'can_update': True,
                'is_linkable': True,
            }
        ]
        view_models = build_feature_flag_view_models(self.domain)

        self.assertEqual(expected_view_models, view_models)

    @flag_enabled('HMAC_CALLOUT')
    def test_build_feature_flag_view_models_returns_hmac_callout(self):
        expected_view_models = [
            {
                'type': 'hmac_callout_settings',
                'name': 'Signed Callout',
                'detail': None,
                'last_update': 'Never',
                'can_update': True,
                'is_linkable': True,
            }
        ]
        view_models = build_feature_flag_view_models(self.domain)

        self.assertEqual(expected_view_models, view_models)

    @flag_enabled('COMMTRACK')
    def test_build_feature_flag_view_models_returns_product_data_fields(self):
        expected_view_models = [
            {
                'type': 'custom_product_data',
                'name': 'Custom Product Data Fields',
                'detail': None,
                'last_update': 'Never',
                'can_update': True,
                'is_linkable': True,
            }
        ]
        view_models = build_feature_flag_view_models(self.domain)

        self.assertEqual(expected_view_models, view_models)

    @flag_enabled('EMBEDDED_TABLEAU')
    def test_build_feature_flag_view_models_returns_tableau_server_and_visualizations(self):
        expected_view_models = [
            {
                'type': 'tableau_server_and_visualizations',
                'name': 'Tableau Server and Visualizations',
                'detail': None,
                'last_update': 'Never',
                'can_update': True,
                'is_linkable': True,
            }
        ]
        view_models = build_feature_flag_view_models(self.domain)

        self.assertEqual(expected_view_models, view_models)


class TestBuildDomainLevelViewModels(SimpleTestCase):

    def test_build_domain_level_view_models_returns_all(self):
        expected_view_models = [
            {
                'type': 'custom_user_data',
                'name': 'Custom User Data Fields',
                'detail': None,
                'last_update': 'Never',
                'can_update': True,
                'is_linkable': True,
            },
            {
                'type': 'custom_location_data',
                'name': 'Custom Location Data Fields',
                'detail': None,
                'last_update': 'Never',
                'can_update': True,
                'is_linkable': True,
            },
            {
                'type': 'roles',
                'name': 'User Roles',
                'detail': None,
                'last_update': 'Never',
                'can_update': True,
                'is_linkable': True,
            },
            {
                'type': 'previews',
                'name': 'Feature Previews',
                'detail': None,
                'last_update': 'Never',
                'can_update': True,
                'is_linkable': True,
            },
        ]

        view_models = build_domain_level_view_models()
        self.assertEqual(expected_view_models, view_models)

    def test_build_domain_level_view_models_ignores_models(self):
        expected_view_models = []
        ignore_models = dict(DOMAIN_LEVEL_DATA_MODELS).keys()

        view_models = build_domain_level_view_models(ignore_models=ignore_models)

        self.assertEqual(expected_view_models, view_models)


class TestBuildSuperuserViewModels(SimpleTestCase):

    def test_build_superuser_view_models_returns_all(self):
        expected_view_models = [
            {
                'type': 'toggles',
                'name': 'Feature Flags',
                'detail': None,
                'last_update': 'Never',
                'can_update': True,
                'is_linkable': True,
            },
        ]

        view_models = build_superuser_view_models()
        self.assertEqual(expected_view_models, view_models)

    def test_build_superuser_view_models_ignores_models(self):
        expected_view_models = []
        ignore_models = dict(SUPERUSER_DATA_MODELS).keys()

        view_models = build_superuser_view_models(ignore_models=ignore_models)

        self.assertEqual(expected_view_models, view_models)


class TestBuildViewModelsFromDataModels(BaseLinkedDomainTest):
    """
    Testing for length of view models below is sufficient because the content is tested in a lower level test
    See TestBuildIndividualViewModels, TestBuildFeatureFlagViewModels, TestBuildDomainLevelViewModels,
    TestBuildSuperuserViewModels
    """

    def test_domain_level_view_models_are_built(self):
        view_models = build_view_models_from_data_models(self.downstream_domain, {}, {}, {}, {})
        expected_length = len(DOMAIN_LEVEL_DATA_MODELS)
        self.assertEqual(expected_length, len(view_models))

    def test_domain_level_view_models_are_ignored(self):
        view_models = build_view_models_from_data_models(
            self.downstream_domain, {}, {}, {}, {}, ignore_models=dict(DOMAIN_LEVEL_DATA_MODELS).keys()
        )
        self.assertEqual(0, len(view_models))

    @flag_enabled('SYNC_SEARCH_CASE_CLAIM')
    @flag_enabled('DATA_DICTIONARY')
    @flag_enabled('WIDGET_DIALER')
    @flag_enabled('GAEN_OTP_SERVER')
    @flag_enabled('HMAC_CALLOUT')
    @flag_enabled('EMBEDDED_TABLEAU')
    @flag_enabled('COMMTRACK')
    def test_feature_flag_view_models_are_built(self):
        view_models = build_view_models_from_data_models(self.downstream_domain, {}, {}, {}, {})
        expected_length = len(DOMAIN_LEVEL_DATA_MODELS) + len(FEATURE_FLAG_DATA_MODELS)
        self.assertEqual(expected_length, len(view_models))

    @flag_enabled('SYNC_SEARCH_CASE_CLAIM')
    @flag_enabled('DATA_DICTIONARY')
    @flag_enabled('WIDGET_DIALER')
    @flag_enabled('GAEN_OTP_SERVER')
    @flag_enabled('HMAC_CALLOUT')
    @flag_enabled('EMBEDDED_TABLEAU')
    @flag_enabled('COMMTRACK')
    def test_feature_flag_view_models_are_ignored(self):
        view_models = build_view_models_from_data_models(
            self.downstream_domain, {}, {}, {}, {}, ignore_models=dict(FEATURE_FLAG_DATA_MODELS).keys()
        )
        expected_length = len(DOMAIN_LEVEL_DATA_MODELS)
        self.assertEqual(expected_length, len(view_models))

    def test_superuser_view_models_are_built_if_superuser(self):
        view_models = build_view_models_from_data_models(self.downstream_domain, {}, {}, {}, {}, is_superuser=True)
        expected_length = len(DOMAIN_LEVEL_DATA_MODELS) + len(SUPERUSER_DATA_MODELS)
        self.assertEqual(expected_length, len(view_models))

    def test_superuser_view_models_are_not_built_if_not_superuser(self):
        # same as test_domain_level_view_models_are_built, but added to be explicit
        view_models = build_view_models_from_data_models(
            self.downstream_domain, {}, {}, {}, {}, is_superuser=False
        )
        expected_length = len(DOMAIN_LEVEL_DATA_MODELS)
        self.assertEqual(expected_length, len(view_models))

    def test_superuser_view_models_are_ignored(self):
        view_models = build_view_models_from_data_models(self.downstream_domain, {}, {}, {}, {},
                                                         ignore_models=dict(SUPERUSER_DATA_MODELS).keys(),
                                                         is_superuser=True)
        expected_length = len(DOMAIN_LEVEL_DATA_MODELS)
        self.assertEqual(expected_length, len(view_models))

    def test_app_view_models_are_built(self):
        _, downstream_apps = get_upstream_and_downstream_apps(self.downstream_domain)
        view_models = build_view_models_from_data_models(self.downstream_domain, downstream_apps, {}, {}, {})
        expected_length = len(DOMAIN_LEVEL_DATA_MODELS) + 1
        self.assertEqual(expected_length, len(view_models))

    def test_fixture_view_models_are_built(self):
        _, downstream_fixtures = get_upstream_and_downstream_fixtures(self.downstream_domain, self.domain_link)
        view_models = build_view_models_from_data_models(self.downstream_domain, {}, downstream_fixtures, {}, {})
        expected_length = len(DOMAIN_LEVEL_DATA_MODELS) + 1
        self.assertEqual(expected_length, len(view_models))

    def test_report_view_models_are_built(self):
        _, downstream_reports = get_upstream_and_downstream_reports(self.downstream_domain)
        view_models = build_view_models_from_data_models(self.downstream_domain, {}, {}, downstream_reports, {})
        expected_length = len(DOMAIN_LEVEL_DATA_MODELS) + 1
        self.assertEqual(expected_length, len(view_models))

    def test_keyword_view_models_are_built(self):
        _, downstream_keywords = get_upstream_and_downstream_keywords(self.downstream_domain)
        view_models = build_view_models_from_data_models(self.downstream_domain, {}, {}, {}, downstream_keywords)
        expected_length = len(DOMAIN_LEVEL_DATA_MODELS) + 1
        self.assertEqual(expected_length, len(view_models))


class TestBuildPullableViewModels(BaseLinkedDomainTest):
    """
    This method relies on build_view_models_from_data_models which is already tested
    This aims to test scenarios where models have already been synced
    """
    def test_already_synced_superuser_view_models_are_built_if_superuser(self):
        self._create_sync_event(MODEL_FLAGS)

        view_models = build_pullable_view_models_from_data_models(self.downstream_domain, self.domain_link, {}, {},
                                                                  {}, {}, pytz.UTC, is_superuser=True)
        expected_length = len(DOMAIN_LEVEL_DATA_MODELS) + len(SUPERUSER_DATA_MODELS)
        self.assertEqual(expected_length, len(view_models))

    def test_already_synced_superuser_view_models_are_not_built_if_not_superuser(self):
        # this is an important one
        # ensures an already synced view model is not included if user does not have access
        self._create_sync_event(MODEL_FLAGS)

        view_models = build_pullable_view_models_from_data_models(self.downstream_domain, self.domain_link, {}, {},
                                                                  {}, {}, pytz.UTC, is_superuser=False)
        expected_length = len(DOMAIN_LEVEL_DATA_MODELS)
        self.assertEqual(expected_length, len(view_models))

    def test_already_synced_app_view_models_are_built(self):
        self._create_sync_event(MODEL_APP, AppLinkDetail(app_id=self.linked_app._id).to_json())

        _, downstream_apps = get_upstream_and_downstream_apps(self.downstream_domain)
        view_models = build_pullable_view_models_from_data_models(self.downstream_domain, self.domain_link,
                                                                  downstream_apps, {}, {}, {}, pytz.UTC)
        expected_length = len(DOMAIN_LEVEL_DATA_MODELS) + 1
        self.assertEqual(expected_length, len(view_models))

    def test_linked_apps_are_popped(self):
        self._create_sync_event(MODEL_APP, AppLinkDetail(app_id=self.linked_app._id).to_json())

        _, downstream_apps = get_upstream_and_downstream_apps(self.downstream_domain)
        self.assertTrue(1, len(downstream_apps))
        build_pullable_view_models_from_data_models(self.downstream_domain, self.domain_link, downstream_apps, {},
                                                    {}, {}, pytz.UTC)
        self.assertEqual(0, len(downstream_apps))

    def test_already_synced_fixture_view_models_are_built(self):
        self._create_sync_event(MODEL_FIXTURE, FixtureLinkDetail(tag=self.original_fixture.tag).to_json())

        _, downstream_fixtures = get_upstream_and_downstream_fixtures(self.downstream_domain, self.domain_link)
        view_models = build_pullable_view_models_from_data_models(self.downstream_domain, self.domain_link, {},
                                                                  downstream_fixtures, {}, {}, pytz.UTC)
        expected_length = len(DOMAIN_LEVEL_DATA_MODELS) + 1
        self.assertEqual(expected_length, len(view_models))

    def test_linked_fixtures_are_popped(self):
        self._create_sync_event(MODEL_FIXTURE, FixtureLinkDetail(tag=self.original_fixture.tag).to_json())

        _, downstream_fixtures = get_upstream_and_downstream_fixtures(self.downstream_domain, self.domain_link)
        self.assertTrue(1, len(downstream_fixtures))
        build_pullable_view_models_from_data_models(self.downstream_domain, self.domain_link, {},
                                                    downstream_fixtures, {}, {}, pytz.UTC)
        self.assertEqual(0, len(downstream_fixtures))

    def test_already_synced_report_view_models_are_built(self):
        self._create_sync_event(MODEL_REPORT, ReportLinkDetail(report_id=self.linked_report.get_id).to_json())

        _, downstream_reports = get_upstream_and_downstream_reports(self.downstream_domain)
        view_models = build_pullable_view_models_from_data_models(self.downstream_domain, self.domain_link, {}, {},
                                                                  downstream_reports, {}, pytz.UTC)
        expected_length = len(DOMAIN_LEVEL_DATA_MODELS) + 1
        self.assertEqual(expected_length, len(view_models))

    def test_linked_reports_are_popped(self):
        self._create_sync_event(MODEL_REPORT, ReportLinkDetail(report_id=self.linked_report.get_id).to_json())

        _, downstream_reports = get_upstream_and_downstream_reports(self.downstream_domain)
        self.assertTrue(1, len(downstream_reports))
        build_pullable_view_models_from_data_models(self.downstream_domain, self.domain_link, {}, {},
                                                    downstream_reports, {}, pytz.UTC)
        self.assertEqual(0, len(downstream_reports))

    def test_already_synced_keyword_view_models_are_built(self):
        self._create_sync_event(MODEL_KEYWORD, KeywordLinkDetail(keyword_id=str(self.linked_keyword.id)).to_json())

        _, downstream_keywords = get_upstream_and_downstream_keywords(self.downstream_domain)
        self.assertTrue(1, len(downstream_keywords))
        view_models = build_pullable_view_models_from_data_models(self.downstream_domain, self.domain_link, {}, {},
                                                                  {}, downstream_keywords, pytz.UTC)
        expected_length = len(DOMAIN_LEVEL_DATA_MODELS) + 1
        self.assertEqual(expected_length, len(view_models))

    def test_linked_keywords_are_popped(self):
        self._create_sync_event(MODEL_KEYWORD, KeywordLinkDetail(keyword_id=str(self.linked_keyword.id)).to_json())

        _, downstream_keywords = get_upstream_and_downstream_keywords(self.downstream_domain)
        self.assertTrue(1, len(downstream_keywords))
        build_pullable_view_models_from_data_models(self.downstream_domain, self.domain_link, {}, {}, {},
                                                    downstream_keywords, pytz.UTC)
        self.assertEqual(0, len(downstream_keywords))

    def _create_sync_event(self, model_type, model_detail=None):
        sync_event = DomainLinkHistory(
            link=self.domain_link, date=datetime.utcnow(), model=model_type, model_detail=model_detail
        )
        sync_event.save()<|MERGE_RESOLUTION|>--- conflicted
+++ resolved
@@ -280,35 +280,11 @@
 
     def test_build_app_view_model_with_none_returns_none(self):
         app = None
-<<<<<<< HEAD
-        expected_view_model = {
-            'type': 'app',
-            'name': 'Application (Unknown App)',
-            'detail': None,
-            'last_update': None,
-            'can_update': False,
-            'is_linkable': True,
-        }
-
-=======
->>>>>>> 70d6e875
         actual_view_model = build_app_view_model(app)
         self.assertIsNone(actual_view_model)
 
     def test_build_app_view_model_with_empty_dict_returns_none(self):
         app = {}
-<<<<<<< HEAD
-        expected_view_model = {
-            'type': 'app',
-            'name': 'Application (Unknown App)',
-            'detail': None,
-            'last_update': None,
-            'can_update': False,
-            'is_linkable': True,
-        }
-
-=======
->>>>>>> 70d6e875
         actual_view_model = build_app_view_model(app)
         self.assertIsNone(actual_view_model)
 
@@ -322,41 +298,16 @@
             'can_update': True,
             'is_linkable': True,
         }
-
         actual_view_model = build_fixture_view_model(fixture)
         self.assertEqual(expected_view_model, actual_view_model)
 
     def test_build_fixture_view_model_with_none_returns_none(self):
         fixture = None
-<<<<<<< HEAD
-        expected_view_model = {
-            'type': 'fixture',
-            'name': 'Lookup Table (Unknown Table)',
-            'detail': None,
-            'last_update': None,
-            'can_update': False,
-            'is_linkable': True,
-        }
-
-=======
->>>>>>> 70d6e875
         actual_view_model = build_fixture_view_model(fixture)
         self.assertIsNone(actual_view_model)
 
     def test_build_fixture_view_model_with_empty_returns_none(self):
         fixture = {}
-<<<<<<< HEAD
-        expected_view_model = {
-            'type': 'fixture',
-            'name': 'Lookup Table (Unknown Table)',
-            'detail': None,
-            'last_update': None,
-            'can_update': False,
-            'is_linkable': True,
-        }
-
-=======
->>>>>>> 70d6e875
         actual_view_model = build_fixture_view_model(fixture)
         self.assertIsNone(actual_view_model)
 
@@ -377,35 +328,11 @@
 
     def test_build_report_view_model_with_none_returns_none(self):
         report = None
-<<<<<<< HEAD
-        expected_view_model = {
-            'type': 'report',
-            'name': 'Report (Unknown Report)',
-            'detail': None,
-            'last_update': None,
-            'can_update': False,
-            'is_linkable': True,
-        }
-
-=======
->>>>>>> 70d6e875
         actual_view_model = build_report_view_model(report)
         self.assertIsNone(actual_view_model)
 
     def test_build_report_view_model_with_empty_returns_none(self):
         report = {}
-<<<<<<< HEAD
-        expected_view_model = {
-            'type': 'report',
-            'name': 'Report (Unknown Report)',
-            'detail': None,
-            'last_update': None,
-            'can_update': False,
-            'is_linkable': True,
-        }
-
-=======
->>>>>>> 70d6e875
         actual_view_model = build_report_view_model(report)
         self.assertIsNone(actual_view_model)
 
@@ -427,35 +354,13 @@
 
     def test_build_keyword_view_model_with_none_returns_none(self):
         keyword = None
-<<<<<<< HEAD
-        expected_view_model = {
-            'type': 'keyword',
-            'name': 'Keyword (Deleted Keyword)',
-            'detail': None,
-            'last_update': None,
-            'can_update': False,
-            'is_linkable': True,
-        }
-
-=======
->>>>>>> 70d6e875
         actual_view_model = build_keyword_view_model(keyword)
         self.assertIsNone(actual_view_model)
 
     def test_build_keyword_view_model_with_empty_returns_none(self):
         keyword = {}
-<<<<<<< HEAD
-        expected_view_model = {
-            'type': 'keyword',
-            'name': 'Keyword (Deleted Keyword)',
-            'detail': None,
-            'last_update': None,
-            'can_update': False,
-            'is_linkable': True,
-        }
-
         actual_view_model = build_keyword_view_model(keyword)
-        self.assertEqual(expected_view_model, actual_view_model)
+        self.assertIsNone(actual_view_model)
 
     def test_build_keyword_view_model_with_grouped_returns_unlinkable(self):
         keyword = _create_keyword(self.domain, name='keyword-test', is_grouped=True)
@@ -469,11 +374,8 @@
             'can_update': True,
             'is_linkable': False,
         }
-
-=======
->>>>>>> 70d6e875
         actual_view_model = build_keyword_view_model(keyword)
-        self.assertIsNone(actual_view_model)
+        self.assertEqual(expected_view_model, actual_view_model)
 
 
 class TestBuildFeatureFlagViewModels(TestCase):
