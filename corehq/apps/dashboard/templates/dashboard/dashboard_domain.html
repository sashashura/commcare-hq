{% extends 'dashboard/base.html' %}
{% load i18n %}{% load hq_shared_tags %}
{% load djangular_tags %}


{% block js %}{{ block.super }}
<<<<<<< HEAD
<script
        src="{% static 'dashboard/js/hq_dashboard.ng.js' %}"></script>
{% endblock %}

{% block js-inline %}{{ block.super }}
<script>
(function (angular, undefined) {
    'use strict';
    var dashboardApp = angular.module('dashboardApp', [
        'ui.bootstrap',
        'ngResource',
        'ngRoute',
        'ng.django.rmi',
        'hq.dashboard'
    ]);
    dashboardApp.config(['$httpProvider', function($httpProvider) {
        $httpProvider.defaults.headers.common['X-Requested-With'] = 'XMLHttpRequest';
        $httpProvider.defaults.xsrfCookieName = 'csrftoken';
        $httpProvider.defaults.xsrfHeaderName = 'X-CSRFToken';
        $httpProvider.defaults.headers.common["X-CSRFToken"] = '{{ csrf_token }}';
    }]);
    dashboardApp.config(["djangoRMIProvider", function(djangoRMIProvider) {
        djangoRMIProvider.configure({% djng_current_rmi %});
    }]);
    dashboardApp.constant('dashboardConfig', {
        staticRoot: '{{ STATIC_URL }}'
    });
}(window.angular));
</script>
=======
<script src="{% static 'dashboard/js/hq_dashboard.ng.js' %}"></script>
<script src="{% static 'dashboard/js/dashboard_domain.js' %}"></script>
>>>>>>> 5b9c922f
{% endblock %}

{% block dashboard-content %}
{% initial_page_data 'djng_current_rmi' djng_current_rmi %}
{% initial_page_data 'static_url' STATIC_URL %}

<div class="page-header">
    <h1>
        {% blocktrans with cc_name=commcare_hq_names.COMMCARE_HQ_NAME %}
            Welcome Back to {{ cc_name }}
        {% endblocktrans %}
    </h1>
</div>
<div data-ng-app="dashboardApp">
    <div class="row">
        {% for tile in dashboard_tiles %}
        <tile-{{ tile.ng_directive }}
                slug="{{ tile.slug }}"
                title="{{ tile.title }}"
                check-permissions=""
                ng-show="hasPermissions"></tile-{{ tile.ng_directive }}>
        {% endfor %}
    </div>
    <p class="lead text-center" style="margin-bottom: 5em;">
        {% if enterprise_mode %}
            {% blocktrans with cc_name=commcare_hq_names.COMMCARE_NAME %}
                Thanks for using {{ cc_name }}!
            {% endblocktrans %}
        {% else %}
            {% blocktrans %}
                Thanks for using CommCare HQ! If you have questions, suggestions,
                or other thoughts, <br />we invite you to join the discussion on the
                <a href="https://groups.google.com/forum/#!forum/commcare-users/join"
                   target="_blank">CommCare Users Mailing List</a>.
            {% endblocktrans %}
        {% endif %}
    </p>
</div>
{% endblock dashboard-content %}<|MERGE_RESOLUTION|>--- conflicted
+++ resolved
@@ -4,45 +4,14 @@
 
 
 {% block js %}{{ block.super }}
-<<<<<<< HEAD
-<script
-        src="{% static 'dashboard/js/hq_dashboard.ng.js' %}"></script>
-{% endblock %}
-
-{% block js-inline %}{{ block.super }}
-<script>
-(function (angular, undefined) {
-    'use strict';
-    var dashboardApp = angular.module('dashboardApp', [
-        'ui.bootstrap',
-        'ngResource',
-        'ngRoute',
-        'ng.django.rmi',
-        'hq.dashboard'
-    ]);
-    dashboardApp.config(['$httpProvider', function($httpProvider) {
-        $httpProvider.defaults.headers.common['X-Requested-With'] = 'XMLHttpRequest';
-        $httpProvider.defaults.xsrfCookieName = 'csrftoken';
-        $httpProvider.defaults.xsrfHeaderName = 'X-CSRFToken';
-        $httpProvider.defaults.headers.common["X-CSRFToken"] = '{{ csrf_token }}';
-    }]);
-    dashboardApp.config(["djangoRMIProvider", function(djangoRMIProvider) {
-        djangoRMIProvider.configure({% djng_current_rmi %});
-    }]);
-    dashboardApp.constant('dashboardConfig', {
-        staticRoot: '{{ STATIC_URL }}'
-    });
-}(window.angular));
-</script>
-=======
 <script src="{% static 'dashboard/js/hq_dashboard.ng.js' %}"></script>
 <script src="{% static 'dashboard/js/dashboard_domain.js' %}"></script>
->>>>>>> 5b9c922f
 {% endblock %}
 
 {% block dashboard-content %}
 {% initial_page_data 'djng_current_rmi' djng_current_rmi %}
 {% initial_page_data 'static_url' STATIC_URL %}
+{% initial_page_data 'csrf_token' csrf_token %}
 
 <div class="page-header">
     <h1>
