--- conflicted
+++ resolved
@@ -14,10 +14,7 @@
     'CaseReminder': (MAIN_DB,),
     'CaseReminderHandler': (MAIN_DB,),
     'CaseReminderEvent': (MAIN_DB,),
-<<<<<<< HEAD
     'Dhis2Connection': (MAIN_DB,),
-=======
     'ForwardingRule': (MAIN_DB,),
     'ForwardingRule-Deleted': (MAIN_DB,),
->>>>>>> b0be9e84
 }