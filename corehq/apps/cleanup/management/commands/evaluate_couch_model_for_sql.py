--- conflicted
+++ resolved
@@ -321,42 +321,6 @@
 
         dates_import = ""
         if date_conversions:
-<<<<<<< HEAD
-            dates_import = f"from dimagi.utils.dates import {','.join(date_conversions)}\n\n"
-        else:
-            dates_import = ""
-
-        return f"""
-{dates_import}from corehq.apps.cleanup.management.commands.populate_sql_model_from_couch_model import PopulateSQLCommand
-
-
-class Command(PopulateSQLCommand):
-    @classmethod
-    def couch_db_slug(cls):
-        return {db_slug_with_quotes}
-
-    @classmethod
-    def couch_doc_type(self):
-        return '{self.class_name}'
-
-    @classmethod
-    def sql_class(self):
-        from {self.models_path} import SQL{self.class_name}
-        return SQL{self.class_name}
-
-    @classmethod
-    def commit_adding_migration(cls):
-        return "TODO: add once the PR adding this file is merged"
-
-    def update_or_create_sql_object(self, doc):
-        model, created = self.sql_class().objects.update_or_create(
-            couch_id=doc['_id'],
-            defaults={{
-                {updates_list}
-            }})
-        return model, created
-        """
-=======
             dates_import = f"from dimagi.utils.dates import {','.join(date_conversions)}"
 
         return render_tempate(
@@ -368,7 +332,6 @@
             suggested_updates=suggested_updates,
             submodels=submodels
         )
->>>>>>> 43ebdbda
 
     def is_submodel_key(self, key):
         return "." in key or self.is_field_type_submodel(key)
