from __future__ import absolute_import
from __future__ import unicode_literals
import json
import uuid
from functools import partial
from six.moves.urllib.parse import urlencode
from django.contrib import messages
from django.urls import reverse
from django.http import HttpResponseRedirect, Http404
from django.template.loader import render_to_string
from django.utils.translation import ugettext as _

from corehq import toggles
from corehq.apps.app_manager.dbaccessors import (
    get_app,
    wrap_app,
    get_apps_in_domain,
    get_current_app,
)
from corehq.apps.app_manager.decorators import require_deploy_apps
from corehq.apps.app_manager.exceptions import (
    AppEditingError,
    ModuleNotFoundException,
    FormNotFoundException,
    AppLinkError,
    MultimediaMissingError,
)
from corehq.apps.app_manager.models import (
    Application,
    enable_usercase_if_necessary,
    CustomIcon,
)
from corehq.apps.es import FormES
from corehq.apps.hqwebapp.tasks import send_html_email_async
from corehq.apps.linked_domain.exceptions import (
    RemoteRequestError,
    RemoteAuthError,
    ActionNotPermitted,
)
from corehq.apps.linked_domain.models import AppLinkDetail
from corehq.apps.linked_domain.util import pull_missing_multimedia_for_app

from corehq.apps.app_manager.util import update_form_unique_ids
from corehq.apps.userreports.util import get_static_report_mapping
import six

CASE_TYPE_CONFLICT_MSG = (
    "Warning: The form's new module "
    "has a different case type from the old module.<br />"
    "Make sure all case properties you are loading "
    "are available in the new case type"
)


@require_deploy_apps
def back_to_main(request, domain, app_id, module_id=None, form_id=None,
                 form_unique_id=None, module_unique_id=None):
    """
    returns an HttpResponseRedirect back to the main page for the App Manager app
    with the correct GET parameters.

    This is meant to be used by views that process a POST request,
    which then redirect to the main page.

    """
    args = [domain, app_id]
    view_name = 'view_app'

    app = get_app(domain, app_id)

    module = None
    try:
        if module_id is not None:
            module = app.get_module(module_id)
        elif module_unique_id is not None:
            module = app.get_module_by_unique_id(module_unique_id)
    except ModuleNotFoundException:
        raise Http404()

    form = None
    if form_id is not None and module is not None:
        try:
            form = module.get_form(form_id)
        except IndexError:
            raise Http404()
    elif form_unique_id is not None:
        try:
            form = app.get_form(form_unique_id)
        except FormNotFoundException:
            raise Http404()

    if form is not None:
        view_name = 'view_form' if form.no_vellum else 'form_source'
        args.append(form.unique_id)
    elif module is not None:
        view_name = 'view_module'
        args.append(module.unique_id)

    return HttpResponseRedirect(reverse(view_name, args=args))


def get_langs(request, app):
    lang = request.GET.get(
        'lang',
        request.COOKIES.get('lang', app.langs[0] if hasattr(app, 'langs') and app.langs else '')
    )
    langs = None
    if app and hasattr(app, 'langs'):
        if not app.langs and not app.is_remote_app:
            # lots of things fail if the app doesn't have any languages.
            # the best we can do is add 'en' if there's nothing else.
            app.langs.append('en')
            app.save()
        if not lang or lang not in app.langs:
            lang = (app.langs or ['en'])[0]
        langs = [lang] + app.langs
    return lang, langs


def set_lang_cookie(response, lang):
    response.set_cookie('lang', encode_if_unicode(lang))


def bail(request, domain, app_id, not_found=""):
    if not_found:
        messages.error(request, 'Oops! We could not find that %s. Please try again' % not_found)
    else:
        messages.error(request, 'Oops! We could not complete your request. Please try again')
    return back_to_main(request, domain, app_id)


def encode_if_unicode(s):
    return s.encode('utf-8') if isinstance(s, six.text_type) else s


def validate_langs(request, existing_langs):
    o = json.loads(request.body.decode('utf-8'))
    langs = o['langs']
    rename = o['rename']

    assert set(rename.keys()).issubset(existing_langs)
    assert set(rename.values()).issubset(langs)
    # assert that there are no repeats in the values of rename
    assert len(set(rename.values())) == len(list(rename.values()))
    # assert that no lang is renamed to an already existing lang
    for old, new in rename.items():
        if old != new:
            assert(new not in existing_langs)

    return (langs, rename)


def get_blank_form_xml(form_name):
    return render_to_string("app_manager/blank_form.xml", context={
        'xmlns': str(uuid.uuid4()).upper(),
        'name': form_name,
    })


def get_default_followup_form_xml(context):
    """Update context and apply in XML file default_followup_form"""
    context.update({'xmlns_uuid': str(uuid.uuid4()).upper()})
    return render_to_string("app_manager/default_followup_form.xml", context=context)


def overwrite_app(app, master_build, report_map=None):
    excluded_fields = set(Application._meta_fields).union([
        'date_created', 'build_profiles', 'copy_history', 'copy_of',
        'name', 'comment', 'doc_type', '_LAZY_ATTACHMENTS', 'practice_mobile_worker_id',
        'custom_base_url', 'progenitor_app_id'
    ])
    master_json = master_build.to_json()
    app_json = app.to_json()

    # Corresponding forms in a master app and linked app need to have the same XMLNS but different unique ids,
    # so the linked app needs to know if there are any new forms and, if so, assign those forms new unique ids.
    # To do this lookup, get the XMLNSes from the the most recent versions of this app pulled from each master
    # and compare those to the XMLNSes present in this app.
    form_ids_by_xmlns = {}
    master_app_briefs = app.get_master_app_briefs()
    for brief in master_app_briefs:
        previous_app = app.get_latest_build_from_upstream(brief.master_id)
        if previous_app:
            form_ids_by_xmlns.update(_get_form_ids_by_xmlns(previous_app))
    # Add in any forms from the current linked app, before the source is overwritten.
    # This is particularly important if there's no previous version.
    for module in app['modules']:
        for form in module['forms']:
            form_ids_by_xmlns[form.xmlns] = form['unique_id']

    for key, value in six.iteritems(master_json):
        if key not in excluded_fields:
            app_json[key] = value
    app_json['version'] = app_json.get('version', 1)
    app_json['upstream_version'] = master_json['version']
    app_json['upstream_app_id'] = master_json['copy_of']
    wrapped_app = wrap_app(app_json)
    for module in wrapped_app.get_report_modules():
        if report_map is None:
            raise AppEditingError('Report map not passed to overwrite_app')

        for config in module.report_configs:
            try:
                config.report_id = report_map[config.report_id]
            except KeyError:
                raise AppEditingError(config.report_id)

    wrapped_app = _update_form_ids(wrapped_app, master_build, form_ids_by_xmlns)
    enable_usercase_if_necessary(wrapped_app)
    return wrapped_app


def _update_form_ids(app, master_app, form_ids_by_xmlns):

    _attachments = master_app.get_attachments()

    app_source = app.to_json()
    app_source.pop('external_blobs')
    app_source['_attachments'] = _attachments

    updated_source = update_form_unique_ids(app_source, form_ids_by_xmlns)

    attachments = app_source.pop('_attachments')
    new_wrapped_app = wrap_app(updated_source)
    save = partial(new_wrapped_app.save, increment_version=False)
    return new_wrapped_app.save_attachments(attachments, save)


def _get_form_ids_by_xmlns(app):
    id_map = {}
    for module in app.get_modules():
        for form in module.get_forms():
            id_map[form.xmlns] = form.unique_id
    return id_map


def get_practice_mode_configured_apps(domain, mobile_worker_id=None):

    def is_set(app_or_profile):
        if mobile_worker_id:
            if app_or_profile.practice_mobile_worker_id == mobile_worker_id:
                return True
        else:
            if app_or_profile.practice_mobile_worker_id:
                return True

    def _practice_mode_configured(app):
        if is_set(app):
            return True
        return any(is_set(profile) for _, profile in app.build_profiles.items())

    return [app for app in get_apps_in_domain(domain) if _practice_mode_configured(app)]


def unset_practice_mode_configured_apps(domain, mobile_worker_id=None):
    """
    Unset practice user for apps that have a practice user configured directly or
    on a build profile of apps in the domain. If a mobile_worker_id is specified,
    only apps configured with that user will be unset

    returns:
        list of apps on which the practice user was unset

    kwargs:
        mobile_worker_id: id of mobile worker. If this is specified, only those apps
        configured with this mobile worker will be unset. If not, apps that are configured
        with any mobile worker are unset
    """

    def unset_user(app_or_profile):
        if mobile_worker_id:
            if app_or_profile.practice_mobile_worker_id == mobile_worker_id:
                app_or_profile.practice_mobile_worker_id = None
        else:
            if app_or_profile.practice_mobile_worker_id:
                app_or_profile.practice_mobile_worker_id = None

    apps = get_practice_mode_configured_apps(domain, mobile_worker_id)
    for app in apps:
        unset_user(app)
        for _, profile in six.iteritems(app.build_profiles):
            unset_user(profile)
        app.save()

    return apps


def handle_custom_icon_edits(request, form_or_module, lang):
    if toggles.CUSTOM_ICON_BADGES.enabled(request.domain):
        icon_text_body = request.POST.get("custom_icon_text_body")
        icon_xpath = request.POST.get("custom_icon_xpath")
        icon_form = request.POST.get("custom_icon_form")

        # if there is a request to set custom icon
        if icon_form:
            # validate that only of either text or xpath should be present
            if (icon_text_body and icon_xpath) or (not icon_text_body and not icon_xpath):
                return _("Please enter either text body or xpath for custom icon")

            # a form should have just one custom icon for now
            # so this just adds a new one with params or replaces the existing one with new params
            form_custom_icon = (form_or_module.custom_icon if form_or_module.custom_icon else CustomIcon())
            form_custom_icon.form = icon_form
            form_custom_icon.text[lang] = icon_text_body
            form_custom_icon.xpath = icon_xpath

            form_or_module.custom_icons = [form_custom_icon]

        # if there is a request to unset custom icon
        if not icon_form and form_or_module.custom_icon:
            form_or_module.custom_icons = []


def update_linked_app_and_notify(domain, app_id, master_app_id, user_id, email):
    app = get_current_app(domain, app_id)
    subject = _("Update Status for linked app %s") % app.name
    try:
        update_linked_app(app, master_app_id, user_id)
    except (AppLinkError, MultimediaMissingError) as e:
        message = six.text_type(e)
    except Exception:
        # Send an email but then crash the process
        # so we know what the error was
        send_html_email_async.delay(subject, email, _(
            "Something went wrong updating your linked app. "
            "Our team has been notified and will monitor the situation. "
            "Please try again, and if the problem persists report it as an issue."))
        raise
    else:
        message = _("Your linked application was successfully updated to the latest version.")
    send_html_email_async.delay(subject, email, message)


<<<<<<< HEAD
def update_linked_app(app, master_app_id, user_id):
=======
def update_linked_app(app, user_id, master_build=None):
>>>>>>> f0842916
    if not app.domain_link:
        raise AppLinkError(_(
            'This project is not authorized to update from the master application. '
            'Please contact the maintainer of the master app if you believe this is a mistake. '
        ))
<<<<<<< HEAD

    try:
        latest_released_master_build = app.get_latest_master_release(master_app_id)
    except ActionNotPermitted:
        raise AppLinkError(_(
            'This project is not authorized to update from the master application. '
            'Please contact the maintainer of the master app if you believe this is a mistake. '
        ))
    except RemoteAuthError:
        raise AppLinkError(_(
            'Authentication failure attempting to pull latest master from remote CommCare HQ.'
            'Please verify your authentication details for the remote link are correct.'
        ))
    except RemoteRequestError:
        raise AppLinkError(_(
            'Unable to pull latest master from remote CommCare HQ. Please try again later.'
        ))

    previous = app.get_latest_build_from_upstream(master_app_id)
    if previous is None or latest_released_master_build.version > previous.upstream_version:
        report_map = get_static_report_mapping(latest_released_master_build.domain, app['domain'])
        old_multimedia_ids = set([media_info.multimedia_id for path, media_info in app.multimedia_map.items()])

        try:
            app = overwrite_app(app, latest_released_master_build, report_map)
=======

    if master_build:
        master_version = master_build.version
    else:
        try:
            master_version = app.get_master_version()
        except RemoteRequestError:
            raise AppLinkError(_(
                'Unable to pull latest master from remote CommCare HQ. Please try again later.'
            ))

    if app.version is None or master_version > app.version:
        if not master_build:
            try:
                master_build = app.get_latest_master_release()
            except ActionNotPermitted:
                raise AppLinkError(_(
                    'This project is not authorized to update from the master application. '
                    'Please contact the maintainer of the master app if you believe this is a mistake. '
                ))
            except RemoteAuthError:
                raise AppLinkError(_(
                    'Authentication failure attempting to pull latest master from remote CommCare HQ.'
                    'Please verify your authentication details for the remote link are correct.'
                ))
            except RemoteRequestError:
                raise AppLinkError(_(
                    'Unable to pull latest master from remote CommCare HQ. Please try again later.'
                ))

        old_multimedia_ids = set([media_info.multimedia_id for path, media_info in app.multimedia_map.items()])
        report_map = get_static_report_mapping(master_build.domain, app['domain'])

        try:
            app = overwrite_app(app, master_build, report_map)
>>>>>>> f0842916
        except AppEditingError as e:
            raise AppLinkError(
                _(
                    'This application uses mobile UCRs '
                    'which are not available in the linked domain: {ucr_id}'
                ).format(ucr_id=str(e))
            )

        if app.master_is_remote:
            try:
                pull_missing_multimedia_for_app(app, old_multimedia_ids)
            except RemoteRequestError:
                raise AppLinkError(_(
                    'Error fetching multimedia from remote server. Please try again later.'
                ))

        # reapply linked application specific data
        app.reapply_overrides()
        app.save()

    app.domain_link.update_last_pull('app', user_id, model_details=AppLinkDetail(app_id=app._id))


def clear_xmlns_app_id_cache(domain):
    from couchforms.analytics import get_all_xmlns_app_id_pairs_submitted_to_in_domain
    get_all_xmlns_app_id_pairs_submitted_to_in_domain.clear(domain)


def form_has_submissions(domain, app_id, xmlns):
    return FormES().domain(domain).app([app_id]).xmlns([xmlns]).count() != 0<|MERGE_RESOLUTION|>--- conflicted
+++ resolved
@@ -331,43 +331,12 @@
     send_html_email_async.delay(subject, email, message)
 
 
-<<<<<<< HEAD
-def update_linked_app(app, master_app_id, user_id):
-=======
-def update_linked_app(app, user_id, master_build=None):
->>>>>>> f0842916
+def update_linked_app(app, master_app_id, user_id, master_build=None):
     if not app.domain_link:
         raise AppLinkError(_(
             'This project is not authorized to update from the master application. '
             'Please contact the maintainer of the master app if you believe this is a mistake. '
         ))
-<<<<<<< HEAD
-
-    try:
-        latest_released_master_build = app.get_latest_master_release(master_app_id)
-    except ActionNotPermitted:
-        raise AppLinkError(_(
-            'This project is not authorized to update from the master application. '
-            'Please contact the maintainer of the master app if you believe this is a mistake. '
-        ))
-    except RemoteAuthError:
-        raise AppLinkError(_(
-            'Authentication failure attempting to pull latest master from remote CommCare HQ.'
-            'Please verify your authentication details for the remote link are correct.'
-        ))
-    except RemoteRequestError:
-        raise AppLinkError(_(
-            'Unable to pull latest master from remote CommCare HQ. Please try again later.'
-        ))
-
-    previous = app.get_latest_build_from_upstream(master_app_id)
-    if previous is None or latest_released_master_build.version > previous.upstream_version:
-        report_map = get_static_report_mapping(latest_released_master_build.domain, app['domain'])
-        old_multimedia_ids = set([media_info.multimedia_id for path, media_info in app.multimedia_map.items()])
-
-        try:
-            app = overwrite_app(app, latest_released_master_build, report_map)
-=======
 
     if master_build:
         master_version = master_build.version
@@ -382,7 +351,7 @@
     if app.version is None or master_version > app.version:
         if not master_build:
             try:
-                master_build = app.get_latest_master_release()
+                master_build = app.get_latest_master_release(master_app_id)
             except ActionNotPermitted:
                 raise AppLinkError(_(
                     'This project is not authorized to update from the master application. '
@@ -398,31 +367,31 @@
                     'Unable to pull latest master from remote CommCare HQ. Please try again later.'
                 ))
 
-        old_multimedia_ids = set([media_info.multimedia_id for path, media_info in app.multimedia_map.items()])
-        report_map = get_static_report_mapping(master_build.domain, app['domain'])
-
-        try:
-            app = overwrite_app(app, master_build, report_map)
->>>>>>> f0842916
-        except AppEditingError as e:
-            raise AppLinkError(
-                _(
-                    'This application uses mobile UCRs '
-                    'which are not available in the linked domain: {ucr_id}'
-                ).format(ucr_id=str(e))
-            )
-
-        if app.master_is_remote:
+        previous = app.get_latest_build_from_upstream(master_app_id)
+        if previous is None or master_build.version > previous.upstream_version:
+            report_map = get_static_report_mapping(master_build.domain, app['domain'])
+            old_multimedia_ids = set([media_info.multimedia_id for path, media_info in app.multimedia_map.items()])
             try:
-                pull_missing_multimedia_for_app(app, old_multimedia_ids)
-            except RemoteRequestError:
-                raise AppLinkError(_(
-                    'Error fetching multimedia from remote server. Please try again later.'
-                ))
-
-        # reapply linked application specific data
-        app.reapply_overrides()
-        app.save()
+                app = overwrite_app(app, master_build, report_map)
+            except AppEditingError as e:
+                raise AppLinkError(
+                    _(
+                        'This application uses mobile UCRs '
+                        'which are not available in the linked domain: {ucr_id}'
+                    ).format(ucr_id=str(e))
+                )
+
+            if app.master_is_remote:
+                try:
+                    pull_missing_multimedia_for_app(app, old_multimedia_ids)
+                except RemoteRequestError:
+                    raise AppLinkError(_(
+                        'Error fetching multimedia from remote server. Please try again later.'
+                    ))
+
+            # reapply linked application specific data
+            app.reapply_overrides()
+            app.save()
 
     app.domain_link.update_last_pull('app', user_id, model_details=AppLinkDetail(app_id=app._id))
 
