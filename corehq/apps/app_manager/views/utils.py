import json
import re
import uuid
from urllib import urlencode
from django.contrib import messages
from django.urls import reverse
from django.http import HttpResponseRedirect
from django.template.loader import render_to_string

from corehq import toggles
from corehq.apps.app_manager.dbaccessors import get_app, wrap_app, get_apps_in_domain
from corehq.apps.app_manager.decorators import require_deploy_apps
from corehq.apps.app_manager.exceptions import AppEditingError
<<<<<<< HEAD
from corehq.apps.app_manager.models import Application, ReportModule, ATTACHMENT_REGEX

from dimagi.utils.make_uuid import random_hex
=======
from corehq.apps.app_manager.models import Application, ReportModule, enable_usercase_if_necessary
>>>>>>> d8d0c181

CASE_TYPE_CONFLICT_MSG = (
    "Warning: The form's new module "
    "has a different case type from the old module.<br />"
    "Make sure all case properties you are loading "
    "are available in the new case type"
)


@require_deploy_apps
def back_to_main(request, domain, app_id=None, module_id=None, form_id=None,
                 form_unique_id=None):
    """
    returns an HttpResponseRedirect back to the main page for the App Manager app
    with the correct GET parameters.

    This is meant to be used by views that process a POST request,
    which then redirect to the main page.

    """
    # TODO: Refactor this function. The length of the args matters :(

    page = None
    params = {}

    args = [domain]
    form_view = 'view_form' if toggles.APP_MANAGER_V1.enabled(request.user.username) else 'form_source'

    if app_id is not None:
        args.append(app_id)
        if form_unique_id is not None:
            app = get_app(domain, app_id)
            obj = app.get_form(form_unique_id, bare=False)
            module_id = obj['module'].id
            form_id = obj['form'].id
            if obj['form'].no_vellum:
                form_view = 'view_form'
        if module_id is not None:
            args.append(module_id)
            if form_id is not None:
                args.append(form_id)
                app = get_app(domain, app_id)
                if app.get_module(module_id).get_form(form_id).no_vellum:
                    form_view = 'view_form'

    if page:
        view_name = page
    else:
        view_name = {
            1: 'default_app',
            2: 'view_app',
            3: 'view_module',
            4: form_view,
        }[len(args)]

    return HttpResponseRedirect(
        "%s%s" % (
            reverse(view_name, args=args),
            "?%s" % urlencode(params) if params else ""
        )
    )


def get_langs(request, app):
    lang = request.GET.get(
        'lang',
        request.COOKIES.get('lang', app.langs[0] if hasattr(app, 'langs') and app.langs else '')
    )
    langs = None
    if app and hasattr(app, 'langs'):
        if not app.langs and not app.is_remote_app:
            # lots of things fail if the app doesn't have any languages.
            # the best we can do is add 'en' if there's nothing else.
            app.langs.append('en')
            app.save()
        if not lang or lang not in app.langs:
            lang = (app.langs or ['en'])[0]
        langs = [lang] + app.langs
    return lang, langs


def bail(request, domain, app_id, not_found=""):
    if not_found:
        messages.error(request, 'Oops! We could not find that %s. Please try again' % not_found)
    else:
        messages.error(request, 'Oops! We could not complete your request. Please try again')
    return back_to_main(request, domain, app_id)


def encode_if_unicode(s):
    return s.encode('utf-8') if isinstance(s, unicode) else s


def validate_langs(request, existing_langs):
    o = json.loads(request.body)
    langs = o['langs']
    rename = o['rename']

    assert set(rename.keys()).issubset(existing_langs)
    assert set(rename.values()).issubset(langs)
    # assert that there are no repeats in the values of rename
    assert len(set(rename.values())) == len(rename.values())
    # assert that no lang is renamed to an already existing lang
    for old, new in rename.items():
        if old != new:
            assert(new not in existing_langs)

    return (langs, rename)


def get_blank_form_xml(form_name):
    return render_to_string("app_manager/blank_form.xml", context={
        'xmlns': str(uuid.uuid4()).upper(),
        'name': form_name,
    })


def overwrite_app(app, master_build, report_map=None, maintain_ids=False):
    excluded_fields = set(Application._meta_fields).union(
        ['date_created', 'build_profiles', 'copy_history', 'copy_of', 'name', 'comment', 'doc_type']
    )
    id_map = _get_form_id_map(app)
    master_json = master_build.to_json()
    for key, value in master_json.iteritems():
        if key not in excluded_fields:
            app[key] = value
    app['version'] = master_json['version']
    wrapped_app = wrap_app(app)
    for module in wrapped_app.modules:
        if isinstance(module, ReportModule):
            if report_map is not None:
                for config in module.report_configs:
                    try:
                        config.report_id = report_map[config.report_id]
                    except KeyError:
                        raise AppEditingError('Dynamic UCR used in linked app')
            else:
                raise AppEditingError('Report map not passed to overwrite_app')
<<<<<<< HEAD
    if maintain_ids:
        wrapped_app = _update_form_ids(wrapped_app, master_build, id_map)
=======
    wrapped_app.copy_attachments(master_build)
    enable_usercase_if_necessary(wrapped_app)
>>>>>>> d8d0c181
    wrapped_app.save(increment_version=False)


def _get_form_id_map(app):
    id_map = {}
    for module in app['modules'].values():
        for form in module['forms'].values():
            id_map[form['xmlns']] = form['unique_id']
    return id_map


def _update_form_ids(app, master_app, id_map):
    from corehq.apps.app_manager.models import form_id_references, jsonpath_update

    id_changes = {}
    attachments = _get_attachments(master_app)

    for module in app.modules:
        for form in module.forms:
            new_id = id_map.get(form.xmlns, random_hex())
            id_changes[form.unique_id] = new_id
            if ("%s.xml" % form.unique_id) in attachments:
                attachments["%s.xml" % new_id] = attachments.pop("%s.xml" % form.unique_id)
            form.unique_id = new_id
    app_source = app.to_json()
    app_source.pop('external_blobs')

    for reference_path in form_id_references:
        for reference in reference_path.find(app_source):
            if reference.value in id_changes:
                jsonpath_update(reference, id_changes[reference.value])

    new_wrapped_app = Application.wrap(app_source)
    new_wrapped_app = _save_attachments(new_wrapped_app, attachments)
    return new_wrapped_app


def _get_attachments(app):
    attachments = {}
    for name in app.lazy_list_attachments():
        if re.match(ATTACHMENT_REGEX, name):
            # FIXME loss of metadata (content type, etc.)
            attachments[name] = app.lazy_fetch_attachment(name)
    return attachments


def _save_attachments(app, attachments):
    with app.atomic_blobs():
        for name, attachment in attachments.items():
            if re.match(ATTACHMENT_REGEX, name):
                app.put_attachment(attachment, name)
    return app


def get_practice_mode_configured_apps(domain, mobile_worker_id=None):

    def is_set(app_or_profile):
        if mobile_worker_id:
            if app_or_profile.practice_mobile_worker_id == mobile_worker_id:
                return True
        else:
            if app_or_profile.practice_mobile_worker_id:
                return True

    def _practice_mode_configured(app):
        if is_set(app):
            return True
        return any(is_set(profile) for _, profile in app.build_profiles.items())

    return [app for app in get_apps_in_domain(domain) if _practice_mode_configured(app)]


def unset_practice_mode_configured_apps(domain, mobile_worker_id=None):
    """
    Unset practice user for apps that have a practice user configured directly or
    on a build profile of apps in the domain. If a mobile_worker_id is specified,
    only apps configured with that user will be unset

    returns:
        list of apps on which the practice user was unset

    kwargs:
        mobile_worker_id: id of mobile worker. If this is specified, only those apps
        configured with this mobile worker will be unset. If not, apps that are configured
        with any mobile worker are unset
    """

    def unset_user(app_or_profile):
        if mobile_worker_id:
            if app_or_profile.practice_mobile_worker_id == mobile_worker_id:
                app_or_profile.practice_mobile_worker_id = None
        else:
            if app_or_profile.practice_mobile_worker_id:
                app_or_profile.practice_mobile_worker_id = None

    apps = get_practice_mode_configured_apps(domain, mobile_worker_id)
    for app in apps:
        unset_user(app)
        for _, profile in app.build_profiles.iteritems():
            unset_user(profile)
        app.save()

    return apps<|MERGE_RESOLUTION|>--- conflicted
+++ resolved
@@ -11,13 +11,10 @@
 from corehq.apps.app_manager.dbaccessors import get_app, wrap_app, get_apps_in_domain
 from corehq.apps.app_manager.decorators import require_deploy_apps
 from corehq.apps.app_manager.exceptions import AppEditingError
-<<<<<<< HEAD
-from corehq.apps.app_manager.models import Application, ReportModule, ATTACHMENT_REGEX
+from corehq.apps.app_manager.models import Application, ReportModule, ATTACHMENT_REGEX, enable_usercase_if_necessary
 
 from dimagi.utils.make_uuid import random_hex
-=======
-from corehq.apps.app_manager.models import Application, ReportModule, enable_usercase_if_necessary
->>>>>>> d8d0c181
+
 
 CASE_TYPE_CONFLICT_MSG = (
     "Warning: The form's new module "
@@ -156,13 +153,10 @@
                         raise AppEditingError('Dynamic UCR used in linked app')
             else:
                 raise AppEditingError('Report map not passed to overwrite_app')
-<<<<<<< HEAD
     if maintain_ids:
         wrapped_app = _update_form_ids(wrapped_app, master_build, id_map)
-=======
     wrapped_app.copy_attachments(master_build)
     enable_usercase_if_necessary(wrapped_app)
->>>>>>> d8d0c181
     wrapped_app.save(increment_version=False)
 
 
