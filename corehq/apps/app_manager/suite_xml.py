<<<<<<< HEAD
from collections import namedtuple, defaultdict
from functools import total_ordering
from os.path import commonprefix
=======
from collections import namedtuple
import re
>>>>>>> baaf4fb8
from corehq.apps.app_manager import id_strings
import urllib
from django.core.urlresolvers import reverse
from lxml import etree
from eulxml.xmlmap import StringField, XmlObject, IntegerField, NodeListField, NodeField
from corehq.apps.app_manager.templatetags.xforms_extras import trans
from corehq.apps.app_manager.const import CAREPLAN_GOAL, CAREPLAN_TASK
from corehq.apps.hqmedia.models import HQMediaMapItem
from .exceptions import MediaResourceError, ParentModuleReferenceError, SuiteValidationError
from corehq.apps.app_manager.util import split_path, create_temp_sort_column, languages_mapping
from corehq.apps.app_manager.xform import SESSION_CASE_ID, autoset_owner_id_for_open_case, autoset_owner_id_for_subcase
from dimagi.utils.decorators.memoized import memoized
from dimagi.utils.web import get_url_base
from .xpath import dot_interpolate, CaseIDXPath, session_var, CaseTypeXpath, FixtureXpath

FIELD_TYPE_INDICATOR = 'indicator'
FIELD_TYPE_LOCATION = 'location'
FIELD_TYPE_PROPERTY = 'property'
FIELD_TYPE_LEDGER = 'ledger'


class OrderedXmlObject(XmlObject):
    ORDER = ()

    def __init__(self, *args, **kwargs):
        ordered_pairs = []
        for attr in self.ORDER:
            value = kwargs.pop(attr, None)
            if value:
                ordered_pairs.append((attr, value))
        super(OrderedXmlObject, self).__init__(*args, **kwargs)
        for attr, value in ordered_pairs:
            setattr(self, attr, value)


class IdNode(XmlObject):
    id = StringField('@id')


class XpathVariable(XmlObject):
    ROOT_NAME = 'variable'
    name = StringField('@name')

    locale_id = StringField('locale/@id')


class Xpath(XmlObject):
    ROOT_NAME = 'xpath'
    function = StringField('@function')
    variables = NodeListField('variable', XpathVariable)


class LocaleArgument(XmlObject):
    ROOT_NAME = 'argument'
    key = StringField('@key')
    value = StringField('.')


class Locale(XmlObject):
    ROOT_NAME = 'locale'
    id = StringField('@id')
    arguments = NodeListField('argument', LocaleArgument)


class Text(XmlObject):
    """
    <text>                     <!----------- Exactly one. Will be present wherever text can be defined. Contains a sequential list of string elements to be concatenated to form the text body.-->
        <xpath function="">   <!------------ 0 or More. An xpath function whose result is a string. References a data model if used in a context where one exists. -->
            <variable name=""/> <!------------ 0 or More. Variable for the localized string. Variable elements can support any child elements that <body> can. -->
        </xpath>
        <locale id="">         <!------------ 0 or More. A localized string. id can be referenced here or as a child-->
            <id/>              <!------------ At Most One. The id of the localized string (if not provided as an attribute -->
            <argument key=""/> <!------------ 0 or More. Arguments for the localized string. Key is optional. Arguments can support any child elements that <body> can. -->
        </locale>
    </text>
    """

    ROOT_NAME = 'text'

    xpath = NodeField('xpath', Xpath)
    xpath_function = StringField('xpath/@function')

    locale = NodeField('locale', Locale)
    locale_id = StringField('locale/@id')


class AbstractResource(OrderedXmlObject):
    ORDER = ('id', 'version', 'local', 'remote')
    LOCATION_TEMPLATE = 'resource/location[@authority="%s"]'

    local = StringField(LOCATION_TEMPLATE % 'local', required=True)
    remote = StringField(LOCATION_TEMPLATE % 'remote', required=True)

    version = IntegerField('resource/@version')
    id = StringField('resource/@id')
    descriptor = StringField('resource/@descriptor')


class XFormResource(AbstractResource):
    ROOT_NAME = 'xform'


class LocaleResource(AbstractResource):
    ROOT_NAME = 'locale'
    language = StringField('@language')


class MediaResource(AbstractResource):
    ROOT_NAME = 'media'
    path = StringField('@path')


class Display(OrderedXmlObject):
    ROOT_NAME = 'display'
    ORDER = ('text', 'media_image', 'media_audio')
    text = NodeField('text', Text)
    media_image = StringField('media/@image')
    media_audio = StringField('media/@audio')


class DisplayNode(XmlObject):
    """Any node that has the awkward text-or-display subnode, like Command or Menu"""
    text = NodeField('text', Text)
    display = NodeField('display', Display)

    def __init__(self, locale_id=None, media_image=None, media_audio=None, **kwargs):
        super(DisplayNode, self).__init__(**kwargs)
        if locale_id is None:
            text = None
        else:
            text = Text(locale_id=locale_id)
            
        if media_image or media_audio:
            self.display = Display(text=text, media_image=media_image, media_audio=media_audio)
        else:
            self.text = text


class Command(DisplayNode, IdNode):
    ROOT_NAME = 'command'
    relevant = StringField('@relevant')


class Instance(IdNode, OrderedXmlObject):
    ROOT_NAME = 'instance'
    ORDER = ('id', 'src')

    src = StringField('@src')


class SessionDatum(IdNode, OrderedXmlObject):
    ROOT_NAME = 'datum'
    ORDER = ('id', 'nodeset', 'value', 'function', 'detail_select', 'detail_confirm')

    nodeset = StringField('@nodeset')
    value = StringField('@value')
    function = StringField('@function')
    detail_select = StringField('@detail-select')
    detail_confirm = StringField('@detail-confirm')


class StackDatum(IdNode):
    ROOT_NAME = 'datum'

    value = StringField('@value')


class BaseFrame(XmlObject):
    if_clause = StringField('@if')


class CreatePushBase(IdNode, BaseFrame):
    def add_command(self, command):
        node = etree.SubElement(self.node, 'command')
        node.text = command

    def add_datum(self, datum):
        self.node.append(datum.node)


class CreateFrame(CreatePushBase):
    ROOT_NAME = 'create'


class PushFrame(CreatePushBase):
    ROOT_NAME = 'push'


class ClearFrame(BaseFrame):
    ROOT_NAME = 'clear'

    frame = StringField('@frame')


class Stack(XmlObject):
    ROOT_NAME = 'stack'

    def add_frame(self, frame):
        self.node.append(frame.node)


class Assertion(XmlObject):
    ROOT_NAME = 'assert'

    test = StringField('@test')
    text = NodeListField('text', Text)


class Entry(XmlObject):
    ROOT_NAME = 'entry'

    form = StringField('form')
    command = NodeField('command', Command)
    instances = NodeListField('instance', Instance)

    datums = NodeListField('session/datum', SessionDatum)

    stack = NodeField('stack', Stack)

    assertions = NodeListField('assertions/assert', Assertion)

    def require_instance(self, *instances):
        used = {(instance.id, instance.src) for instance in self.instances}
        for instance in instances:
            if (instance.id, instance.src) not in used:
                self.instances.append(
                    # it's important to make a copy,
                    # since these can't be reused
                    Instance(id=instance.id, src=instance.src)
                )


class Menu(DisplayNode, IdNode):
    ROOT_NAME = 'menu'

    root = StringField('@root')
    commands = NodeListField('command', Command)


class AbstractTemplate(XmlObject):
    form = StringField('@form', choices=['image', 'phone', 'address'])
    width = IntegerField('@width')
    text = NodeField('text', Text)


class Template(AbstractTemplate):
    ROOT_NAME = 'template'


class Header(AbstractTemplate):
    ROOT_NAME = 'header'


class Sort(AbstractTemplate):
    ROOT_NAME = 'sort'

    type = StringField('@type')
    order = StringField('@order')
    direction = StringField('@direction')


class Field(OrderedXmlObject):
    ROOT_NAME = 'field'
    ORDER = ('header', 'template', 'sort_node')

    sort = StringField('@sort')
    header = NodeField('header', Header)
    template = NodeField('template', Template)
    sort_node = NodeField('sort', Sort)


class DetailVariable(XmlObject):
    ROOT_NAME = '_'
    function = StringField('@function')

    def get_name(self):
        return self.node.tag

    def set_name(self, value):
        self.node.tag = value

    name = property(get_name, set_name)


class DetailVariableList(XmlObject):
    ROOT_NAME = 'variables'

    variables = NodeListField('_', DetailVariable)


class Detail(IdNode):
    """
    <detail id="">
        <title><text/></title>
        <variables>
            <__ function=""/>
        </variables>
        <field sort="">
            <header form="" width=""><text/></header>
            <template form=""  width=""><text/></template>
        </field>
    </detail>
    """

    ROOT_NAME = 'detail'

    title = NodeField('title/text', Text)
    fields = NodeListField('field', Field)
    _variables = NodeField('variables', DetailVariableList)

    def _init_variables(self):
        if self._variables is None:
            self._variables = DetailVariableList()

    def get_variables(self):
        self._init_variables()
        return self._variables.variables

    def set_variables(self, value):
        self._init_variables()
        self._variables.variables = value

    variables = property(get_variables, set_variables)

    def get_all_xpaths(self):
        result = set()
        if self._variables:
            for variable in self.variables:
                result.add(variable.function)
        for field in self.fields:
            result.add(field.header.text.xpath_function)
            result.add(field.template.text.xpath_function)
        result.discard(None)
        return result


class Fixture(IdNode):
    ROOT_NAME = 'fixture'

    user_id = StringField('@user_id')

    def set_content(self, xml):
        for child in self.node:
            self.node.remove(child)
        self.node.append(xml)


class Suite(XmlObject):
    ROOT_NAME = 'suite'

    version = IntegerField('@version')

    xform_resources = NodeListField('xform', XFormResource)
    locale_resources = NodeListField('locale', LocaleResource)
    media_resources = NodeListField('locale', MediaResource)

    details = NodeListField('detail', Detail)
    entries = NodeListField('entry', Entry)
    menus = NodeListField('menu', Menu)

    fixtures = NodeListField('fixture', Fixture)
    descriptor = StringField('@descriptor')


@total_ordering
class DatumMeta(object):
    """
    Class used in computing the form workflow. Allows comparison by SessionDatum.id and reference
    to SessionDatum.nodeset and SessionDatum.function attributes.
    """
    def __init__(self, session_datum):
        self.id = session_datum.id
        self.nodeset = session_datum.nodeset
        self.function = session_datum.function

    def __lt__(self, other):
        return self.id < other.id

    def __eq__(self, other):
        return self.id == other.id

    def __ne__(self, other):
        return not self == other

    def __repr__(self):
        return 'DatumMeta(id={})'.format(self.id)


def get_default_sort_elements(detail):
    from corehq.apps.app_manager.models import SortElement

    if not detail.columns:
        return []

    def get_sort_params(column):
        if column.field_type == FIELD_TYPE_LEDGER:
            return dict(type='int', direction='descending')
        else:
            return dict(type='string', direction='ascending')

    col_0 = detail.get_column(0)
    sort_elements = [SortElement(
        field=col_0.field,
        **get_sort_params(col_0)
    )]

    for column in detail.columns[1:]:
        if column.field_type == FIELD_TYPE_LEDGER:
            sort_elements.append(SortElement(
                field=column.field,
                **get_sort_params(column)
            ))

    return sort_elements


def get_detail_column_infos(detail, include_sort):
    """
    This is not intented to be a widely used format
    just a packaging of column info into a form most convenient for rendering
    """
    DetailColumnInfo = namedtuple('DetailColumnInfo',
                                  'column sort_element order')
    if not include_sort:
        return [DetailColumnInfo(column, None, None) for column in detail.get_columns()]

    if detail.sort_elements:
        sort_elements = detail.sort_elements
    else:
        sort_elements = get_default_sort_elements(detail)

    # order is 1-indexed
    sort_elements = dict((s.field, (s, i + 1))
                         for i, s in enumerate(sort_elements))
    columns = []
    for column in detail.get_columns():
        sort_element, order = sort_elements.pop(column.field, (None, None))
        columns.append(DetailColumnInfo(column, sort_element, order))

    # sort elements is now populated with only what's not in any column
    # add invisible columns for these
    sort_only = sorted(sort_elements.items(),
                       key=lambda (field, (sort_element, order)): order)

    for field, (sort_element, order) in sort_only:
        column = create_temp_sort_column(field, len(columns))
        columns.append(DetailColumnInfo(column, sort_element, order))
    return columns


class SuiteGeneratorBase(object):
    descriptor = None
    sections = ()

    def __init__(self, app):
        self.app = app
        # this is actually so slow it's worth caching
        self.modules = list(self.app.get_modules())
        self.id_strings = id_strings

    def generate_suite(self):
        suite = Suite(descriptor=self.descriptor)
        suite.version = self.app.version

        def add_to_suite(attr):
            getattr(suite, attr).extend(getattr(self, attr))

        map(add_to_suite, self.sections)
        self.post_process(suite)
        return suite.serializeDocument(pretty=True)

    def post_process(self, suite):
        pass


GROUP_INSTANCE = Instance(id='groups', src='jr://fixture/user-groups')
PRODUCTS_INSTANCE = Instance(id='products', src='jr://fixture/commtrack:products')
LEDGER_INSTANCE = Instance(id='ledgerdb', src='jr://instance/ledgerdb')
CASE_INSTANCE = Instance(id='casedb', src='jr://instance/casedb')
SESSION_INSTANCE = Instance(id='commcaresession', src='jr://instance/session')
LOCATIONS_INSTANCE = Instance(id='commtrack:locations', src='jr://fixture/commtrack:locations')

INSTANCE_BY_ID = {
    instance.id: instance
    for instance in (
        GROUP_INSTANCE,
        PRODUCTS_INSTANCE,
        LEDGER_INSTANCE,
        CASE_INSTANCE,
        SESSION_INSTANCE,
        LOCATIONS_INSTANCE,
    )
}


class SuiteGenerator(SuiteGeneratorBase):
    descriptor = u"Suite File"
    sections = (
        'xform_resources',
        'locale_resources',
        'details',
        'entries',
        'menus',
        'fixtures',
    )

    def post_process(self, suite):
        self.add_form_workflow(suite)

    def add_form_workflow(self, suite):
        """
        post_form_workflow = 'module':
          * Add stack frame and a command with value = "module command"

        post_form_workflow = 'previous_screen':
          * Add stack frame and a command with value = "module command"
          * Find longest list of common datums between form entries for the module and add datums
            to the stack frame for each.
          * Add a command to the frame with value = "form command"
          * Add datums to the frame for any remaining datums for that form.
          * Remove any autoselect items from the end of the stack frame.
          * Finally remove the last item from the stack frame.
        """
        from corehq.apps.app_manager.models import WORKFLOW_DEFAULT, WORKFLOW_PREVIOUS

        for module in self.modules:
            for form in module.get_forms():
                if form.post_form_workflow != WORKFLOW_DEFAULT:
                    form_command = self.id_strings.form_command(form)
                    module_id, form_id = form_command.split('-')

                    entry = self.get_form_entry(suite, form_command)
                    entry.stack = Stack()
                    frame = CreateFrame()
                    frame.add_command(self.id_strings.menu(module))
                    entry.stack.add_frame(frame)

                    if form.post_form_workflow == WORKFLOW_PREVIOUS:
                        module_datums = self.get_module_datums(suite, module_id)
                        form_datums = module_datums[form_id]
                        datums_list = module_datums.values()  # [ [datums for f0], [datums for f1], ...]
                        common_datums = commonprefix(datums_list)
                        remaining_datums = form_datums[len(common_datums):]

                        frame_children = list(common_datums)
                        frame_children.append(self.id_strings.form_command(form))
                        frame_children.extend(remaining_datums)

                        last = frame_children.pop()
                        while isinstance(last, DatumMeta) and last.function:
                            # keep removing last element until we hit a command
                            # or a non-autoselect datum
                            last = frame_children.pop()

                        requires_session = False
                        for child in frame_children:
                            if isinstance(child, basestring):
                                frame.add_command(child)
                            else:
                                frame.add_datum(StackDatum(id=child.id, value=session_var(child.id)))
                                requires_session = True

                        if requires_session and not any(i for i in entry.instances if i.id == 'commcaresession'):
                                entry.instances.append(
                                    Instance(id='commcaresession', src='jr://instance/session')
                                )

    def get_module_datums(self, suite, module_id):
        _, datums = self._get_entries_datums(suite)
        return datums[module_id]

    def get_form_entry(self, suite, form_command):
        entries, _ = self._get_entries_datums(suite)
        return entries[form_command]

    @memoized
    def _get_entries_datums(self, suite):
        datums = defaultdict(lambda: defaultdict(list))
        entries = {}
        for e in suite.entries:
            command = e.node.find('command').get('id')
            module_id, form_id = command.split('-', 1)
            if form_id != 'case-list':
                entries[command] = e
                for d in e.datums:
                    datums[module_id][form_id].append(DatumMeta(d))

        return entries, datums

    @property
    def xform_resources(self):
        first = []
        last = []
        for form_stuff in self.app.get_forms(bare=False):
            form = form_stuff["form"]
            if form_stuff['type'] == 'module_form':
                path = './modules-{module.id}/forms-{form.id}.xml'.format(**form_stuff)
                this_list = first
            else:
                path = './user_registration.xml'
                this_list = last
            resource = XFormResource(
                id=self.id_strings.xform_resource(form),
                version=form.get_version(),
                local=path,
                remote=path,
            )
            if form_stuff['type'] == 'module_form' and self.app.build_version >= '2.9':
                resource.descriptor = u"Form: (Module {module_name}) - {form_name}".format(
                    module_name=trans(form_stuff["module"]["name"], langs=[self.app.default_language]),
                    form_name=trans(form["name"], langs=[self.app.default_language])
                )
            elif path == './user_registration.xml':
                resource.descriptor=u"User Registration Form"
            this_list.append(resource)
        for x in first:
            yield x
        for x in last:
            yield x

    @property
    def locale_resources(self):
        for lang in ["default"] + self.app.build_langs:
            path = './{lang}/app_strings.txt'.format(lang=lang)
            resource = LocaleResource(
                language=lang,
                id=self.id_strings.locale_resource(lang),
                version=self.app.version,
                local=path,
                remote=path,
            )
            if self.app.build_version >= '2.9':
                unknown_lang_txt = u"Unknown Language (%s)" % lang
                resource.descriptor = u"Translations: %s" % languages_mapping().get(lang, [unknown_lang_txt])[0]
            yield resource

    @property
    @memoized
    def details(self):

        r = []
        from corehq.apps.app_manager.detail_screen import get_column_generator
        if not self.app.use_custom_suite:
            for module in self.modules:
                for detail_type, detail, enabled in module.get_details():
                    if enabled:
                        detail_column_infos = get_detail_column_infos(
                            detail,
                            include_sort=detail_type.endswith('short'),
                        )

                        if detail_column_infos:
                            d = Detail(
                                id=self.id_strings.detail(module, detail_type),
                                title=Text(locale_id=self.id_strings.detail_title_locale(module, detail_type))
                            )

                            for column_info in detail_column_infos:
                                fields = get_column_generator(
                                    self.app, module, detail,
                                    detail_type=detail_type, *column_info
                                ).fields
                                d.fields.extend(fields)

                            try:
                                if not self.app.enable_multi_sort:
                                    d.fields[0].sort = 'default'
                            except IndexError:
                                pass
                            else:
                                # only yield the Detail if it has Fields
                                r.append(d)

        return r

    def get_filter_xpath(self, module, delegation=False):
        from corehq.apps.app_manager.detail_screen import Filter
        short_detail = module.case_details.short
        filters = []
        for column in short_detail.get_columns():
            if column.format == 'filter':
                filters.append("(%s)" % Filter(self.app, module, short_detail, column).filter_xpath)
        if filters:
            xpath = '[%s]' % (' and '.join(filters))
        else:
            xpath = ''

        if delegation:
            xpath += "[index/parent/@case_type = '%s']" % module.case_type
            xpath += "[start_date = '' or double(date(start_date)) <= double(now())]"
        return xpath

    def get_nodeset_xpath(self, case_type, module, use_filter):
        return "instance('casedb')/casedb/case[@case_type='{case_type}'][@status='open']{filter_xpath}".format(
            case_type=case_type,
            filter_xpath=self.get_filter_xpath(module) if use_filter else '',
        )

    def get_parent_filter(self, relationship, parent_id):
        return "[index/{relationship}=instance('commcaresession')/session/data/{parent_id}]".format(
            relationship=relationship,
            parent_id=parent_id,
        )

    def get_module_by_id(self, module_id):
        try:
            [parent_module] = (
                module for module in self.app.get_modules()
                if module.unique_id == module_id
            )
        except ValueError:
            raise ParentModuleReferenceError(
                "Module %s in app %s not found" % (module_id, self.app)
            )
        else:
            return parent_module

    def get_select_chain(self, module):
        select_chain = [module]
        current_module = module
        while current_module.parent_select.active:
            current_module = self.get_module_by_id(
                current_module.parent_select.module_id
            )
            select_chain.append(current_module)
        return select_chain

    @memoized
    def get_detail_mapping(self):
        return {detail.id: detail for detail in self.details}

    def get_detail_id_safe(self, module, detail_type):
        detail_id = self.id_strings.detail(
            module=module,
            detail_type=detail_type,
        )
        return detail_id if detail_id in self.get_detail_mapping() else None

    @staticmethod
    def add_referenced_instances(entry, details_by_id):
        detail_ids = set()
        instance_re = r"""instance\(['"](\w+)['"]\)"""
        for datum in entry.datums:
            detail_ids.add(datum.detail_confirm)
            detail_ids.add(datum.detail_select)
        details = [details_by_id[detail_id] for detail_id in detail_ids
                   if detail_id]

        xpaths = set()
        for detail in details:
            xpaths.update(detail.get_all_xpaths())

        instances = set()
        for xpath in xpaths:
            instance_names = re.findall(instance_re, xpath)
            for instance_name in instance_names:
                instance = INSTANCE_BY_ID.get(instance_name)
                if instance:
                    instances.add(instance)

        for instance in instances:
            entry.require_instance(instance)

    @property
    def entries(self):
        # avoid circular dependency
        from corehq.apps.app_manager.models import Module, AdvancedModule
        results = []
        details_by_id = self.get_detail_mapping()
        for module in self.modules:
            for form in module.get_forms():
                e = Entry()
                e.form = form.xmlns
                e.command = Command(
                    id=self.id_strings.form_command(form),
                    locale_id=self.id_strings.form_locale(form),
                    media_image=form.media_image,
                    media_audio=form.media_audio,
                )
                config_entry = {
                    'module_form': self.configure_entry_module_form,
                    'advanced_form': self.configure_entry_advanced_form,
                    'careplan_form': self.configure_entry_careplan_form,
                }[form.form_type]
                config_entry(module, e, form)
                results.append(e)

            if hasattr(module, 'case_list') and module.case_list.show:
                e = Entry(
                    command=Command(
                        id=self.id_strings.case_list_command(module),
                        locale_id=self.id_strings.case_list_locale(module),
                    )
                )
                if isinstance(module, Module):
                    self.configure_entry_module(module, e, use_filter=False)
                elif isinstance(module, AdvancedModule):
                    e.require_instance(CASE_INSTANCE)
                    e.datums.append(SessionDatum(
                        id='case_id_case_%s' % module.case_type,
                        nodeset=(self.get_nodeset_xpath(module.case_type, module, False)),
                        value="./@case_id",
                        detail_select=self.get_detail_id_safe(module, 'case_short'),
                        detail_confirm=self.get_detail_id_safe(module, 'case_long')
                    ))
                    if self.app.commtrack_enabled:
                        e.datums.append(SessionDatum(
                            id='product_id',
                            nodeset="instance('products')/products/product",
                            value="./@id",
                            detail_select=self.get_detail_id_safe(module, 'product_short')
                        ))
                        e.require_instance(PRODUCTS_INSTANCE)
                        e.require_instance(LEDGER_INSTANCE)
                results.append(e)
        for e in results:
            self.add_referenced_instances(e, details_by_id)
        return results

    def get_indicator_instances(self, module, form=None):
        indicator_sets = []
        for _, detail, _ in module.get_details():
            for column in detail.get_columns():
                if column.field_type == FIELD_TYPE_INDICATOR:
                    indicator_set, _ = column.field_property.split('/', 1)
                    if indicator_set not in indicator_sets:
                        indicator_sets.append(indicator_set)
                        yield Instance(id=self.id_strings.indicator_instance(indicator_set),
                                       src='jr://fixture/indicators:%s' % indicator_set)

    def get_location_instances(self, module, form=None):
        # will return an empty list or a list containing the one location instance
        for _, detail, _ in module.get_details():
            for column in detail.get_columns():
                if column.field_type == FIELD_TYPE_LOCATION:
                    return [LOCATIONS_INSTANCE]
        return []

    def get_fixture_instances(self, module, form=None):
        from corehq.apps.app_manager.models import AUTO_SELECT_FIXTURE
        if form and hasattr(form, 'actions'):
            actions = form.actions.auto_select_actions[AUTO_SELECT_FIXTURE]
            fixtures = set([a.auto_select.value_source for a in actions])
            for fixture in fixtures:
                yield Instance(id='{0}s'.format(fixture), src='jr://fixture/item-list:{0}'.format(fixture))

    def get_extra_instances(self, module, form=None):
        for instance in self.get_indicator_instances(module, form):
            yield instance
        for instance in self.get_location_instances(module, form):
            yield instance
        for instance in self.get_fixture_instances(module, form):
            yield instance

    def add_assertion(self, entry, test, locale_id, locale_arguments=None):
        assertion = Assertion(test=test)
        text = Text(locale_id=locale_id)
        if locale_arguments:
            locale = text.locale
            for arg in locale_arguments:
                locale.arguments.append(LocaleArgument(value=arg))
        assertion.text.append(text)
        entry.assertions.append(assertion)

    def add_case_sharing_assertion(self, entry):
        entry.require_instance(GROUP_INSTANCE)
        self.add_assertion(entry, "count(instance('groups')/groups/group) = 1", 'case_sharing.exactly_one_group')

    def add_auto_select_assertion(self, entry, case_id_xpath, mode, locale_arguments=None):
        self.add_assertion(
            entry,
            "{0} = 1".format(case_id_xpath.count()),
            'case_autoload.{0}.property_missing'.format(mode),
            locale_arguments
        )
        case_count = CaseIDXPath(case_id_xpath).case().count()
        self.add_assertion(
            entry,
            "{0} = 1".format(case_count),
            'case_autoload.{0}.case_missing'.format(mode),
        )

    def configure_entry_module_form(self, module, e, form=None, use_filter=True, **kwargs):
        def case_sharing_requires_assertion(form):
            actions = form.active_actions()
            if 'open_case' in actions and autoset_owner_id_for_open_case(actions):
                return True
            if 'subcases' in actions:
                for subcase in actions['subcases']:
                    if autoset_owner_id_for_subcase(subcase):
                        return True
            return False

        if not form or form.requires == 'case':
            self.configure_entry_module(module, e, use_filter=True)

        if form and self.app.case_sharing and case_sharing_requires_assertion(form):
            self.add_case_sharing_assertion(e)

    def configure_entry_module(self, module, e, use_filter=False):
        def get_instances():
            yield CASE_INSTANCE
            if (any(form.form_filter for form in module.get_forms())
                and module.all_forms_require_a_case()) \
                or module.parent_select.active:
                yield SESSION_INSTANCE

            for instance in self.get_extra_instances(module):
                yield instance

        e.require_instance(*get_instances())

        select_chain = self.get_select_chain(module)
        # generate names ['child_id', 'parent_id', 'parent_parent_id', ...]
        datum_ids = [('parent_' * i or 'case_') + 'id'
                     for i in range(len(select_chain))]
        # iterate backwards like
        # [..., (2, 'parent_parent_id'), (1, 'parent_id'), (0, 'child_id')]
        for i, module in reversed(list(enumerate(select_chain))):
            try:
                parent_id = datum_ids[i + 1]
            except IndexError:
                parent_filter = ''
            else:
                parent_filter = self.get_parent_filter(module.parent_select.relationship, parent_id)
            e.datums.append(SessionDatum(
                id=datum_ids[i],
                nodeset=(self.get_nodeset_xpath(module.case_type, module, use_filter)
                         + parent_filter),
                value="./@case_id",
                detail_select=self.get_detail_id_safe(module, 'case_short'),
                detail_confirm=(
                    self.get_detail_id_safe(module, 'case_long')
                    if i == 0 else None
                )
            ))

    def configure_entry_advanced_form(self, module, e, form, **kwargs):
        from corehq.apps.app_manager.models import AUTO_SELECT_USER, AUTO_SELECT_CASE, \
            AUTO_SELECT_FIXTURE, AUTO_SELECT_RAW

        def case_sharing_requires_assertion(form):
            actions = form.actions.open_cases
            for action in actions:
                if 'owner_id' in action.case_properties:
                    return True
            return False

        def get_instances():
            yield CASE_INSTANCE

            parent_select = any(action.parent_tag for action in form.actions.load_update_cases)
            form_filter = any(form.form_filter for form in module.get_forms())
            if parent_select or (form_filter and module.all_forms_require_a_case()) or \
                    form.actions.auto_select_actions[AUTO_SELECT_USER] or \
                    form.actions.auto_select_actions[AUTO_SELECT_CASE] or \
                    form.actions.auto_select_actions[AUTO_SELECT_RAW]:
                yield SESSION_INSTANCE
            elif module.get_app().commtrack_enabled:
                try:
                    if form.actions.load_update_cases[-1].show_product_stock:
                        yield SESSION_INSTANCE
                except IndexError:
                    pass

            for instance in self.get_extra_instances(module, form):
                yield instance

        e.require_instance(*get_instances())

        def get_target_module(case_type, module_id, with_product_details=False):
            if module_id:
                if module_id == module.unique_id:
                    return module

                from corehq.apps.app_manager.models import ModuleNotFoundException
                try:
                    target = module.get_app().get_module_by_unique_id(module_id)
                    if target.case_type != case_type:
                        raise ParentModuleReferenceError(
                            "Module with ID %s has incorrect case type" % module_id
                        )
                    if with_product_details and not hasattr(target, 'product_details'):
                        raise ParentModuleReferenceError(
                            "Module with ID %s has no product details configuration" % module_id
                        )
                    return target
                except ModuleNotFoundException as ex:
                    raise ParentModuleReferenceError(ex.message)
            else:
                if case_type == module.case_type:
                    return module

                target_modules = [mod for mod in module.get_app().modules
                                      if mod.case_type == case_type and
                                         (not with_product_details or hasattr(mod, 'product_details'))]
                try:
                    return target_modules[0]
                except IndexError:
                    raise ParentModuleReferenceError(
                        "Module with case type %s in app %s not found" % (case_type, self.app)
                    )

        for action in form.actions.load_update_cases:
            auto_select = action.auto_select
            if auto_select and auto_select.mode:
                if auto_select.mode == AUTO_SELECT_USER:
                    xpath = session_var(auto_select.value_key, subref='user')
                    e.datums.append(SessionDatum(
                        id=action.case_session_var,
                        function=xpath
                    ))
                    self.add_auto_select_assertion(e, xpath, auto_select.mode, [auto_select.value_key])
                elif auto_select.mode == AUTO_SELECT_CASE:
                    try:
                        ref = form.actions.actions_meta_by_tag[auto_select.value_source]['action']
                        sess_var = ref.case_session_var
                    except KeyError:
                        raise ValueError("Case tag not found: %s" % auto_select.value_source)
                    xpath = CaseIDXPath(session_var(sess_var)).case().index_id(auto_select.value_key)
                    e.datums.append(SessionDatum(
                        id=action.case_session_var,
                        function=xpath
                    ))
                    self.add_auto_select_assertion(e, xpath, auto_select.mode, [auto_select.value_key])
                elif auto_select.mode == AUTO_SELECT_FIXTURE:
                    xpath_base = FixtureXpath(auto_select.value_source).table()
                    xpath = xpath_base.slash(auto_select.value_key)
                    e.datums.append(SessionDatum(
                        id=action.case_session_var,
                        function=xpath
                    ))
                    self.add_assertion(
                        e,
                        "{0} = 1".format(xpath_base.count()),
                        'case_autoload.{0}.exactly_one_fixture'.format(auto_select.mode),
                        [auto_select.value_source]
                    )
                    self.add_auto_select_assertion(e, xpath, auto_select.mode, [auto_select.value_key])
                elif auto_select.mode == AUTO_SELECT_RAW:
                    e.datums.append(SessionDatum(
                        id=action.case_session_var,
                        function=auto_select.value_key
                    ))
            else:
                if action.parent_tag:
                    parent_action = form.actions.actions_meta_by_tag[action.parent_tag]['action']
                    parent_filter = self.get_parent_filter(parent_action.parent_reference_id, parent_action.case_session_var)
                else:
                    parent_filter = ''

                referenced_by = form.actions.actions_meta_by_parent_tag.get(action.case_tag)

                target_module = get_target_module(action.case_type, action.details_module)
                e.datums.append(SessionDatum(
                    id=action.case_session_var,
                    nodeset=(self.get_nodeset_xpath(action.case_type, target_module, False) + parent_filter),
                    value="./@case_id",
                    detail_select=self.get_detail_id_safe(target_module, 'case_short'),
                    detail_confirm=(
                        self.get_detail_id_safe(target_module, 'case_long')
                        if not referenced_by or referenced_by['type'] != 'load' else None
                    )
                ))

        if module.get_app().commtrack_enabled:
            try:
                last_action = form.actions.load_update_cases[-1]
                if last_action.show_product_stock:
                    product_filter = ''
                    if last_action.product_program:
                        product_filter = "[program_id='{}']".format(last_action.product_program)

                    target_module = get_target_module(action.case_type, last_action.details_module, True)
                    e.datums.append(SessionDatum(
                        id='product_id',
                        nodeset="instance('products')/products/product{}".format(product_filter),
                        value="./@id",
                        detail_select=self.get_detail_id_safe(target_module, 'product_short')
                    ))
                    e.require_instance(PRODUCTS_INSTANCE)
                    e.require_instance(LEDGER_INSTANCE)
            except IndexError:
                pass

        if self.app.case_sharing and case_sharing_requires_assertion(form):
            self.add_case_sharing_assertion(e)

    def configure_entry_careplan_form(self, module, e, form=None, **kwargs):
            e.require_instance(CASE_INSTANCE)
            e.require_instance(SESSION_INSTANCE)

            parent_module = self.get_module_by_id(module.parent_select.module_id)
            e.datums.append(SessionDatum(
                id='case_id',
                nodeset=self.get_nodeset_xpath(parent_module.case_type, parent_module, False),
                value="./@case_id",
                detail_select=self.get_detail_id_safe(parent_module, 'case_short'),
                detail_confirm=self.get_detail_id_safe(parent_module, 'case_long')
            ))

            def session_datum(datum_id, case_type, parent_ref, parent_val):
                nodeset = CaseTypeXpath(case_type).case().select(
                    'index/%s' % parent_ref, session_var(parent_val), quote=False
                ).select('@status', 'open')
                return SessionDatum(
                    id=datum_id,
                    nodeset=nodeset,
                    value="./@case_id",
                    detail_select=self.get_detail_id_safe(module, '%s_short' % case_type),
                    detail_confirm=self.get_detail_id_safe(module, '%s_long' % case_type)
                )

            e.stack = Stack()
            frame = CreateFrame()
            e.stack.add_frame(frame)
            if form.case_type == CAREPLAN_GOAL:
                if form.mode == 'create':
                    new_goal_id_var = 'case_id_goal_new'
                    e.datums.append(SessionDatum(id=new_goal_id_var, function='uuid()'))
                elif form.mode == 'update':
                    new_goal_id_var = 'case_id_goal'
                    e.datums.append(session_datum(new_goal_id_var, CAREPLAN_GOAL, 'parent', 'case_id'))

                if not module.display_separately:
                    open_goal = CaseIDXPath(session_var(new_goal_id_var)).case().select('@status', 'open')
                    frame.if_clause = '{count} = 1'.format(count=open_goal.count())
                    frame.add_command(self.id_strings.menu(parent_module))
                    frame.add_datum(StackDatum(id='case_id', value=session_var('case_id')))
                    frame.add_command(self.id_strings.menu(module))
                    frame.add_datum(StackDatum(id='case_id_goal', value=session_var(new_goal_id_var)))
                else:
                    frame.add_command(self.id_strings.menu(module))
                    frame.add_datum(StackDatum(id='case_id', value=session_var('case_id')))

            elif form.case_type == CAREPLAN_TASK:
                if not module.display_separately:
                    frame.add_command(self.id_strings.menu(parent_module))
                    frame.add_datum(StackDatum(id='case_id', value=session_var('case_id')))
                    frame.add_command(self.id_strings.menu(module))
                    frame.add_datum(StackDatum(id='case_id_goal', value=session_var('case_id_goal')))
                    if form.mode == 'update':
                        count = CaseTypeXpath(CAREPLAN_TASK).case().select(
                            'index/goal', session_var('case_id_goal'), quote=False
                        ).select('@status', 'open').count()
                        frame.if_clause = '{count} >= 1'.format(count=count)

                        frame.add_command(self.id_strings.form_command(module.get_form_by_type(CAREPLAN_TASK, 'update')))
                else:
                    frame.add_command(self.id_strings.menu(module))
                    frame.add_datum(StackDatum(id='case_id', value=session_var('case_id')))

                if form.mode == 'create':
                    e.datums.append(session_datum('case_id_goal', CAREPLAN_GOAL, 'parent', 'case_id'))
                elif form.mode == 'update':
                    e.datums.append(session_datum('case_id_goal', CAREPLAN_GOAL, 'parent', 'case_id'))
                    e.datums.append(session_datum('case_id_task', CAREPLAN_TASK, 'goal', 'case_id_goal'))

    @property
    def menus(self):
        # avoid circular dependency
        from corehq.apps.app_manager.models import CareplanModule, AdvancedForm
        for module in self.modules:
            if isinstance(module, CareplanModule):
                update_menu = Menu(
                    id=self.id_strings.menu(module),
                    locale_id=self.id_strings.module_locale(module),
                )

                if not module.display_separately:
                    parent = self.get_module_by_id(module.parent_select.module_id)
                    create_goal_form = module.get_form_by_type(CAREPLAN_GOAL, 'create')
                    create_menu = Menu(
                        id=self.id_strings.menu(parent),
                        locale_id=self.id_strings.module_locale(parent),
                    )
                    create_menu.commands.append(Command(id=self.id_strings.form_command(create_goal_form)))
                    yield create_menu

                    update_menu.root = self.id_strings.menu(parent)
                else:
                    update_menu.commands.extend([
                        Command(id=self.id_strings.form_command(module.get_form_by_type(CAREPLAN_GOAL, 'create'))),
                    ])

                update_menu.commands.extend([
                    Command(id=self.id_strings.form_command(module.get_form_by_type(CAREPLAN_GOAL, 'update'))),
                    Command(id=self.id_strings.form_command(module.get_form_by_type(CAREPLAN_TASK, 'create'))),
                    Command(id=self.id_strings.form_command(module.get_form_by_type(CAREPLAN_TASK, 'update'))),
                ])
                yield update_menu
            else:
                menu = Menu(
                    id=self.id_strings.menu(module),
                    locale_id=self.id_strings.module_locale(module),
                    media_image=module.media_image,
                    media_audio=module.media_audio,
                )

                def get_commands():
                    for form in module.get_forms():
                        command = Command(id=self.id_strings.form_command(form))
                        if module.all_forms_require_a_case() and \
                                not module.put_in_root and \
                                getattr(form, 'form_filter', None):
                            if isinstance(form, AdvancedForm):
                                try:
                                    var = form.actions.load_update_cases[-1].case_session_var
                                    case = CaseIDXPath(session_var(var)).case()
                                except IndexError:
                                    case = None
                            else:
                                case = SESSION_CASE_ID.case()

                            if case:
                                command.relevant = dot_interpolate(form.form_filter, case)
                        yield command

                    if hasattr(module, 'case_list') and module.case_list.show:
                        yield Command(id=self.id_strings.case_list_command(module))

                menu.commands.extend(get_commands())

                yield menu

    @property
    def fixtures(self):
        if self.app.case_sharing:
            f = Fixture(id='user-groups')
            f.user_id = 'demo_user'
            groups = etree.fromstring("""
                <groups>
                    <group id="demo_user_group_id">
                        <name>Demo Group</name>
                    </group>
                </groups>
            """)
            f.set_content(groups)
            yield f


class MediaSuiteGenerator(SuiteGeneratorBase):
    descriptor = u"Media Suite File"
    sections = ('media_resources',)

    @property
    def media_resources(self):
        PREFIX = 'jr://file/'
        # you have to call remove_unused_mappings
        # before iterating through multimedia_map
        self.app.remove_unused_mappings()
        if self.app.multimedia_map is None:
            self.app.multimedia_map = {}
        for path, m in self.app.multimedia_map.items():
            unchanged_path = path
            if path.startswith(PREFIX):
                path = path[len(PREFIX):]
            else:
                raise MediaResourceError('%s does not start with jr://file/commcare/' % path)
            path, name = split_path(path)
            # CommCare assumes jr://media/,
            # which is an alias to jr://file/commcare/media/
            # so we need to replace 'jr://file/' with '../../'
            # (this is a hack)
            path = '../../' + path

            if not getattr(m, 'unique_id', None):
                # lazy migration for adding unique_id to map_item
                m.unique_id = HQMediaMapItem.gen_unique_id(m.multimedia_id, unchanged_path)

            yield MediaResource(
                id=self.id_strings.media_resource(m.unique_id, name),
                path=path,
                version=m.version,
                local=None,
                remote=get_url_base() + reverse(
                    'hqmedia_download',
                    args=[m.media_type, m.multimedia_id]
                ) + urllib.quote(name.encode('utf-8')) if name else name
            )


def validate_suite(suite):
    if isinstance(suite, unicode):
        suite = suite.encode('utf8')
    if isinstance(suite, str):
        suite = etree.fromstring(suite)
    if isinstance(suite, etree._Element):
        suite = Suite(suite)
    assert isinstance(suite, Suite),\
        'Could not convert suite to a Suite XmlObject: %r' % suite

    def is_unique_list(things):
        return len(set(things)) == len(things)

    for detail in suite.details:
        orders = [field.sort_node.order for field in detail.fields
                  if field and field.sort_node]
        if not is_unique_list(orders):
            raise SuiteValidationError('field/sort/@order must be unique per detail')<|MERGE_RESOLUTION|>--- conflicted
+++ resolved
@@ -1,11 +1,7 @@
-<<<<<<< HEAD
 from collections import namedtuple, defaultdict
 from functools import total_ordering
 from os.path import commonprefix
-=======
-from collections import namedtuple
 import re
->>>>>>> baaf4fb8
 from corehq.apps.app_manager import id_strings
 import urllib
 from django.core.urlresolvers import reverse
