$(function () {
<<<<<<< HEAD
    var initial_page_data = hqImport('hqwebapp/js/initial_page_data.js').get,
        init = hqImport('app_manager/js/app_manager.js').init,
        v2 = !hqImport('hqwebapp/js/toggles.js').toggleEnabled('APP_MANAGER_V1'),
=======
    var initial_page_data = hqImport('hqwebapp/js/initial_page_data').get,
        init = hqImport('app_manager/js/app_manager').init,
        v2 = !COMMCAREHQ.toggleEnabled('APP_MANAGER_V1'),
>>>>>>> c1ed833c
        app = initial_page_data('app_subset');

    init({
        appVersion: app.version || -1,
        commcareVersion: String(app.commcare_minor_release),
        latestCommcareVersion: initial_page_data('latest_commcare_version') || null,
    });

    $('.btn-langcode-preprocessed').each( function () {
        hqImport('style/js/ui-element').langcode_tag_btn($(this), $(this).text());
        if ($(this).hasClass('langcode-input')) {
            var $langcodeInput = $(this).parent().find("input");
            var that = this;
            if ($langcodeInput) {
                $langcodeInput.change(function () {
                    if ($(this).val() == "")
                        $(that).show();
                    else
                        $(that).hide();
                });
            }
        }
    });

    if (app.doc_type === 'Application') {
        $('[data-toggle="tooltip"]').tooltip();
        if (v2) {
            $('.edit-form-li').each(function () {
                var $this = $(this);
                if (initial_page_data('formdesigner') || !$this.hasClass("active")) {
                    var $pencil = $this.find('.edit-form-pencil');
                    $pencil.addClass('no-data');
                    $this.hover(function() {
                        $pencil.removeClass('no-data');
                    }, function() {
                        $pencil.addClass('no-data');
                    });
                }
            });
        } else {
            $('.edit-form-pencil').tooltip({
                title: gettext("Edit in form builder"),
                placement: 'auto'
            });

            $('.edit-form-li').each(function () {
                var $this = $(this);
                if (!initial_page_data('formdesigner') || !$this.hasClass("active")) {
                    var $pencil = $this.find('.edit-form-pencil');
                    $pencil.addClass('no-data');
                    $this.hover(function() {
                        $pencil.removeClass('no-data');
                    }, function() {
                        $pencil.addClass('no-data');
                    });
                }
            });
        }
    }

    // https://github.com/twitter/bootstrap/issues/6122
    // this is necessary to get popovers to be able to extend
    // outside the borders of their containing div
    //
    // http://manage.dimagi.com/default.asp?183618
    // Firefox 40 considers hovering on a select a mouseleave event and thus kills the select
    // dropdown. The focus and blur events are to ensure that we do not trigger overflow hidden
    // if we are in a select
    var inSelectElement = false,
        $tabContent = $('.tab-content');
    $tabContent.css('overflow', 'visible');
    $tabContent.on('mouseenter', '.collapse', function () {
        $(this).css('overflow','visible');
    });
    $tabContent.on('mouseleave', '.collapse', function () {
        if (inSelectElement) { return; }
        $(this).css('overflow','hidden');
    });
    $tabContent.on('focus', '.collapse', function() {
        inSelectElement = true;
    });
    $tabContent.on('blur', '.collapse', function() {
        inSelectElement = false;
    });
});<|MERGE_RESOLUTION|>--- conflicted
+++ resolved
@@ -1,13 +1,7 @@
 $(function () {
-<<<<<<< HEAD
-    var initial_page_data = hqImport('hqwebapp/js/initial_page_data.js').get,
-        init = hqImport('app_manager/js/app_manager.js').init,
-        v2 = !hqImport('hqwebapp/js/toggles.js').toggleEnabled('APP_MANAGER_V1'),
-=======
     var initial_page_data = hqImport('hqwebapp/js/initial_page_data').get,
         init = hqImport('app_manager/js/app_manager').init,
-        v2 = !COMMCAREHQ.toggleEnabled('APP_MANAGER_V1'),
->>>>>>> c1ed833c
+        v2 = !hqImport('hqwebapp/js/toggles').toggleEnabled('APP_MANAGER_V1'),
         app = initial_page_data('app_subset');
 
     init({
