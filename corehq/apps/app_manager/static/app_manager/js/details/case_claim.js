/* global Uint8Array */
hqDefine("app_manager/js/details/case_claim", function () {
    var get = hqImport('hqwebapp/js/initial_page_data').get,
        generateSemiRandomId = function () {
        // https://stackoverflow.com/a/2117523
            return ([1e7] + -1e3 + -4e3 + -8e3 + -1e11).replace(/[018]/g, function (c) {
                return (c ^ crypto.getRandomValues(new Uint8Array(1))[0] & 15 >> c / 4).toString(16);
            });
        },
        subscribeToSave = function (model, observableNames, saveButton) {
            _.each(observableNames, function (name) {
                model[name].subscribe(function () {
                    saveButton.fire('change');
                });
            });
<<<<<<< HEAD
            $(".hq-help").hqHelp();
=======
>>>>>>> ad22dc3d
        };

    var itemsetModel = function (options, saveButton) {
        options = _.defaults(options, {
            'instance_id': '',
            'instance_uri': '',
            'nodeset': '',
            'label': '',
            'value': '',
            'sort': '',
        });
        var self = ko.mapping.fromJS(options);

        self.lookupTableNodeset = ko.pureComputed({
            write: function (value) {
                self.nodeset(value);
                var reg = /instance\(['"]([\w\-:]+)['"]\)/g,
                    matches = reg.exec(value);
                if (matches && matches.length > 1) {
                    var instanceId = matches[1],
                        itemList = _.findWhere(get('js_options').item_lists, {'id': instanceId});

                    self.instance_id(instanceId);
                    if (itemList) {
                        self.instance_uri(itemList['uri']);
                    }
                }
            },
            read: function () {
                // is the nodeset a lookup table that we know about?
                var itemLists = get('js_options').item_lists,
                    itemListNodesets = _.map(itemLists, function (item) {
                        return "instance('" + item.id + "')" + item.path;
                    });
                if (itemListNodesets.indexOf(self.nodeset()) !== -1) {

                    return self.nodeset();
                } else {
                    return '';
                }
            },
        });

        subscribeToSave(self, ['nodeset', 'label', 'value', 'sort'], saveButton);

        return self;
    };

    var searchPropertyModel = function (options, saveButton) {
        options = _.defaults(options, {
            name: '',
            label: '',
<<<<<<< HEAD
            hint: '',
=======
>>>>>>> ad22dc3d
            appearance: '',
            defaultValue: '',
            itemsetOptions: {},
        });
        var self = {};
        self.uniqueId = generateSemiRandomId();
        self.name = ko.observable(options.name);
        self.label = ko.observable(options.label);
<<<<<<< HEAD
        self.hint = ko.observable(options.hint);
=======
>>>>>>> ad22dc3d
        self.appearance = ko.observable(options.appearance);
        self.defaultValue = ko.observable(options.defaultValue);

        self.itemset = itemsetModel(options.itemsetOptions, saveButton);

<<<<<<< HEAD
        subscribeToSave(self, ['name', 'label', 'hint', 'appearance', 'defaultValue'], saveButton);
=======
        subscribeToSave(self, ['name', 'label', 'appearance', 'defaultValue'], saveButton);
>>>>>>> ad22dc3d

        return self;
    };

    var defaultPropertyModel = function (options, saveButton) {
        options = _.defaults(options, {
            property: '',
            defaultValue: '',
        });
        var self = ko.mapping.fromJS(options);

        subscribeToSave(self, ['property', 'defaultValue'], saveButton);

        return self;
    };

    var searchConfigKeys = [
        'autoLaunch', 'blacklistedOwnerIdsExpression', 'defaultSearch', 'includeClosed', 'searchAgainLabel',
        'searchButtonDisplayCondition', 'searchCommandLabel', 'searchFilter', 'searchDefaultRelevant',
        'searchAdditionalRelevant', 'sessionVar',
    ];
    var searchConfigModel = function (options, lang, searchFilterObservable, saveButton) {
        hqImport("hqwebapp/js/assert_properties").assertRequired(options, searchConfigKeys);

        options.searchCommandLabel = options.searchCommandLabel[lang] || "";
        options.searchAgainLabel = options.searchAgainLabel[lang] || "";
        var self = ko.mapping.fromJS(options);

        self.workflow = ko.computed({
            read: function () {
                if (self.autoLaunch()) {
                    if (self.defaultSearch()) {
                        return "es_only";
                    }
                    return "auto_launch";
                } else if (self.defaultSearch()) {
                    return "see_more";
                }
                return "classic";
            },
            write: function (value) {
                self.autoLaunch(_.contains(["es_only", "auto_launch"], value));
                self.defaultSearch(_.contains(["es_only", "see_more"], value));
            },
        });

        // Allow search filter to be copied from another part of the page
        self.setSearchFilterVisible = ko.computed(function () {
            return searchFilterObservable && searchFilterObservable();
        });
        self.setSearchFilterEnabled = ko.computed(function () {
            return self.setSearchFilterVisible() && searchFilterObservable() !== self.searchFilter();
        });
        self.setSearchFilter = function () {
            self.searchFilter(searchFilterObservable());
        };

        subscribeToSave(self, searchConfigKeys, saveButton);

        self.serialize = function () {
            return {
                auto_launch: self.autoLaunch(),
                default_search: self.defaultSearch(),
                session_var: self.sessionVar(),
                search_default_relevant: self.searchDefaultRelevant(),
                search_additional_relevant: self.searchAdditionalRelevant(),
                search_button_display_condition: self.searchButtonDisplayCondition(),
                search_command_label: self.searchCommandLabel(),
                search_again_label: self.searchAgainLabel(),
                search_filter: self.searchFilter(),
                include_closed: self.includeClosed(),
                blacklisted_owner_ids_expression: self.blacklistedOwnerIdsExpression(),
            };
        };

        return self;
    };

    var searchViewModel = function (searchProperties, defaultProperties, searchConfigOptions, lang, saveButton, searchFilterObservable) {
        var self = {};

        self.searchConfig = searchConfigModel(searchConfigOptions, lang, searchFilterObservable, saveButton);
        self.searchProperties = ko.observableArray();
        self.defaultProperties = ko.observableArray();

        if (searchProperties.length > 0) {
            for (var i = 0; i < searchProperties.length; i++) {
                // property labels/hints come in keyed by lang.
                var label = searchProperties[i].label[lang];
                var hint = searchProperties[i].hint[lang] || "";
                var appearance = searchProperties[i].appearance || "";  // init with blank string to avoid triggering save button
                if (searchProperties[i].input_ === "select1") {
                    appearance = "fixture";
                }
<<<<<<< HEAD
=======
                if (searchProperties[i].input_ === "daterange") {
                    appearance = "daterange";
                }
>>>>>>> ad22dc3d
                self.searchProperties.push(searchPropertyModel({
                    name: searchProperties[i].name,
                    label: label,
                    hint: hint,
                    appearance: appearance,
                    defaultValue: searchProperties[i].default_value,
                    itemsetOptions: {
                        instance_id: searchProperties[i].itemset.instance_id,
                        instance_uri: searchProperties[i].itemset.instance_uri,
                        nodeset: searchProperties[i].itemset.nodeset,
                        label: searchProperties[i].itemset.label,
                        value: searchProperties[i].itemset.value,
                        sort: searchProperties[i].itemset.sort,
                    },
                }, saveButton));
            }
        } else {
            self.searchProperties.push(searchPropertyModel({}, saveButton));
        }

        self.addProperty = function () {
            self.searchProperties.push(searchPropertyModel({}, saveButton));
        };
        self.removeProperty = function (property) {
            self.searchProperties.remove(property);
        };
        self._getProperties = function () {
            // i.e. [{'name': p.name, 'label': p.label} for p in self.searchProperties if p.name]
            return _.map(
                _.filter(
                    self.searchProperties(),
                    function (p) { return p.name().length > 0; }  // Skip properties where name is blank
                ),
                function (p) {
                    return {
                        name: p.name(),
                        label: p.label().length ? p.label() : p.name(),  // If label isn't set, use name
                        hint: p.hint(),
                        appearance: p.appearance(),
                        default_value: p.defaultValue(),
                        fixture: ko.toJSON(p.itemset),
                    };
                }
            );
        };

        if (defaultProperties.length > 0) {
            for (var k = 0; k < defaultProperties.length; k++) {
                self.defaultProperties.push(defaultPropertyModel({
                    property: defaultProperties[k].property,
                    defaultValue: defaultProperties[k].defaultValue,
                }, saveButton));
            }
        } else {
            self.defaultProperties.push(defaultPropertyModel({}, saveButton));
        }
        self.addDefaultProperty = function () {
            self.defaultProperties.push(defaultPropertyModel({}, saveButton));
        };
        self.removeDefaultProperty = function (property) {
            self.defaultProperties.remove(property);
        };
        self._getDefaultProperties = function () {
            return _.map(
                _.filter(
                    self.defaultProperties(),
                    function (p) { return p.property().length > 0; }  // Skip properties where property is blank
                ),
                function (p) {
                    return {
                        property: p.property(),
                        defaultValue: p.defaultValue(),
                    };
                }
            );
        };

        self.serialize = function () {
            return _.extend({
                properties: self._getProperties(),
                default_properties: self._getDefaultProperties(),
            }, self.searchConfig.serialize());
        };

        subscribeToSave(self, ['searchProperties', 'defaultProperties'], saveButton);

        return self;
    };

    return {
        searchConfigKeys: searchConfigKeys,
        searchViewModel: searchViewModel,
    };
});<|MERGE_RESOLUTION|>--- conflicted
+++ resolved
@@ -13,10 +13,7 @@
                     saveButton.fire('change');
                 });
             });
-<<<<<<< HEAD
             $(".hq-help").hqHelp();
-=======
->>>>>>> ad22dc3d
         };
 
     var itemsetModel = function (options, saveButton) {
@@ -69,10 +66,7 @@
         options = _.defaults(options, {
             name: '',
             label: '',
-<<<<<<< HEAD
             hint: '',
-=======
->>>>>>> ad22dc3d
             appearance: '',
             defaultValue: '',
             itemsetOptions: {},
@@ -81,20 +75,13 @@
         self.uniqueId = generateSemiRandomId();
         self.name = ko.observable(options.name);
         self.label = ko.observable(options.label);
-<<<<<<< HEAD
         self.hint = ko.observable(options.hint);
-=======
->>>>>>> ad22dc3d
         self.appearance = ko.observable(options.appearance);
         self.defaultValue = ko.observable(options.defaultValue);
 
         self.itemset = itemsetModel(options.itemsetOptions, saveButton);
 
-<<<<<<< HEAD
         subscribeToSave(self, ['name', 'label', 'hint', 'appearance', 'defaultValue'], saveButton);
-=======
-        subscribeToSave(self, ['name', 'label', 'appearance', 'defaultValue'], saveButton);
->>>>>>> ad22dc3d
 
         return self;
     };
@@ -189,12 +176,9 @@
                 if (searchProperties[i].input_ === "select1") {
                     appearance = "fixture";
                 }
-<<<<<<< HEAD
-=======
                 if (searchProperties[i].input_ === "daterange") {
                     appearance = "daterange";
                 }
->>>>>>> ad22dc3d
                 self.searchProperties.push(searchPropertyModel({
                     name: searchProperties[i].name,
                     label: label,
