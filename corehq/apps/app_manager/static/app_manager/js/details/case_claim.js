--- conflicted
+++ resolved
@@ -149,12 +149,7 @@
         self.itemset = itemsetModel(options.itemsetOptions, saveButton);
 
         subscribeToSave(self,
-<<<<<<< HEAD
-            ['name', 'label', 'hint', 'appearance', 'defaultValue', 'receiverExpression', 'isMultiselect'], saveButton);
-=======
-            ['name', 'label', 'hint', 'appearance', 'defaultValue', 'hidden', 'receiverExpression'], saveButton);
->>>>>>> 3244d82b
-
+            ['name', 'label', 'hint', 'appearance', 'defaultValue', 'hidden', 'receiverExpression', 'isMultiselect'], saveButton);
         return self;
     };
 
