--- conflicted
+++ resolved
@@ -1,10 +1,5 @@
-<<<<<<< HEAD
 /* global Clipboard, hqDefine, hqImport */
-hqDefine('app_manager/js/details/graph_config.js', function () {
-=======
-/* global Clipboard */
 hqDefine('app_manager/js/details/graph_config', function () {
->>>>>>> c1ed833c
     /**
      * Create a view model that is bound to an "Edit graph" button. The ui property
      * of this view model allows us to integrate the knockout elements with the
