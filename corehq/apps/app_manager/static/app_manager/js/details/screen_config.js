--- conflicted
+++ resolved
@@ -54,10 +54,7 @@
                     saveUrl: self.saveUrl,
                     columnKey: columnType,
                     childCaseTypes: spec.childCaseTypes,
-<<<<<<< HEAD
-=======
                     otherCaseTypes: spec.otherCaseTypes,
->>>>>>> 933124c8
                     fixtures: _.keys(spec.fixture_columns_by_type),
                     containsSortConfiguration: columnType === "short",
                     containsParentConfiguration: columnType === "short",
