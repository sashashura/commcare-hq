/*globals $, _, uiElement, eventize, lcsMerge, COMMCAREHQ */

var SortRow = function (field, type, direction) {
    var self = this;
    self.field = ko.observable(field);
    self.type = ko.observable(type);
    self.direction = ko.observable(direction);

    self.type.subscribe(function () {
        window.sortRowSaveButton.fire('change');
    });
    self.direction.subscribe(function () {
        window.sortRowSaveButton.fire('change');
    });

    self.labelTextItems = ko.computed(function () {
        var splitField = self.field().split('/');

        splitField.pop(); // throw away last item (which is field text)
        return splitField
    });

    self.fieldText = ko.computed(function () {
        var splitField = self.field().split('/');
        return splitField.pop();
    });

    self.ascendText = ko.computed(function () {
        var type = self.type();
        if (type === 'plain') {
            return 'Increasing (a, b, c)';
        } else if (type === 'date') {
            return 'Increasing (May 1st, May 2nd)';
        } else if (type === 'int') {
            return 'Increasing (1, 2, 3)';
        } else if (type === 'double') {
            return 'Increasing (1.1, 1.2, 1.3)';
        }
    });

    self.descendText = ko.computed(function () {
        var type = self.type();
        if (type === 'plain') {
            return 'Decreasing (c, b, a)';
        } else if (type === 'date') {
            return 'Decreasing (May 2nd, May 1st)'
        } else if (type === 'int') {
            return 'Decreasing (3, 2, 1)';
        } else if (type === 'double') {
            return 'Decreasing (1.3, 1.2, 1.1)';
        }
    });
};

var SortRows = function () {
    var self = this;
    self.sortRows = ko.observableArray([]);

    self.addSortRow = function (field, type, direction) {
        self.sortRows.push(new SortRow(field, type, direction));
    };

    self.removeSortRow = function (row) {
        self.sortRows.remove(row);
        window.sortRowSaveButton.fire('change');
    };

    self.rowCount = ko.computed(function () {
        return self.sortRows().length;
    });
};

// http://www.knockmeout.net/2011/05/dragging-dropping-and-sorting-with.html
// connect items with observableArrays
ko.bindingHandlers.sortableList = {
    init: function(element, valueAccessor) {
        var list = valueAccessor();
        $(element).sortable({
            handle: '.grip',
            cursor: 'move',
            update: function(event, ui) {
                //retrieve our actual data item
                var item = ko.dataFor(ui.item.get(0));
                //figure out its new position
                var position = ko.utils.arrayIndexOf(ui.item.parent().children(), ui.item[0]);
                //remove the item and add it back in the right spot
                if (position >= 0) {
                    list.remove(item);
                    list.splice(position, 0, item);
                }
                ui.item.remove();
                window.sortRowSaveButton.fire('change');
            }
        });
    }
};

function ParentSelect(init) {
    var self = this;
    var defaultModule = _(init.parentModules).findWhere({is_parent: true});
    self.moduleId = ko.observable(init.moduleId || (defaultModule ? defaultModule.unique_id : null));
    self.active = ko.observable(init.active);
    self.parentModules = ko.observable(init.parentModules);
    self.lang = ko.observable(init.lang);
    self.langs = ko.observable(init.langs);
    function getTranslation(name, langs) {
        var firstLang = _(langs).find(function (lang) {
            return name[lang];
        });
        return name[firstLang];
    }
    self.moduleOptions = ko.computed(function () {
        return _(self.parentModules()).map(function (module) {
            var STAR = '\u2605', SPACE = '\u3000';
            var marker = (module.is_parent ? STAR : SPACE);
            return {
                value: module.unique_id,
                label: marker + ' ' + getTranslation(module.name, [self.lang()].concat(self.langs()))
            };
        });
    });
}

var DetailScreenConfig = (function () {
    "use strict";
    var DetailScreenConfig, Screen, Column, sortRows;
    var word = '[a-zA-Z][\\w_-]*';
    var field_val_re = RegExp(
        '^(' + word + ':)*(' + word + '\\/)*#?' + word + '$'
    );
    var field_format_warning = $('<span/>').addClass('help-inline')
        .text("Must begin with a letter and contain only letters, numbers, '-', and '_'");

    function attachmentPrefixTransform(value) {
        if (value && value.indexOf("attachment:") === 0) {
            value = value.substring(11);
        }
        return value;
    }

    Column = (function () {
        function Column(col, screen) {
            /*
                column properites: model, field, header, format
                column extras: enum, late_flag
            */
            var that = this, elements, i;
            eventize(this);
            this.original = JSON.parse(JSON.stringify(col));

            function orDefault(value, d) {
                if (value === undefined) {
                    return d;
                } else {
                    return value;
                }
            }
            this.original.model = this.original.model || screen.model;
            this.original.field = this.original.field || "";
            this.original.header = this.original.header || {};
            this.original.icon = this.original.icon || null;
            this.original.format = this.original.format || "plain";
            this.original['enum'] = this.original['enum'] || [];
            this.original.late_flag = this.original.late_flag || 30;
            this.original.filter_xpath = this.original.filter_xpath || "";
            this.original.calc_xpath = this.original.calc_xpath || ".";

            this.original.time_ago_interval = this.original.time_ago_interval || DetailScreenConfig.TIME_AGO.year;

            this.screen = screen;
            this.lang = screen.lang;

            this.includeInShort = uiElement.checkbox().val(orDefault(this.original.includeInShort, true));
            this.includeInLong = uiElement.checkbox().val(orDefault(this.original.includeInLong, true));

            this.model = uiElement.select([
                {label: "Case", value: "case"}
            ]).val(this.original.model);
            this.field = uiElement.input(attachmentPrefixTransform).val(this.original.field);
            this.format_warning = field_format_warning.clone().hide();

            (function () {
                var i, lang, visibleVal = "", invisibleVal = "";
                if (that.original.header && that.original.header[that.lang]) {
                    visibleVal = invisibleVal = that.original.header[that.lang];
                } else {
                    for (i = 0; i < that.screen.langs.length; i += 1) {
                        lang = that.screen.langs[i];
                        if (that.original.header[lang]) {
                            visibleVal = that.original.header[lang] + langcodeTag.LANG_DELIN + lang;
                            break;
                        }
                    }
                }
                that.header = uiElement.input().val(invisibleVal);
                that.header.ui.find('input').addClass('input-small');
                that.header.setVisibleValue(visibleVal, that.original.icon);
            }());
            this.format = uiElement.select(DetailScreenConfig.MENU_OPTIONS).val(this.original.format || null);

            (function () {
                var o = {
                    lang: that.lang,
                    langs: that.screen.langs,
                    items: that.original['enum'],
                    modalTitle: 'Editing mapping for ' + that.original.field
                };
                that.enum_extra = uiElement.key_value_mapping(o);
            }());
            this.late_flag_extra = uiElement.input().val(this.original.late_flag.toString());
            this.late_flag_extra.ui.find('input').css('width', 'auto');
            this.late_flag_extra.ui.prepend(
                $('<span/>').css('float', 'left')
                            .css('padding', '5px 5px 0px 0px')
                            .text(DetailScreenConfig.message.LATE_FLAG_EXTRA_LABEL));

            this.filter_xpath_extra = uiElement.input().val(this.original.filter_xpath.toString());
            this.filter_xpath_extra.ui.prepend($('<div/>').text(DetailScreenConfig.message.FILTER_XPATH_EXTRA_LABEL));

            this.calc_xpath_extra = uiElement.input().val(this.original.calc_xpath.toString());
            this.calc_xpath_extra.ui.prepend($('<div/>').text(DetailScreenConfig.message.CALC_XPATH_EXTRA_LABEL));


            this.time_ago_extra = uiElement.select([
                {label: DetailScreenConfig.message.TIME_AGO_INTERVAL.YEARS, value: DetailScreenConfig.TIME_AGO.year},
                {label: DetailScreenConfig.message.TIME_AGO_INTERVAL.MONTHS, value: DetailScreenConfig.TIME_AGO.month},
                {label: DetailScreenConfig.message.TIME_AGO_INTERVAL.WEEKS, value: DetailScreenConfig.TIME_AGO.week},
                {label: DetailScreenConfig.message.TIME_AGO_INTERVAL.DAYS, value: DetailScreenConfig.TIME_AGO.day},
                {label: DetailScreenConfig.message.TIME_AGO_INTERVAL.DAYS_UNTIL, value: -DetailScreenConfig.TIME_AGO.day},
                {label: DetailScreenConfig.message.TIME_AGO_INTERVAL.WEEKS_UNTIL, value: -DetailScreenConfig.TIME_AGO.week},
                {label: DetailScreenConfig.message.TIME_AGO_INTERVAL.MONTHS_UNTIL, value: -DetailScreenConfig.TIME_AGO.month}
            ]).val(this.original.time_ago_interval.toString());
            this.time_ago_extra.ui.prepend($('<div/>').text(DetailScreenConfig.message.TIME_AGO_EXTRA_LABEL));

            elements = [
                'includeInShort',
                'includeInLong',
                'model',
                'field',
                'header',
                'format',
                'enum_extra',
                'late_flag_extra',
                'filter_xpath_extra',
                'calc_xpath_extra',
                'time_ago_extra'
            ];

            function fireChange() {
                that.fire('change');
            }

            for (i = 0; i < elements.length; i += 1) {
                this[elements[i]].on('change', fireChange);
            }

            this.format.on('change', function () {
                // Prevent this from running on page load before init
                if (that.format.ui.parent().length > 0) {
                    that.enum_extra.ui.detach();
                    that.late_flag_extra.ui.detach();
                    that.filter_xpath_extra.ui.detach();
                    that.calc_xpath_extra.ui.detach();
                    that.time_ago_extra.ui.detach();

                    if (this.val() === "enum" || this.val() === "enum-image") {
                        that.format.ui.parent().append(that.enum_extra.ui);
                    } else if (this.val() === 'late-flag') {
                        that.format.ui.parent().append(that.late_flag_extra.ui);
                        var input = that.late_flag_extra.ui.find('input');
                        input.change(function() {
                            that.late_flag_extra.value = input.val();
                            fireChange();
                        });
                    } else if (this.val() === 'filter') {
                        that.format.ui.parent().append(that.filter_xpath_extra.ui);
                        var input = that.filter_xpath_extra.ui.find('input');
                        input.change(function() {
                            that.filter_xpath_extra.value = input.val();
                            fireChange();
                        });
                    } else if (this.val() === 'calculate') {
                        that.format.ui.parent().append(that.calc_xpath_extra.ui);
                        var input = that.calc_xpath_extra.ui.find('input');
                        input.change(function() {
                            that.calc_xpath_extra.value = input.val();
                            fireChange();
                        });
                    } else if (this.val() === 'time-ago') {
                        that.format.ui.parent().append(that.time_ago_extra.ui);
                        var select = that.time_ago_extra.ui.find('select');
                        select.change(function() {
                            that.time_ago_extra.value = select.val();
                            fireChange();
                        });
                    }
                }
            }).fire('change');

            this.$add = $('<i></i>').addClass(COMMCAREHQ.icons.ADD).click(function () {
                if (that.field.val() && field_val_re.test(that.field.val())) {
                    that.duplicate();
                } else {
                    that.field.$edit_view.focus();
                }
            }).css({cursor: 'pointer'}).attr('title', DetailScreenConfig.message.ADD_COLUMN);
            this.$delete = $('<i></i>').addClass(COMMCAREHQ.icons.DELETE).click(function () {
                $(this).remove();
                that.screen.fire('delete-column', that);
            }).css({cursor: 'pointer'}).attr('title', DetailScreenConfig.message.DELETE_COLUMN);

            this.$sortLink = $('<a href="#">Sort by this</a>').click(function (e) {
                that.screen.config.sortRows.addSortRow(that.field.ui.text(), '', '');
                e.preventDefault();
                e.stopImmediatePropagation();
            });
        }

        Column.init = function (col, screen) {
            return new Column(col, screen);
        };
        Column.prototype = {
            duplicate: function () {
                this.screen.fire('add-column', this);
            },
            serialize: function (keepShortLong) {
                var column = this.original;
//                column.model = this.model.val();
                column.field = this.field.val();
                column.header[this.lang] = this.header.val();
                column.format = this.format.val();
                column['enum'] = this.enum_extra.getItems();
                column.late_flag = parseInt(this.late_flag_extra.val(), 10);
                column.time_ago_interval = parseFloat(this.time_ago_extra.val());
                column.filter_xpath = this.filter_xpath_extra.val();
                column.calc_xpath = this.calc_xpath_extra.val();
                if (!keepShortLong) {
                    delete column.includeInShort;
                    delete column.includeInLong;
                } else {
                    column.includeInShort = this.includeInShort.val();
                    column.includeInLong = this.includeInLong.val();
                }
                return column;
            },
            setGrip: function (grip) {
                if (this.grip !== grip) {
                    this.grip = grip;
                    if (grip) {
                        this.$grip = $('<i class="grip"></i>').addClass(COMMCAREHQ.icons.GRIP).css({
                            cursor: 'move'
                        }).mousedown(function () {
                            $(':focus').blur();
                        });
                    } else {
                        this.$grip = $('<span class="sort-disabled"></span>');
                    }
                }
            }
        };
        return Column;
    }());
    Screen = (function () {
        function Screen($home, spec, config, options) {
            var i, column, model, property, header,
                that = this, columns;
            eventize(this);
            this.type = spec.type;
            this.saveUrl = options.saveUrl;
            this.$home = $home;
            this.config = config;
            this.edit = options.edit;
            this.columns = [];
            this.suggestedColumns = [];
            this.model = config.model;
            this.lang = options.lang;
            this.langs = options.langs || [];
            this.properties = options.properties;

            function fireChange() {
                that.fire('change');
            }
            function initColumnAsColumn(column) {
                column.includeInShort.setEdit(that.edit);
                column.includeInLong.setEdit(that.edit);
                column.model.setEdit(false);
                column.field.setEdit(false);
                column.header.setEdit(that.edit);
                column.format.setEdit(that.edit);
                column.enum_extra.setEdit(that.edit);
                column.late_flag_extra.setEdit(that.edit);
                column.filter_xpath_extra.setEdit(that.edit);
                column.calc_xpath_extra.setEdit(that.edit);
                column.time_ago_extra.setEdit(that.edit);
                column.setGrip(true);
                column.on('change', fireChange);
                return column;
            }

            function initColumnAsSuggestion(column) {
                column.includeInShort.setEdit(false);
                column.includeInLong.setEdit(false);
                column.model.setEdit(false);
                column.field.setEdit(false);
                column.header.setEdit(false);
                column.format.setEdit(false);
                column.enum_extra.setEdit(false);
                column.late_flag_extra.setEdit(false);
                column.filter_xpath_extra.setEdit(false);
                column.calc_xpath_extra.setEdit(false);
                column.time_ago_extra.setEdit(false);
                column.setGrip(false);
                return column;
            }

            function toTitleCase(str) {
                return (str
<<<<<<< HEAD
                    .replace(/[-_\/]/g, ' ')
=======
                    .replace(/_/g, ' ')
                    .replace(/-/g, ' ')
                    .replace(/\//g, ' ')
                    .replace(/#/g, '')
>>>>>>> a8bd10ab
                ).replace(/\w\S*/g, function (txt) {
                    return txt.charAt(0).toUpperCase() + txt.substr(1).toLowerCase();
                });
            }

            function getPropertyInfo(property) {
                // Strip "<prefix>:" before converting to title case.
                // This is aimed at prefixes like ledger: and attachment:
                var i = property.indexOf(":");
                return {
                    title: toTitleCase(i < 0 ? property : property.substring(i + 1)),
                    icon: (property.indexOf("attachment:") === 0
                           ? COMMCAREHQ.icons.PAPERCLIP : null)
                }
            }

            var longColumns = spec.long ? spec.long.columns : [];
            columns = lcsMerge(spec.short.columns, longColumns, _.isEqual).merge;

            // set up the columns
            for (i = 0; i < columns.length; i += 1) {
                column = columns[i].token;
                column.includeInShort = columns[i].x;
                column.includeInLong = columns[i].y;

                this.columns[i] = Column.init(column, this);
                initColumnAsColumn(this.columns[i]);
            }

            // set up the custom column
            this.customColumn = Column.init({model: this.model, format: "plain", includeInShort: false}, this);
            this.customColumn.field.on('change', function () {
                that.customColumn.header.val(toTitleCase(this.val()));
                if (this.val() && !field_val_re.test(this.val())) {
                    that.customColumn.format_warning.show().parent().addClass('error');
                } else {
                    that.customColumn.format_warning.hide().parent().removeClass('error');
                }
            }).$edit_view.autocomplete({
                source: function (request, response) {
                    var availableTags = that.properties;
                    response(
                        $.ui.autocomplete.filter(availableTags,  request.term)
                    );
                },
                minLength: 0,
                delay: 0,
                select: function (event, ui) {
                    that.customColumn.field.val(ui.item.value);
                    that.customColumn.field.fire('change');
                }
            }).focus(function () {
                $(this).val("").trigger('change');
                $(this).autocomplete('search');
            });

            // set up suggestion columns
            var info;
            for (i = 0; i < this.properties.length; i += 1) {
                property = this.properties[i];
                info = getPropertyInfo(property);
                header = {};
                header[this.lang] = info.title;
                column = Column.init({
                    model: model,
                    field: property,
                    icon: info.icon,
                    header: header,
                    includeInShort: false
                }, this);
                initColumnAsSuggestion(column);
                this.suggestedColumns.push(column);
            }
            this.suggestedColumns = _(this.suggestedColumns).sortBy(function (column) {
                return [
                    /\//.test(column.field.val()) ? 2 : 1,
                    column.field.val()
                ];
            });

            this.saveButton = COMMCAREHQ.SaveButton.init({
                unsavedMessage: DetailScreenConfig.message.UNSAVED_MESSAGE,
                save: function () {
                    that.save();
                }
            });
            window.sortRowSaveButton = this.saveButton;

            this.render();
            this.on('add-column', function (column) {
                var i, ii, $tr;
                i = this.columns.indexOf(column);
                if (i === -1) {
                    ii = -1;
                    for (i = 0; i < this.columns.length; i += 1) {
                        if (column.model.val() === this.columns[i].model.val() &&
                                column.field.val() === this.columns[i].field.val()) {
                            ii = i;
                        }
                    }
                    i = ii;
                }
                column = column.serialize(true);
                column = Column.init(column, this);
                initColumnAsColumn(column);
                if (i !== -1) {
                    this.columns.splice(i + 1, 0, column);
                } else {
                    this.columns.push(column);
                }
                $tr = this.addColumn(column, this.$columns, this.$columns.length, false);
                if (i !== -1) {
                    $tr.detach().insertAfter(this.$columns.find('tr:nth-child(' + (i + 1).toString() + ')'));
                }
                $tr.hide().fadeIn('slow');
                this.fire('change');
            });
            this.on('delete-column', function (column) {
                var i = this.columns.indexOf(column);
                this.$columns.find('tr:nth-child(' + (i + 1).toString() + ')').fadeOut('slow', function () {
                    $(this).remove();
                });
                this.columns.splice(i, 1);
                this.fire('change');
            });
            this.on('change', function () {
                this.saveButton.fire('change');
                this.$columns.find('tr').each(function (i) {
                    $(this).data('index', i);
                });
            });
        }
        Screen.init = function ($home, spec, config, options) {
            return new Screen($home, spec, config, options);
        };
        Screen.prototype = {
            save: function () {
                var parentSelect;
                if (this.config.hasOwnProperty('parentSelect')) {
                    parentSelect = JSON.stringify({
                        module_id: this.config.parentSelect.moduleId(),
                        relationship: 'parent',
                        active: this.config.parentSelect.active()
                    });
                }
                this.saveButton.ajax({
                    url: this.saveUrl,
                    type: "POST",
                    data: {
                        type: this.type,
                        screens: JSON.stringify(this.serialize()),
                        parent_select: parentSelect
                    },
                    dataType: 'json',
                    success: function (data) {
                        COMMCAREHQ.app_manager.updateDOM(data.update);
                    }
                });
            },
            serialize: function () {
                var i, column,
                    shortColumns = [],
                    longColumns = [];
                for (i = 0; i < this.columns.length; i += 1) {
                    column = this.columns[i];
                    if (column.includeInShort.val()) {
                        shortColumns.push(column.serialize());
                    }
                    if (column.includeInLong.val()) {
                        longColumns.push(column.serialize());
                    }
                }
                return {
                    short: shortColumns,
                    long: longColumns,
                    sort_elements: ko.toJS(this.config.sortRows.sortRows)
                };
            },
            addColumn: function (column, $tbody, i, suggested) {
                var $tr = $('<tr/>').data('index', i).appendTo($tbody);
                if (suggested && i !== -1) {
                    $tr.addClass('detail-screen-suggestion').attr('title', DetailScreenConfig.message.ADD_COLUMN);
                }
                if (this.edit) {
                    $('<td/>').addClass('detail-screen-icon').append(column.$grip).appendTo($tr);
                } else {
                    $('<td/>').addClass('detail-screen-icon').appendTo($tr);
                }

                $('<td/>').addClass('detail-screen-checkbox').append(column.includeInShort.ui).appendTo($tr);
                $('<td/>').addClass('detail-screen-checkbox').append(column.includeInLong.ui).appendTo($tr);

                if (!column.field.edit) {
                    var text = column.field.ui.text();
                    var parts = text.split('/');
                    // wrap all parts but the last in a label style
                    for (var j = 0; j < parts.length - 1; j++) {
                        parts[j] = '<span class="label label-info">' +
                            parts[j] + '</span>'
                    }
                    parts[j] = '<code style="display: inline-block;">' + parts[j] + '</code>'
                    column.field.ui.html(parts.join('<span style="color: #DDD;">/</span>'));
                }
                var dsf = $('<td/>').addClass('detail-screen-field control-group').append(column.field.ui)
                dsf.append(column.format_warning);
                if (column.field.value && !field_val_re.test(column.field.value)) {
                    column.format_warning.show().parent().addClass('error');
                }
                dsf.appendTo($tr);

                $('<td/>').addClass('detail-screen-header').append(column.header.ui).appendTo($tr);
                $('<td/>').addClass('detail-screen-format').append(column.format.ui).appendTo($tr);
                column.format.fire('change');

                var sortLine = $('<td/>').addClass('detail-screen-extra');
                // Only add sort link if we are using new sort feature and
                // this is not the blank field row
                if (window.enableNewSort && column.field.value) {
                    sortLine.append(column.$sortLink)
                }
                sortLine.appendTo($tr);

                if (this.edit) {
                    $('<td/>').addClass('detail-screen-icon').append(
                        suggested ? column.$add : column.$copy
                    ).appendTo($tr);
                    $('<td/>').addClass('detail-screen-icon').append(
                        suggested ? "" : column.$delete
                    ).appendTo($tr);
                } else {
                    $('<td/>').addClass('detail-screen-icon').appendTo($tr);
                    $('<td/>').addClass('detail-screen-icon').appendTo($tr);
                }
                return $tr;
            },
            render: function () {
                var $table, $columns, $suggestedColumns, $thead, $tr, i, $box;
                $box = $("<div/>").appendTo(this.$home);

                // this is a not-so-elegant way to get the styling right
                COMMCAREHQ.initBlock(this.$home);

                function getDuplicateCallback(column) {
                    return function (e) {
                        column.duplicate();
                    };
                }
                if (!this.edit && _.isEmpty(this.columns)) {
                    $('<p/>').text(DetailScreenConfig.message.EMPTY_SCREEN).appendTo($box);
                } else {
                    if (this.edit) {
                        if (window.enableNewSort) {
                            var $detailBody = $('#' + this.type + '-detail-screen-config-body');
                            $('<div id="saveBtn" class="clearfix">')
                                .append(this.saveButton.ui)
                                .prependTo($detailBody);
                        } else {
                            $('<div class="clearfix">')
                                .append(this.saveButton.ui)
                                .prependTo($box);
                        }
                    }
                    $table = $('<table class="table table-condensed"/>'
                        ).addClass('detail-screen-table'
                    ).appendTo($box);
                    $thead = $('<thead/>').appendTo($table);

                    $tr = $('<tr/>').appendTo($thead);

                    // grip
                    $('<th/>').addClass('detail-screen-icon').appendTo($tr);

                    $('<th/>').addClass('detail-screen-checkbox').text(DetailScreenConfig.message.SHORT).appendTo($tr).popover(DetailScreenConfig.message.SHORT_POPOVER);
                    $('<th/>').addClass('detail-screen-checkbox').text(DetailScreenConfig.message.LONG).appendTo($tr).popover(DetailScreenConfig.message.LONG_POPOVER);
                    $('<th/>').addClass('detail-screen-field').text(DetailScreenConfig.message.FIELD).appendTo($tr);
                    $('<th/>').addClass('detail-screen-header').text(DetailScreenConfig.message.HEADER).appendTo($tr);
                    $('<th/>').addClass('detail-screen-format').text(DetailScreenConfig.message.FORMAT).appendTo($tr);
                    $('<th/>').addClass('detail-screen-extra').appendTo($tr);

                    $('<th/>').addClass('detail-screen-icon').appendTo($tr);
                    $('<th/>').addClass('detail-screen-icon').appendTo($tr);

                    $columns = $('<tbody/>').addClass('detail-screen-columns').appendTo($table);
                    $suggestedColumns = $('<tbody/>').appendTo($table);

                    for (i = 0; i < this.columns.length; i += 1) {
                        this.addColumn(this.columns[i], $columns, i, false);
                    }

                    if (this.edit) {
                        this.addColumn(this.customColumn, $suggestedColumns, -1, true);

                        for (i = 0; i < this.suggestedColumns.length; i += 1) {
                            this.addColumn(this.suggestedColumns[i], $suggestedColumns, i, true).click(
                                getDuplicateCallback(this.suggestedColumns[i])
                            );
                            this.suggestedColumns[i].includeInShort.ui.hide();
                            this.suggestedColumns[i].includeInLong.ui.hide();
                            this.suggestedColumns[i].$add.hide();
                        }
                    }
                    this.$columns = $columns;

                    // init UI events
                    this.initUI($columns);
                }
            },
            initUI: function (rows) {
                var that = this;
                this.$columns.sortable({
                    handle: '.grip',
                    items: ">*:not(:has(.sort-disabled))",
                    update: function (e, ui) {
                        var fromIndex = ui.item.data('index');
                        var toIndex = rows.find('tr').get().indexOf(ui.item[0]);

                        function reorder(list) {
                            var tmp = list.splice(fromIndex, 1)[0];
                            list.splice(toIndex, 0, tmp);
                        }
                        reorder(that.columns);
                        that.fire('change');
                    }
                });
            }
        };
        return Screen;
    }());
    DetailScreenConfig = (function () {
        var DetailScreenConfig = function ($home, spec) {
            var that = this;
            this.$home = $home;
            this.properties = spec.properties;
            this.screens = [];
            this.model = spec.model || 'case';
            this.sortRows = new SortRows();
            this.lang = spec.lang;
            this.langs = spec.langs || [];
            if (spec.hasOwnProperty('parentSelect')) {
                this.parentSelect = new ParentSelect({
                    active: spec.parentSelect.active,
                    moduleId: spec.parentSelect.module_id,
                    parentModules: spec.parentModules,
                    lang: this.lang,
                    langs: this.langs
                });
            }
            this.edit = spec.edit;
            this.saveUrl = spec.saveUrl;

            function addScreen(pair) {
                var screen = Screen.init(
                    $('<div/>'),
                    pair,
                    that,
                    {
                        lang: that.lang,
                        langs: that.langs,
                        edit: that.edit,
                        properties: that.properties,
                        saveUrl: that.saveUrl
                    }
                );
                that.screens.push(screen);
                that.$home.append(screen.$home);
            }

            addScreen(spec.state);
        };
        DetailScreenConfig.init = function ($home, spec) {
            var ds = new DetailScreenConfig($home, spec);
            var type = spec.state.type;
            var $sortRowsHome = $('#' + type + '-detail-screen-sort');
            var $parentSelectHome = $('#' + type + '-detail-screen-parent');
            ko.applyBindings(ds.sortRows, $sortRowsHome.get(0));
            if ($parentSelectHome.get(0) && ds.hasOwnProperty('parentSelect')){
                ko.applyBindings(ds.parentSelect, $parentSelectHome.get(0));
                $parentSelectHome.on('change', '*', function () {
                    ds.screens[0].fire('change');
                });
            }
            return ds;
        };
        return DetailScreenConfig;
    }());

    DetailScreenConfig.message = {
        EMPTY_SCREEN: 'No detail screen configured',

        SHORT: 'List',
        SHORT_POPOVER: {
            title: 'List View',
            content: (
                "Checked properties will be displayed in the case list, where each case is listed as a row on the phone's screen. " +
                "We recommend using 2-3 case properties that will help the mobile worker identify each case."
            ),
            placement: 'top'
        },
        LONG: 'Detail',
        LONG_POPOVER: {
            title: 'Detail View',
            content: (
                "Checked properties will be shown in the detail view that appears after selecting an item in the list view. " +
                "We recommend that you include all properties that the mobile worker will find relevant. "
            ),
            placement: 'top'
        },

        MODEL: 'Model',
        FIELD: 'Property',
        HEADER: 'Display Text',
        FORMAT: 'Format',

        PLAIN_FORMAT: 'Plain',
        DATE_FORMAT: 'Date',
        TIME_AGO_FORMAT: 'Time Since or Until Date',
        TIME_AGO_EXTRA_LABEL: ' Measuring: ',
        TIME_AGO_INTERVAL: {
            YEARS: 'Years since date',
            MONTHS: 'Months since date',
            WEEKS: 'Weeks since date',
            DAYS: 'Days since date',
            DAYS_UNTIL: 'Days until date',
            WEEKS_UNTIL: 'Weeks until date',
            MONTHS_UNTIL: 'Months until date'
        },
        PHONE_FORMAT: 'Phone Number',
        ENUM_FORMAT: 'ID Mapping',
        ENUM_IMAGE_FORMAT: 'Icon',
        ENUM_EXTRA_LABEL: 'Mapping: ',
        LATE_FLAG_FORMAT: 'Late Flag',
        LATE_FLAG_EXTRA_LABEL: 'Days late: ',
        FILTER_XPATH_FORMAT: 'Filter (Advanced)',
        FILTER_XPATH_EXTRA_LABEL: '',
        INVISIBLE_FORMAT: 'Search Only',
        ADDRESS_FORMAT: 'Address (Android/CloudCare)',
        PICTURE_FORMAT: 'Picture',
        CALC_XPATH_FORMAT: 'Calculate',
        CALC_XPATH_EXTRA_LABEL: '',

        ADD_COLUMN: 'Add to list',
        COPY_COLUMN: 'Duplicate',
        DELETE_COLUMN: 'Delete',

        UNSAVED_MESSAGE: 'You have unsaved detail screen configurations.'
    };

    DetailScreenConfig.TIME_AGO = {
        year: 365.25,
        month: 365.25 / 12,
        week: 7,
        day: 1
    };

    DetailScreenConfig.MENU_OPTIONS = [
        {value: "plain", label: DetailScreenConfig.message.PLAIN_FORMAT},
        {value: "date", label: DetailScreenConfig.message.DATE_FORMAT},
        {value: "time-ago", label: DetailScreenConfig.message.TIME_AGO_FORMAT},
        {value: "phone", label: DetailScreenConfig.message.PHONE_FORMAT},
        {value: "enum", label: DetailScreenConfig.message.ENUM_FORMAT},
        {value: "late-flag", label: DetailScreenConfig.message.LATE_FLAG_FORMAT},
        {value: "invisible", label: DetailScreenConfig.message.INVISIBLE_FORMAT},
        {value: "filter", label: DetailScreenConfig.message.FILTER_XPATH_FORMAT},
        {value: "address", label: DetailScreenConfig.message.ADDRESS_FORMAT},
        {value: "picture", label: DetailScreenConfig.message.PICTURE_FORMAT},
        {value: "enum-image", label: DetailScreenConfig.message.ENUM_IMAGE_FORMAT}
    ];

    if (window.FEATURE_enable_enum_image) {
        DetailScreenConfig.MENU_OPTIONS.push(
            {value: "enum-image", label: DetailScreenConfig.message.ENUM_IMAGE_FORMAT + ' (Preview!)'}
        );
    }

    if (window.FEATURE_enable_calc_xpaths) {
        DetailScreenConfig.MENU_OPTIONS.push(
            {value: "calculate", label: DetailScreenConfig.message.CALC_XPATH_FORMAT + ' (Preview!)'}
        );
    }
    return DetailScreenConfig;
}());<|MERGE_RESOLUTION|>--- conflicted
+++ resolved
@@ -415,14 +415,8 @@
 
             function toTitleCase(str) {
                 return (str
-<<<<<<< HEAD
                     .replace(/[-_\/]/g, ' ')
-=======
-                    .replace(/_/g, ' ')
-                    .replace(/-/g, ' ')
-                    .replace(/\//g, ' ')
                     .replace(/#/g, '')
->>>>>>> a8bd10ab
                 ).replace(/\w\S*/g, function (txt) {
                     return txt.charAt(0).toUpperCase() + txt.substr(1).toLowerCase();
                 });
