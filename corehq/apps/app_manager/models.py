import calendar
import datetime
import hashlib
import itertools
import json
import logging
import os
import random
import re
import types
import uuid
from collections import Counter, OrderedDict, defaultdict, namedtuple
from copy import deepcopy
from distutils.version import LooseVersion
from functools import wraps
from io import BytesIO, open
from itertools import chain
from mimetypes import guess_type
from urllib.parse import urljoin
from urllib.request import urlopen

from django.conf import settings
from django.contrib import admin, messages
from django.contrib.auth.hashers import make_password
from django.core.cache import cache
from django.core.exceptions import ValidationError
from django.db import DEFAULT_DB_ALIAS, models
from django.template.loader import render_to_string
from django.urls import reverse
from django.utils.safestring import SafeBytes
from django.utils.translation import override
from django.utils.translation import ugettext as _
from django.utils.translation import ugettext_lazy

import qrcode
from couchdbkit import ResourceNotFound
from couchdbkit.exceptions import BadValueError
from jsonpath_ng import jsonpath, parse
from lxml import etree
from memoized import memoized

from dimagi.ext.couchdbkit import (
    BooleanProperty,
    DateTimeProperty,
    DecimalProperty,
    DictProperty,
    DocumentSchema,
    FloatProperty,
    IntegerProperty,
    ListProperty,
    SchemaDictProperty,
    SchemaListProperty,
    SchemaProperty,
    StringListProperty,
    StringProperty,
)
from dimagi.utils.couch import CriticalSection
from dimagi.utils.couch.undo import DELETED_SUFFIX, DeleteRecord
from dimagi.utils.dates import DateSpan
from dimagi.utils.web import get_url_base, parse_int

from corehq import privileges, toggles
from corehq.apps.accounting.utils import domain_has_privilege
from corehq.apps.app_manager import (
    app_strings,
    commcare_settings,
    current_builds,
    id_strings,
    remote_app,
)
from corehq.apps.app_manager.app_schemas.case_properties import (
    get_all_case_properties,
    get_usercase_properties,
)
from corehq.apps.app_manager.commcare_settings import check_condition
from corehq.apps.app_manager.const import *
from corehq.apps.app_manager.const import USERCASE_TYPE
from corehq.apps.app_manager.dbaccessors import (
    domain_has_apps,
    get_app,
    get_app_languages,
    get_apps_in_domain,
    get_build_by_version,
    get_build_ids,
    get_latest_build_doc,
    get_latest_released_app_doc,
    wrap_app,
)
from corehq.apps.app_manager.detail_screen import PropertyXpathGenerator
from corehq.apps.app_manager.exceptions import (
    AppEditingError,
    FormNotFoundException,
    IncompatibleFormTypeException,
    ModuleNotFoundException,
    RearrangeError,
    ScheduleError,
    VersioningError,
    XFormException,
    XFormValidationError,
    XFormValidationFailed,
    ModuleIdMissingException,
    AppValidationError,
)
from corehq.apps.app_manager.feature_support import CommCareFeatureSupportMixin
from corehq.apps.app_manager.helpers.validators import (
    AdvancedFormValidator,
    AdvancedModuleValidator,
    ApplicationBaseValidator,
    ApplicationValidator,
    FormBaseValidator,
    FormValidator,
    IndexedFormBaseValidator,
    ModuleBaseValidator,
    ModuleValidator,
    ReportModuleValidator,
    ShadowFormValidator,
    ShadowModuleValidator,
)
from corehq.apps.app_manager.suite_xml import xml_models as suite_models
from corehq.apps.app_manager.suite_xml.generator import (
    MediaSuiteGenerator,
    SuiteGenerator,
)
from corehq.apps.app_manager.suite_xml.post_process.remote_requests import RESULTS_INSTANCE
from corehq.apps.app_manager.suite_xml.utils import get_select_chain
from corehq.apps.app_manager.tasks import prune_auto_generated_builds
from corehq.apps.app_manager.templatetags.xforms_extras import clean_trans, trans
from corehq.apps.app_manager.util import (
    actions_use_usercase,
    expire_get_latest_app_release_by_location_cache,
    get_and_assert_practice_user_in_domain,
    get_correct_app_class,
    get_latest_app_release_by_location,
    get_latest_enabled_build_for_profile,
    get_latest_enabled_versions_per_profile,
    is_remote_app,
    is_usercase_in_use,
    module_offers_search,
    save_xform,
    update_form_unique_ids,
    update_report_module_ids, module_loads_registry_case,
)
from corehq.apps.app_manager.xform import XForm
from corehq.apps.app_manager.xform import parse_xml as _parse_xml
from corehq.apps.app_manager.xform import validate_xform
from corehq.apps.app_manager.xpath import dot_interpolate, interpolate_xpath, CaseClaimXpath
from corehq.apps.appstore.models import SnapshotMixin
from corehq.apps.builds.models import (
    BuildRecord,
    BuildSpec,
    CommCareBuildConfig,
)
from corehq.apps.builds.utils import get_default_build_spec
from corehq.apps.domain.models import Domain
from corehq.apps.hqmedia.models import (
    ApplicationMediaMixin,
    CommCareMultimedia,
    FormMediaMixin,
    ModuleMediaMixin,
)
from corehq.apps.integration.models import ApplicationIntegrationMixin
from corehq.apps.linked_domain.applications import (
    get_latest_master_app_release,
    get_latest_master_releases_versions,
    get_master_app_briefs,
)
from corehq.apps.linked_domain.exceptions import ActionNotPermitted
from corehq.apps.locations.models import SQLLocation
from corehq.apps.reports.daterange import (
    get_daterange_start_end_dates,
    get_simple_dateranges,
)
from corehq.apps.userreports.exceptions import ReportConfigurationNotFoundError
from corehq.apps.userreports.util import get_static_report_mapping
from corehq.apps.users.dbaccessors import get_display_name_for_user_id
from corehq.apps.users.util import cc_user_domain
from corehq.blobs.mixin import CODES, BlobMixin
from corehq.const import USER_DATE_FORMAT, USER_TIME_FORMAT
from corehq.util import bitly, view_utils
from corehq.util.quickcache import quickcache
from corehq.util.soft_assert import soft_assert
from corehq.util.timer import TimingContext, time_method
from corehq.util.timezones.conversions import ServerTime
from corehq.util.timezones.utils import get_timezone_for_domain

DETAIL_TYPES = ['case_short', 'case_long', 'ref_short', 'ref_long']

FIELD_SEPARATOR = ':'

ATTACHMENT_REGEX = r'[^/]*\.xml'

ANDROID_LOGO_PROPERTY_MAPPING = {
    'hq_logo_android_home': 'brand-banner-home',
    'hq_logo_android_login': 'brand-banner-login',
    'hq_logo_android_demo': 'brand-banner-home-demo',
    'hq_logo_web_apps': 'brand-banner-web-apps',
}


LATEST_APK_VALUE = 'latest'
LATEST_APP_VALUE = 0


def jsonpath_update(datum_context, value):
    field = datum_context.path.fields[0]
    parent = jsonpath.Parent().find(datum_context)[0]
    parent.value[field] = value

# store a list of references to form ID's so that
# when an app is copied we can update the references
# with the new values
form_id_references = []


def FormIdProperty(expression, **kwargs):
    """
    Create a StringProperty that references a form ID. This is necessary because
    form IDs change when apps are copied so we need to make sure we update
    any references to the them.
    :param expression:  jsonpath expression that can be used to find the field
    :param kwargs:      arguments to be passed to the underlying StringProperty
    """
    path_expression = parse(expression)
    assert isinstance(path_expression, jsonpath.Child), "only child path expressions are supported"
    field = path_expression.right
    assert len(field.fields) == 1, 'path expression can only reference a single field'

    form_id_references.append(path_expression)
    return StringProperty(**kwargs)


def _rename_key(dct, old, new):
    if old in dct:
        if new in dct and dct[new]:
            dct["%s_backup_%s" % (new, hex(random.getrandbits(32))[2:-1])] = dct[new]
        dct[new] = dct[old]
        del dct[old]


def app_template_dir(slug):
    return os.path.join(os.path.dirname(__file__), 'static', 'app_manager', 'template_apps', slug)


@memoized
def load_app_template(slug):
    with open(os.path.join(app_template_dir(slug), 'app.json')) as f:
        return json.load(f)


class IndexedSchema(DocumentSchema):
    """
    Abstract class.
    Meant for documents that appear in a list within another document
    and need to know their own position within that list.

    """

    def with_id(self, i, parent):
        self._i = i
        self._parent = parent
        return self

    @property
    def id(self):
        return self._i

    def __eq__(self, other):
        return (
            other and isinstance(other, IndexedSchema)
            and (self.id == other.id)
            and (self._parent == other._parent)
        )

    class Getter(object):

        def __init__(self, attr):
            self.attr = attr

        def __call__(self, instance):
            items = getattr(instance, self.attr)
            l = len(items)
            for i, item in enumerate(items):
                yield item.with_id(i % l, instance)

        def __get__(self, instance, owner):
            # thanks, http://metapython.blogspot.com/2010/11/python-instance-methods-how-are-they.html
            # this makes Getter('foo') act like a bound method
            return types.MethodType(self, instance)


class FormActionCondition(DocumentSchema):
    """
    The condition under which to open/update/close a case/referral

    Either {'type': 'if', 'question': '/xpath/to/node', 'answer': 'value'}
    in which case the action takes place if question has answer answer,
    or {'type': 'always'} in which case the action always takes place.
    """
    type = StringProperty(choices=["if", "always", "never"], default="never")
    question = StringProperty()
    answer = StringProperty()
    operator = StringProperty(choices=['=', 'selected', 'boolean_true'], default='=')

    def is_active(self):
        return self.type in ('if', 'always')


class FormAction(DocumentSchema):
    """
    Corresponds to Case XML

    """
    condition = SchemaProperty(FormActionCondition)

    def is_active(self):
        return self.condition.is_active()

    @classmethod
    def get_action_paths(cls, action):
        if action.condition.type == 'if':
            yield action.condition.question

        for __, path in cls.get_action_properties(action):
            yield path

    @classmethod
    def get_action_properties(self, action):
        action_properties = action.properties()
        if 'name_path' in action_properties and action.name_path:
            yield 'name', action.name_path
        if 'case_name' in action_properties:
            yield 'name', action.case_name
        if 'external_id' in action_properties and action.external_id:
            yield 'external_id', action.external_id
        if 'update' in action_properties:
            for name, path in action.update.items():
                yield name, path
        if 'case_properties' in action_properties:
            for name, path in action.case_properties.items():
                yield name, path
        if 'preload' in action_properties:
            for path, name in action.preload.items():
                yield name, path


class UpdateCaseAction(FormAction):

    update = DictProperty()


class PreloadAction(FormAction):

    preload = DictProperty()

    def is_active(self):
        return bool(self.preload)


class UpdateReferralAction(FormAction):

    followup_date = StringProperty()

    def get_followup_date(self):
        if self.followup_date:
            return "if(date({followup_date}) >= date(today()), {followup_date}, date(today() + 2))".format(
                followup_date=self.followup_date,
            )
        return self.followup_date or "date(today() + 2)"


class OpenReferralAction(UpdateReferralAction):

    name_path = StringProperty()


class OpenCaseAction(FormAction):

    name_path = StringProperty()
    external_id = StringProperty()


class OpenSubCaseAction(FormAction, IndexedSchema):

    case_type = StringProperty()
    case_name = StringProperty()
    reference_id = StringProperty()
    case_properties = DictProperty()
    repeat_context = StringProperty()
    # relationship = "child" for index to a parent case (default)
    # relationship = "extension" for index to a host case
    relationship = StringProperty(choices=['child', 'extension'], default='child')

    close_condition = SchemaProperty(FormActionCondition)

    @property
    def form_element_name(self):
        return 'subcase_{}'.format(self.id)


class FormActions(DocumentSchema):

    open_case = SchemaProperty(OpenCaseAction)
    update_case = SchemaProperty(UpdateCaseAction)
    close_case = SchemaProperty(FormAction)
    open_referral = SchemaProperty(OpenReferralAction)
    update_referral = SchemaProperty(UpdateReferralAction)
    close_referral = SchemaProperty(FormAction)

    case_preload = SchemaProperty(PreloadAction)
    referral_preload = SchemaProperty(PreloadAction)
    load_from_form = SchemaProperty(PreloadAction)  # DEPRECATED

    usercase_update = SchemaProperty(UpdateCaseAction)
    usercase_preload = SchemaProperty(PreloadAction)

    subcases = SchemaListProperty(OpenSubCaseAction)

    get_subcases = IndexedSchema.Getter('subcases')

    def all_property_names(self):
        names = set()
        names.update(list(self.update_case.update.keys()))
        names.update(list(self.case_preload.preload.values()))
        for subcase in self.subcases:
            names.update(list(subcase.case_properties.keys()))
        names.update(list(self.usercase_update.update.keys()))
        names.update(list(self.usercase_preload.preload.values()))
        return names

    def count_subcases_per_repeat_context(self):
        return Counter([action.repeat_context for action in self.subcases])


class CaseIndex(DocumentSchema):
    tag = StringProperty()
    reference_id = StringProperty(default='parent')
    relationship = StringProperty(choices=['child', 'extension', 'question'], default='child')
    # if relationship is 'question', this is the question path
    # question's response must be either "child" or "extension"
    relationship_question = StringProperty(default='')


class AdvancedAction(IndexedSchema):
    case_type = StringProperty()
    case_tag = StringProperty()
    case_properties = DictProperty()
    # case_indices = NotImplemented

    close_condition = SchemaProperty(FormActionCondition)

    __eq__ = DocumentSchema.__eq__

    def get_paths(self):
        for path in self.case_properties.values():
            yield path

        if self.close_condition.type == 'if':
            yield self.close_condition.question

    def get_property_names(self):
        return set(self.case_properties.keys())

    @property
    def is_subcase(self):
        return bool(self.case_indices)

    @property
    def form_element_name(self):
        return "case_{}".format(self.case_tag)


class AutoSelectCase(DocumentSchema):
    """
    Configuration for auto-selecting a case.
    Attributes:
        value_source    Reference to the source of the value. For mode = fixture,
                        this represents the FixtureDataType ID. For mode = case
                        this represents the 'case_tag' for the case.
                        The modes 'user' and 'raw' don't require a value_source.
        value_key       The actual field that contains the case ID. Can be a case
                        index or a user data key or a fixture field name or the raw
                        xpath expression.

    """
    mode = StringProperty(choices=[AUTO_SELECT_USER,
                                   AUTO_SELECT_FIXTURE,
                                   AUTO_SELECT_CASE,
                                   AUTO_SELECT_USERCASE,
                                   AUTO_SELECT_RAW])
    value_source = StringProperty()
    value_key = StringProperty(required=True)


class LoadCaseFromFixture(DocumentSchema):
    """
    fixture_nodeset:     nodeset that returns the fixture options to display
    fixture_tag:         id of session datum where the result of user selection will be stored
    fixture_variable:    value from the fixture to store from the selection
    auto_select_fixture: boolean to autoselect the value if the nodeset only returns 1 result
    case_property:       case property to filter on
    arbitrary_datum_*:   adds an arbitrary datum with function before the action
    """
    fixture_nodeset = StringProperty()
    fixture_tag = StringProperty()
    fixture_variable = StringProperty()
    auto_select_fixture = BooleanProperty(default=False)
    case_property = StringProperty(default='')
    auto_select = BooleanProperty(default=False)
    arbitrary_datum_id = StringProperty()
    arbitrary_datum_function = StringProperty()


class LoadUpdateAction(AdvancedAction):
    """
    details_module:           Use the case list configuration from this module to show the cases.
    preload:                  Value from the case to load into the form. Keys are question paths,
                              values are case properties.
    auto_select:              Configuration for auto-selecting the case
    load_case_from_fixture:   Configuration for loading a case using fixture data
    show_product_stock:       If True list the product stock using the module's Product List
                              configuration.
    product_program:          Only show products for this CommCare Supply program.
    case_index:               Used when a case should be created/updated as a child or extension case
                              of another case.
    """
    details_module = StringProperty()
    preload = DictProperty()
    auto_select = SchemaProperty(AutoSelectCase, default=None)
    load_case_from_fixture = SchemaProperty(LoadCaseFromFixture, default=None)
    show_product_stock = BooleanProperty(default=False)
    product_program = StringProperty()
    case_index = SchemaProperty(CaseIndex)

    @property
    def case_indices(self):
        # Allows us to ducktype AdvancedOpenCaseAction
        return [self.case_index] if self.case_index.tag else []

    @case_indices.setter
    def case_indices(self, value):
        if len(value) > 1:
            raise ValueError('A LoadUpdateAction cannot have more than one case index')
        if value:
            self.case_index = value[0]
        else:
            self.case_index = CaseIndex()

    @case_indices.deleter
    def case_indices(self):
        self.case_index = CaseIndex()

    def get_paths(self):
        for path in super(LoadUpdateAction, self).get_paths():
            yield path

        for path in self.preload.keys():
            yield path

    def get_property_names(self):
        names = super(LoadUpdateAction, self).get_property_names()
        names.update(list(self.preload.values()))
        return names

    @property
    def case_session_var(self):
        return 'case_id_{0}'.format(self.case_tag)

    @classmethod
    def wrap(cls, data):
        if 'parent_tag' in data:
            if data['parent_tag']:
                data['case_index'] = {
                    'tag': data['parent_tag'],
                    'reference_id': data.get('parent_reference_id', 'parent'),
                    'relationship': data.get('relationship', 'child')
                }
            del data['parent_tag']
            data.pop('parent_reference_id', None)
            data.pop('relationship', None)
        return super(LoadUpdateAction, cls).wrap(data)


class AdvancedOpenCaseAction(AdvancedAction):
    name_path = StringProperty()
    repeat_context = StringProperty()
    case_indices = SchemaListProperty(CaseIndex)

    open_condition = SchemaProperty(FormActionCondition)

    def get_paths(self):
        for path in super(AdvancedOpenCaseAction, self).get_paths():
            yield path

        yield self.name_path

        if self.open_condition.type == 'if':
            yield self.open_condition.question

    @property
    def case_session_var(self):
        return 'case_id_new_{}_{}'.format(self.case_type, self.id)

    @classmethod
    def wrap(cls, data):
        if 'parent_tag' in data:
            if data['parent_tag']:
                index = {
                    'tag': data['parent_tag'],
                    'reference_id': data.get('parent_reference_id', 'parent'),
                    'relationship': data.get('relationship', 'child')
                }
                if hasattr(data.get('case_indices'), 'append'):
                    data['case_indices'].append(index)
                else:
                    data['case_indices'] = [index]
            del data['parent_tag']
            data.pop('parent_reference_id', None)
            data.pop('relationship', None)
        return super(AdvancedOpenCaseAction, cls).wrap(data)


class AdvancedFormActions(DocumentSchema):
    load_update_cases = SchemaListProperty(LoadUpdateAction)

    open_cases = SchemaListProperty(AdvancedOpenCaseAction)

    get_load_update_actions = IndexedSchema.Getter('load_update_cases')
    get_open_actions = IndexedSchema.Getter('open_cases')

    def get_all_actions(self):
        return itertools.chain(self.get_load_update_actions(), self.get_open_actions())

    def get_subcase_actions(self):
        return (a for a in self.get_all_actions() if a.case_indices)

    def get_open_subcase_actions(self, parent_case_type=None):
        for action in self.open_cases:
            if action.case_indices:
                if not parent_case_type:
                    yield action
                else:
                    if any(self.actions_meta_by_tag[case_index.tag]['action'].case_type == parent_case_type
                           for case_index in action.case_indices):
                        yield action

    def get_case_tags(self):
        for action in self.get_all_actions():
            yield action.case_tag

    def get_action_from_tag(self, tag):
        return self.actions_meta_by_tag.get(tag, {}).get('action', None)

    @property
    def actions_meta_by_tag(self):
        return self._action_meta()['by_tag']

    @property
    def actions_meta_by_parent_tag(self):
        return self._action_meta()['by_parent_tag']

    @property
    def auto_select_actions(self):
        return self._action_meta()['by_auto_select_mode']

    @memoized
    def _action_meta(self):
        meta = {
            'by_tag': {},
            'by_parent_tag': {},
            'by_auto_select_mode': {
                AUTO_SELECT_USER: [],
                AUTO_SELECT_CASE: [],
                AUTO_SELECT_FIXTURE: [],
                AUTO_SELECT_USERCASE: [],
                AUTO_SELECT_RAW: [],
            }
        }

        def add_actions(type, action_list):
            for action in action_list:
                meta['by_tag'][action.case_tag] = {
                    'type': type,
                    'action': action
                }
                for parent in action.case_indices:
                    meta['by_parent_tag'][parent.tag] = {
                        'type': type,
                        'action': action
                    }
                if type == 'load' and action.auto_select and action.auto_select.mode:
                    meta['by_auto_select_mode'][action.auto_select.mode].append(action)

        add_actions('load', self.get_load_update_actions())
        add_actions('open', self.get_open_actions())

        return meta

    def count_subcases_per_repeat_context(self):
        return Counter([action.repeat_context for action in self.get_open_subcase_actions()])


class FormSource(object):

    def __get__(self, form, form_cls):
        if not form:
            return self
        unique_id = form.get_unique_id()
        app = form.get_app()
        filename = "%s.xml" % unique_id

        # for backwards compatibility of really old apps
        try:
            old_contents = form['contents']
        except AttributeError:
            pass
        else:
            app.lazy_put_attachment(old_contents.encode('utf-8'), filename)
            del form['contents']

        if not app.has_attachment(filename):
            source = ''
        else:
            source = app.lazy_fetch_attachment(filename)
            if isinstance(source, bytes):
                source = source.decode('utf-8')

        return source

    def __set__(self, form, value):
        unique_id = form.get_unique_id()
        app = form.get_app()
        filename = "%s.xml" % unique_id
        if isinstance(value, str):
            value = value.encode('utf-8')
        app.lazy_put_attachment(value, filename)
        form.clear_validation_cache()
        try:
            form.xmlns = form.wrapped_xform().data_node.tag_xmlns
        except Exception:
            form.xmlns = None


class CachedStringProperty(object):

    def __init__(self, key):
        self.get_key = key

    def __get__(self, instance, owner):
        return self.get(self.get_key(instance))

    def __set__(self, instance, value):
        self.set(self.get_key(instance), value)

    @classmethod
    def get(cls, key):
        return cache.get(key)

    @classmethod
    def set(cls, key, value):
        cache.set(key, value, 7*24*60*60)  # cache for 7 days


class ScheduleVisit(IndexedSchema):
    """
    due:         Days after the anchor date that this visit is due
    starts:      Days before the due date that this visit is valid from
    expires:     Days after the due date that this visit is valid until (optional)

    repeats:     Whether this is a repeat visit (one per form allowed)
    increment:   Days after the last visit that the repeat visit occurs
    """
    due = IntegerProperty()
    starts = IntegerProperty()
    expires = IntegerProperty()
    repeats = BooleanProperty(default=False)
    increment = IntegerProperty()

    @property
    def id(self):
        """Visits are 1-based indexed"""
        _id = super(ScheduleVisit, self).id
        return _id + 1


class FormDatum(DocumentSchema):
    name = StringProperty()
    xpath = StringProperty()


class FormLink(DocumentSchema):
    """
    FormLinks are advanced end of form navigation configuration, used when a module's
    post_form_workflow is WORKFLOW_FORM.

    They allow the user to specify one or more XPath expressions, each with either
    a module id or form id. The user will be sent to the first module/form whose
    expression evaluates to true. If none of the conditions is met, the workflow specified
    in the module's post_form_workflow_fallback is executed.

    xpath: XPath condition that must be true in order to execute link
    form_id: ID of next form to open, mutually exclusive with module_unique_id
    module_unique_id: ID of next module to open, mutually exclusive with form_id
    datums: Any user-provided datums, necessary when HQ can't figure them out automatically
    """
    xpath = StringProperty()
    form_id = FormIdProperty('modules[*].forms[*].form_links[*].form_id')
    module_unique_id = StringProperty()
    datums = SchemaListProperty(FormDatum)


class FormSchedule(DocumentSchema):
    """
    starts:                     Days after the anchor date that this schedule starts
    expires:                    Days after the anchor date that this schedule expires (optional)
    visits:		        List of visits in this schedule
    allow_unscheduled:          Allow unscheduled visits in this schedule
    transition_condition:       Condition under which we transition to the next phase
    termination_condition:      Condition under which we terminate the whole schedule
    """
    enabled = BooleanProperty(default=True)

    starts = IntegerProperty()
    expires = IntegerProperty()
    allow_unscheduled = BooleanProperty(default=False)
    visits = SchemaListProperty(ScheduleVisit)
    get_visits = IndexedSchema.Getter('visits')

    transition_condition = SchemaProperty(FormActionCondition)
    termination_condition = SchemaProperty(FormActionCondition)


class CustomAssertion(DocumentSchema):
    """Custom assertions to add to the assertions block
    test: The actual assertion to run
    locale_id: The id of the localizable string
    """
    test = StringProperty(required=True)
    text = DictProperty(StringProperty)


class CustomInstance(DocumentSchema):
    """Custom instances to add to the instance block
    instance_id: 	The ID of the instance
    instance_path: 	The path where the instance can be found
    """
    instance_id = StringProperty(required=True)
    instance_path = StringProperty(required=True)


class CommentMixin(DocumentSchema):
    """
    Documentation comment for app builders and maintainers
    """
    comment = StringProperty(default='')

    @property
    def short_comment(self):
        """
        Trim comment to 500 chars (about 100 words)
        """
        return self.comment if len(self.comment) <= 500 else self.comment[:497] + '...'


class CaseLoadReference(DocumentSchema):
    """
    This is the schema for a load reference that is used in validation and expected
    to be worked with when using `CaseReferences`. The format is different from the
    dict of:

    {
      'path': ['list', 'of', 'properties']
    }

    That is stored on the model and expected in Vellum, but as we add more information
    (like case types) to the load model this format will be easier to extend.
    """
    _allow_dynamic_properties = False
    path = StringProperty()
    properties = ListProperty(str)


class CaseSaveReference(DocumentSchema):
    """
    This is the schema for what Vellum writes to HQ and what is expected to be stored on the
    model (reference by a dict where the keys are paths).
    """
    _allow_dynamic_properties = False
    case_type = StringProperty()
    properties = ListProperty(str)
    create = BooleanProperty(default=False)
    close = BooleanProperty(default=False)


class CaseSaveReferenceWithPath(CaseSaveReference):
    """
    Like CaseLoadReference, this is the model that is expected to be worked with as it
    contains the complete information about the reference in a single place.
    """
    path = StringProperty()


class CaseReferences(DocumentSchema):
    """
    The case references associated with a form. This is dependent on Vellum's API that sends
    case references to HQ.

    load: is a dict of question paths to lists of properties (see `CaseLoadReference`),
    save: is a dict of question paths to `CaseSaveReference` objects.

    The intention is that all usage of the objects goes through the `get_load_references` and
    `get_save_references` helper functions.
    """
    _allow_dynamic_properties = False
    load = DictProperty()
    save = SchemaDictProperty(CaseSaveReference)

    def validate(self, required=True):
        super(CaseReferences, self).validate()
        # call this method to force validation to run on the other referenced types
        # since load is not a defined schema (yet)
        list(self.get_load_references())

    def get_load_references(self):
        """
        Returns a generator of `CaseLoadReference` objects containing all the load references.
        """
        for path, properties in self.load.items():
            yield CaseLoadReference(path=path, properties=list(properties))

    def get_save_references(self):
        """
        Returns a generator of `CaseSaveReferenceWithPath` objects containing all the save references.
        """
        for path, reference in self.save.items():
            ref_copy = reference.to_json()
            ref_copy['path'] = path
            yield CaseSaveReferenceWithPath.wrap(ref_copy)


class MappingItem(DocumentSchema):
    key = StringProperty()
    # lang => localized string
    value = DictProperty()

    @property
    def treat_as_expression(self):
        """
        Returns if whether the key can be treated as a valid expression that can be included in
        condition-predicate of an if-clause for e.g. if(<expression>, value, ...)
        """
        special_chars = '{}()[]=<>."\'/'
        return any(special_char in self.key for special_char in special_chars)

    @property
    def key_as_variable(self):
        """
        Return an xml variable name to represent this key.

        If the key contains spaces or a condition-predicate of an if-clause,
        return a hash of the key with "h" prepended.
        If not, return the key with "k" prepended.

        The prepended characters prevent the variable name from starting with a
        numeral, which is illegal.
        """
        if re.search(r'\W', self.key) or self.treat_as_expression:
            return 'h{hash}'.format(hash=hashlib.md5(self.key.encode('UTF-8')).hexdigest()[:8])
        else:
            return 'k{key}'.format(key=self.key)

    def key_as_condition(self, property=None):
        if self.treat_as_expression:
            condition = dot_interpolate(self.key, property) if property else self.key
            return "{condition}".format(condition=condition)
        else:
            return "{property} = '{key}'".format(
                property=property,
                key=self.key
            )

    def ref_to_key_variable(self, index, sort_or_display):
        if sort_or_display == "sort":
            key_as_var = "{}, ".format(index)
        elif sort_or_display == "display":
            key_as_var = "${var_name}, ".format(var_name=self.key_as_variable)

        return key_as_var


class FormBase(DocumentSchema):
    """
    Part of a Managed Application; configuration for a form.
    Translates to a second-level menu on the phone

    """
    form_type = None

    name = DictProperty(str)
    unique_id = StringProperty()
    show_count = BooleanProperty(default=False)
    xmlns = StringProperty()
    version = IntegerProperty()
    source = FormSource()
    validation_cache = CachedStringProperty(
        lambda self: "cache-%s-%s-validation" % (self.get_app().get_id, self.unique_id)
    )
    post_form_workflow = StringProperty(
        default=WORKFLOW_DEFAULT,
        choices=ALL_WORKFLOWS
    )
    post_form_workflow_fallback = StringProperty(
        choices=WORKFLOW_FALLBACK_OPTIONS,
        default=None,
    )
    auto_gps_capture = BooleanProperty(default=False)
    form_links = SchemaListProperty(FormLink)
    schedule_form_id = StringProperty()
    custom_assertions = SchemaListProperty(CustomAssertion)
    custom_instances = SchemaListProperty(CustomInstance)
    case_references_data = SchemaProperty(CaseReferences)
    is_release_notes_form = BooleanProperty(default=False)
    enable_release_notes = BooleanProperty(default=False)
    session_endpoint_id = StringProperty()  # See toggles.SESSION_ENDPOINTS

    @classmethod
    def wrap(cls, data):
        data.pop('validation_cache', '')

        if cls is FormBase:
            doc_type = data['doc_type']
            if doc_type == 'Form':
                return Form.wrap(data)
            elif doc_type == 'AdvancedForm':
                return AdvancedForm.wrap(data)
            elif doc_type == 'ShadowForm':
                return ShadowForm.wrap(data)
            else:
                raise ValueError('Unexpected doc_type for Form', doc_type)
        else:
            return super(FormBase, cls).wrap(data)

    @property
    def case_references(self):
        return self.case_references_data or CaseReferences()

    def requires_case(self):
        return False

    def get_action_type(self):
        return ''

    def get_validation_cache(self):
        return self.validation_cache

    def set_validation_cache(self, cache):
        self.validation_cache = cache

    def clear_validation_cache(self):
        self.set_validation_cache(None)

    @property
    def validator(self):
        return FormBaseValidator(self)

    def is_allowed_to_be_release_notes_form(self):
        # checks if this form can be marked as a release_notes form
        #   based on whether it belongs to a training_module
        #   and if no other form is already marked as release_notes form
        module = self.get_module()
        if not module or not module.is_training_module:
            return False

        forms = module.get_forms()
        for form in forms:
            if form.is_release_notes_form and form.unique_id != self.unique_id:
                return False
        return True

    @property
    def uses_cases(self):
        return (
            self.requires_case()
            or self.get_action_type() != 'none'
            or self.form_type == 'advanced_form'
        )

    @property
    def can_edit_in_vellum(self):
        return self.form_type != 'shadow_form'

    @case_references.setter
    def case_references(self, case_references):
        self.case_references_data = case_references

    def pre_delete_hook(self):
        raise NotImplementedError()

    def pre_move_hook(self, from_module, to_module):
        """ Called before a form is moved between modules or to a different position """
        raise NotImplementedError()

    def wrapped_xform(self):
        return XForm(self.source)

    def validate_form(self):
        vc = self.get_validation_cache()
        if vc is None:
            # todo: now that we don't use formtranslate, does this still apply?
            # formtranslate requires all attributes to be valid xpaths, but
            # vellum namespaced attributes aren't
            form = self.wrapped_xform()
            form.strip_vellum_ns_attributes()
            try:
                if form.xml is not None:
                    validate_xform(self.get_app().domain, etree.tostring(form.xml, encoding='utf-8'))
            except XFormValidationError as e:
                validation_dict = {
                    "fatal_error": e.fatal_error,
                    "validation_problems": e.validation_problems,
                    "version": e.version,
                }
                vc = json.dumps(validation_dict)
            else:
                vc = ""
            self.set_validation_cache(vc)
        if vc:
            try:
                raise XFormValidationError(**json.loads(vc))
            except ValueError:
                self.clear_validation_cache()
                return self.validate_form()
        return self

    def is_a_disabled_release_form(self):
        return self.is_release_notes_form and not self.enable_release_notes

    @property
    def timing_context(self):
        return self.get_app().timing_context

    def validate_for_build(self, validate_module=True):
        return self.validator.validate_for_build(validate_module)

    def get_unique_id(self):
        """
        Return unique_id if it exists, otherwise initialize it

        Does _not_ force a save, so it's the caller's responsibility to save the app

        """
        if not self.unique_id:
            self.unique_id = uuid.uuid4().hex
        return self.unique_id

    def get_app(self):
        return self._app

    def get_version(self):
        return self.version if self.version else self.get_app().version

    def add_stuff_to_xform(self, xform, build_profile_id=None):
        app = self.get_app()
        langs = app.get_build_langs(build_profile_id)
        xform.exclude_languages(langs)
        xform.set_default_language(langs[0])
        xform.normalize_itext()
        xform.strip_vellum_ns_attributes()
        xform.set_version(self.get_version())
        xform.add_missing_instances(self, app)

    @memoized
    def render_xform(self, build_profile_id=None):
        xform = XForm(self.source)
        self.add_stuff_to_xform(xform, build_profile_id)
        return xform.render()

    def cached_get_questions(self):
        """
        Call to get_questions with a superset of necessary information, so
        it can hit the same cache across common app-building workflows
        """
        # it is important that this is called with the same params every time
        return self.get_questions([], include_triggers=True, include_groups=True)

    @time_method()
    @quickcache(['self.source', 'langs', 'include_triggers', 'include_groups', 'include_translations',
                 'include_fixtures'],
                timeout=24 * 60 * 60)
    def get_questions(self, langs, include_triggers=False,
                      include_groups=False, include_translations=False, include_fixtures=False):
        try:
            return XForm(self.source).get_questions(
                langs=langs,
                include_triggers=include_triggers,
                include_groups=include_groups,
                include_translations=include_translations,
                include_fixtures=include_fixtures,
            )
        except XFormException as e:
            raise XFormException(_('Error in form "{}": {}').format(trans(self.name), e))

    @memoized
    def get_case_property_name_formatter(self):
        """Get a function that formats case property names

        The returned function requires two arguments
        `(case_property_name, data_path)` and returns a string.
        """
        valid_paths = {}
        if toggles.MM_CASE_PROPERTIES.enabled(self.get_app().domain):
            try:
                valid_paths = {question['value']: question['tag']
                               for question in self.get_questions(langs=[])}
            except XFormException:
                # punt on invalid xml (sorry, no rich attachments)
                valid_paths = {}

        def format_key(key, path):
            if valid_paths.get(path) == "upload":
                return "{}{}".format(ATTACHMENT_PREFIX, key)
            return key
        return format_key

    def rename_lang(self, old_lang, new_lang):
        _rename_key(self.name, old_lang, new_lang)
        try:
            self.rename_xform_language(old_lang, new_lang)
        except XFormException:
            pass

    def rename_xform_language(self, old_code, new_code):
        source = XForm(self.source)
        if source.exists():
            source.rename_language(old_code, new_code)
            self.source = source.render().decode('utf-8')

    def default_name(self):
        app = self.get_app()
        return clean_trans(
            self.name,
            [app.default_language] + app.langs
        )

    @property
    def full_path_name(self):
        return "%(app_name)s > %(module_name)s > %(form_name)s" % {
            'app_name': self.get_app().name,
            'module_name': self.get_module().default_name(),
            'form_name': self.default_name()
        }

    @property
    def has_fixtures(self):
        return 'src="jr://fixture/item-list:' in self.source

    def get_auto_gps_capture(self):
        app = self.get_app()
        if app.build_version and app.enable_auto_gps:
            return self.auto_gps_capture or app.auto_gps_capture
        else:
            return False

    def is_registration_form(self, case_type=None):
        """
        Should return True if this form passes the following tests:
         * does not require a case
         * registers a case of type 'case_type' if supplied
        """
        raise NotImplementedError()

    def uses_usercase(self):
        raise NotImplementedError()

    @property
    @memoized
    def case_list_modules(self):
        case_list_modules = [
            mod for mod in self.get_app().get_modules() if mod.case_list_form.form_id == self.unique_id
        ]
        return case_list_modules

    @property
    def is_case_list_form(self):
        return bool(self.case_list_modules)

    def get_save_to_case_updates(self):
        """
        Get a flat list of case property names from save to case questions
        """
        updates_by_case_type = defaultdict(set)
        for save_to_case_update in self.case_references_data.get_save_references():
            case_type = save_to_case_update.case_type
            updates_by_case_type[case_type].update(save_to_case_update.properties)
        return updates_by_case_type


class IndexedFormBase(FormBase, IndexedSchema, CommentMixin):

    def get_app(self):
        return self._parent._parent

    def get_module(self):
        return self._parent

    def get_case_type(self):
        return self._parent.case_type

    @property
    def validator(self):
        return IndexedFormBaseValidator(self)

    def get_all_case_updates(self):
        """
        Collate contributed case updates from all sources within the form

        Subclass must have helper methods defined:

        - get_case_updates
        - get_all_contributed_subcase_properties
        - get_save_to_case_updates

        :return: collated {<case_type>: set([<property>])}

        """
        updates_by_case_type = defaultdict(set)

        for case_type, updates in self.get_case_updates().items():
            updates_by_case_type[case_type].update(updates)

        for case_type, updates in self.get_all_contributed_subcase_properties().items():
            updates_by_case_type[case_type].update(updates)

        for case_type, updates in self.get_save_to_case_updates().items():
            updates_by_case_type[case_type].update(updates)

        return updates_by_case_type

    def get_case_updates_for_case_type(self, case_type):
        """
        Like get_case_updates filtered by a single case type

        subclass must implement `get_case_updates`

        """
        return self.get_case_updates().get(case_type, [])


class JRResourceProperty(StringProperty):

    def validate(self, value, required=True):
        super(JRResourceProperty, self).validate(value, required)
        if value is not None and not value.startswith('jr://'):
            raise BadValueError("JR Resources must start with 'jr://': {!r}".format(value))
        return value


class CustomIcon(DocumentSchema):
    """
    A custom icon to display next to a module or a form.
    The property "form" identifies what kind of icon this would be, for ex: badge
    One can set either a simple text to display or
    an xpath expression to be evaluated for example count of cases within.
    """
    form = StringProperty()
    text = DictProperty(str)
    xpath = StringProperty()


class NavMenuItemMediaMixin(DocumentSchema):
    """
        Language-specific icon and audio.
        Properties are map of lang-code to filepath
    """

    # These were originally DictProperty(JRResourceProperty),
    # but jsonobject<0.9.0 didn't properly support passing in a property to a container type
    # so it was actually wrapping as a StringProperty
    # too late to retroactively apply that validation,
    # so now these are DictProperty(StringProperty)
    media_image = DictProperty(StringProperty)
    media_audio = DictProperty(StringProperty)
    custom_icons = ListProperty(CustomIcon)

    # When set to true, all languages use the specific media from the default language
    use_default_image_for_all = BooleanProperty(default=False)
    use_default_audio_for_all = BooleanProperty(default=False)

    @classmethod
    def wrap(cls, data):
        # Lazy migration from single-language media to localizable media
        for media_attr in ('media_image', 'media_audio'):
            old_media = data.get(media_attr, None)
            if old_media:
                # Single-language media was stored in a plain string.
                # Convert this to a dict, using a dummy key because we
                # don't know the app's supported or default lang yet.
                if isinstance(old_media, str):
                    new_media = {'default': old_media}
                    data[media_attr] = new_media
                elif isinstance(old_media, dict):
                    # Once the media has localized data, discard the dummy key
                    if 'default' in old_media and len(old_media) > 1:
                        old_media.pop('default')

        return super(NavMenuItemMediaMixin, cls).wrap(data)

    def get_app(self):
        raise NotImplementedError

    def _get_media_by_language(self, media_attr, lang, strict=False, build_profile_id=None):
        """
        Return media-path for given language if one exists, else 1st path in the
        sorted lang->media-path list

        *args:
            media_attr: one of 'media_image' or 'media_audio'
            lang: language code
        **kwargs:
            strict: whether to return None if media-path is not set for lang or
                to return first path in sorted lang->media-path list
            build_profile_id: If this is provided and strict is False, only return
                media in one of the profile's languages
        """
        assert media_attr in ('media_image', 'media_audio')
        app = self.get_app()

        if ((self.use_default_image_for_all and media_attr == 'media_image')
                or (self.use_default_audio_for_all and media_attr == 'media_audio')):
            lang = app.default_language

        media_dict = getattr(self, media_attr)
        if not media_dict:
            return None
        if media_dict.get(lang, ''):
            return media_dict[lang]
        if not strict:
            # if the queried lang key doesn't exist,
            # return the first in the sorted list
            for lang, item in sorted(media_dict.items()):
                if not build_profile_id or lang in app.build_profiles[build_profile_id].langs:
                    return item

    @property
    def default_media_image(self):
        # For older apps that were migrated: just return the first available item
        self._assert_unexpected_default_media_call('media_image')
        return self.icon_by_language('')

    @property
    def default_media_audio(self):
        # For older apps that were migrated: just return the first available item
        self._assert_unexpected_default_media_call('media_audio')
        return self.audio_by_language('')

    def _assert_unexpected_default_media_call(self, media_attr):
        assert media_attr in ('media_image', 'media_audio')
        media = getattr(self, media_attr)
        if isinstance(media, dict) and list(media) == ['default']:
            from corehq.util.view_utils import get_request
            request = get_request()
            url = ''
            if request:
                url = request.META.get('HTTP_REFERER')
            _assert = soft_assert(['jschweers' + '@' + 'dimagi.com'])
            _assert(False, 'Called default_media_image on app with localized media: {}'.format(url))

    def icon_by_language(self, lang, strict=False, build_profile_id=None):
        return self._get_media_by_language('media_image', lang, strict=strict, build_profile_id=build_profile_id)

    def audio_by_language(self, lang, strict=False, build_profile_id=None):
        return self._get_media_by_language('media_audio', lang, strict=strict, build_profile_id=build_profile_id)

    def custom_icon_form_and_text_by_language(self, lang):
        custom_icon = self.custom_icon
        if custom_icon:
            custom_icon_text = custom_icon.text.get(lang, custom_icon.text.get(self.get_app().default_language))
            return custom_icon.form, custom_icon_text
        return None, None

    def set_media(self, media_attr, lang, media_path):
        """
            Caller's responsibility to save doc.
            Currently only called from the view which saves after all Edits
        """
        assert media_attr in ('media_image', 'media_audio')

        media_dict = getattr(self, media_attr) or {}
        old_value = media_dict.get(lang)
        media_dict[lang] = media_path or ''
        setattr(self, media_attr, media_dict)
        # remove the entry from app multimedia mappings if media is being removed now
        # This does not remove the multimedia but just it's reference in mapping
        # Added it here to ensure it's always set instead of getting it only when needed
        app = self.get_app()
        if old_value and not media_path:
            # expire all_media_paths before checking for media path used in Application
            app.all_media.reset_cache(app)
            app.all_media_paths.reset_cache(app)
            if old_value not in app.all_media_paths():
                app.multimedia_map.pop(old_value, None)

    def set_icon(self, lang, icon_path):
        self.set_media('media_image', lang, icon_path)

    def set_audio(self, lang, audio_path):
        self.set_media('media_audio', lang, audio_path)

    def _all_media_paths(self, media_attr, lang=None):
        assert media_attr in ('media_image', 'media_audio')
        media_dict = getattr(self, media_attr) or {}
        valid_media_paths = set()
        for key, value in media_dict.items():
            if value and (lang is None or key == lang):
                valid_media_paths.add(value)
        return valid_media_paths

    def uses_image(self, build_profile_id=None):
        app = self.get_app()
        langs = app.build_profiles[build_profile_id].langs if build_profile_id else app.langs
        return any([self.icon_app_string(lang) for lang in langs])

    def uses_audio(self, build_profile_id=None):
        app = self.get_app()
        langs = app.build_profiles[build_profile_id].langs if build_profile_id else app.langs
        return any([self.audio_app_string(lang) for lang in langs])

    def all_image_paths(self, lang=None):
        return self._all_media_paths('media_image', lang=lang)

    def all_audio_paths(self, lang=None):
        return self._all_media_paths('media_audio', lang=lang)

    def icon_app_string(self, lang, for_default=False, build_profile_id=None):
        """
        Return lang/app_strings.txt translation for given lang
        if a path exists for the lang

        **kwargs:
            for_default: whether app_string is for default/app_strings.txt
        """

        if not for_default and self.icon_by_language(lang, strict=True):
            return self.icon_by_language(lang, strict=True)

        if for_default:
            return self.icon_by_language(lang, strict=False, build_profile_id=build_profile_id)

    def audio_app_string(self, lang, for_default=False, build_profile_id=None):
        """
            see note on self.icon_app_string
        """

        if not for_default and self.audio_by_language(lang, strict=True):
            return self.audio_by_language(lang, strict=True)

        if for_default:
            return self.audio_by_language(lang, strict=False, build_profile_id=build_profile_id)

    @property
    def custom_icon(self):
        if self.custom_icons:
            return self.custom_icons[0]


class Form(IndexedFormBase, FormMediaMixin, NavMenuItemMediaMixin):
    form_type = 'module_form'

    form_filter = StringProperty()
    requires = StringProperty(choices=["case", "referral", "none"], default="none")
    actions = SchemaProperty(FormActions)

    @classmethod
    def wrap(cls, data):
        # rare schema bug: http://manage.dimagi.com/default.asp?239236
        if data.get('case_references') == []:
            del data['case_references']
        return super(Form, cls).wrap(data)

    def add_stuff_to_xform(self, xform, build_profile_id=None):
        super(Form, self).add_stuff_to_xform(xform, build_profile_id)
        xform.add_case_and_meta(self)

    def all_other_forms_require_a_case(self):
        m = self.get_module()
        return all([form.requires == 'case' for form in m.get_forms() if form.id != self.id])

    def session_var_for_action(self, action):
        module_case_type = self.get_module().case_type
        if action == 'open_case':
            return 'case_id_new_{}_0'.format(module_case_type)
        if isinstance(action, OpenSubCaseAction):
            subcase_type = action.case_type
            subcase_index = self.actions.subcases.index(action)
            opens_case = 'open_case' in self.active_actions()
            if opens_case:
                subcase_index += 1
            return 'case_id_new_{}_{}'.format(subcase_type, subcase_index)

    def _get_active_actions(self, types):
        actions = {}
        for action_type in types:
            getter = 'get_{}'.format(action_type)
            if hasattr(self.actions, getter):
                # user getter if there is one
                a = list(getattr(self.actions, getter)())
            else:
                a = getattr(self.actions, action_type)
            if isinstance(a, list):
                if a:
                    actions[action_type] = a
            elif a.is_active():
                actions[action_type] = a
        return actions

    @memoized
    def get_action_type(self):

        if self.actions.close_case.condition.is_active():
            return 'close'
        elif (self.actions.open_case.condition.is_active() or
                self.actions.subcases):
            return 'open'
        elif self.actions.update_case.condition.is_active():
            return 'update'
        else:
            return 'none'

    @memoized
    def get_icon_help_text(self):
        messages = []

        if self.actions.open_case.condition.is_active():
            messages.append(_('This form opens a {}').format(self.get_module().case_type))

        if self.actions.subcases:
            messages.append(_('This form opens a subcase {}').format(', '.join(self.get_subcase_types())))

        if self.actions.close_case.condition.is_active():
            messages.append(_('This form closes a {}').format(self.get_module().case_type))

        elif self.requires_case():
            messages.append(_('This form updates a {}').format(self.get_module().case_type))

        return '. '.join(messages)

    def active_actions(self):
        self.get_app().assert_app_v2()
        if self.requires == 'none':
            action_types = (
                'open_case', 'update_case', 'close_case', 'subcases',
                'usercase_update', 'usercase_preload',
            )
        elif self.requires == 'case':
            action_types = (
                'update_case', 'close_case', 'case_preload', 'subcases',
                'usercase_update', 'usercase_preload', 'load_from_form',
            )
        else:
            # this is left around for legacy migrated apps
            action_types = (
                'open_case', 'update_case', 'close_case',
                'case_preload', 'subcases',
                'usercase_update', 'usercase_preload',
            )
        return self._get_active_actions(action_types)

    def active_non_preloader_actions(self):
        return self._get_active_actions((
            'open_case', 'update_case', 'close_case',
            'open_referral', 'update_referral', 'close_referral'))

    @property
    def validator(self):
        return FormValidator(self)

    def requires_case(self):
        # all referrals also require cases
        return self.requires in ("case", "referral")

    def requires_case_type(self):
        return self.requires_case() or \
            bool(self.active_non_preloader_actions())

    def requires_referral(self):
        return self.requires == "referral"

    def get_registration_actions(self, case_type):
        """
        :return: List of actions that create a case. Subcase actions are included
                 as long as they are not inside a repeat. If case_type is not None
                 only return actions that create a case of the specified type.
        """
        reg_actions = []
        if 'open_case' in self.active_actions() and (not case_type or self.get_module().case_type == case_type):
            reg_actions.append('open_case')

        subcase_actions = [action for action in self.actions.subcases if not action.repeat_context]
        if case_type:
            subcase_actions = [a for a in subcase_actions if a.case_type == case_type]

        reg_actions.extend(subcase_actions)
        return reg_actions

    def is_registration_form(self, case_type=None):
        reg_actions = self.get_registration_actions(case_type)
        return len(reg_actions) == 1

    def uses_usercase(self):
        return actions_use_usercase(self.active_actions())

    def get_case_updates(self):
        # This method is used by both get_all_case_properties and
        # get_usercase_properties. In the case of usercase properties, use
        # the usercase_update action, and for normal cases, use the
        # update_case action
        case_type = self.get_module().case_type
        format_key = self.get_case_property_name_formatter()

        return {
            case_type: {
                format_key(*item) for item in self.actions.update_case.update.items()},
            USERCASE_TYPE: {
                format_key(*item) for item in self.actions.usercase_update.update.items()}
        }

    @memoized
    def get_subcase_types(self):
        '''
        Return a list of each case type for which this Form opens a new subcase.
        :return:
        '''
        return {subcase.case_type for subcase in self.actions.subcases
                if subcase.close_condition.type == "never" and subcase.case_type}

    @property
    def case_references(self):
        refs = self.case_references_data or CaseReferences()
        if not refs.load and self.actions.load_from_form.preload:
            # for backward compatibility
            # preload only has one reference per question path
            preload = self.actions.load_from_form.preload
            refs.load = {key: [value] for key, value in preload.items()}
        return refs

    @case_references.setter
    def case_references(self, refs):
        """Set case references

        format: {"load": {"/data/path": ["case_property", ...], ...}}
        """
        self.case_references_data = refs
        if self.actions.load_from_form.preload:
            self.actions.load_from_form = PreloadAction()

    @memoized
    def get_all_contributed_subcase_properties(self):
        case_properties = defaultdict(set)
        for subcase in self.actions.subcases:
            case_properties[subcase.case_type].update(list(subcase.case_properties.keys()))
        return case_properties

    @memoized
    def get_contributed_case_relationships(self):
        case_relationships_by_child_type = defaultdict(set)
        parent_case_type = self.get_module().case_type
        for subcase in self.actions.subcases:
            child_case_type = subcase.case_type
            if child_case_type != parent_case_type and (
                    self.actions.open_case.is_active() or
                    self.actions.update_case.is_active() or
                    self.actions.close_case.is_active()):
                case_relationships_by_child_type[child_case_type].add(
                    (parent_case_type, subcase.reference_id or 'parent'))
        return case_relationships_by_child_type


class GraphAnnotations(IndexedSchema):
    display_text = DictProperty()
    x = StringProperty()
    y = StringProperty()


class GraphSeries(DocumentSchema):
    config = DictProperty()
    locale_specific_config = DictProperty()
    data_path = StringProperty()
    x_function = StringProperty()
    y_function = StringProperty()
    radius_function = StringProperty()


class GraphConfiguration(DocumentSchema):
    config = DictProperty()
    locale_specific_config = DictProperty()
    annotations = SchemaListProperty(GraphAnnotations)
    graph_type = StringProperty()
    series = SchemaListProperty(GraphSeries)


class DetailTab(IndexedSchema):
    """
    Represents a tab in the case detail screen on the phone.
    Each tab is itself a detail, nested inside the app's "main" detail.
    """
    header = DictProperty()

    # The first index, of all fields in the parent detail, that belongs to this tab
    starting_index = IntegerProperty()

    # A tab may be associated with a nodeset, resulting in a detail that
    # iterates through a set of entities rather than a single entity.
    # A nodeset is represented by one of the two properties:
    #   nodeset: An absolute xpath expression to iterate over
    #   nodeset_case_type: Iterate over all child cases of this type
    has_nodeset = BooleanProperty(default=False)
    nodeset = StringProperty()
    nodeset_case_type = StringProperty()

    # Display condition for the tab
    relevant = StringProperty()


class DetailColumn(IndexedSchema):
    """
    Represents a column in case selection screen on the phone. Ex:
        {
            'header': {'en': 'Sex', 'por': 'Sexo'},
            'model': 'case',
            'field': 'sex',
            'format': 'enum',
            'xpath': '.',
            'enum': [
                {'key': 'm', 'value': {'en': 'Male', 'por': 'Macho'},
                {'key': 'f', 'value': {'en': 'Female', 'por': 'Fêmea'},
            ],
        }

    """
    header = DictProperty()
    model = StringProperty()
    field = StringProperty()
    useXpathExpression = BooleanProperty(default=False)
    format = StringProperty()

    enum = SchemaListProperty(MappingItem)
    graph_configuration = SchemaProperty(GraphConfiguration)
    case_tile_field = StringProperty()

    late_flag = IntegerProperty(default=30)
    advanced = StringProperty(default="")
    filter_xpath = StringProperty(default="")
    time_ago_interval = FloatProperty(default=365.25)
    date_format = StringProperty(default="%d/%m/%y")

    @property
    def enum_dict(self):
        """for backwards compatibility with building 1.0 apps"""
        import warnings
        warnings.warn('You should not use enum_dict. Use enum instead',
                      DeprecationWarning)
        return dict((item.key, item.value) for item in self.enum)

    def rename_lang(self, old_lang, new_lang):
        for dct in [self.header] + [item.value for item in self.enum]:
            _rename_key(dct, old_lang, new_lang)

    @property
    def field_type(self):
        if FIELD_SEPARATOR in self.field:
            return self.field.split(FIELD_SEPARATOR, 1)[0]
        else:
            return 'property'  # equivalent to property:parent/case_property

    @property
    def field_property(self):
        if FIELD_SEPARATOR in self.field:
            return self.field.split(FIELD_SEPARATOR, 1)[1]
        else:
            return self.field

    class TimeAgoInterval(object):
        map = {
            'day': 1.0,
            'week': 7.0,
            'month': 30.4375,
            'year': 365.25
        }

        @classmethod
        def get_from_old_format(cls, format):
            if format == 'years-ago':
                return cls.map['year']
            elif format == 'months-ago':
                return cls.map['month']

    @classmethod
    def wrap(cls, data):
        if data.get('format') in ('months-ago', 'years-ago'):
            data['time_ago_interval'] = cls.TimeAgoInterval.get_from_old_format(data['format'])
            data['format'] = 'time-ago'

        # Lazy migration: enum used to be a dict, now is a list
        if isinstance(data.get('enum'), dict):
            data['enum'] = sorted(
                [{'key': key, 'value': value} for key, value in data['enum'].items()],
                key=lambda d: d['key'],
            )

        # Lazy migration: xpath expressions from format to first-class property
        if data.get('format') == 'calculate':
            property_xpath = PropertyXpathGenerator(None, None, None, super(DetailColumn, cls).wrap(data)).xpath
            data['field'] = dot_interpolate(data.get('calc_xpath', '.'), property_xpath)
            data['useXpathExpression'] = True
            data['hasAutocomplete'] = False
            data['format'] = 'plain'

        return super(DetailColumn, cls).wrap(data)

    @classmethod
    def from_json(cls, data):
        from corehq.apps.app_manager.views.media_utils import interpolate_media_path

        to_ret = cls.wrap(data)
        if to_ret.format == 'enum-image':
            # interpolate icons-paths
            for item in to_ret.enum:
                for lang, path in item.value.items():
                    item.value[lang] = interpolate_media_path(path)
        return to_ret

    @property
    def invisible(self):
        return self.format == 'invisible'


class SortElement(IndexedSchema):
    field = StringProperty()
    type = StringProperty()
    direction = StringProperty()
    blanks = StringProperty()
    display = DictProperty()
    sort_calculation = StringProperty(default="")

    def has_display_values(self):
        return any(s.strip() != '' for s in self.display.values())


class CaseListLookupMixin(DocumentSchema):
    """
    Allows for the addition of Android Callouts to do lookups from the CaseList

        <lookup action="" image="" name="">
            <extra key="" value="" />
            <response key="" />
            <field>
                <header><text><locale id=""/></text></header>
                <template><text><xpath function=""/></text></template>
            </field>
        </lookup>

    """
    lookup_enabled = BooleanProperty(default=False)
    lookup_autolaunch = BooleanProperty(default=False)
    lookup_action = StringProperty()
    lookup_name = StringProperty()
    lookup_image = JRResourceProperty(required=False)

    lookup_extras = SchemaListProperty()
    lookup_responses = SchemaListProperty()

    lookup_display_results = BooleanProperty(default=False)  # Display callout results in case list?
    lookup_field_header = DictProperty()
    lookup_field_template = StringProperty()


class Detail(IndexedSchema, CaseListLookupMixin):
    """
    Full configuration for a case selection screen

    """
    display = StringProperty(choices=['short', 'long'])

    columns = SchemaListProperty(DetailColumn)
    get_columns = IndexedSchema.Getter('columns')

    tabs = SchemaListProperty(DetailTab)
    get_tabs = IndexedSchema.Getter('tabs')

    sort_elements = SchemaListProperty(SortElement)
    filter = StringProperty()

    instance_name = StringProperty(default='casedb')

    # If True, a small tile will display the case name after selection.
    persist_case_context = BooleanProperty()
    persistent_case_context_xml = StringProperty(default='case_name')

    # Custom variables to add into the <variables /> node
    custom_variables = StringProperty()

    # If True, use case tiles in the case list
    use_case_tiles = BooleanProperty()
    # If given, use this string for the case tile markup instead of the default temaplte
    custom_xml = StringProperty()

    persist_tile_on_forms = BooleanProperty()
    # use case tile context persisted over forms from another module
    persistent_case_tile_from_module = StringProperty()
    # If True, the in form tile can be pulled down to reveal all the case details.
    pull_down_tile = BooleanProperty()

    print_template = DictProperty()

    def get_instance_name(self, module):
        value_is_the_default = self.instance_name == 'casedb'
        if value_is_the_default and module_loads_registry_case(module):
            return RESULTS_INSTANCE
        return self.instance_name

    def get_tab_spans(self):
        '''
        Return the starting and ending indices into self.columns deliminating
        the columns that should be in each tab.
        :return:
        '''
        tabs = list(self.get_tabs())
        ret = []
        for tab in tabs:
            try:
                end = tabs[tab.id + 1].starting_index
            except IndexError:
                end = len(self.columns)
            ret.append((tab.starting_index, end))
        return ret

    @parse_int([1])
    def get_column(self, i):
        return self.columns[i].with_id(i % len(self.columns), self)

    def rename_lang(self, old_lang, new_lang):
        for column in self.columns:
            column.rename_lang(old_lang, new_lang)

    def sort_nodeset_columns_for_detail(self):
        return (
            self.display == "long"
            and any(tab for tab in self.get_tabs() if tab.has_nodeset)
        )

    def has_persistent_tile(self):
        """
        Return True if configured to persist a case tile on forms
        """
        return self.persist_tile_on_forms and (self.use_case_tiles or self.custom_xml)

    def overwrite_attrs(self, src_detail, attrs):
        """
        This method is used to overwrite a limited set of attributes
        based on a detail from another module and a list of attributes.

        This method is relevant only for short details.
        """
        case_tile_configuration_list = [
            'use_case_tiles',
            'persist_tile_on_forms',
            'persistent_case_tile_from_module',
            'pull_down_tile',
            'persist_case_context',
            'persistent_case_context_xml',
        ]
        for attr in attrs:
            if attr == "case_tile_configuration":
                for ele in case_tile_configuration_list:
                    setattr(self, ele, getattr(src_detail, ele))
            else:
                setattr(self, attr, getattr(src_detail, attr))


class CaseList(IndexedSchema, NavMenuItemMediaMixin):

    label = DictProperty()
    show = BooleanProperty(default=False)

    def rename_lang(self, old_lang, new_lang):
        _rename_key(self.label, old_lang, new_lang)

    def get_app(self):
        return self._module.get_app()


class Itemset(DocumentSchema):
    instance_id = StringProperty()
    instance_uri = StringProperty()

    nodeset = StringProperty()

    label = StringProperty()
    value = StringProperty()
    sort = StringProperty()


class CaseSearchProperty(DocumentSchema):
    """
    Case properties available to search on.
    """
    name = StringProperty()
    label = DictProperty()
    appearance = StringProperty()
    input_ = StringProperty()
    default_value = StringProperty()
    hint = DictProperty()
    hidden = BooleanProperty(default=False)
    allow_blank_value = BooleanProperty(default=False)

    # applicable when appearance is a receiver
    receiver_expression = StringProperty()
    itemset = SchemaProperty(Itemset)


class DefaultCaseSearchProperty(DocumentSchema):
    """Case Properties with fixed value to search on"""
    property = StringProperty()
    default_value = StringProperty()


class BaseCaseSearchLabel(NavMenuItemMediaMixin):
    def get_app(self):
        return self._module.get_app()


class CaseSearchLabel(BaseCaseSearchLabel):
    label = DictProperty(default={'en': 'Search All Cases'})


class CaseSearchAgainLabel(BaseCaseSearchLabel):
    label = DictProperty(default={'en': 'Search Again'})


class CaseSearch(DocumentSchema):
    """
    Properties and search command label
    """
    command_label = DictProperty(default={'en': 'Search All Cases'})
    again_label = DictProperty(default={'en': 'Search Again'})
    search_label = SchemaProperty(CaseSearchLabel)
    search_again_label = SchemaProperty(CaseSearchAgainLabel)
    properties = SchemaListProperty(CaseSearchProperty)
    auto_launch = BooleanProperty(default=False)        # if true, skip the casedb case list
    default_search = BooleanProperty(default=False)     # if true, skip the search fields screen
    default_relevant = BooleanProperty(default=True)
    additional_relevant = StringProperty()
    search_filter = StringProperty()
    search_button_display_condition = StringProperty()
    default_properties = SchemaListProperty(DefaultCaseSearchProperty)
    blacklisted_owner_ids_expression = StringProperty()
    additional_case_types = ListProperty(str)
    data_registry = StringProperty()
<<<<<<< HEAD
    data_registry_workflow = StringProperty()           # one of REGISTRY_WORKFLOW_*
    additional_registry_queries = SchemaListProperty(AdditionalRegistryQuery)
=======
    additional_registry_cases = StringListProperty()  # list of xpath expressions
>>>>>>> 8bf6da52

    @property
    def case_session_var(self):
        return "search_case_id"

    def get_relevant(self):
        relevant = self.additional_relevant or ""
        if self.default_relevant:
            default_condition = CaseClaimXpath(self.case_session_var).default_relevant()
            if relevant:
                relevant = f"({default_condition}) and ({relevant})"
            else:
                relevant = default_condition
        return relevant

    def overwrite_attrs(self, src_config, slugs):
        if 'search_properties' in slugs:
            self.properties = src_config.properties
        if 'search_default_properties' in slugs:
            self.default_properties = src_config.default_properties
        if 'search_claim_options' in slugs:
            # all options other than 'properties' and 'default_properties'
            attrs = self.keys() - self.dynamic_properties().keys() - {'properties', 'default_properties'}
            for attr in attrs:
                setattr(self, attr, getattr(src_config, attr))


class ParentSelect(DocumentSchema):

    active = BooleanProperty(default=False)
    relationship = StringProperty(default='parent')
    module_id = StringProperty()


class FixtureSelect(DocumentSchema):
    """
    Configuration for creating a details screen from a fixture which can be used to pre-filter
    cases prior to displaying the case list.

    fixture_type:       FixtureDataType.tag
    display_column:     name of the column to display in the list
    localize:           boolean if display_column actually contains the key for the localized string
    variable_column:    name of the column whose value should be saved when the user selects an item
    xpath:              xpath expression to use as the case filter
    """
    active = BooleanProperty(default=False)
    fixture_type = StringProperty()
    display_column = StringProperty()
    localize = BooleanProperty(default=False)
    variable_column = StringProperty()
    xpath = StringProperty(default='')


class DetailPair(DocumentSchema):
    short = SchemaProperty(Detail)
    long = SchemaProperty(Detail)

    @classmethod
    def wrap(cls, data):
        self = super(DetailPair, cls).wrap(data)
        self.short.display = 'short'
        self.long.display = 'long'
        return self


class CaseListForm(NavMenuItemMediaMixin):
    form_id = FormIdProperty('modules[*].case_list_form.form_id')
    label = DictProperty()
    post_form_workflow = StringProperty(
        default=WORKFLOW_DEFAULT,
        choices=REGISTRATION_FORM_WORFLOWS,
    )
    relevancy_expression = StringProperty()

    def rename_lang(self, old_lang, new_lang):
        _rename_key(self.label, old_lang, new_lang)

    def get_app(self):
        return self._module.get_app()


class ModuleBase(IndexedSchema, ModuleMediaMixin, NavMenuItemMediaMixin, CommentMixin):
    name = DictProperty(str)
    unique_id = StringProperty()
    case_type = StringProperty()
    case_list_form = SchemaProperty(CaseListForm)
    module_filter = StringProperty()
    put_in_root = BooleanProperty(default=False)
    root_module_id = StringProperty()
    fixture_select = SchemaProperty(FixtureSelect)
    report_context_tile = BooleanProperty(default=False)
    auto_select_case = BooleanProperty(default=False)
    is_training_module = BooleanProperty(default=False)
    session_endpoint_id = StringProperty()  # See toggles.SESSION_ENDPOINTS

    def __init__(self, *args, **kwargs):
        super(ModuleBase, self).__init__(*args, **kwargs)
        self.assign_references()

    @property
    def is_surveys(self):
        return self.case_type == ""

    def assign_references(self):
        if hasattr(self, 'case_list'):
            self.case_list._module = self
        if hasattr(self, 'case_list_form'):
            self.case_list_form._module = self
        if hasattr(self, 'search_config'):
            self.search_config.search_label._module = self
            self.search_config.search_again_label._module = self

    @classmethod
    def wrap(cls, data):
        if cls is ModuleBase:
            doc_type = data['doc_type']
            if doc_type == 'Module':
                return Module.wrap(data)
            elif doc_type == 'AdvancedModule':
                return AdvancedModule.wrap(data)
            elif doc_type == 'ReportModule':
                return ReportModule.wrap(data)
            elif doc_type == 'ShadowModule':
                return ShadowModule.wrap(data)
            else:
                raise ValueError('Unexpected doc_type for Module', doc_type)
        else:
            return super(ModuleBase, cls).wrap(data)

    def get_or_create_unique_id(self):
        """
        It is the caller's responsibility to save the Application
        after calling this function.

        WARNING: If called on the same doc in different requests without saving,
        this function will return a different uuid each time,
        likely causing unexpected behavior

        """
        if not self.unique_id:
            self.unique_id = uuid.uuid4().hex
        return self.unique_id

    get_forms = IndexedSchema.Getter('forms')

    def get_suite_forms(self):
        return [f for f in self.get_forms() if not f.is_a_disabled_release_form()]

    @parse_int([1])
    def get_form(self, i):

        try:
            return self.forms[i].with_id(i % len(self.forms), self)
        except IndexError:
            raise FormNotFoundException()

    def get_form_index(self, unique_id):
        for index, form in enumerate(self.get_forms()):
            if form.unique_id == unique_id:
                return index
        error = _("Could not find form with ID='{unique_id}' in module '{module_name}'.").format(
            module_name=self.name, unique_id=unique_id)
        raise FormNotFoundException(error)

    def get_child_modules(self):
        return [
            module for module in self.get_app().get_modules()
            if module.unique_id != self.unique_id and getattr(module, 'root_module_id', None) == self.unique_id
        ]

    @property
    def root_module(self):
        if self.root_module_id:
            return self._parent.get_module_by_unique_id(self.root_module_id,
                   error=_("Could not find parent menu for '{}'").format(self.default_name()))

    def requires_case_details(self):
        return False

    def root_requires_same_case(self):
        return self.root_module \
            and self.root_module.case_type == self.case_type \
            and self.root_module.all_forms_require_a_case()

    def get_case_types(self):
        return set([self.case_type])

    def get_app(self):
        return self._parent

    def default_name(self, app=None):
        if not app:
            app = self.get_app()
        return clean_trans(
            self.name,
            [app.default_language] + app.langs
        )

    def rename_lang(self, old_lang, new_lang):
        _rename_key(self.name, old_lang, new_lang)
        for form in self.get_forms():
            form.rename_lang(old_lang, new_lang)
        for _, detail, _ in self.get_details():
            detail.rename_lang(old_lang, new_lang)

    def get_form_by_unique_id(self, unique_id):
        for form in self.get_forms():
            if form.get_unique_id() == unique_id:
                return form

    @property
    def validator(self):
        return ModuleBaseValidator(self)

    def validate_for_build(self):
        return self.validator.validate_for_build()

    @memoized
    def get_subcase_types(self):
        '''
        Return a set of each case type for which this module has a form that
        opens a new subcase of that type.
        '''
        subcase_types = set()
        for form in self.get_forms():
            if hasattr(form, 'get_subcase_types'):
                subcase_types.update(form.get_subcase_types())
        return subcase_types

    def get_custom_entries(self):
        """
        By default, suite entries are configured by forms, but you can also provide custom
        entries by overriding this function.

        See ReportModule for an example
        """
        return []

    def uses_media(self):
        """
        Whether the module uses media. If this returns false then media will not be generated
        for the module.
        """
        return True

    def uses_usercase(self):
        return False

    def add_insert_form(self, from_module, form, index=None, with_source=False):
        raise IncompatibleFormTypeException()

    def user_deletable(self):
        """If the user can delete this module from the navmenu

        You cannot delete a shadow child menu whose parent is a shadow
        """
        source_module_id = getattr(self, 'source_module_id', False)
        if not source_module_id:
            return True

        root_module_id = getattr(self, 'root_module_id', False)
        if not root_module_id:
            return True

        app = self.get_app()
        parent_module = app.get_module_by_unique_id(root_module_id)

        if parent_module.module_type == 'shadow':
            return False

        return True

class ModuleDetailsMixin(object):

    @classmethod
    def wrap_details(cls, data):
        if 'details' in data:
            try:
                case_short, case_long, ref_short, ref_long = data['details']
            except ValueError:
                # "need more than 0 values to unpack"
                pass
            else:
                data['case_details'] = {
                    'short': case_short,
                    'long': case_long,
                }
                data['ref_details'] = {
                    'short': ref_short,
                    'long': ref_long,
                }
            finally:
                del data['details']
        return data

    @property
    def case_list_filter(self):
        try:
            return self.case_details.short.filter
        except AttributeError:
            return None

    @property
    def detail_sort_elements(self):
        try:
            return self.case_details.short.sort_elements
        except Exception:
            return []

    def search_detail(self, short_or_long):
        detail = deepcopy(getattr(self.case_details, short_or_long))
        detail.instance_name = RESULTS_INSTANCE
        return detail

    def rename_lang(self, old_lang, new_lang):
        super(Module, self).rename_lang(old_lang, new_lang)
        for case_list in (self.case_list, self.referral_list):
            case_list.rename_lang(old_lang, new_lang)

    @memoized
    def get_details(self):
        details = [
            ('case_short', self.case_details.short, True),
            ('case_long', self.case_details.long, True),
            ('ref_short', self.ref_details.short, False),
            ('ref_long', self.ref_details.long, False),
        ]
        custom_detail = self.case_details.short.custom_xml
        if module_offers_search(self) and not custom_detail:
            details.append(('search_short', self.search_detail("short"), True))
            details.append(('search_long', self.search_detail("long"), True))
        return tuple(details)


class Module(ModuleBase, ModuleDetailsMixin):
    """
    A group of related forms, and configuration that applies to them all.
    Translates to a top-level menu on the phone.

    """
    module_type = 'basic'
    forms = SchemaListProperty(Form)
    case_details = SchemaProperty(DetailPair)
    ref_details = SchemaProperty(DetailPair)
    case_list = SchemaProperty(CaseList)
    referral_list = SchemaProperty(CaseList)
    task_list = SchemaProperty(CaseList)
    parent_select = SchemaProperty(ParentSelect)
    search_config = SchemaProperty(CaseSearch)
    display_style = StringProperty(default='list')

    @classmethod
    def wrap(cls, data):
        data = cls.wrap_details(data)
        return super(Module, cls).wrap(data)

    @classmethod
    def new_module(cls, name, lang):
        detail = Detail(
            columns=[DetailColumn(
                format='plain',
                header={(lang or 'en'): _("Name")},
                field='name',
                model='case',
                hasAutocomplete=True,
            )]
        )
        module = cls(
            name={(lang or 'en'): name or _("Untitled Menu")},
            forms=[],
            case_type='',
            case_details=DetailPair(
                short=Detail(detail.to_json()),
                long=Detail(detail.to_json()),
            ),
        )
        module.get_or_create_unique_id()
        return module

    @classmethod
    def new_training_module(cls, name, lang):
        module = cls.new_module(name, lang)
        module.is_training_module = True
        return module

    def new_form(self, name, lang, attachment=Ellipsis):
        from corehq.apps.app_manager.views.utils import get_blank_form_xml
        lang = lang if lang else "en"
        name = name if name else _("Untitled Form")
        form = Form(
            name={lang: name},
        )
        self.forms.append(form)
        form = self.get_form(-1)
        if attachment == Ellipsis:
            attachment = get_blank_form_xml(name)
        form.source = attachment
        return form

    def add_insert_form(self, from_module, form, index=None, with_source=False):
        if isinstance(form, Form):
            new_form = form
        elif isinstance(form, AdvancedForm) and not len(list(form.actions.get_all_actions())):
            new_form = Form(
                name=form.name,
                form_filter=form.form_filter,
                media_image=form.media_image,
                media_audio=form.media_audio
            )
            new_form._parent = self
            form._parent = self
            if with_source:
                new_form.source = form.source
        else:
            raise IncompatibleFormTypeException(_('''
                Cannot move an advanced form with actions into a basic menu.
            '''))

        if index is not None:
            self.forms.insert(index, new_form)
        else:
            self.forms.append(new_form)
        return self.get_form(index or -1)

    @property
    def validator(self):
        return ModuleValidator(self)

    def requires(self):
        r = set(["none"])
        for form in self.get_forms():
            r.add(form.requires)
        if self.case_list.show:
            r.add('case')
        if self.referral_list.show:
            r.add('referral')
        for val in ("referral", "case", "none"):
            if val in r:
                return val

    def requires_case_details(self):
        ret = False
        if self.case_list.show:
            return True
        for form in self.get_forms():
            if form.requires_case():
                ret = True
                break
        return ret

    @memoized
    def all_forms_require_a_case(self):
        return all([form.requires == 'case' for form in self.get_forms()])

    def uses_usercase(self):
        """Return True if this module has any forms that use the usercase.
        """
        return any(form.uses_usercase() for form in self.get_forms())

    def grid_display_style(self):
        return self.display_style == 'grid'


class AdvancedForm(IndexedFormBase, FormMediaMixin, NavMenuItemMediaMixin):
    form_type = 'advanced_form'
    form_filter = StringProperty()
    actions = SchemaProperty(AdvancedFormActions)
    schedule = SchemaProperty(FormSchedule, default=None)

    @classmethod
    def wrap(cls, data):
        # lazy migration to swap keys with values in action preload dict.
        # http://manage.dimagi.com/default.asp?162213
        load_actions = data.get('actions', {}).get('load_update_cases', [])
        for action in load_actions:
            preload = action['preload']
            if preload and list(preload.values())[0].startswith('/'):
                action['preload'] = {v: k for k, v in preload.items()}

        return super(AdvancedForm, cls).wrap(data)

    def pre_delete_hook(self):
        try:
            self.disable_schedule()
        except (ScheduleError, TypeError, AttributeError) as e:
            logging.error("There was a {error} while running the pre_delete_hook on {form_id}. "
                          "There is probably nothing to worry about, but you could check to make sure "
                          "that there are no issues with this form.".format(error=e, form_id=self.unique_id))

    def get_action_type(self):
        actions = self.actions.actions_meta_by_tag
        by_type = defaultdict(list)
        action_type = []
        for action_tag, action_meta in actions.items():
            by_type[action_meta.get('type')].append(action_tag)

        for type, tag_list in by_type.items():
            action_type.append('{} ({})'.format(type, ', '.join(filter(None, tag_list))))

        return ' '.join(action_type)

    def pre_move_hook(self, from_module, to_module):
        if from_module != to_module:
            try:
                self.disable_schedule()
            except (ScheduleError, TypeError, AttributeError) as e:
                logging.error("There was a {error} while running the pre_move_hook on {form_id}. "
                              "There is probably nothing to worry about, but you could check to make sure "
                              "that there are no issues with this module.".format(error=e, form_id=self.unique_id))

    def add_stuff_to_xform(self, xform, build_profile_id=None):
        super(AdvancedForm, self).add_stuff_to_xform(xform, build_profile_id)
        xform.add_case_and_meta_advanced(self)

    def requires_case(self):
        """Form requires a case that must be selected by the user (excludes autoloaded cases)
        """
        return any(not action.auto_select for action in self.actions.load_update_cases)

    @property
    def requires(self):
        return 'case' if self.requires_case() else 'none'

    @property
    def validator(self):
        return AdvancedFormValidator(self)

    def is_registration_form(self, case_type=None):
        """
        Defined as form that opens a single case. If the case is a sub-case then
        the form is only allowed to load parent cases (and any auto-selected cases).
        """
        reg_actions = self.get_registration_actions(case_type)
        if len(reg_actions) != 1:
            return False

        load_actions = [action for action in self.actions.load_update_cases if not action.auto_select]
        if not load_actions:
            return True

        reg_action = reg_actions[0]
        if not reg_action.case_indices:
            return False

        actions_by_tag = deepcopy(self.actions.actions_meta_by_tag)
        actions_by_tag.pop(reg_action.case_tag)

        def check_parents(tag):
            """Recursively check parent actions to ensure that all actions for this form are
            either parents of the registration action or else auto-select actions.
            """
            if not tag:
                return not actions_by_tag or all(
                    getattr(a['action'], 'auto_select', False) for a in actions_by_tag.values()
                )

            try:
                parent = actions_by_tag.pop(tag)
            except KeyError:
                return False

            return all(check_parents(p.tag) for p in parent['action'].case_indices)

        return all(check_parents(parent.tag) for parent in reg_action.case_indices)

    def get_registration_actions(self, case_type=None):
        """
        :return: List of actions that create a case. Subcase actions are included
                 as long as they are not inside a repeat. If case_type is not None
                 only return actions that create a case of the specified type.
        """
        registration_actions = [
            action for action in self.actions.get_open_actions()
            if not action.is_subcase or not action.repeat_context
        ]
        if case_type:
            registration_actions = [a for a in registration_actions if a.case_type == case_type]

        return registration_actions

    def uses_case_type(self, case_type, invert_match=False):
        def match(ct):
            matches = ct == case_type
            return not matches if invert_match else matches

        return any(action for action in self.actions.load_update_cases if match(action.case_type))

    def uses_usercase(self):
        return self.uses_case_type(USERCASE_TYPE)

    def all_other_forms_require_a_case(self):
        m = self.get_module()
        return all([form.requires == 'case' for form in m.get_forms() if form.id != self.id])

    def get_module(self):
        return self._parent

    def get_phase(self):
        module = self.get_module()

        return next((phase for phase in module.get_schedule_phases()
                     for form in phase.get_forms()
                     if form.unique_id == self.unique_id),
                    None)

    def disable_schedule(self):
        if self.schedule:
            self.schedule.enabled = False
        phase = self.get_phase()
        if phase:
            phase.remove_form(self)

    def get_case_updates(self):
        updates_by_case_type = defaultdict(set)
        format_key = self.get_case_property_name_formatter()
        for action in self.actions.get_all_actions():
            case_type = action.case_type
            updates_by_case_type[case_type].update(
                format_key(*item) for item in action.case_properties.items())
        if self.schedule and self.schedule.enabled and self.source:
            xform = self.wrapped_xform()
            self.add_stuff_to_xform(xform)
            scheduler_updates = xform.get_scheduler_case_updates()
        else:
            scheduler_updates = {}

        for case_type, updates in scheduler_updates.items():
            updates_by_case_type[case_type].update(updates)

        return updates_by_case_type

    @memoized
    def get_all_contributed_subcase_properties(self):
        case_properties = defaultdict(set)
        for subcase in self.actions.get_subcase_actions():
            case_properties[subcase.case_type].update(list(subcase.case_properties.keys()))
        return case_properties

    @memoized
    def get_contributed_case_relationships(self):
        case_relationships_by_child_type = defaultdict(set)
        for subcase in self.actions.get_subcase_actions():
            child_case_type = subcase.case_type
            for case_index in subcase.case_indices:
                parent = self.actions.get_action_from_tag(case_index.tag)
                if parent:
                    case_relationships_by_child_type[child_case_type].add(
                        (parent.case_type, case_index.reference_id or 'parent'))
        return case_relationships_by_child_type


class ShadowForm(AdvancedForm):
    form_type = 'shadow_form'
    # The unqiue id of the form we are shadowing
    shadow_parent_form_id = FormIdProperty("modules[*].forms[*].shadow_parent_form_id")

    # form actions to be merged with the parent actions
    extra_actions = SchemaProperty(AdvancedFormActions)

    def __init__(self, *args, **kwargs):
        super(ShadowForm, self).__init__(*args, **kwargs)
        self._shadow_parent_form = None

    @property
    def shadow_parent_form(self):
        if not self.shadow_parent_form_id:
            return None
        else:
            if not self._shadow_parent_form or self._shadow_parent_form.unique_id != self.shadow_parent_form_id:
                app = self.get_app()
                try:
                    self._shadow_parent_form = app.get_form(self.shadow_parent_form_id)
                except FormNotFoundException:
                    self._shadow_parent_form = None
            return self._shadow_parent_form

    @property
    def source(self):
        if self.shadow_parent_form:
            return self.shadow_parent_form.source
        from corehq.apps.app_manager.views.utils import get_blank_form_xml
        return get_blank_form_xml("")

    def get_validation_cache(self):
        if not self.shadow_parent_form:
            return None
        return self.shadow_parent_form.validation_cache

    def set_validation_cache(self, cache):
        if self.shadow_parent_form:
            self.shadow_parent_form.validation_cache = cache

    @property
    def xmlns(self):
        if not self.shadow_parent_form:
            return None
        else:
            return self.shadow_parent_form.xmlns

    @property
    def actions(self):
        if not self.shadow_parent_form:
            shadow_parent_actions = AdvancedFormActions()
        else:
            shadow_parent_actions = self.shadow_parent_form.actions
        return self._merge_actions(shadow_parent_actions, self.extra_actions)

    @property
    def validator(self):
        return ShadowFormValidator(self)

    def get_shadow_parent_options(self):
        options = [
            (form.get_unique_id(), '{} / {}'.format(form.get_module().default_name(), form.default_name()))
            for form in self.get_app().get_forms() if form.form_type == "advanced_form"
        ]
        if self.shadow_parent_form_id and self.shadow_parent_form_id not in [x[0] for x in options]:
            options = [(self.shadow_parent_form_id, ugettext_lazy("Unknown, please change"))] + options
        return options

    @staticmethod
    def _merge_actions(source_actions, extra_actions):

        new_actions = []
        source_action_map = {
            action.case_tag: action
            for action in source_actions.load_update_cases
        }
        overwrite_properties = [
            "case_type",
            "details_module",
            "auto_select",
            "load_case_from_fixture",
            "show_product_stock",
            "product_program",
            "case_index",
        ]

        for action in extra_actions.load_update_cases:
            if action.case_tag in source_action_map:
                new_action = LoadUpdateAction.wrap(source_action_map[action.case_tag].to_json())
            else:
                new_action = LoadUpdateAction(case_tag=action.case_tag)

            for prop in overwrite_properties:
                setattr(new_action, prop, getattr(action, prop))
            new_actions.append(new_action)

        return AdvancedFormActions(
            load_update_cases=new_actions,
            open_cases=source_actions.open_cases,  # Shadow form is not allowed to specify any open case actions
        )


class SchedulePhaseForm(IndexedSchema):
    """
    A reference to a form in a schedule phase.
    """
    form_id = FormIdProperty("modules[*].schedule_phases[*].forms[*].form_id")


class SchedulePhase(IndexedSchema):
    """
    SchedulePhases are attached to a module.
    A Schedule Phase is a grouping of forms that occur within a period and share an anchor
    A module should not have more than one SchedulePhase with the same anchor

    anchor:                     Case property containing a date after which this phase becomes active
    forms: 			The forms that are to be filled out within this phase
    """
    anchor = StringProperty()
    forms = SchemaListProperty(SchedulePhaseForm)

    @property
    def id(self):
        """ A Schedule Phase is 1-indexed """
        _id = super(SchedulePhase, self).id
        return _id + 1

    @property
    def phase_id(self):
        return "{}_{}".format(self.anchor, self.id)

    def get_module(self):
        return self._parent

    _get_forms = IndexedSchema.Getter('forms')

    def get_forms(self):
        """Returns the actual form objects related to this phase"""
        module = self.get_module()
        return (module.get_form_by_unique_id(form.form_id) for form in self._get_forms())

    def get_form(self, desired_form):
        return next((form for form in self.get_forms() if form.unique_id == desired_form.unique_id), None)

    def get_phase_form_index(self, form):
        """
        Returns the index of the form with respect to the phase

        schedule_phase.forms = [a,b,c]
        schedule_phase.get_phase_form_index(b)
        => 1
        schedule_phase.get_phase_form_index(c)
        => 2
        """
        return next((phase_form.id for phase_form in self._get_forms() if phase_form.form_id == form.unique_id),
                    None)

    def remove_form(self, form):
        """Remove a form from the phase"""
        idx = self.get_phase_form_index(form)
        if idx is None:
            raise ScheduleError("That form doesn't exist in the phase")

        self.forms.remove(self.forms[idx])

    def add_form(self, form):
        """Adds a form to this phase, removing it from other phases"""
        old_phase = form.get_phase()
        if old_phase is not None and old_phase.anchor != self.anchor:
            old_phase.remove_form(form)

        if self.get_form(form) is None:
            self.forms.append(SchedulePhaseForm(form_id=form.unique_id))

    def change_anchor(self, new_anchor):
        if new_anchor is None or new_anchor.strip() == '':
            raise ScheduleError(_("You can't create a phase without an anchor property"))

        self.anchor = new_anchor

        if self.get_module().phase_anchors.count(new_anchor) > 1:
            raise ScheduleError(_("You can't have more than one phase with the anchor {}").format(new_anchor))


class AdvancedModule(ModuleBase):
    module_type = 'advanced'
    forms = SchemaListProperty(FormBase)
    case_details = SchemaProperty(DetailPair)
    product_details = SchemaProperty(DetailPair)
    case_list = SchemaProperty(CaseList)
    has_schedule = BooleanProperty()
    schedule_phases = SchemaListProperty(SchedulePhase)
    get_schedule_phases = IndexedSchema.Getter('schedule_phases')
    search_config = SchemaProperty(CaseSearch)

    @property
    def is_surveys(self):
        return False

    @classmethod
    def wrap(cls, data):
        # lazy migration to accommodate search_config as empty list
        # http://manage.dimagi.com/default.asp?231186
        if data.get('search_config') == []:
            data['search_config'] = {}
        return super(AdvancedModule, cls).wrap(data)

    @classmethod
    def new_module(cls, name, lang):
        detail = Detail(
            columns=[DetailColumn(
                format='plain',
                header={(lang or 'en'): _("Name")},
                field='name',
                model='case',
            )]
        )

        module = AdvancedModule(
            name={(lang or 'en'): name or _("Untitled Menu")},
            forms=[],
            case_type='',
            case_details=DetailPair(
                short=Detail(detail.to_json()),
                long=Detail(detail.to_json()),
            ),
            product_details=DetailPair(
                short=Detail(
                    columns=[
                        DetailColumn(
                            format='plain',
                            header={(lang or 'en'): _("Product")},
                            field='name',
                            model='product',
                        ),
                    ],
                ),
                long=Detail(),
            ),
        )
        module.get_or_create_unique_id()
        return module

    def new_form(self, name, lang, attachment=Ellipsis):
        from corehq.apps.app_manager.views.utils import get_blank_form_xml
        lang = lang if lang else "en"
        name = name if name else _("Untitled Form")
        form = AdvancedForm(
            name={lang: name},
        )
        form.schedule = FormSchedule(enabled=False)

        self.forms.append(form)
        form = self.get_form(-1)
        if attachment == Ellipsis:
            attachment = get_blank_form_xml(name)
        form.source = attachment
        return form

    def new_shadow_form(self, name, lang):
        lang = lang if lang else "en"
        name = name if name else _("Untitled Form")
        form = ShadowForm(
            name={lang: name},
        )
        form.schedule = FormSchedule(enabled=False)

        self.forms.append(form)
        form = self.get_form(-1)
        form.get_unique_id()  # This function sets the unique_id. Normally setting the source sets the id.
        return form

    def add_insert_form(self, from_module, form, index=None, with_source=False):
        if isinstance(form, AdvancedForm):
            new_form = form
        elif isinstance(form, Form):
            new_form = AdvancedForm(
                name=form.name,
                form_filter=form.form_filter,
                media_image=form.media_image,
                media_audio=form.media_audio,
                comment=form.comment,
            )
            new_form._parent = self
            form._parent = self
            if with_source:
                new_form.source = form.source
            actions = form.active_actions()
            open = actions.get('open_case', None)
            update = actions.get('update_case', None)
            close = actions.get('close_case', None)
            preload = actions.get('case_preload', None)
            subcases = actions.get('subcases', None)
            case_type = from_module.case_type

            base_action = None
            if open:
                base_action = AdvancedOpenCaseAction(
                    case_type=case_type,
                    case_tag='open_{0}_0'.format(case_type),
                    name_path=open.name_path,
                    open_condition=open.condition,
                    case_properties=update.update if update else {},
                    )
                new_form.actions.open_cases.append(base_action)
            elif update or preload or close:
                base_action = LoadUpdateAction(
                    case_type=case_type,
                    case_tag='load_{0}_0'.format(case_type),
                    case_properties=update.update if update else {},
                    preload=preload.preload if preload else {}
                )

                if from_module.parent_select.active:
                    from_app = from_module.get_app()  # A form can be copied from a module in a different app.
                    select_chain = get_select_chain(from_app, from_module, include_self=False)
                    for n, link in enumerate(reversed(list(enumerate(select_chain)))):
                        i, module = link
                        new_form.actions.load_update_cases.append(LoadUpdateAction(
                            case_type=module.case_type,
                            case_tag='_'.join(['parent'] * (i + 1)),
                            details_module=module.unique_id,
                            case_index=CaseIndex(tag='_'.join(['parent'] * (i + 2)) if n > 0 else '')
                        ))

                    base_action.case_indices = [CaseIndex(tag='parent')]

                if close:
                    base_action.close_condition = close.condition
                new_form.actions.load_update_cases.append(base_action)

            if subcases:
                for i, subcase in enumerate(subcases):
                    open_subcase_action = AdvancedOpenCaseAction(
                        case_type=subcase.case_type,
                        case_tag='open_{0}_{1}'.format(subcase.case_type, i+1),
                        name_path=subcase.case_name,
                        open_condition=subcase.condition,
                        case_properties=subcase.case_properties,
                        repeat_context=subcase.repeat_context,
                        case_indices=[CaseIndex(
                            tag=base_action.case_tag if base_action else '',
                            reference_id=subcase.reference_id,
                        )]
                    )
                    new_form.actions.open_cases.append(open_subcase_action)
        else:
            raise IncompatibleFormTypeException()

        if index is not None:
            self.forms.insert(index, new_form)
        else:
            self.forms.append(new_form)
        return self.get_form(index or -1)

    def rename_lang(self, old_lang, new_lang):
        super(AdvancedModule, self).rename_lang(old_lang, new_lang)
        self.case_list.rename_lang(old_lang, new_lang)

    def requires_case_details(self):
        if self.case_list.show:
            return True

        for form in self.get_forms():
            if any(action.case_type == self.case_type for action in form.actions.load_update_cases):
                return True

    def all_forms_require_a_case(self):
        return all(form.requires_case() for form in self.get_forms())

    def search_detail(self, short_or_long):
        detail = deepcopy(getattr(self.case_details, short_or_long))
        detail.instance_name = RESULTS_INSTANCE
        return detail

    @memoized
    def get_details(self):
        details = [
            ('case_short', self.case_details.short, True),
            ('case_long', self.case_details.long, True),
            ('product_short', self.product_details.short, self.get_app().commtrack_enabled),
            ('product_long', self.product_details.long, False),
        ]
        if module_offers_search(self) and not self.case_details.short.custom_xml:
            details.append(('search_short', self.search_detail("short"), True))
            details.append(('search_long', self.search_detail("long"), True))
        return details

    @property
    def validator(self):
        return AdvancedModuleValidator(self)

    def _uses_case_type(self, case_type, invert_match=False):
        return any(form.uses_case_type(case_type, invert_match) for form in self.get_forms())

    def uses_usercase(self):
        """Return True if this module has any forms that use the usercase.
        """
        return self._uses_case_type(USERCASE_TYPE)

    @property
    def phase_anchors(self):
        return [phase.anchor for phase in self.schedule_phases]

    def get_or_create_schedule_phase(self, anchor):
        """Returns a tuple of (phase, new?)"""
        if anchor is None or anchor.strip() == '':
            raise ScheduleError(_("You can't create a phase without an anchor property"))

        phase = next((phase for phase in self.get_schedule_phases() if phase.anchor == anchor), None)
        is_new_phase = False

        if phase is None:
            self.schedule_phases.append(SchedulePhase(anchor=anchor))
            # TODO: is there a better way of doing this?
            phase = list(self.get_schedule_phases())[-1]  # get the phase from the module so we know the _parent
            is_new_phase = True

        return (phase, is_new_phase)

    def _clear_schedule_phases(self):
        self.schedule_phases = []

    def update_schedule_phases(self, anchors):
        """ Take a list of anchors, reorders, deletes and creates phases from it """
        old_phases = {phase.anchor: phase for phase in self.get_schedule_phases()}
        self._clear_schedule_phases()

        for anchor in anchors:
            try:
                self.schedule_phases.append(old_phases.pop(anchor))
            except KeyError:
                self.get_or_create_schedule_phase(anchor)

        deleted_phases_with_forms = [anchor for anchor, phase in old_phases.items() if len(phase.forms)]
        if deleted_phases_with_forms:
            raise ScheduleError(_("You can't delete phases with anchors "
                                  "{phase_anchors} because they have forms attached to them").format(
                                      phase_anchors=(", ").join(deleted_phases_with_forms)))

        return self.get_schedule_phases()

    def update_schedule_phase_anchors(self, new_anchors):
        """ takes a list of tuples (id, new_anchor) and updates the phase anchors """
        for anchor in new_anchors:
            id = anchor[0] - 1
            new_anchor = anchor[1]
            try:
                list(self.get_schedule_phases())[id].change_anchor(new_anchor)
            except IndexError:
                pass  # That phase wasn't found, so we can't change it's anchor. Ignore it


class ReportAppFilter(DocumentSchema):

    @classmethod
    def wrap(cls, data):
        if cls is ReportAppFilter:
            return get_report_filter_class_for_doc_type(data['doc_type']).wrap(data)
        else:
            return super(ReportAppFilter, cls).wrap(data)

    def get_filter_value(self, user, ui_filter):
        raise NotImplementedError


MobileFilterConfig = namedtuple('MobileFilterConfig', ['doc_type', 'filter_class', 'short_description'])


def get_all_mobile_filter_configs():
    return [
        MobileFilterConfig('AutoFilter', AutoFilter, _('Value equal to a standard user property')),
        MobileFilterConfig('CustomDataAutoFilter', CustomDataAutoFilter,
                           _('Value equal to a custom user property')),
        MobileFilterConfig('StaticChoiceFilter', StaticChoiceFilter, _('An exact match of a constant value')),
        MobileFilterConfig('StaticChoiceListFilter', StaticChoiceListFilter,
                           _('An exact match of a dynamic property')),
        MobileFilterConfig('StaticDatespanFilter', StaticDatespanFilter, _('A standard date range')),
        MobileFilterConfig('CustomDatespanFilter', CustomDatespanFilter, _('A custom range relative to today')),
        MobileFilterConfig('CustomMonthFilter', CustomMonthFilter,
                           _("Custom Month Filter (you probably don't want this)")),
        MobileFilterConfig('MobileSelectFilter', MobileSelectFilter, _('Show choices on mobile device')),
        MobileFilterConfig('AncestorLocationTypeFilter', AncestorLocationTypeFilter,
                           _("Ancestor location of the user's assigned location of a particular type")),
        MobileFilterConfig('NumericFilter', NumericFilter, _('A numeric expression')),
    ]


def get_report_filter_class_for_doc_type(doc_type):
    matched_configs = [config for config in get_all_mobile_filter_configs() if config.doc_type == doc_type]
    if not matched_configs:
        raise ValueError('Unexpected doc_type for ReportAppFilter', doc_type)
    else:
        assert len(matched_configs) == 1
        return matched_configs[0].filter_class


def _filter_by_case_sharing_group_id(user, ui_filter):
    from corehq.apps.reports_core.filters import Choice
    return [
        Choice(value=group._id, display=None)
        for group in user.get_case_sharing_groups()
    ]


def _filter_by_location_id(user, ui_filter):
    return ui_filter.value(**{ui_filter.name: user.location_id,
                              'request_user': user})


def _filter_by_location_ids(user, ui_filter):
    from corehq.apps.userreports.reports.filters.values import CHOICE_DELIMITER
    return ui_filter.value(**{ui_filter.name: CHOICE_DELIMITER.join(user.assigned_location_ids),
                              'request_user': user})


def _filter_by_username(user, ui_filter):
    from corehq.apps.reports_core.filters import Choice
    return Choice(value=user.raw_username, display=None)


def _filter_by_user_id(user, ui_filter):
    from corehq.apps.reports_core.filters import Choice
    return Choice(value=user._id, display=None)


def _filter_by_parent_location_id(user, ui_filter):
    location = user.sql_location
    location_parent = location.parent.location_id if location and location.parent else None
    return ui_filter.value(**{ui_filter.name: location_parent,
                              'request_user': user})


AutoFilterConfig = namedtuple('AutoFilterConfig', ['slug', 'filter_function', 'short_description'])


def get_auto_filter_configurations():
    return [
        AutoFilterConfig('case_sharing_group', _filter_by_case_sharing_group_id,
                         _("The user's case sharing group")),
        AutoFilterConfig('location_id', _filter_by_location_id, _("The user's assigned location")),
        AutoFilterConfig('location_ids', _filter_by_location_ids, _("All of the user's assigned locations")),
        AutoFilterConfig('parent_location_id', _filter_by_parent_location_id,
                         _("The parent location of the user's assigned location")),
        AutoFilterConfig('username', _filter_by_username, _("The user's username")),
        AutoFilterConfig('user_id', _filter_by_user_id, _("The user's ID")),
    ]


def _get_auto_filter_function(slug):
    matched_configs = [config for config in get_auto_filter_configurations() if config.slug == slug]
    if not matched_configs:
        raise ValueError('Unexpected ID for AutoFilter', slug)
    else:
        assert len(matched_configs) == 1
        return matched_configs[0].filter_function


class AutoFilter(ReportAppFilter):
    filter_type = StringProperty(choices=[f.slug for f in get_auto_filter_configurations()])

    def get_filter_value(self, user, ui_filter):
        return _get_auto_filter_function(self.filter_type)(user, ui_filter)


class CustomDataAutoFilter(ReportAppFilter):
    custom_data_property = StringProperty()

    def get_filter_value(self, user, ui_filter):
        from corehq.apps.reports_core.filters import Choice
        return Choice(value=user.metadata[self.custom_data_property], display=None)


class StaticChoiceFilter(ReportAppFilter):
    select_value = StringProperty()

    def get_filter_value(self, user, ui_filter):
        from corehq.apps.reports_core.filters import Choice
        return [Choice(value=self.select_value, display=None)]


class StaticChoiceListFilter(ReportAppFilter):
    value = StringListProperty()

    def get_filter_value(self, user, ui_filter):
        from corehq.apps.reports_core.filters import Choice
        return [Choice(value=string_value, display=None) for string_value in self.value]


class StaticDatespanFilter(ReportAppFilter):
    date_range = StringProperty(
        choices=[choice.slug for choice in get_simple_dateranges()],
        required=True,
    )

    def get_filter_value(self, user, ui_filter):
        start_date, end_date = get_daterange_start_end_dates(self.date_range)
        return DateSpan(startdate=start_date, enddate=end_date)


class CustomDatespanFilter(ReportAppFilter):
    operator = StringProperty(
        choices=[
            '=',
            '<=',
            '>=',
            '>',
            '<',
            'between'
        ],
        required=True,
    )
    date_number = StringProperty(required=True)
    date_number2 = StringProperty()

    def get_filter_value(self, user, ui_filter):
        assert user is not None, (
            "CustomDatespanFilter.get_filter_value must be called "
            "with an OTARestoreUser object, not None")

        timezone = get_timezone_for_domain(user.domain)
        today = ServerTime(datetime.datetime.utcnow()).user_time(timezone).done().date()
        start_date = end_date = None
        days = int(self.date_number)
        if self.operator == 'between':
            days2 = int(self.date_number2)
            # allows user to have specified the two numbers in either order
            if days > days2:
                end = days2
                start = days
            else:
                start = days2
                end = days
            start_date = today - datetime.timedelta(days=start)
            end_date = today - datetime.timedelta(days=end)
        elif self.operator == '=':
            start_date = end_date = today - datetime.timedelta(days=days)
        elif self.operator == '>=':
            start_date = None
            end_date = today - datetime.timedelta(days=days)
        elif self.operator == '<=':
            start_date = today - datetime.timedelta(days=days)
            end_date = None
        elif self.operator == '<':
            start_date = today - datetime.timedelta(days=days - 1)
            end_date = None
        elif self.operator == '>':
            start_date = None
            end_date = today - datetime.timedelta(days=days + 1)
        return DateSpan(startdate=start_date, enddate=end_date)


def is_lte(integer):
    def validate(x):
        if not x <= integer:
            raise BadValueError('Value must be less than or equal to {}'.format(integer))
    return validate


def is_gte(integer):
    def validate(x):
        if not x >= integer:
            raise BadValueError('Value must be greater than or equal to {}'.format(integer))
    return validate


class CustomMonthFilter(ReportAppFilter):
    """
    Filter by months that start on a day number other than 1

    See [FB 215656](http://manage.dimagi.com/default.asp?215656)
    """
    # Values for start_of_month < 1 specify the number of days from the end of the month. Values capped at
    # len(February).
    start_of_month = IntegerProperty(
        required=True,
        validators=(is_gte(-27), is_lte(28))
    )
    # DateSpan to return i.t.o. number of months to go back
    period = IntegerProperty(
        default=DEFAULT_MONTH_FILTER_PERIOD_LENGTH,
        validators=(is_gte(0),)
    )

    @classmethod
    def wrap(cls, doc):
        doc['start_of_month'] = int(doc['start_of_month'])
        if 'period' in doc:
            doc['period'] = int(doc['period'] or DEFAULT_MONTH_FILTER_PERIOD_LENGTH)
        return super(CustomMonthFilter, cls).wrap(doc)

    def get_filter_value(self, user, ui_filter):
        def get_last_month(this_month):
            return datetime.date(this_month.year, this_month.month, 1) - datetime.timedelta(days=1)

        def get_last_day(date):
            _, last_day = calendar.monthrange(date.year, date.month)
            return last_day

        start_of_month = int(self.start_of_month)
        today = datetime.date.today()
        if start_of_month > 0:
            start_day = start_of_month
        else:
            # start_of_month is zero or negative. Work backwards from the end of the month
            start_day = get_last_day(today) + start_of_month

        # Loop over months backwards for period > 0
        month = today if today.day >= start_day else get_last_month(today)
        for i in range(int(self.period)):
            month = get_last_month(month)

        if start_of_month > 0:
            start_date = datetime.date(month.year, month.month, start_day)
            days = get_last_day(start_date) - 1
            end_date = start_date + datetime.timedelta(days=days)
        else:
            start_day = get_last_day(month) + start_of_month
            start_date = datetime.date(month.year, month.month, start_day)
            next_month = datetime.date(month.year, month.month, get_last_day(month)) + datetime.timedelta(days=1)
            end_day = get_last_day(next_month) + start_of_month - 1
            end_date = datetime.date(next_month.year, next_month.month, end_day)

        return DateSpan(startdate=start_date, enddate=end_date)


class MobileSelectFilter(ReportAppFilter):

    def get_filter_value(self, user, ui_filter):
        return None


class AncestorLocationTypeFilter(ReportAppFilter):
    ancestor_location_type_name = StringProperty()

    def get_filter_value(self, user, ui_filter):
        from corehq.apps.locations.models import SQLLocation
        from corehq.apps.reports_core.filters import REQUEST_USER_KEY

        kwargs = {REQUEST_USER_KEY: user}
        try:
            ancestor = user.sql_location.get_ancestors(include_self=True).\
                get(location_type__name=self.ancestor_location_type_name)
            kwargs[ui_filter.name] = ancestor.location_id
        except (AttributeError, SQLLocation.DoesNotExist):
            # user.sql_location is None, or location does not have an ancestor of that type
            pass

        return ui_filter.value(**kwargs)


class NumericFilter(ReportAppFilter):
    operator = StringProperty(choices=['=', '!=', '<', '<=', '>', '>=']),
    operand = FloatProperty()

    @classmethod
    def wrap(cls, doc):
        doc['operand'] = float(doc['operand'])
        return super(NumericFilter, cls).wrap(doc)

    def get_filter_value(self, user, ui_filter):
        return {
            'operator': self.operator,
            'operand': self.operand,
        }


class ReportAppConfig(DocumentSchema):
    """
    Class for configuring how a user configurable report shows up in an app
    """
    # ID of the ReportConfiguration
    report_id = StringProperty(required=True)
    header = DictProperty()
    localized_description = DictProperty()
    xpath_description = StringProperty()
    use_xpath_description = BooleanProperty(default=False)
    show_data_table = BooleanProperty(default=True)
    complete_graph_configs = DictProperty(GraphConfiguration)

    filters = SchemaDictProperty(ReportAppFilter)
    # Unique ID of this mobile report config
    uuid = StringProperty(required=True)
    report_slug = StringProperty(required=False)  # optional, user-provided
    sync_delay = DecimalProperty(default=0.0)  # in hours

    _report = None

    def __init__(self, *args, **kwargs):
        super(ReportAppConfig, self).__init__(*args, **kwargs)
        if not self.uuid:
            self.uuid = uuid.uuid4().hex

    @classmethod
    def wrap(cls, doc):
        # for backwards compatibility with apps that have localized or xpath descriptions
        old_description = doc.get('description')
        if old_description:
            if isinstance(old_description, str) and not doc.get('xpath_description'):
                doc['xpath_description'] = old_description
            elif isinstance(old_description, dict) and not doc.get('localized_description'):
                doc['localized_description'] = old_description
        if not doc.get('xpath_description'):
            doc['xpath_description'] = '""'

        return super(ReportAppConfig, cls).wrap(doc)

    def report(self, domain):
        if self._report is None:
            from corehq.apps.userreports.models import get_report_config
            self._report = get_report_config(self.report_id, domain)[0]
        return self._report

    @property
    def instance_id(self):
        return self.report_slug or self.uuid


class ReportModule(ModuleBase):
    """
    Module for user configurable reports
    """

    module_type = 'report'

    report_configs = SchemaListProperty(ReportAppConfig)
    forms = []
    _loaded = False
    put_in_root = False

    @property
    @memoized
    def reports(self):
        from corehq.apps.userreports.models import get_report_configs
        return get_report_configs([r.report_id for r in self.report_configs], self.get_app().domain)

    @classmethod
    def new_module(cls, name, lang):
        module = ReportModule(
            name={(lang or 'en'): name or _("Reports")},
            case_type='',
        )
        module.get_or_create_unique_id()
        return module

    @memoized
    def get_details(self):
        from corehq.apps.app_manager.suite_xml.features.mobile_ucr import ReportModuleSuiteHelper
        return list(ReportModuleSuiteHelper(self).get_details())

    def get_custom_entries(self):
        from corehq.apps.app_manager.suite_xml.features.mobile_ucr import ReportModuleSuiteHelper
        return ReportModuleSuiteHelper(self).get_custom_entries()

    def get_menus(self, build_profile_id=None):
        from corehq.apps.app_manager.suite_xml.utils import get_module_locale_id
        kwargs = {}
        if self.get_app().enable_module_filtering and self.module_filter:
            kwargs['relevant'] = interpolate_xpath(self.module_filter)

        menu = suite_models.LocalizedMenu(
            id=id_strings.menu_id(self),
            menu_locale_id=get_module_locale_id(self),
            media_image=self.uses_image(build_profile_id=build_profile_id),
            media_audio=self.uses_audio(build_profile_id=build_profile_id),
            image_locale_id=id_strings.module_icon_locale(self),
            audio_locale_id=id_strings.module_audio_locale(self),
            **kwargs
        )
        menu.commands.extend([
            suite_models.Command(id=id_strings.report_command(config.uuid))
            for config in self.report_configs
        ])
        yield menu

    def check_report_validity(self):
        """
        returns is_valid, valid_report_configs

        If any report doesn't exist, is_valid is False, otherwise True
        valid_report_configs is a list of all report configs that refer to existing reports

        """
        try:
            all_report_ids = [report._id for report in self.reports]
            valid_report_configs = [report_config for report_config in self.report_configs
                                    if report_config.report_id in all_report_ids]
            is_valid = (len(valid_report_configs) == len(self.report_configs))
        except ReportConfigurationNotFoundError:
            valid_report_configs = []  # assuming that if one report is in a different domain, they all are
            is_valid = False

        return namedtuple('ReportConfigValidity', 'is_valid valid_report_configs')(
            is_valid=is_valid,
            valid_report_configs=valid_report_configs
        )

    @property
    def validator(self):
        return ReportModuleValidator(self)


class ShadowModule(ModuleBase, ModuleDetailsMixin):
    """
    A module that acts as a shortcut to another module. This module has its own
    settings (name, icon/audio, filter, etc.) and its own case list/detail, but
    inherits case type and forms from its source module.
    """
    module_type = 'shadow'
    source_module_id = StringProperty()
    forms = []
    excluded_form_ids = SchemaListProperty()
    case_details = SchemaProperty(DetailPair)
    ref_details = SchemaProperty(DetailPair)
    case_list = SchemaProperty(CaseList)
    referral_list = SchemaProperty(CaseList)
    task_list = SchemaProperty(CaseList)
    parent_select = SchemaProperty(ParentSelect)
    search_config = SchemaProperty(CaseSearch)

    # Current allowed versions are '1' and '2'. version 1 had incorrect child
    # module behaviour, which was fixed for version 2. Apps in the wild were
    # depending on the old behaviour, so the new behaviour is applicable only
    # for new modules / apps.
    shadow_module_version = IntegerProperty(default=1)

    get_forms = IndexedSchema.Getter('forms')

    @classmethod
    def wrap(cls, data):
        data = cls.wrap_details(data)
        return super(ShadowModule, cls).wrap(data)

    @property
    def source_module(self):
        if self.source_module_id:
            try:
                return self._parent.get_module_by_unique_id(self.source_module_id)
            except ModuleNotFoundException:
                pass
        return None

    @property
    def case_type(self):
        if not self.source_module:
            return None
        return self.source_module.case_type

    @property
    def requires(self):
        if not self.source_module:
            return 'none'
        return self.source_module.requires

    _root_module_id = ModuleBase.root_module_id

    @property
    def root_module_id(self):
        if self.shadow_module_version == 1:
            if not self.source_module:
                return None
            return self.source_module.root_module_id

        return self._root_module_id

    @root_module_id.setter
    def root_module_id(self, value):
        if self.shadow_module_version == 1:
            raise AttributeError("Can't set root_module_id on modules with shadow_module_version = 1")
        else:
            self._root_module_id = value

    def get_suite_forms(self):
        if not self.source_module:
            return []
        return [f for f in self.source_module.get_forms() if f.unique_id not in self.excluded_form_ids]

    @parse_int([1])
    def get_form(self, i):
        return None

    def requires_case_details(self):
        if not self.source_module:
            return False
        return self.source_module.requires_case_details()

    def get_case_types(self):
        if not self.source_module:
            return []
        return self.source_module.get_case_types()

    @memoized
    def get_subcase_types(self):
        if not self.source_module:
            return []
        return self.source_module.get_subcase_types()

    @memoized
    def all_forms_require_a_case(self):
        if not self.source_module:
            return []
        return self.source_module.all_forms_require_a_case()

    @classmethod
    def new_module(cls, name, lang, shadow_module_version=2):
        lang = lang or 'en'
        detail = Detail(
            columns=[DetailColumn(
                format='plain',
                header={(lang or 'en'): _("Name")},
                field='name',
                model='case',
            )]
        )
        module = ShadowModule(
            name={(lang or 'en'): name or _("Untitled Menu")},
            case_details=DetailPair(
                short=Detail(detail.to_json()),
                long=Detail(detail.to_json()),
            ),
            shadow_module_version=shadow_module_version,
        )
        module.get_or_create_unique_id()
        return module

    @property
    def validator(self):
        return ShadowModuleValidator(self)


class LazyBlobDoc(BlobMixin):
    """LazyAttachmentDoc for blob db

    Cache blobs in local memory (for this request)
    and in django cache (for the next few requests)
    and commit to couchdb.

    See also `dimagi.utils.couch.lazy_attachment_doc.LazyAttachmentDoc`

    Cache strategy:
    - on fetch, check in local memory, then cache
      - if both are a miss, fetch from couchdb and store in both
    - after an attachment is committed to the blob db and the
      save save has succeeded, save the attachment in the cache
    """

    def __init__(self, *args, **kwargs):
        super(LazyBlobDoc, self).__init__(*args, **kwargs)
        self._LAZY_ATTACHMENTS = {}
        # to cache fetched attachments
        # these we do *not* send back down upon save
        self._LAZY_ATTACHMENTS_CACHE = {}

    @classmethod
    def wrap(cls, data):
        if "_attachments" in data:
            data = data.copy()
            attachments = data.pop("_attachments").copy()
            if cls._migrating_blobs_from_couch:
                # preserve stubs so couch attachments don't get deleted on save
                stubs = {}
                for name, value in list(attachments.items()):
                    if isinstance(value, dict) and "stub" in value:
                        stubs[name] = attachments.pop(name)
                if stubs:
                    data["_attachments"] = stubs
        else:
            attachments = None
        self = super(LazyBlobDoc, cls).wrap(data)
        if attachments:
            for name, attachment in attachments.items():
                if isinstance(attachment, str):
                    attachment = attachment.encode('utf-8')
                if isinstance(attachment, bytes):
                    info = {"content": attachment}
                else:
                    raise ValueError("Unknown attachment format: {!r}"
                                     .format(attachment))
                self.lazy_put_attachment(name=name, **info)
        return self

    def __attachment_cache_key(self, name):
        return 'lazy_attachment/{id}/{name}'.format(id=self.get_id, name=name)

    def __set_cached_attachment(self, name, content, timeout=60*60*24):
        cache.set(self.__attachment_cache_key(name), content, timeout=timeout)
        self._LAZY_ATTACHMENTS_CACHE[name] = content

    def __get_cached_attachment(self, name):
        try:
            # it has been fetched already during this request
            content = self._LAZY_ATTACHMENTS_CACHE[name]
        except KeyError:
            content = cache.get(self.__attachment_cache_key(name))
            if content is not None:
                if isinstance(content, str):
                    return None
                self._LAZY_ATTACHMENTS_CACHE[name] = content
        return content

    def put_attachment(self, content, name=None, *args, **kw):
        cache.delete(self.__attachment_cache_key(name))
        self._LAZY_ATTACHMENTS_CACHE.pop(name, None)
        return super(LazyBlobDoc, self).put_attachment(content, name, *args, **kw)

    def has_attachment(self, name):
        return name in self.lazy_list_attachments()

    def lazy_put_attachment(self, content, name=None, content_type=None,
                            content_length=None):
        """
        Ensure the attachment is available through lazy_fetch_attachment
        and that upon self.save(), the attachments are put to the doc as well

        """
        self._LAZY_ATTACHMENTS[name] = {
            'content': content,
            'content_type': content_type,
            'content_length': content_length,
        }

    def lazy_fetch_attachment(self, name):
        # it has been put/lazy-put already during this request
        if name in self._LAZY_ATTACHMENTS:
            content = self._LAZY_ATTACHMENTS[name]['content']
        else:
            content = self.__get_cached_attachment(name)

            if content is None:
                try:
                    content = self.fetch_attachment(name)
                except ResourceNotFound as e:
                    # django cache will pickle this exception for you
                    # but e.response isn't picklable
                    if hasattr(e, 'response'):
                        del e.response
                    content = e
                    self.__set_cached_attachment(name, content, timeout=60*5)
                    raise
                else:
                    self.__set_cached_attachment(name, content)

        if isinstance(content, ResourceNotFound):
            raise content

        return content

    def lazy_list_attachments(self):
        keys = set()
        keys.update(getattr(self, '_LAZY_ATTACHMENTS', None) or {})
        keys.update(self.blobs or {})
        return keys

    def save(self, **params):
        def super_save():
            super(LazyBlobDoc, self).save(**params)
        if self._LAZY_ATTACHMENTS:
            with self.atomic_blobs(super_save):
                for name, info in self._LAZY_ATTACHMENTS.items():
                    if not info['content_type']:
                        info['content_type'] = ';'.join(filter(None, guess_type(name)))
                    super(LazyBlobDoc, self).put_attachment(name=name, **info)
            # super_save() has succeeded by now
            for name, info in self._LAZY_ATTACHMENTS.items():
                self.__set_cached_attachment(name, info['content'])
            self._LAZY_ATTACHMENTS.clear()
        else:
            super_save()


def absolute_url_property(method):
    """
    Helper for the various fully qualified application URLs
    Turns a method returning an unqualified URL
    into a property returning a fully qualified URL
    (e.g., '/my_url/' => 'https://www.commcarehq.org/my_url/')
    Expects `self.url_base` to be fully qualified url base

    """
    @wraps(method)
    def _inner(self):
        return "%s%s" % (self.url_base, method(self))
    return property(_inner)


class BuildProfile(DocumentSchema):
    name = StringProperty()
    langs = StringListProperty()
    practice_mobile_worker_id = StringProperty()

    def __eq__(self, other):
        return self.langs == other.langs and self.practice_mobile_worker_id == other.practice_mobile_worker_id


class ApplicationBase(LazyBlobDoc, SnapshotMixin,
                      CommCareFeatureSupportMixin,
                      CommentMixin):
    """
    Abstract base class for Application and RemoteApp.
    Contains methods for generating the various files and zipping them into CommCare.jar

    See note at top of file for high-level overview.
    """

    _blobdb_type_code = CODES.application
    recipients = StringProperty(default="")
    domain = StringProperty()

    # Version-related properties. An application keeps an auto-incrementing version number and knows how to
    # make copies of itself, delete a copy of itself, and revert back to an earlier copy of itself.
    copy_of = StringProperty()
    version = IntegerProperty()
    short_url = StringProperty()
    short_odk_url = StringProperty()
    short_odk_media_url = StringProperty()
    _meta_fields = ['_id', '_rev', 'domain', 'copy_of', 'version',
                    'short_url', 'short_odk_url', 'short_odk_media_url']

    # this is the supported way of specifying which commcare build to use
    build_spec = SchemaProperty(BuildSpec)
    platform = StringProperty(
        choices=["nokia/s40", "nokia/s60", "winmo", "generic"],
        default="nokia/s40"
    )
    text_input = StringProperty(
        choices=['roman', 'native', 'custom-keys', 'qwerty'],
        default="roman"
    )

    # The following properties should only appear on saved builds
    # built_with stores a record of CommCare build used in a saved app
    built_with = SchemaProperty(BuildRecord)
    build_signed = BooleanProperty(default=True)
    built_on = DateTimeProperty(required=False)
    build_comment = StringProperty()
    comment_from = StringProperty()
    last_released = DateTimeProperty(required=False)
    build_broken = BooleanProperty(default=False)
    is_auto_generated = BooleanProperty(default=False)
    # not used yet, but nice for tagging/debugging
    # currently only canonical value is 'incomplete-build',
    # for when build resources aren't found where they should be
    build_broken_reason = StringProperty()

    # watch out for a past bug:
    # when reverting to a build that happens to be released
    # that got copied into into the new app doc, and when new releases were made,
    # they were automatically starred
    # AFAIK this is fixed in code, but my rear its ugly head in an as-yet-not-understood
    # way for apps that already had this problem. Just keep an eye out
    is_released = BooleanProperty(default=False)

    # django-style salted hash of the admin password
    admin_password = StringProperty()
    # a=Alphanumeric, n=Numeric, x=Neither (not allowed)
    admin_password_charset = StringProperty(choices=['a', 'n', 'x'], default='n')

    langs = StringListProperty()

    secure_submissions = BooleanProperty(default=False)

    # metadata for data platform
    amplifies_workers = StringProperty(
        choices=[AMPLIFIES_YES, AMPLIFIES_NO, AMPLIFIES_NOT_SET],
        default=AMPLIFIES_NOT_SET
    )
    amplifies_project = StringProperty(
        choices=[AMPLIFIES_YES, AMPLIFIES_NO, AMPLIFIES_NOT_SET],
        default=AMPLIFIES_NOT_SET
    )
    minimum_use_threshold = StringProperty(
        default='15'
    )
    experienced_threshold = StringProperty(
        default='3'
    )

    # exchange properties
    cached_properties = DictProperty()
    description = StringProperty()
    deployment_date = DateTimeProperty()
    phone_model = StringProperty()
    user_type = StringProperty()
    attribution_notes = StringProperty()

    # always false for RemoteApp
    case_sharing = BooleanProperty(default=False)
    vellum_case_management = BooleanProperty(default=True)

    # legacy property; kept around to be able to identify (deprecated) v1 apps
    application_version = StringProperty(default=APP_V2, choices=[APP_V1, APP_V2], required=False)
    last_modified = DateTimeProperty()

    def assert_app_v2(self):
        assert self.application_version == APP_V2

    build_profiles = SchemaDictProperty(BuildProfile)
    practice_mobile_worker_id = StringProperty()

    use_j2me_endpoint = BooleanProperty(default=False)

    # use commcare_flavor to avoid checking for none
    target_commcare_flavor = StringProperty(
        default='none',
        choices=['none', TARGET_COMMCARE, TARGET_COMMCARE_LTS]
    )

    # Whether or not the Application has had any forms submitted against it
    has_submissions = BooleanProperty(default=False)

    mobile_ucr_restore_version = StringProperty(
        default=MOBILE_UCR_VERSION_1, choices=MOBILE_UCR_VERSIONS, required=False
    )
    location_fixture_restore = StringProperty(
        default=DEFAULT_LOCATION_FIXTURE_OPTION, choices=LOCATION_FIXTURE_OPTIONS,
        required=False
    )

    @property
    def id(self):
        return self._id

    @property
    def origin_id(self):
        # For app builds this is the ID of the app they were built from. Otherwise, it's just the app's ID.
        return self.copy_of or self._id

    def is_deleted(self):
        return self.doc_type.endswith(DELETED_SUFFIX)

    def unretire(self):
        self.doc_type = self.get_doc_type()
        self.save()

    def get_doc_type(self):
        if self.doc_type.endswith(DELETED_SUFFIX):
            return self.doc_type[:-len(DELETED_SUFFIX)]
        else:
            return self.doc_type

    @staticmethod
    def _scrap_old_conventions(data):
        should_save = False
        # scrape for old conventions and get rid of them
        if 'commcare_build' in data:
            version, build_number = data['commcare_build'].split('/')
            data['build_spec'] = BuildSpec.from_string("%s/latest" % version).to_json()
            del data['commcare_build']
        if 'commcare_tag' in data:
            version, build_number = current_builds.TAG_MAP[data['commcare_tag']]
            data['build_spec'] = BuildSpec.from_string("%s/latest" % version).to_json()
            del data['commcare_tag']
        if "built_with" in data and isinstance(data['built_with'], str):
            data['built_with'] = BuildSpec.from_string(data['built_with']).to_json()

        if 'native_input' in data:
            if 'text_input' not in data:
                data['text_input'] = 'native' if data['native_input'] else 'roman'
            del data['native_input']

        if 'build_langs' in data:
            if data['build_langs'] != data['langs'] and 'build_profiles' not in data:
                data['build_profiles'] = {
                    uuid.uuid4().hex: dict(
                        name=', '.join(data['build_langs']),
                        langs=data['build_langs']
                    )
                }
                should_save = True
            del data['build_langs']

        if 'original_doc' in data:
            data['copy_history'] = [data.pop('original_doc')]
            should_save = True
        return should_save

    @classmethod
    def wrap(cls, data, scrap_old_conventions=True):
        if scrap_old_conventions:
            should_save = cls._scrap_old_conventions(data)
        data["description"] = data.get('description') or data.get('short_description')

        self = super(ApplicationBase, cls).wrap(data)
        if not self.build_spec or self.build_spec.is_null():
            self.build_spec = get_default_build_spec()

        if scrap_old_conventions and should_save:
            self.save()

        return self

    @property
    @memoized
    def global_app_config(self):
        return GlobalAppConfig.by_app(self)

    def rename_lang(self, old_lang, new_lang):
        validate_lang(new_lang)

    def is_remote_app(self):
        return False

    @memoized
    def get_latest_build(self):
        return self.view('app_manager/applications',
            startkey=[self.domain, self.origin_id, {}],
            endkey=[self.domain, self.origin_id],
            include_docs=True,
            limit=1,
            descending=True,
        ).first()

    @memoized
    def _get_version_comparison_build(self):
        '''
        Returns an earlier build to be used for comparing forms and multimedia
        when making a new build and setting the versions of those items.
        For normal applications, this is just the previous build.
        '''
        return self.get_latest_build()

    @memoized
    def get_latest_saved(self):
        """
        This looks really similar to get_latest_app, not sure why tim added
        """
        doc = (get_latest_released_app_doc(self.domain, self._id) or
               get_latest_build_doc(self.domain, self._id))
        return self.__class__.wrap(doc) if doc else None

    def set_admin_password(self, raw_password):
        self.admin_password = make_password(raw_password)

        if raw_password.isnumeric():
            self.admin_password_charset = 'n'
        elif raw_password.isalnum():
            self.admin_password_charset = 'a'
        else:
            self.admin_password_charset = 'x'

    def get_build(self):
        return self.build_spec.get_build()

    @property
    def build_version(self):
        # `LooseVersion`s are smart!
        # LooseVersion('2.12.0') > '2.2'
        # (even though '2.12.0' < '2.2')
        if self.build_spec.version:
            return LooseVersion(self.build_spec.version)

    @property
    def commcare_minor_release(self):
        """This is mostly just for views"""
        return '%d.%d' % self.build_spec.minor_release()

    @property
    def short_name(self):
        return self.name if len(self.name) <= 12 else '%s..' % self.name[:10]

    @property
    def url_base(self):
        custom_base_url = getattr(self, 'custom_base_url', None)
        return custom_base_url or get_url_base()

    @absolute_url_property
    def post_url(self):
        if self.secure_submissions:
            url_name = 'receiver_secure_post_with_app_id'
        else:
            url_name = 'receiver_post_with_app_id'
        return reverse(url_name, args=[self.domain, self.get_id])

    @absolute_url_property
    def key_server_url(self):
        return reverse('key_server_url', args=[self.domain])

    def heartbeat_url(self, build_profile_id=None):
        return self.base_heartbeat_url + '?build_profile_id=%s' % (build_profile_id or '')

    @absolute_url_property
    def base_heartbeat_url(self):
        return reverse('phone_heartbeat', args=[self.domain, self.get_id])

    @absolute_url_property
    def ota_restore_url(self):
        return reverse('app_aware_restore', args=[self.domain, self._id])

    @absolute_url_property
    def form_record_url(self):
        return '/a/%s/api/custom/pact_formdata/v1/' % self.domain

    @absolute_url_property
    def hq_profile_url(self):
        # RemoteApp already has a property called "profile_url",
        # Application.profile_url just points here to stop the conflict
        # http://manage.dimagi.com/default.asp?227088#1149422
        return "%s?latest=true" % (
            reverse('download_profile', args=[self.domain, self._id])
        )

    @absolute_url_property
    def media_profile_url(self):
        return "%s?latest=true" % (
            reverse('download_media_profile', args=[self.domain, self._id])
        )

    @property
    def profile_loc(self):
        return "jr://resource/profile.xml"

    @absolute_url_property
    def jar_url(self):
        return reverse('download_jar', args=[self.domain, self._id])

    @absolute_url_property
    def recovery_measures_url(self):
        return reverse('recovery_measures', args=[self.domain, self._id])

    def get_jar_path(self):
        spec = {
            'nokia/s40': 'Nokia/S40',
            'nokia/s60': 'Nokia/S60',
            'generic': 'Generic/Default',
            'winmo': 'Native/WinMo'
        }[self.platform]

        if self.platform in ('nokia/s40', 'nokia/s60'):
            spec += {
                ('native',): '-native-input',
                ('roman',): '-generic',
                ('custom-keys',):  '-custom-keys',
                ('qwerty',): '-qwerty'
            }[(self.text_input,)]

        return spec

    def get_jadjar(self):
        return self.get_build().get_jadjar(self.get_jar_path(), self.use_j2me_endpoint)

    def validate_jar_path(self):
        build = self.get_build()
        setting = commcare_settings.get_commcare_settings_lookup()['hq']['text_input']
        value = self.text_input
        setting_version = setting['since'].get(value)

        if setting_version:
            setting_version = tuple(map(int, setting_version.split('.')))
            my_version = build.minor_release()

            if my_version < setting_version:
                i = setting['values'].index(value)
                assert i != -1
                name = _(setting['value_names'][i])
                raise AppEditingError((
                    '%s Text Input is not supported '
                    'in CommCare versions before %s.%s. '
                    '(You are using %s.%s)'
                ) % ((name,) + setting_version + my_version))

    @property
    def jad_settings(self):
        settings = {
            'JavaRosa-Admin-Password': self.admin_password,
            'Profile': self.profile_loc,
            'MIDlet-Jar-URL': self.jar_url,
            #'MIDlet-Name': self.name,
            # e.g. 2011-Apr-11 20:45
            'CommCare-Release': "true",
        }
        if not self.build_version or self.build_version < LooseVersion('2.8'):
            settings['Build-Number'] = self.version
        return settings

    def create_build_files(self, build_profile_id=None):
        all_files = self.create_all_files(build_profile_id)
        for filepath in all_files:
            self.lazy_put_attachment(all_files[filepath],
                                     'files/%s' % filepath)

    def create_jadjar_from_build_files(self, save=False):
        self.validate_jar_path()
        with CriticalSection(['create_jadjar_' + self._id]):
            try:
                return (
                    self.lazy_fetch_attachment('CommCare.jad'),
                    self.lazy_fetch_attachment('CommCare.jar'),
                )
            except (ResourceNotFound, KeyError):
                all_files = {
                    filename[len('files/'):]: self.lazy_fetch_attachment(filename)
                    for filename in self.blobs if filename.startswith('files/')
                }
                all_files = {
                    name: (contents if isinstance(contents, (bytes, SafeBytes)) else contents.encode('utf-8'))
                    for name, contents in all_files.items()
                }
                release_date = self.built_with.datetime or datetime.datetime.utcnow()
                jad_settings = {
                    'Released-on': release_date.strftime("%Y-%b-%d %H:%M"),
                }
                jad_settings.update(self.jad_settings)
                jadjar = self.get_jadjar().pack(all_files, jad_settings)

                if save:
                    self.lazy_put_attachment(jadjar.jad, 'CommCare.jad')
                    self.lazy_put_attachment(jadjar.jar, 'CommCare.jar')
                    self.built_with.signed = jadjar.signed

                return jadjar.jad, jadjar.jar

    @property
    @memoized
    def timing_context(self):
        return TimingContext(self.name)

    def validate_app(self):
        return ApplicationBaseValidator(self).validate_app()

    @absolute_url_property
    def odk_profile_url(self):
        return reverse('download_odk_profile', args=[self.domain, self._id])

    @absolute_url_property
    def odk_media_profile_url(self):
        return reverse('download_odk_media_profile', args=[self.domain, self._id])

    def get_odk_qr_code(self, with_media=False, build_profile_id=None, download_target_version=False):
        """Returns a QR code, as a PNG to install on CC-ODK"""
        filename = 'qrcode.png' if not download_target_version else 'qrcode-targeted.png'
        try:
            return self.lazy_fetch_attachment(filename)
        except ResourceNotFound:
            url = self.odk_profile_url if not with_media else self.odk_media_profile_url
            kwargs = []
            if build_profile_id is not None:
                kwargs.append('profile={profile_id}'.format(profile_id=build_profile_id))
            if download_target_version:
                kwargs.append('download_target_version=true')
            url += '?' + '&'.join(kwargs)

            image = qrcode.make(url)
            output = BytesIO()
            image.save(output, "PNG")
            qr_content = output.getvalue()
            self.lazy_put_attachment(qr_content, filename,
                                     content_type="image/png")
            return qr_content

    def generate_shortened_url(self, view_name, build_profile_id=None):
        try:
            if bitly.BITLY_CONFIGURED:
                if build_profile_id is not None:
                    long_url = "{}{}?profile={}".format(
                        self.url_base, reverse(view_name, args=[self.domain, self._id]), build_profile_id
                    )
                else:
                    long_url = "{}{}".format(self.url_base, reverse(view_name, args=[self.domain, self._id]))
                shortened_url = bitly.shorten(long_url)
            else:
                shortened_url = None
        except Exception:
            logging.exception("Problem creating bitly url for app %s. Do you have network?" % self.get_id)
        else:
            return shortened_url

    def get_short_url(self, build_profile_id=None):
        if not build_profile_id:
            if not self.short_url:
                self.short_url = self.generate_shortened_url('download_jad')
                self.save()
            return self.short_url
        else:
            return self.generate_shortened_url('download_jad', build_profile_id)

    def get_short_odk_url(self, with_media=False, build_profile_id=None):
        if not build_profile_id:
            if with_media:
                if not self.short_odk_media_url:
                    self.short_odk_media_url = self.generate_shortened_url('download_odk_media_profile')
                    self.save()
                return self.short_odk_media_url
            else:
                if not self.short_odk_url:
                    self.short_odk_url = self.generate_shortened_url('download_odk_profile')
                    self.save()
                return self.short_odk_url
        else:
            if with_media:
                return self.generate_shortened_url('download_odk_media_profile', build_profile_id)
            else:
                return self.generate_shortened_url('download_odk_profile', build_profile_id)

    def fetch_jar(self):
        return self.get_jadjar().fetch_jar()

    @time_method()
    def make_build(self, comment=None, user_id=None):
        assert self.get_id
        assert self.copy_of is None
        cls = self.__class__
        copies = cls.view(
            'app_manager/applications',
            key=[self.domain, self._id, self.version],
            include_docs=True,
            limit=1
        ).all()
        if copies:
            copy = copies[0]
        else:
            copy = deepcopy(self.to_json())
            bad_keys = ('_id', '_rev', '_attachments', 'external_blobs',
                        'short_url', 'short_odk_url', 'short_odk_media_url', 'recipients')

            for bad_key in bad_keys:
                if bad_key in copy:
                    del copy[bad_key]

            copy = cls.wrap(copy)
            copy.convert_app_to_build(self._id, user_id, comment)
            copy.copy_attachments(self)

        if not copy._id:
            # I expect this always to be the case
            # but check explicitly so as not to change the _id if it exists
            copy._id = uuid.uuid4().hex

        errors = copy.validate_app()
        if errors:
            raise AppValidationError(errors)

        if copy.create_build_files_on_build:
            copy.create_build_files()

        # since this hard to put in a test
        # I'm putting this assert here if copy._id is ever None
        # which makes tests error
        assert copy._id
        prune_auto_generated_builds.delay(self.domain, self._id)

        return copy

    def convert_app_to_build(self, copy_of, user_id, comment=None):
        self.copy_of = copy_of
        built_on = datetime.datetime.utcnow()
        self.date_created = built_on
        self.built_on = built_on
        self.built_with = BuildRecord(
            version=self.build_spec.version,
            build_number=self.version,
            datetime=built_on,
        )
        self.build_comment = comment
        self.comment_from = user_id
        self.is_released = False

    def convert_build_to_app(self):
        self.copy_of = None
        self.date_created = None
        self.built_on = None
        self.built_with = BuildRecord()
        self.build_comment = None
        self.comment_from = None
        self.is_released = False

    def get_attachments(self):
        attachments = {}
        for name in self.lazy_list_attachments():
            if re.match(ATTACHMENT_REGEX, name):
                # FIXME loss of metadata (content type, etc.)
                attachments[name] = self.lazy_fetch_attachment(name)
        return attachments

    def save_attachments(self, attachments, save=None):
        with self.atomic_blobs(save=save):
            for name, attachment in attachments.items():
                if re.match(ATTACHMENT_REGEX, name):
                    self.put_attachment(attachment, name)
        return self

    def copy_attachments(self, other, regexp=ATTACHMENT_REGEX):
        for name in other.lazy_list_attachments() or {}:
            if regexp is None or re.match(regexp, name):
                self.lazy_put_attachment(other.lazy_fetch_attachment(name), name)

    @property
    @memoized
    def create_build_files_on_build(self):
        return not toggles.SKIP_CREATING_DEFAULT_BUILD_FILES_ON_BUILD.enabled(self.domain)

    def delete_app(self):
        domain_has_apps.clear(self.domain)
        get_app_languages.clear(self.domain)
        get_apps_in_domain.clear(self.domain, True)
        get_apps_in_domain.clear(self.domain, False)
        self.doc_type += '-Deleted'
        record = DeleteApplicationRecord(
            domain=self.domain,
            app_id=self.id,
            datetime=datetime.datetime.utcnow()
        )
        record.save()
        return record

    def save(self, response_json=None, increment_version=None, **params):
        from corehq.apps.analytics.tasks import track_workflow, send_hubspot_form, HUBSPOT_SAVED_APP_FORM_ID
        self.last_modified = datetime.datetime.utcnow()
        if not self._rev and not domain_has_apps(self.domain):
            domain_has_apps.clear(self.domain)
        if self.get_id:
            # expire cache unless new application
            self.global_app_config.clear_version_caches()
        get_all_case_properties.clear(self)
        get_usercase_properties.clear(self)
        get_app_languages.clear(self.domain)
        get_apps_in_domain.clear(self.domain, True)
        get_apps_in_domain.clear(self.domain, False)

        request = view_utils.get_request()
        user = getattr(request, 'couch_user', None)
        if user and user.days_since_created == 0:
            track_workflow(user.get_email(), 'Saved the App Builder within first 24 hours')
        send_hubspot_form(HUBSPOT_SAVED_APP_FORM_ID, request)
        if self.copy_of:
            cache.delete('app_build_cache_{}_{}'.format(self.domain, self.get_id))

        if increment_version is None:
            increment_version = not self.copy_of
        if increment_version:
            self.version = self.version + 1 if self.version else 1
        super(ApplicationBase, self).save(**params)

        if response_json is not None:
            if 'update' not in response_json:
                response_json['update'] = {}
            response_json['update']['app-version'] = self.version

    @classmethod
    def save_docs(cls, docs, **kwargs):
        utcnow = datetime.datetime.utcnow()
        for doc in docs:
            doc['last_modified'] = utcnow
        super(ApplicationBase, cls).save_docs(docs, **kwargs)

    bulk_save = save_docs

    def set_form_versions(self):
        # by default doing nothing here is fine.
        pass

    def set_media_versions(self):
        pass

    def get_build_langs(self, build_profile_id=None):
        if build_profile_id is not None:
            return self.build_profiles[build_profile_id].langs
        else:
            return self.langs

    def convert_to_application(self):
        doc = self.to_json()
        doc['doc_type'] = 'Application'
        del doc['upstream_app_id']
        del doc['upstream_version']
        del doc['linked_app_translations']
        del doc['linked_app_logo_refs']
        del doc['linked_app_attrs']
        return Application.wrap(doc)

    @property
    def commcare_flavor(self):
        return None if self.target_commcare_flavor == "none" else self.target_commcare_flavor


def validate_lang(lang):
    if not re.match(r'^[a-z]{2,3}(-[a-z]*)?$', lang):
        raise ValueError("Invalid Language")


class SavedAppBuild(ApplicationBase):
    def releases_list_json(self, timezone):
        """
        returns minimum possible data that could be used to list a Build on releases page on HQ

        :param timezone: timezone expected for timestamps in result
        :return: data dict
        """
        data = super(SavedAppBuild, self).to_json().copy()
        # ignore details that are not used
        for key in ('modules', 'user_registration', 'external_blobs',
                    '_attachments', 'profile', 'translations',
                    'description', 'short_description', 'multimedia_map', 'media_language_map'):
            data.pop(key, None)
        built_on_user_time = ServerTime(self.built_on).user_time(timezone)
        menu_item_label = self.built_with.get_menu_item_label()
        data.update({
            'id': self.id,
            'built_on_date': built_on_user_time.ui_string(USER_DATE_FORMAT),
            'built_on_time': built_on_user_time.ui_string(USER_TIME_FORMAT),
            'menu_item_label': menu_item_label,
            'jar_path': self.get_jar_path(),
            'short_name': self.short_name,
            'enable_offline_install': self.enable_offline_install,
            'include_media': not is_remote_app(self),
            'j2me_enabled': menu_item_label in CommCareBuildConfig.j2me_enabled_config_labels(),
            'commcare_flavor': (
                self.commcare_flavor
                if toggles.TARGET_COMMCARE_FLAVOR.enabled(self.domain) else None
            ),
        })
        comment_from = data['comment_from']
        if comment_from:
            data['comment_user_name'] = get_display_name_for_user_id(
                self.domain, comment_from, default=comment_from)

        return data


class Application(ApplicationBase, ApplicationMediaMixin, ApplicationIntegrationMixin):
    """
    An Application that can be created entirely through the online interface

    """
    modules = SchemaListProperty(ModuleBase)
    name = StringProperty()
    # profile's schema is {'features': {}, 'properties': {}, 'custom_properties': {}}
    # ended up not using a schema because properties is a reserved word
    profile = DictProperty()
    use_custom_suite = BooleanProperty(default=False)
    custom_base_url = StringProperty()
    cloudcare_enabled = BooleanProperty(default=False)

    translations = DictProperty()
    translation_strategy = StringProperty(default='select-known',
                                          choices=list(app_strings.CHOICES.keys()))
    auto_gps_capture = BooleanProperty(default=False)
    date_created = DateTimeProperty()
    created_from_template = StringProperty()
    use_grid_menus = BooleanProperty(default=False)
    grid_form_menus = StringProperty(default='none',
                                     choices=['none', 'all', 'some'])
    add_ons = DictProperty()
    smart_lang_display = BooleanProperty()  # null means none set so don't default to false/true

    family_id = StringProperty()  # ID of earliest parent app across copies and linked apps

    def has_modules(self):
        return len(self.get_modules()) > 0 and not self.is_remote_app()

    @property
    @memoized
    def commtrack_enabled(self):
        if settings.UNIT_TESTING:
            return False  # override with .tests.util.commtrack_enabled
        domain_obj = Domain.get_by_name(self.domain) if self.domain else None
        return domain_obj.commtrack_enabled if domain_obj else False

    @classmethod
    def wrap(cls, data):
        data.pop('commtrack_enabled', None)  # Remove me after migrating apps
        data.pop('media_language_map', None)
        data['modules'] = [module for module in data.get('modules', [])
                           if module.get('doc_type') != 'CareplanModule']
        self = super(Application, cls).wrap(data)

        # make sure all form versions are None on working copies
        if not self.copy_of:
            for form in self.get_forms():
                form.version = None

        # weird edge case where multimedia_map gets set to null and causes issues
        if self.multimedia_map is None:
            self.multimedia_map = {}

        return self

    def save(self, *args, **kwargs):
        super(Application, self).save(*args, **kwargs)
        # Import loop if this is imported at the top
        # TODO: revamp so signal_connections <- models <- signals
        from corehq.apps.app_manager import signals
        from couchforms.analytics import get_form_analytics_metadata
        from corehq.apps.reports.analytics.esaccessors import (
            guess_form_name_from_submissions_using_xmlns)
        for xmlns in self.get_xmlns_map():
            get_form_analytics_metadata.clear(self.domain, self._id, xmlns)
            guess_form_name_from_submissions_using_xmlns.clear(self.domain, xmlns)
        signals.app_post_save.send(Application, application=self)

    def delete_copy(self, copy):
        if copy.copy_of != self._id:
            raise VersioningError("%s is not a copy of %s" % (copy, self))
        copy.delete_app()
        copy.save(increment_version=False)

    def make_reversion_to_copy(self, copy):
        """
        Replaces couch doc with a copy of the backup ("copy").
        Returns a new Application referring to this updated couch doc.
        The returned doc should be used in place of
        the original doc, i.e. should be called as follows:
            app = app.make_reversion_to_copy(copy)
            app.save()
        """
        if copy.copy_of != self._id:
            raise VersioningError("%s is not a copy of %s" % (copy, self))
        app = deepcopy(copy.to_json())
        app['_rev'] = self._rev
        app['_id'] = self._id
        app['version'] = self.version
        app['copy_of'] = None
        app.pop('_attachments', None)
        app.pop('external_blobs', None)
        cls = self.__class__
        app = cls.wrap(app)
        app.copy_attachments(copy)

        for form in app.get_forms():
            # reset the form's validation cache, since the form content is
            # likely to have changed in the revert!
            form.clear_validation_cache()
            form.version = None

        app.build_broken = False

        return app

    @property
    def profile_url(self):
        return self.hq_profile_url

    @absolute_url_property
    def suite_url(self):
        return reverse('download_suite', args=[self.domain, self.get_id])

    @property
    def suite_loc(self):
        if self.enable_relative_suite_path:
            return './suite.xml'
        else:
            return "jr://resource/suite.xml"

    @absolute_url_property
    def media_suite_url(self):
        return reverse('download_media_suite', args=[self.domain, self.get_id])

    @property
    def media_suite_loc(self):
        if self.enable_relative_suite_path:
            return "./media_suite.xml"
        else:
            return "jr://resource/media_suite.xml"

    @property
    def default_language(self):
        return self.langs[0] if len(self.langs) > 0 else "en"

    def fetch_xform(self, form, build_profile_id=None):
        return form.validate_form().render_xform(build_profile_id)

    @time_method()
    def set_form_versions(self):
        """
        Set the 'version' property on each form as follows to the current app version if the form is new
        or has changed since the last build. Otherwise set it to the version from the last build.
        """
        def _hash(val):
            return hashlib.md5(val).hexdigest()

        latest_build = self._get_version_comparison_build()
        if not latest_build:
            return
        force_new_version = self.build_profiles != latest_build.build_profiles
        for form_stuff in self.get_forms(bare=False):
            filename = 'files/%s' % self.get_form_filename(**form_stuff)
            form = form_stuff["form"]
            if not force_new_version:
                try:
                    previous_form = latest_build.get_form(form.unique_id)
                    # take the previous version's compiled form as-is
                    # (generation code may have changed since last build)
                    previous_source = latest_build.fetch_attachment(filename)
                except (ResourceNotFound, FormNotFoundException):
                    form.version = None
                else:
                    previous_hash = _hash(previous_source)

                    # hack - temporarily set my version to the previous version
                    # so that that's not treated as the diff
                    previous_form_version = previous_form.get_version()
                    form.version = previous_form_version
                    my_hash = _hash(self.fetch_xform(form))
                    if previous_hash != my_hash:
                        form.version = None
            else:
                form.version = None

    @time_method()
    def set_media_versions(self):
        """
        Set the media version numbers for all media in the app to the current app version
        if the media is new or has changed since the last build. Otherwise set it to the
        version from the last build.
        """

        # access to .multimedia_map is slow
        previous_version = self._get_version_comparison_build()
        prev_multimedia_map = previous_version.multimedia_map if previous_version else {}

        for path, map_item in self.multimedia_map.items():
            prev_map_item = prev_multimedia_map.get(path, None)
            if prev_map_item and prev_map_item.unique_id:
                # Re-use the id so CommCare knows it's the same resource
                map_item.unique_id = prev_map_item.unique_id
            if (prev_map_item and prev_map_item.version
                    and prev_map_item.multimedia_id == map_item.multimedia_id):
                map_item.version = prev_map_item.version
            else:
                map_item.version = self.version

    def ensure_module_unique_ids(self, should_save=False):
        """
            Creates unique_ids for modules that don't have unique_id attributes
            should_save: the doc will be saved only if should_save is set to True

            WARNING: If called on the same doc in different requests without saving,
            this function will set different uuid each time,
            likely causing unexpected behavior
        """
        if any(not mod.unique_id for mod in self.modules):
            for mod in self.modules:
                mod.get_or_create_unique_id()
            if should_save:
                self.save()

    def set_translations(self, lang, translations):
        self.translations[lang] = translations

    def create_app_strings(self, lang, build_profile_id=None):
        gen = app_strings.CHOICES[self.translation_strategy]
        if lang == 'default':
            return gen.create_default_app_strings(self, build_profile_id)
        else:
            return gen.create_app_strings(self, lang)

    @property
    def skip_validation(self):
        properties = (self.profile or {}).get('properties', {})
        return properties.get('cc-content-valid', 'yes')

    @property
    def jad_settings(self):
        s = super(Application, self).jad_settings
        s.update({
            'Skip-Validation': self.skip_validation,
        })
        return s

    @time_method()
    def create_profile(self, is_odk=False, with_media=False,
                       build_profile_id=None, commcare_flavor=None):
        self__profile = self.profile
        app_profile = defaultdict(dict)

        for setting in commcare_settings.get_custom_commcare_settings():
            setting_type = setting['type']
            setting_id = setting['id']

            if setting_type not in ('properties', 'features'):
                setting_value = None
            elif setting_id not in self__profile.get(setting_type, {}):
                if 'commcare_default' in setting and setting['commcare_default'] != setting['default']:
                    setting_value = setting['default']
                else:
                    setting_value = None
            else:
                setting_value = self__profile[setting_type][setting_id]
            if setting_value:
                app_profile[setting_type][setting_id] = {
                    'value': setting_value,
                    'force': setting.get('force', False)
                }
            # assert that it gets explicitly set once per loop
            del setting_value

        if self.case_sharing:
            app_profile['properties']['server-tether'] = {
                'force': True,
                'value': 'sync',
            }

        logo_refs = [logo_name for logo_name in self.logo_refs if logo_name in ANDROID_LOGO_PROPERTY_MAPPING]
        if logo_refs and domain_has_privilege(self.domain, privileges.COMMCARE_LOGO_UPLOADER):
            for logo_name in logo_refs:
                app_profile['properties'][ANDROID_LOGO_PROPERTY_MAPPING[logo_name]] = {
                    'force': True,
                    'value': self.logo_refs[logo_name]['path'],
                }

        if toggles.MOBILE_RECOVERY_MEASURES.enabled(self.domain):
            app_profile['properties']['recovery-measures-url'] = {
                'force': True,
                'value': self.recovery_measures_url,
            }

        if with_media:
            profile_url = self.media_profile_url if not is_odk else (self.odk_media_profile_url + '?latest=true')
        else:
            profile_url = self.profile_url if not is_odk else (self.odk_profile_url + '?latest=true')

        if toggles.CUSTOM_PROPERTIES.enabled(self.domain) and "custom_properties" in self__profile:
            app_profile['custom_properties'].update(self__profile['custom_properties'])
        apk_heartbeat_url = self.heartbeat_url(build_profile_id)
        locale = self.get_build_langs(build_profile_id)[0]
        target_package_id = {
            TARGET_COMMCARE: 'org.commcare.dalvik',
            TARGET_COMMCARE_LTS: 'org.commcare.lts',
        }.get(commcare_flavor)
        return render_to_string('app_manager/profile.xml', {
            'is_odk': is_odk,
            'app': self,
            'profile_url': profile_url,
            'app_profile': app_profile,
            'cc_user_domain': cc_user_domain(self.domain),
            'include_media_suite': with_media,
            'uniqueid': self.origin_id,
            'name': self.name,
            'descriptor': "Profile File",
            'build_profile_id': build_profile_id,
            'locale': locale,
            'apk_heartbeat_url': apk_heartbeat_url,
            'target_package_id': target_package_id,
            'support_email': settings.SUPPORT_EMAIL if not settings.IS_DIMAGI_ENVIRONMENT else None,
        }).encode('utf-8')

    @property
    def custom_suite(self):
        try:
            return self.lazy_fetch_attachment('custom_suite.xml')
        except ResourceNotFound:
            return ""

    def set_custom_suite(self, value):
        self.put_attachment(value, 'custom_suite.xml')

    @time_method()
    def create_suite(self, build_profile_id=None):
        self.assert_app_v2()
        return SuiteGenerator(self, build_profile_id).generate_suite()

    def create_media_suite(self, build_profile_id=None):
        return MediaSuiteGenerator(self, build_profile_id).generate_suite()

    @memoized
    def get_practice_user_id(self, build_profile_id=None):
        # returns app or build profile specific practice_mobile_worker_id
        if build_profile_id:
            build_spec = self.build_profiles[build_profile_id]
            return build_spec.practice_mobile_worker_id
        else:
            return self.practice_mobile_worker_id

    @property
    @memoized
    def enable_practice_users(self):
        return (
            self.supports_practice_users and
            domain_has_privilege(self.domain, privileges.PRACTICE_MOBILE_WORKERS)
        )

    @property
    @memoized
    def enable_update_prompts(self):
        return (
            self.supports_update_prompts and toggles.PHONE_HEARTBEAT.enabled(self.domain)
        )

    @memoized
    def get_practice_user(self, build_profile_id=None):
        """
        kwargs:
            build_profile_id: id of a particular build profile to get the practice user for
                If it's None, practice user of the default app is returned

        Returns:
            App or build profile specific practice user and validates that the user is
                a practice mode user and that user belongs to app.domain

        This is memoized to avoid refetching user when validating app, creating build files and
            generating suite file.
        """
        practice_user_id = self.get_practice_user_id(build_profile_id=build_profile_id)
        if practice_user_id:
            return get_and_assert_practice_user_in_domain(practice_user_id, self.domain)
        else:
            return None

    @time_method()
    def create_practice_user_restore(self, build_profile_id=None):
        """
        Returns:
            Returns restore xml as a string for the practice user of app or
                app profile specfied by build_profile_id
            Raises a PracticeUserException if the user is not practice user
        """
        from corehq.apps.ota.models import DemoUserRestore
        if not self.enable_practice_users:
            return None
        user = self.get_practice_user(build_profile_id)
        if user:
            user_restore = DemoUserRestore.objects.get(id=user.demo_restore_id)
            return user_restore.get_restore_as_string()
        else:
            return None

    @classmethod
    def get_form_filename(cls, type=None, form=None, module=None):
        return 'modules-%s/forms-%s.xml' % (module.id, form.id)

    @time_method()
    def _make_language_files(self, prefix, build_profile_id):
        return {
            "{}{}/app_strings.txt".format(prefix, lang): self.create_app_strings(lang, build_profile_id).encode('utf-8')
            for lang in ['default'] + self.get_build_langs(build_profile_id)
        }

    @time_method()
    def _get_form_files(self, prefix, build_profile_id):
        files = {}
        for form_stuff in self.get_forms(bare=False):
            def exclude_form(form):
                return isinstance(form, ShadowForm) or form.is_a_disabled_release_form()

            if not exclude_form(form_stuff['form']):
                filename = prefix + self.get_form_filename(**form_stuff)
                form = form_stuff['form']
                try:
                    files[filename] = self.fetch_xform(form, build_profile_id=build_profile_id)
                except XFormValidationFailed:
                    raise XFormException(_('Unable to validate the forms due to a server error. '
                                           'Please try again later.'))
                except XFormException as e:
                    raise XFormException(_('Error in form "{}": {}').format(trans(form.name), e))
        return files

    @time_method()
    @memoized
    def create_all_files(self, build_profile_id=None):
        self.set_form_versions()
        self.set_media_versions()
        prefix = '' if not build_profile_id else build_profile_id + '/'
        files = {
            '{}profile.xml'.format(prefix): self.create_profile(is_odk=False, build_profile_id=build_profile_id),
            '{}profile.ccpr'.format(prefix): self.create_profile(is_odk=True, build_profile_id=build_profile_id),
            '{}media_profile.xml'.format(prefix):
                self.create_profile(is_odk=False, with_media=True, build_profile_id=build_profile_id),
            '{}media_profile.ccpr'.format(prefix):
                self.create_profile(is_odk=True, with_media=True, build_profile_id=build_profile_id),
            '{}suite.xml'.format(prefix): self.create_suite(build_profile_id),
            '{}media_suite.xml'.format(prefix): self.create_media_suite(build_profile_id),
        }
        if self.commcare_flavor:
            files['{}profile-{}.xml'.format(prefix, self.commcare_flavor)] = self.create_profile(
                is_odk=False,
                build_profile_id=build_profile_id,
                commcare_flavor=self.commcare_flavor,
            )
            files['{}profile-{}.ccpr'.format(prefix, self.commcare_flavor)] = self.create_profile(
                is_odk=True,
                build_profile_id=build_profile_id,
                commcare_flavor=self.commcare_flavor,
            )
            files['{}media_profile-{}.xml'.format(prefix, self.commcare_flavor)] = self.create_profile(
                is_odk=False,
                with_media=True,
                build_profile_id=build_profile_id,
                commcare_flavor=self.commcare_flavor,
            )
            files['{}media_profile-{}.ccpr'.format(prefix, self.commcare_flavor)] = self.create_profile(
                is_odk=True,
                with_media=True,
                build_profile_id=build_profile_id,
                commcare_flavor=self.commcare_flavor,
            )

        practice_user_restore = self.create_practice_user_restore(build_profile_id)
        if practice_user_restore:
            files.update({
                '{}practice_user_restore.xml'.format(prefix): practice_user_restore
            })

        files.update(self._make_language_files(prefix, build_profile_id))
        files.update(self._get_form_files(prefix, build_profile_id))
        return files

    get_modules = IndexedSchema.Getter('modules')

    @parse_int([1])
    def get_module(self, i):
        try:
            return self.modules[i].with_id(i % len(self.modules), self)
        except IndexError:
            raise ModuleNotFoundException(_("Could not find module with index {}".format(i)))

    def get_module_by_unique_id(self, unique_id, error=''):
        def matches(module):
            return module.get_or_create_unique_id() == unique_id
        for obj in self.get_modules():
            if matches(obj):
                return obj
        if not error:
            error = _("Could not find module with ID='{unique_id}' in app '{app_name}'.").format(
                app_name=self.name, unique_id=unique_id)
        raise ModuleNotFoundException(error)

    def get_module_index(self, unique_id):
        for index, module in enumerate(self.get_modules()):
            if module.unique_id == unique_id:
                return index
        error = _("Could not find module with ID='{unique_id}' in app '{app_name}'.").format(
            app_name=self.name, unique_id=unique_id)
        raise ModuleNotFoundException(error)

    def get_report_modules(self):
        for module in self.get_modules():
            if isinstance(module, ReportModule):
                yield module

    def get_forms(self, bare=True):
        for module in self.get_modules():
            for form in module.get_forms():
                yield form if bare else {
                    'type': 'module_form',
                    'module': module,
                    'form': form
                }

    def get_form(self, form_unique_id, bare=True):
        def matches(form):
            return form.get_unique_id() == form_unique_id
        for obj in self.get_forms(bare):
            if matches(obj if bare else obj['form']):
                return obj
        raise FormNotFoundException(
            ("Form in app '%s' with unique id '%s' not found"
             % (self.id, form_unique_id)))

    def get_form_location(self, form_unique_id):
        for m_index, module in enumerate(self.get_modules()):
            for f_index, form in enumerate(module.get_forms()):
                if form_unique_id == form.unique_id:
                    return m_index, f_index
        raise KeyError("Form in app '%s' with unique id '%s' not found" % (self.id, form_unique_id))

    @classmethod
    def new_app(cls, domain, name, lang="en"):
        app = cls(domain=domain, modules=[], name=name, langs=[lang], date_created=datetime.datetime.utcnow())
        return app

    def add_module(self, module):
        self.modules.append(module)
        return self.get_module(-1)

    def delete_module(self, module_unique_id):
        module = self.get_module_by_unique_id(module_unique_id)
        record = DeleteModuleRecord(
            domain=self.domain,
            app_id=self.id,
            module_id=module.id,
            module=module,
            datetime=datetime.datetime.utcnow()
        )
        del self.modules[module.id]
        record.save()
        return record

    def new_form(self, module_id, name, lang, attachment=Ellipsis):
        module = self.get_module(module_id)
        return module.new_form(name, lang, attachment)

    def delete_form(self, module_unique_id, form_unique_id):
        try:
            module = self.get_module_by_unique_id(module_unique_id)
            form = self.get_form(form_unique_id)
        except (ModuleNotFoundException, FormNotFoundException):
            return None

        record = DeleteFormRecord(
            domain=self.domain,
            app_id=self.id,
            module_unique_id=module_unique_id,
            form_id=form.id,
            form=form,
            datetime=datetime.datetime.utcnow(),
        )
        record.save()

        try:
            form.pre_delete_hook()
        except NotImplementedError:
            pass

        del module['forms'][form.id]
        return record

    def rename_lang(self, old_lang, new_lang):
        validate_lang(new_lang)
        if old_lang == new_lang:
            return
        if new_lang in self.langs:
            raise AppEditingError("Language %s already exists!" % new_lang)
        for i, lang in enumerate(self.langs):
            if lang == old_lang:
                self.langs[i] = new_lang
        for profile in self.build_profiles:
            for i, lang in enumerate(profile.langs):
                if lang == old_lang:
                    profile.langs[i] = new_lang
        for module in self.get_modules():
            module.rename_lang(old_lang, new_lang)
        _rename_key(self.translations, old_lang, new_lang)

    def rearrange_modules(self, from_index, to_index):
        modules = self.modules
        try:
            if toggles.LEGACY_CHILD_MODULES.enabled(self.domain):
                modules.insert(to_index, modules.pop(from_index))
            else:
                # remove module
                moving_module = modules.pop(from_index)

                # remove its children
                children = [m for m in modules if m.root_module_id == moving_module.unique_id]
                modules = [m for m in modules if m.root_module_id != moving_module.unique_id]

                # add back in module and children
                modules = modules[:to_index] + [moving_module] + children + modules[to_index:]
        except IndexError:
            raise RearrangeError()
        self.modules = modules

    def rearrange_forms(self, from_module_uid, to_module_uid, from_index, to_index):
        """
        The case type of the two modules conflict, the rearrangement goes through anyway.
        This is intentional.

        """
        from_module = self.get_module_by_unique_id(from_module_uid)
        to_module = self.get_module_by_unique_id(to_module_uid)
        try:
            from_module.get_form(from_index).pre_move_hook(from_module, to_module)
        except NotImplementedError:
            pass
        try:
            form = from_module.forms.pop(from_index)
            if not isinstance(form, AdvancedForm):
                if from_module.is_surveys != to_module.is_surveys:
                    if from_module.is_surveys:
                        form.requires = "case"
                        form.actions.update_case = UpdateCaseAction(
                            condition=FormActionCondition(type='always'))
                    else:
                        form.requires = "none"
                        form.actions.update_case = UpdateCaseAction(
                            condition=FormActionCondition(type='never'))
            to_module.add_insert_form(from_module, form, index=to_index, with_source=True)
        except IndexError:
            raise RearrangeError()

    def move_child_modules_after_parents(self):
        # This makes the module ordering compatible with the front-end display
        modules_by_parent_id = OrderedDict(
            (m.unique_id, [m]) for m in self.get_modules() if not m.root_module_id
        )
        orphaned_modules = []
        for module in self.get_modules():
            if module.root_module_id:
                if module.root_module_id in modules_by_parent_id:
                    modules_by_parent_id[module.root_module_id].append(module)
                else:
                    orphaned_modules.append(module)

        normal_modules = [m for modules in modules_by_parent_id.values() for m in modules]
        self.modules = normal_modules + orphaned_modules

    @classmethod
    def from_source(cls, source, domain):
        for field in cls._meta_fields:
            if field in source:
                del source[field]
        source['domain'] = domain
        app = cls.wrap(source)
        return app

    def export_json(self, dump_json=True):
        source = deepcopy(self.to_json())
        for field in self._meta_fields:
            if field in source:
                del source[field]
        _attachments = self.get_attachments()

        # the '_attachments' value is a dict of `name: blob_content`
        # pairs, and is part of the exported (serialized) app interface
        source['_attachments'] = {k: v.decode('utf-8') for (k, v) in _attachments.items()}
        source.pop("external_blobs", None)
        source = self.scrub_source(source)

        return json.dumps(source) if dump_json else source

    def scrub_source(self, source):
        """
        Use this to scrub out anything
        that should be shown in the
        application source, such as ids, etc.
        """
        source = update_form_unique_ids(source, ids_map={})
        return update_report_module_ids(source)

    def copy_form(self, from_module, form, to_module, rename=False):
        """
        The case type of the two modules conflict,
        copying (confusingly) is still allowed.
        This is intentional.

        """
        copy_source = deepcopy(form.to_json())
        # only one form can be a release notes form, so set them to False explicitly when copying
        copy_source['is_release_notes_form'] = False
        copy_source['enable_release_notes'] = False
        if 'unique_id' in copy_source:
            del copy_source['unique_id']

        if rename:
            for lang, name in copy_source['name'].items():
                with override(lang):
                    copy_source['name'][lang] = _('Copy of {name}').format(name=name)

        copy_form = to_module.add_insert_form(from_module, FormBase.wrap(copy_source))
        to_app = to_module.get_app()
        save_xform(to_app, copy_form, form.source.encode('utf-8'))

        return copy_form

    @memoized
    def case_type_exists(self, case_type):
        return case_type in self.get_case_types()

    @memoized
    def get_case_types(self):
        extra_types = set()
        if is_usercase_in_use(self.domain):
            extra_types.add(USERCASE_TYPE)

        return set(chain(*[m.get_case_types() for m in self.get_modules()])) | extra_types

    def has_media(self):
        return len(self.multimedia_map) > 0

    @memoized
    def get_xmlns_map(self):
        xmlns_map = defaultdict(list)
        for form in self.get_forms():
            xmlns_map[form.xmlns].append(form)
        return xmlns_map

    def get_forms_by_xmlns(self, xmlns, log_missing=True):
        """
        Return the forms with the given xmlns.
        This function could return multiple forms if there are shadow forms in the app.
        """
        if xmlns == "http://code.javarosa.org/devicereport":
            return []
        forms = self.get_xmlns_map()[xmlns]
        if len(forms) < 1:
            if log_missing:
                logging.error('App %s in domain %s has %s forms with xmlns %s' % (
                    self.get_id,
                    self.domain,
                    len(forms),
                    xmlns,
                ))
            return []
        non_shadow_forms = [form for form in forms if form.form_type != 'shadow_form']
        assert len(non_shadow_forms) <= 1
        return forms

    def get_xform_by_xmlns(self, xmlns, log_missing=True):
        forms = self.get_forms_by_xmlns(xmlns, log_missing)
        if not forms:
            return None
        else:
            # If there are multiple forms with the same xmlns, then all but one are shadow forms, therefore they
            # all have the same xform.
            return forms[0].wrapped_xform()

    def get_questions(self, xmlns, langs=None, include_triggers=False, include_groups=False,
                      include_translations=False):
        forms = self.get_forms_by_xmlns(xmlns)
        if not forms:
            return []
        # If there are multiple forms with the same xmlns, then some of them are shadow forms, so all the questions
        # will be the same.
        return forms[0].get_questions(langs or self.langs, include_triggers, include_groups, include_translations)

    def validate_app(self):
        validator = ApplicationValidator(self)
        try:
            return validator.validate_app()
        except ModuleIdMissingException:
            # For apps (mainly Exchange apps) that lost unique_id attributes on Module
            self.ensure_module_unique_ids(should_save=True)
            return validator.validate_app()

    def get_profile_setting(self, s_type, s_id):
        setting = self.profile.get(s_type, {}).get(s_id)
        if setting is not None:
            return setting
        yaml_setting = commcare_settings.get_commcare_settings_lookup()[s_type][s_id]
        for contingent in yaml_setting.get("contingent_default", []):
            if check_condition(self, contingent["condition"]):
                setting = contingent["value"]
        if setting is not None:
            return setting
        if not self.build_version or self.build_version < LooseVersion(yaml_setting.get("since", "0")):
            setting = yaml_setting.get("disabled_default", None)
            if setting is not None:
                return setting
        return yaml_setting.get("default")

    @quickcache(['self._id', 'self.version'])
    def get_case_metadata(self):
        from corehq.apps.app_manager.app_schemas.app_case_metadata import AppCaseMetadataBuilder
        return AppCaseMetadataBuilder(self.domain, self).case_metadata()

    def get_subcase_types(self, case_type):
        """
        Return the subcase types defined across an app for the given case type
        """
        return {t for m in self.get_modules()
                if m.case_type == case_type
                for t in m.get_subcase_types()}

    @memoized
    def grid_display_for_some_modules(self):
        return self.grid_form_menus == 'some'

    @memoized
    def grid_display_for_all_modules(self):
        return self.grid_form_menus == 'all'


class RemoteApp(ApplicationBase):
    """
    A wrapper for a url pointing to a suite or profile file. This allows you to
    write all the files for an app by hand, and then give the url to app_manager
    and let it package everything together for you.

    """
    profile_url = StringProperty(default="http://")
    name = StringProperty()
    manage_urls = BooleanProperty(default=False)

    questions_map = DictProperty(required=False)

    def is_remote_app(self):
        return True

    @classmethod
    def new_app(cls, domain, name, lang='en'):
        app = cls(domain=domain, name=name, langs=[lang])
        return app

    def create_profile(self, is_odk=False, langs=None):
        # we don't do odk for now anyway
        return remote_app.make_remote_profile(self, langs)

    def strip_location(self, location):
        return remote_app.strip_location(self.profile_url, location)

    def fetch_file(self, location):
        location = self.strip_location(location)
        url = urljoin(self.profile_url, location)

        try:
            content = urlopen(url).read()
        except Exception:
            raise AppEditingError('Unable to access resource url: "%s"' % url)

        return location, content

    def get_build_langs(self):
        if self.build_profiles:
            if len(list(self.build_profiles.keys())) > 1:
                raise AppEditingError('More than one app profile for a remote app')
            else:
                # return first profile, generated as part of lazy migration
                return self.build_profiles[list(self.build_profiles.keys())[0]].langs
        else:
            return self.langs

    @classmethod
    def get_locations(cls, suite):
        for resource in suite.findall('*/resource'):
            try:
                loc = resource.findtext('location[@authority="local"]')
            except Exception:
                loc = resource.findtext('location[@authority="remote"]')
            yield resource.getparent().tag, loc

    @property
    def SUITE_XPATH(self):
        return 'suite/resource/location[@authority="local"]'

    def create_all_files(self, build_profile_id=None):
        langs_for_build = self.get_build_langs()
        files = {
            'profile.xml': self.create_profile(langs=langs_for_build),
        }
        tree = _parse_xml(files['profile.xml'])

        def add_file_from_path(path, strict=False, transform=None):
            added_files = []
            # must find at least one
            try:
                tree.find(path).text
            except (TypeError, AttributeError):
                if strict:
                    raise AppEditingError("problem with file path reference!")
                else:
                    return
            for loc_node in tree.findall(path):
                loc, file = self.fetch_file(loc_node.text)
                if transform:
                    file = transform(file)
                files[loc] = file
                added_files.append(file)
            return added_files

        add_file_from_path('features/users/logo')
        try:
            suites = add_file_from_path(
                self.SUITE_XPATH,
                strict=True,
                transform=(lambda suite:
                           remote_app.make_remote_suite(self, suite))
            )
        except AppEditingError:
            raise AppEditingError(_('Problem loading suite file from profile file. Is your profile file correct?'))

        for suite in suites:
            suite_xml = _parse_xml(suite)

            for tag, location in self.get_locations(suite_xml):
                location, data = self.fetch_file(location)
                if tag == 'xform' and langs_for_build:
                    try:
                        xform = XForm(data)
                    except XFormException as e:
                        raise XFormException('In file %s: %s' % (location, e))
                    xform.exclude_languages(whitelist=langs_for_build)
                    data = xform.render()
                files.update({location: data})
        return files

    def make_questions_map(self):
        langs_for_build = self.get_build_langs()
        if self.copy_of:
            xmlns_map = {}

            def fetch(location):
                filepath = self.strip_location(location)
                return self.fetch_attachment('files/%s' % filepath)

            profile_xml = _parse_xml(fetch('profile.xml'))
            suite_location = profile_xml.find(self.SUITE_XPATH).text
            suite_xml = _parse_xml(fetch(suite_location))

            for tag, location in self.get_locations(suite_xml):
                if tag == 'xform':
                    xform = XForm(fetch(location).decode('utf-8'))
                    xmlns = xform.data_node.tag_xmlns
                    questions = xform.get_questions(langs_for_build)
                    xmlns_map[xmlns] = questions
            return xmlns_map
        else:
            return None

    def get_questions(self, xmlns):
        if not self.questions_map:
            self.questions_map = self.make_questions_map()
            if not self.questions_map:
                return []
            self.save()
        questions = self.questions_map.get(xmlns, [])
        return questions


class LinkedApplication(Application):
    """
    An app that can pull changes from an app in a different domain.
    """
    upstream_app_id = StringProperty()  # ID of the app that was most recently pulled
    upstream_version = IntegerProperty()  # Version of the app that was most recently pulled

    # The following properties will overwrite their corresponding values from
    # the master app everytime the new master is pulled
    linked_app_translations = DictProperty()  # corresponding property: translations
    linked_app_logo_refs = DictProperty()  # corresponding property: logo_refs
    linked_app_attrs = DictProperty()  # corresponds to app attributes

    @property
    def supported_settings(self):
        return ['target_commcare_flavor', 'practice_mobile_worker_id']

    @property
    @memoized
    def domain_link(self):
        from corehq.apps.linked_domain.dbaccessors import get_upstream_domain_link
        return get_upstream_domain_link(self.domain)

    @memoized
    def get_master_app_briefs(self):
        if self.domain_link:
            return get_master_app_briefs(self.domain_link, self.family_id)
        return []

    @property
    def master_is_remote(self):
        if self.domain_link:
            return self.domain_link.is_remote

    def get_latest_master_release(self, master_app_id):
        if self.domain_link:
            return get_latest_master_app_release(self.domain_link, master_app_id)
        raise ActionNotPermitted

    def get_latest_master_releases_versions(self):
        if self.domain_link:
            versions = get_latest_master_releases_versions(self.domain_link)
            # Use self.get_master_app_briefs to limit return value by family_id
            upstream_ids = [b.id for b in self.get_master_app_briefs()]
            return {key: value for key, value in versions.items() if key in upstream_ids}
        return {}

    @memoized
    def get_latest_build_from_upstream(self, upstream_app_id):
        build_ids = get_build_ids(self.domain, self.origin_id)
        for build_id in build_ids:
            build_doc = Application.get_db().get(build_id)
            if build_doc.get('upstream_app_id') == upstream_app_id:
                return self.wrap(build_doc)
        return None

    @memoized
    def _get_version_comparison_build(self):
        previous_version = self.get_latest_build_from_upstream(self.upstream_app_id)
        if not previous_version:
            # If there's no previous version, check for a previous version in the same family.
            # This allows projects using multiple masters to copy a master app and start pulling
            # from that copy without resetting the form and multimedia versions.
            previous_version = self.get_latest_build_from_upstream(self.family_id)
        return previous_version

    def reapply_overrides(self):
        # Used by app_manager.views.utils.update_linked_app()
        self.translations.update(self.linked_app_translations)
        self.logo_refs.update(self.linked_app_logo_refs)
        for attribute, value in self.linked_app_attrs.items():
            setattr(self, attribute, value)
        for key, ref in self.logo_refs.items():
            mm = CommCareMultimedia.get(ref['m_id'])
            self.create_mapping(mm, ref['path'], save=False)


def import_app(app_id_or_doc, domain, extra_properties=None, request=None):
    source_app = _get_source_app(app_id_or_doc)
    source_doc = source_app.export_json(dump_json=False)

    attachments = _get_attachments(source_doc)
    source_doc['_attachments'] = {}

    if extra_properties is not None:
        source_doc.update(extra_properties)

    # Allow the wrapper to update to the current default build_spec
    if 'build_spec' in source_doc:
        del source_doc['build_spec']

    app = _create_app_from_doc(domain, source_doc)
    if source_app.domain == domain:
        app.family_id = source_app.origin_id

    report_map = get_static_report_mapping(source_app.domain, domain)
    _update_report_config_ids(app, report_map, source_app.domain)

    app.save_attachments(attachments)

    try:
        _update_valid_domains_for_media(app, domain)
    except ReportConfigurationNotFoundError:
        if request:
            messages.warning(request, _("Copying the application succeeded, but the application will have errors "
                                        "because your application contains a Mobile Report Module that references "
                                        "a UCR configured in this project space. Multimedia may be absent."))
    except ResourceNotFound:
        messages.warning(request, _("Copying the application succeeded, but the application is missing "
                                    "multimedia file(s)."))

    if not app.is_remote_app():
        enable_usercase_if_necessary(app)

    return app


def _get_source_app(app_id_or_doc):
    if isinstance(app_id_or_doc, str):
        source_app = get_app(None, app_id_or_doc)
    else:
        source_app = wrap_app(app_id_or_doc)
    return source_app


def _get_attachments(doc):
    try:
        attachments = doc['_attachments']
    except KeyError:
        attachments = {}

    return attachments


def _create_app_from_doc(domain, doc):
    app_class = get_correct_app_class(doc)
    app = app_class.from_source(doc, domain)
    app.convert_build_to_app()
    app.date_created = datetime.datetime.utcnow()
    app.cloudcare_enabled = domain_has_privilege(domain, privileges.CLOUDCARE)

    return app


def _update_report_config_ids(app, report_map, domain):
    if report_map:
        for module in app.get_report_modules():
            for config in module.report_configs:
                try:
                    config.report_id = report_map[config.report_id]
                except KeyError:
                    if config.report(domain).is_static:
                        raise AppEditingError(
                            "Report {} not found in {}".format(config.report_id, domain)
                        )


def _update_valid_domains_for_media(app, domain_to_add):
    if not app.is_remote_app():
        for path, media in app.get_media_objects(remove_unused=True):
            if domain_to_add not in media.valid_domains:
                media.valid_domains.append(domain_to_add)
                media.save()


def enable_usercase_if_necessary(app):
    if any(module.uses_usercase() for module in app.get_modules()):
        from corehq.apps.app_manager.util import enable_usercase
        enable_usercase(app.domain)


class DeleteApplicationRecord(DeleteRecord):

    app_id = StringProperty()

    def undo(self):
        app = ApplicationBase.get(self.app_id)
        app.doc_type = app.get_doc_type()
        app.save(increment_version=False)


class DeleteModuleRecord(DeleteRecord):

    app_id = StringProperty()
    module_id = IntegerProperty()
    module = SchemaProperty(ModuleBase)

    def undo(self):
        app = Application.get(self.app_id)
        modules = app.modules
        modules.insert(self.module_id, self.module)
        app.modules = modules
        app.save()


class DeleteFormRecord(DeleteRecord):

    app_id = StringProperty()
    module_id = IntegerProperty()
    module_unique_id = StringProperty()
    form_id = IntegerProperty()
    form = SchemaProperty(FormBase)

    def undo(self):
        app = Application.get(self.app_id)
        if self.module_unique_id is not None:
            name = clean_trans(self.form.name, app.default_language)
            module = app.get_module_by_unique_id(
                self.module_unique_id,
                error=_("Could not find form '{}'").format(name)
            )
        else:
            module = app.modules[self.module_id]
        forms = module.forms
        forms.insert(self.form_id, self.form)
        module.forms = forms
        app.save()


class ExchangeApplication(models.Model):
    domain = models.CharField(max_length=255, null=False)
    app_id = models.CharField(max_length=255, null=False)
    help_link = models.CharField(max_length=255, null=True)
    changelog_link = models.CharField(max_length=255, null=True)
    required_privileges = models.TextField(null=True, blank=True, help_text=_("Space-separated list of privilege"
                                                                 " strings from corehq.privileges"))

    class Meta(object):
        unique_together = ('domain', 'app_id')


class ExchangeApplicationAdmin(admin.ModelAdmin):
    model = ExchangeApplication
    list_display = ['domain', 'app_id', 'help_link', 'changelog_link']
    list_filter = ['domain', 'app_id']


admin.site.register(ExchangeApplication, ExchangeApplicationAdmin)


class GlobalAppConfig(models.Model):
    choices = [(c, c) for c in ("on", "off", "forced")]

    domain = models.CharField(max_length=255, null=False)

    # this should be the unique id of the app (not of a versioned copy)
    app_id = models.CharField(max_length=255, null=False)
    app_prompt = models.CharField(max_length=32, choices=choices, default="off")
    apk_prompt = models.CharField(max_length=32, choices=choices, default="off")
    apk_version = models.CharField(max_length=32, null=True)
    app_version = models.IntegerField(null=True)

    class Meta(object):
        unique_together = ('domain', 'app_id')

    _app = None

    @classmethod
    def by_app(cls, app):
        model = cls.by_app_id(app.domain, app.origin_id)
        model._app = app
        return model

    @classmethod
    def by_app_id(cls, domain, app_id):
        model, created = cls.objects.get_or_create(app_id=app_id, domain=domain, defaults={
            'apk_version': LATEST_APK_VALUE,
            'app_version': LATEST_APP_VALUE,
        })
        return model

    def save(self, force_insert=False, force_update=False, using=DEFAULT_DB_ALIAS, update_fields=None):
        if self.pk:
            self.clear_version_caches()
        super().save(
            force_insert=force_insert, force_update=force_update, using=using, update_fields=update_fields
        )

    @property
    def app(self):
        if not self._app:
            app = get_app(self.domain, self.app_id, latest=True, target='release')
            assert self.app_id == app.origin_id, "this class doesn't handle copy app ids"
            self._app = app
        return self._app

    def get_latest_apk_version(self):
        self.app  # noqa validate app
        if self.apk_prompt == "off":
            return {}
        else:
            configured_version = self.apk_version
            if configured_version == LATEST_APK_VALUE:
                value = get_default_build_spec().version
            else:
                value = BuildSpec.from_string(configured_version).version
            force = self.apk_prompt == "forced"
            return {"value": value, "force": force}

    def get_latest_app_version(self, build_profile_id):
        self.app  # noqa validate app
        if self.app_prompt == "off":
            return {}
        else:
            force = self.app_prompt == "forced"
            app_version = self.app_version
            if app_version != LATEST_APP_VALUE:
                return {"value": app_version, "force": force}
            else:
                if not self.app or not self.app.is_released:
                    return {}
                else:
                    version = self.app.version
                    if build_profile_id:
                        latest = LatestEnabledBuildProfiles.for_app_and_profile(self.app_id, build_profile_id)
                        if latest:
                            version = latest.version
                    return {"value": version, "force": force}

    @classmethod
    @quickcache(['domain', 'app_id', 'build_profile_id'])
    def get_latest_version_info(cls, domain, app_id, build_profile_id):
        config = GlobalAppConfig.by_app_id(domain, app_id)
        return {
            "latest_apk_version": config.get_latest_apk_version(),
            "latest_ccz_version": config.get_latest_app_version(build_profile_id),
        }

    def clear_version_caches(self):
        build_profile_ids = [''] + list(self.app.build_profiles.keys())
        for build_profile_id in build_profile_ids:
            GlobalAppConfig.get_latest_version_info.clear(
                GlobalAppConfig, self.domain, self.app_id, build_profile_id
            )


class AppReleaseByLocation(models.Model):
    domain = models.CharField(max_length=255, null=False)
    app_id = models.CharField(max_length=255, null=False)
    location = models.ForeignKey(SQLLocation, on_delete=models.CASCADE, to_field='location_id')
    build_id = models.CharField(max_length=255, null=False)
    version = models.IntegerField(null=False)
    active = models.BooleanField(default=True)
    activated_on = models.DateTimeField(null=True, blank=True)
    deactivated_on = models.DateTimeField(null=True, blank=True)

    class Meta:
        unique_together = (("domain", "build_id", "location", "version"),)

    def save(self, *args, **kwargs):
        super(AppReleaseByLocation, self).save(*args, **kwargs)
        expire_get_latest_app_release_by_location_cache(self)

    @property
    @memoized
    def build(self):
        return get_app(self.domain, self.build_id)

    def clean(self):
        if self.active:
            if not self.build.is_released:
                raise ValidationError({'version': _("Version {} not released. Please mark it as released to add "
                                                    "restrictions.").format(self.build.version)})
            enabled_release = get_latest_app_release_by_location(self.domain, self.location.location_id,
                                                                 self.app_id)
            if enabled_release and enabled_release.version > self.version:
                raise ValidationError({'version': _("Higher version {} already enabled for this application and "
                                                    "location").format(enabled_release.version)})

    @classmethod
    def update_status(cls, domain, app_id, build_id, location_id, version, active):
        """
        create a new object or just set the status of an existing one with provided
        domain, app_id, build_id, location_id and version to the status passed
        :param build_id: id of the build corresponding to the version
        """
        try:
            release = AppReleaseByLocation.objects.get(
                domain=domain, app_id=app_id, build_id=build_id, location_id=location_id, version=version
            )
        except cls.DoesNotExist:
            release = AppReleaseByLocation(
                domain=domain, app_id=app_id, build_id=build_id, location_id=location_id, version=version
            )
        release.activate() if active else release.deactivate()

    def deactivate(self):
        self.active = False
        self.deactivated_on = datetime.datetime.utcnow()
        self.full_clean()
        self.save()

    def activate(self):
        self.active = True
        self.activated_on = datetime.datetime.utcnow()
        self.full_clean()
        self.save()

    def to_json(self):
        return {
            'location': self.location.get_path_display(),
            'app': self.app_id,
            'build_id': self.build_id,
            'version': self.version,
            'active': self.active,
            'id': self._get_pk_val(),
            'activated_on': (datetime.datetime.strftime(self.activated_on, '%Y-%m-%d  %H:%M:%S')
                             if self.activated_on else None),
            'deactivated_on': (datetime.datetime.strftime(self.deactivated_on, '%Y-%m-%d %H:%M:%S')
                               if self.deactivated_on else None),
        }


class LatestEnabledBuildProfiles(models.Model):
    # ToDo: this would be deprecated after AppReleaseByLocation is released and
    # this model's entries are migrated to the new location specific model
    domain = models.CharField(max_length=255, null=False, default='')
    app_id = models.CharField(max_length=255)
    build_profile_id = models.CharField(max_length=255)
    version = models.IntegerField()
    build_id = models.CharField(max_length=255)
    active = models.BooleanField(default=True)

    def save(self, *args, **kwargs):
        super(LatestEnabledBuildProfiles, self).save(*args, **kwargs)
        GlobalAppConfig.by_app_id(self.domain, self.app_id).clear_version_caches()
        self.expire_cache(self.domain)

    @property
    def build(self):
        if not hasattr(self, '_build'):
            self._build = get_build_by_version(self.domain, self.app_id, self.version)['value']
        return self._build

    def clean(self):
        if self.active:
            if not self.build['is_released']:
                raise ValidationError({
                    'version': _("Version {} not released. Can not enable profiles for unreleased versions"
                                 ).format(self.build['version'])
                })
            latest_enabled_build_profile = LatestEnabledBuildProfiles.for_app_and_profile(
                app_id=self.build['copy_of'],
                build_profile_id=self.build_profile_id
            )
            if latest_enabled_build_profile and latest_enabled_build_profile.version > self.version:
                raise ValidationError({
                    'version': _("Latest version available for this profile is {}, which is "
                                 "higher than this version. Disable any higher versions first."
                                 ).format(latest_enabled_build_profile.version)})

    @classmethod
    def update_status(cls, build, build_profile_id, active):
        """
        create a new object or just set the status of an existing one for an app
        build and build profile to the status passed
        :param active: to be set as active, True/False
        """
        app_id = build.copy_of
        build_id = build.get_id
        version = build.version
        try:
            build_profile = LatestEnabledBuildProfiles.objects.get(
                app_id=app_id,
                version=version,
                build_profile_id=build_profile_id,
                build_id=build_id
            )
        except cls.DoesNotExist:
            build_profile = LatestEnabledBuildProfiles(
                app_id=app_id,
                version=version,
                build_profile_id=build_profile_id,
                build_id=build_id,
                domain=build.domain
            )
        # assign it to avoid re-fetching during validations
        build_profile._build = build
        build_profile.activate() if active else build_profile.deactivate()

    def activate(self):
        self.active = True
        self.full_clean()
        self.save()

    def deactivate(self):
        self.active = False
        self.full_clean()
        self.save()

    @classmethod
    def for_app_and_profile(cls, app_id, build_profile_id):
        return cls.objects.filter(
            app_id=app_id,
            build_profile_id=build_profile_id,
            active=True
        ).order_by('-version').first()

    def expire_cache(self, domain):
        get_latest_enabled_build_for_profile.clear(domain, self.build_profile_id)
        get_latest_enabled_versions_per_profile.clear(self.app_id)

    def to_json(self, app_names):
        from corehq.apps.app_manager.serializers import LatestEnabledBuildProfileSerializer
        return LatestEnabledBuildProfileSerializer(self, context={'app_names': app_names}).data


# backwards compatibility with suite-1.0.xml
FormBase.get_command_id = lambda self: id_strings.form_command(self)
FormBase.get_locale_id = lambda self: id_strings.form_locale(self)

ModuleBase.get_locale_id = lambda self: id_strings.module_locale(self)

ModuleBase.get_case_list_command_id = lambda self: id_strings.case_list_command(self)
ModuleBase.get_case_list_locale_id = lambda self: id_strings.case_list_locale(self)

Module.get_referral_list_command_id = lambda self: id_strings.referral_list_command(self)
Module.get_referral_list_locale_id = lambda self: id_strings.referral_list_locale(self)<|MERGE_RESOLUTION|>--- conflicted
+++ resolved
@@ -2155,12 +2155,8 @@
     blacklisted_owner_ids_expression = StringProperty()
     additional_case_types = ListProperty(str)
     data_registry = StringProperty()
-<<<<<<< HEAD
     data_registry_workflow = StringProperty()           # one of REGISTRY_WORKFLOW_*
-    additional_registry_queries = SchemaListProperty(AdditionalRegistryQuery)
-=======
     additional_registry_cases = StringListProperty()  # list of xpath expressions
->>>>>>> 8bf6da52
 
     @property
     def case_session_var(self):
