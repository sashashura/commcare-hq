--- conflicted
+++ resolved
@@ -783,11 +783,8 @@
     # only the languages that go in the build
     build_langs = StringListProperty()
 
-<<<<<<< HEAD
     case_sharing = BooleanProperty(default=False)
 
-=======
->>>>>>> e4400515
     @classmethod
     def wrap(cls, data):
         # scrape for old conventions and get rid of them
@@ -1064,7 +1061,6 @@
     use_custom_suite = BooleanProperty(default=False)
     force_http = BooleanProperty(default=False)
     cloudcare_enabled = BooleanProperty(default=False)
-    case_sharing = BooleanProperty(default=False)
     
     @classmethod
     def wrap(cls, data):
