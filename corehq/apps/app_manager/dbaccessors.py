from collections import namedtuple
from itertools import chain

from django.core.cache import cache
from django.http import Http404
from django.utils.translation import ugettext_lazy as _

from couchdbkit.exceptions import DocTypeError, ResourceNotFound

from dimagi.utils.couch.database import iter_docs

from corehq.apps.app_manager.exceptions import BuildNotFoundException
from corehq.apps.es import AppES
from corehq.apps.es.aggregations import NestedAggregation, TermsAggregation
from corehq.util.quickcache import quickcache

AppBuildVersion = namedtuple('AppBuildVersion', ['app_id', 'build_id', 'version', 'comment'])


@quickcache(['domain'], timeout=1 * 60 * 60)
def domain_has_apps(domain):
    from .models import Application
    results = Application.get_db().view('app_manager/applications_brief',
        startkey=[domain],
        endkey=[domain, {}],
        include_docs=False,
        limit=1,
    ).all()
    return len(results) > 0


def get_latest_released_app_doc(domain, app_id):
    """Get the latest starred build for the application"""
    from .models import Application
    key = ['^ReleasedApplications', domain, app_id]
    app = Application.get_db().view(
        'app_manager/applications',
        startkey=key + [{}],
        endkey=key,
        descending=True,
        include_docs=True,
        limit=1,
    ).first()
    return app['doc'] if app else None


def get_latest_released_app(domain, app_id):
    app = get_latest_released_app_doc(domain, app_id)
    if app:
        return wrap_app(app)

    return None


def get_latest_released_build_id(domain, app_id):
    """Get the latest starred build id for an application"""
    app = _get_latest_released_build_view_result(domain, app_id)
    return app['id'] if app else None


def get_latest_released_app_version(domain, app_id):
    app = _get_latest_released_build_view_result(domain, app_id)
    return app['key'][3] if app else None


def _get_latest_released_build_view_result(domain, app_id):
    from .models import Application
    key = ['^ReleasedApplications', domain, app_id]
    return Application.get_db().view(
        'app_manager/applications',
        startkey=key + [{}],
        endkey=key,
        descending=True,
        include_docs=False,
        limit=1,
    ).first()


def _get_latest_build_view(domain, app_id, include_docs):
    from .models import Application
    return Application.get_db().view(
        'app_manager/saved_app',
        startkey=[domain, app_id, {}],
        endkey=[domain, app_id],
        descending=True,
        include_docs=include_docs,
        limit=1,
    ).first()


def get_latest_build_doc(domain, app_id):
    """Get the latest saved build of the application, regardless of star."""
    res = _get_latest_build_view(domain, app_id, include_docs=True)
    return res['doc'] if res else None


def get_latest_build_id(domain, app_id):
    """Get id of the latest build of the application, regardless of star."""
    res = _get_latest_build_view(domain, app_id, include_docs=False)
    return res['id'] if res else None


def get_latest_build_version(domain, app_id):
    """Get id of the latest build of the application, regardless of star."""
    res = _get_latest_build_view(domain, app_id, include_docs=False)
    return res['value']['version'] if res else None


def get_build_by_version(domain, app_id, version, return_doc=False):
    from .models import Application
    kwargs = {}
    if version:
        version = int(version)
    if return_doc:
        kwargs = {'include_docs': True, 'reduce': False}
    res = Application.get_db().view(
        'app_manager/saved_app',
        key=[domain, app_id, version],
        limit=1,
        **kwargs
    ).first()
    return res['doc'] if return_doc and res else res


def get_build_doc_by_version(domain, app_id, version):
    return get_build_by_version(domain, app_id, version, return_doc=True)


def wrap_app(app_doc, wrap_cls=None):
    """Will raise DocTypeError if it can't figure out the correct class"""
    from corehq.apps.app_manager.util import get_correct_app_class
    cls = wrap_cls or get_correct_app_class(app_doc)
    return cls.wrap(app_doc)


def get_current_app_version(domain, app_id):
    from .models import Application
    result = Application.get_db().view(
        'app_manager/applications_brief',
        key=[domain, app_id],
    ).one(except_all=True)
    return result['value']['version']


def get_current_app_doc(domain, app_id):
    from .models import Application
    app = Application.get_db().get(app_id)
    if app.get('domain', None) != domain:
        raise ResourceNotFound()
    return app


def get_current_app(domain, app_id):
    return wrap_app(get_current_app_doc(domain, app_id))


def get_app_cached(domain, app_id):
    """Cached version of ``get_app`` for use in phone
    api calls where most requests will be for app builds
    which are read-only.

    This only caches app builds."""
    key = 'app_build_cache_{}_{}'.format(domain, app_id)
    app = cache.get(key)
    if not app:
        app = get_app(domain, app_id)
        if app.copy_of:
            cache.set(key, app, 24 * 3600)

    return app


def get_app(domain, app_id, wrap_cls=None, latest=False, target=None):
    """
    Utility for getting an app, making sure it's in the domain specified, and
    wrapping it in the right class (Application or RemoteApp).

    'target' is only used if latest=True.  It should be set to one of:
       'build', 'release', or 'save'

    Here are some common usages and the simpler dbaccessor alternatives:
        current_app = get_app(domain, app_id)
                    = get_current_app_doc(domain, app_id)
        latest_released_build = get_app(domain, app_id, latest=True)
                              = get_latest_released_app_doc(domain, app_id)
        latest_build = get_app(domain, app_id, latest=True, target='build')
                     = get_latest_build_doc(domain, app_id)
    Use wrap_app() if you need the wrapped object.
    """
    from .models import Application
    if not app_id:
        raise Http404()
    try:
        app = Application.get_db().get(app_id)
    except ResourceNotFound:
        raise Http404()

    if latest:
        if not domain:
            domain = app['domain']

        if app.get('copy_of'):
            # The id passed in corresponds to a build
            app_id = app.get('copy_of')

        if target == 'build':
            app = get_latest_build_doc(domain, app_id) or app
        elif target == 'save':
            # If the app_id passed in was the working copy, just use that app.
            # If it's a build, get the working copy.
            if app.get('copy_of'):
                app = get_current_app_doc(domain, app_id)
        else:
            app = get_latest_released_app_doc(domain, app_id) or app

    if domain and app['domain'] != domain:
        raise Http404()
    try:
        return wrap_app(app, wrap_cls=wrap_cls)
    except DocTypeError:
        raise Http404()


def get_apps_in_domain(domain, include_remote=True):
    from .models import Application
    from corehq.apps.app_manager.util import get_correct_app_class
    docs = [row['doc'] for row in Application.get_db().view(
        'app_manager/applications',
        startkey=[domain, None],
        endkey=[domain, None, {}],
        include_docs=True
    )]
    apps = [get_correct_app_class(doc).wrap(doc) for doc in docs]
    if not include_remote:
        apps = [app for app in apps if not app.is_remote_app()]
    return apps


def get_brief_apps_in_domain(domain, include_remote=True):
    from .models import Application
    from corehq.apps.app_manager.util import get_correct_app_class
    docs = [row['value'] for row in Application.get_db().view(
        'app_manager/applications_brief',
        startkey=[domain],
        endkey=[domain, {}]
    )]
    apps = [get_correct_app_class(doc).wrap(doc) for doc in docs]
    if not include_remote:
        apps = [app for app in apps if not app.is_remote_app()]
    return sorted(apps, key=lambda app: app.name)


def get_brief_app(domain, app_id):
    from .models import Application
    from corehq.apps.app_manager.util import get_correct_app_class
    result = Application.get_db().view(
        'app_manager/applications_brief',
        key=[domain, app_id],
    ).one(except_all=True)
    doc = result['value']
    return get_correct_app_class(doc).wrap(doc)


def get_app_ids_in_domain(domain):
    from .models import Application
    return [row['id'] for row in Application.get_db().view(
        'app_manager/applications',
        startkey=[domain, None],
        endkey=[domain, None, {}]
    )]


def get_apps_by_id(domain, app_ids):
    from .models import Application
    from corehq.apps.app_manager.util import get_correct_app_class
    if isinstance(app_ids, str):
<<<<<<< HEAD
        soft_assert_type_text(app_ids)
=======
>>>>>>> 9043175c
        app_ids = [app_ids]
    docs = iter_docs(Application.get_db(), app_ids)
    return [get_correct_app_class(doc).wrap(doc) for doc in docs]


def get_built_app_ids(domain):
    """
    Returns the app ids of all apps in the domain that have at least one build.
    """
    from .models import Application
    result = Application.get_db().view(
        'app_manager/saved_app',
        startkey=[domain],
        endkey=[domain, {}],
        include_docs=False,
    )
    app_ids = [data.get('value', {}).get('copy_of') for data in result]
    app_ids = list(set(app_ids))
    return [app_id for app_id in app_ids if app_id]


def get_build_ids_after_version(domain, app_id, version):
    """
    Returns ids of all an app's builds that are more recent than the given version.
    """
    from .models import Application
    key = [domain, app_id]
    results = Application.get_db().view(
        'app_manager/saved_app',
        startkey=key + [version],
        endkey=key + [{}],
        reduce=False,
        include_docs=False,
        skip=1
    ).all()
    return [result['id'] for result in results]


def get_build_ids(domain, app_id):
    """
    Returns all the built apps for an application id, in descending order of time built.
    """
    from .models import Application
    results = Application.get_db().view(
        'app_manager/saved_app',
        startkey=[domain, app_id, {}],
        endkey=[domain, app_id],
        descending=True,
        reduce=False,
        include_docs=False,
    ).all()
    return [result['id'] for result in results]


def get_built_app_ids_with_submissions_for_app_id(domain, app_id, version=None):
    """
    Returns all the built apps for an application id that have submissions.
    If version is specified returns all apps after that version.
    """
    from .models import Application
    key = [domain, app_id]
    skip = 1 if version else 0
    results = Application.get_db().view(
        'apps_with_submissions/view',
        startkey=key + [version],
        endkey=key + [{}],
        reduce=False,
        include_docs=False,
        skip=skip
    ).all()
    return [result['id'] for result in results]


def get_built_app_ids_with_submissions_for_app_ids_and_versions(domain, app_ids, app_ids_and_versions=None):
    """
    Returns all the built app_ids for a domain that has submissions.
    If version is specified returns all apps after that version.
    :domain:
    :app_ids_and_versions: A dictionary mapping an app_id to build version
    """
    app_ids_and_versions = app_ids_and_versions or {}
    results = []
    for app_id in app_ids:
        results.extend(
            get_built_app_ids_with_submissions_for_app_id(domain, app_id, app_ids_and_versions.get(app_id))
        )
    return results


def get_auto_generated_built_apps(domain, app_id):
    """
    Returns all the built apps that were automatically generated for an application id.
    """
    from .models import Application
    results = Application.get_db().view(
        'saved_apps_auto_generated/view',
        startkey=[domain, app_id],
        endkey=[domain, app_id, {}],
        reduce=False,
        include_docs=False,
    ).all()
    return [doc['value'] for doc in results]


def get_latest_app_ids_and_versions(domain, app_id=None):
    """
    Returns all the latest app_ids and versions in a dictionary.
    :param domain: The domain to get the app from
    :param app_id: The app_id to get the latest version from. If not specified gets latest versions of all
        apps in the domain
    :returns: {app_id: latest_version}
    """
    from .models import Application
    key = [domain]

    results = Application.get_db().view(
        'app_manager/applications_brief',
        startkey=key + [{}],
        endkey=key,
        descending=True,
        reduce=False,
        include_docs=True,
    ).all()

    latest_ids_and_versions = {}
    if app_id:
        results = [r for r in results if r['value']['_id'] == app_id]
    for result in results:
        app_id = result['value']['_id']
        version = result['value']['version']

        # Since we have sorted, we know the first instance is the latest version
        if app_id not in latest_ids_and_versions:
            latest_ids_and_versions[app_id] = version

    return latest_ids_and_versions


def get_all_apps(domain):
    """
    Returns an iterable over all the apps ever built and current Applications.
    Used for subscription management when apps use subscription only features
    that shouldn't be present in built apps as well as app definitions.
    """
    def _saved_apps():
        from .models import Application
        from corehq.apps.app_manager.util import get_correct_app_class
        saved_app_ids = Application.get_db().view(
            'app_manager/saved_app',
            startkey=[domain],
            endkey=[domain, {}],
            include_docs=False,
            wrapper=lambda row: row['id'],
        )
        correct_wrap = lambda app_doc: get_correct_app_class(app_doc).wrap(app_doc)
        return map(correct_wrap, iter_docs(Application.get_db(), saved_app_ids))

    return chain(get_apps_in_domain(domain), _saved_apps())


def get_all_app_ids(domain):
    """
    Returns a list of all the app_ids ever built and current Applications.
    """
    from .models import Application
    results = Application.get_db().view(
        'app_manager/saved_app',
        startkey=[domain],
        endkey=[domain, {}],
        include_docs=False,
    ).all()
    return [result['id'] for result in results]


def get_all_built_app_ids_and_versions(domain, app_id=None):
    """
    Returns a list of all the app_ids ever built and their version.
    [[AppBuildVersion(app_id, build_id, version, comment)], ...]
    If app_id is provided, limit to bulds for that app.
    """
    return [
        AppBuildVersion(
            app_id=result['key'][1],
            build_id=result['id'],
            version=result['key'][2],
            comment=result['value']['build_comment'],
        )
        for result in get_all_built_app_results(domain, app_id)
    ]


def get_all_built_app_results(domain, app_id=None):
    from .models import Application
    startkey = [domain]
    endkey = [domain, {}]
    if app_id:
        startkey = [domain, app_id]
        endkey = [domain, app_id, {}]
    return Application.get_db().view(
        'app_manager/saved_app',
        startkey=startkey,
        endkey=endkey,
        include_docs=False,
    ).all()


def get_available_versions_for_app(domain, app_id):
    from .models import Application
    result = Application.get_db().view('app_manager/saved_app',
                                       startkey=[domain, app_id, {}],
                                       endkey=[domain, app_id],
                                       descending=True)
    return [doc['value']['version'] for doc in result]


def get_version_build_id(domain, app_id, version):
    build = get_build_by_version(domain, app_id, version)
    if not build:
        raise BuildNotFoundException(_("Build for version requested not found"))
    return build['id']


def get_case_types_from_apps(domain):
    """
    Get the case types of modules in applications in the domain.
    :returns: A set of case_types
    """
    case_types_agg = NestedAggregation('modules', 'modules').aggregation(
        TermsAggregation('case_types', 'modules.case_type.exact'))
    q = (AppES()
         .domain(domain)
         .is_build(False)
         .size(0)
         .aggregation(case_types_agg))
    return set(q.run().aggregations.modules.case_types.keys) - {''}


def get_case_sharing_apps_in_domain(domain, exclude_app_id=None):
    apps = get_apps_in_domain(domain, include_remote=False)
    return [a for a in apps if a.case_sharing and exclude_app_id != a.id]<|MERGE_RESOLUTION|>--- conflicted
+++ resolved
@@ -274,10 +274,6 @@
     from .models import Application
     from corehq.apps.app_manager.util import get_correct_app_class
     if isinstance(app_ids, str):
-<<<<<<< HEAD
-        soft_assert_type_text(app_ids)
-=======
->>>>>>> 9043175c
         app_ids = [app_ids]
     docs = iter_docs(Application.get_db(), app_ids)
     return [get_correct_app_class(doc).wrap(doc) for doc in docs]
