from lxml import etree
import urllib2
import urlparse
from django.core import urlresolvers
from corehq.apps.app_manager.exceptions import AppEditingError
from corehq.apps.app_manager.xform import WrappedNode
from corehq.apps.users.util import cc_user_domain


class AutoSetVersions(WrappedNode):

    def auto_set_versions(self, version):

        if self.attrib.get('version') == 'auto':
            self_or_empty = [self]
        else:
            self_or_empty = []
        for node in self.findall('.//*[@version="auto"]') + self_or_empty:
            node.attrib['version'] = '%d' % version


class ProfileXML(AutoSetVersions):

    def set_property(self, key, value):
        node = self.find('property[@key="%s"]' % key)

        if node.xml is None:
            node = etree.Element('property')
            self.xml.insert(0, node)
            node.attrib['key'] = key

        node.attrib['value'] = value

    def set_attribute(self, key, value):
        self.attrib[key] = value


def reset_suite_remote_url(suite_node, url_base, profile_url, download_index_url):
    suite_local_text = suite_node.findtext('resource/location[@authority="local"]')
    suite_remote = suite_node.find('resource/location[@authority="remote"]')
    suite_name = strip_location(profile_url, suite_local_text)
    suite_remote.xml.text = url_base + urlparse.urljoin(download_index_url,
                                                        suite_name)


def strip_location(profile_url, location):
    base = '/'.join(profile_url.split('/')[:-1]) + '/'

    def strip_left(prefix):
        string = location
        if string.startswith(prefix):
            return string[len(prefix):]

    return strip_left('./') or strip_left(base) or strip_left('jr://resource/') or location


def make_remote_profile(app, langs=None):
    try:
        profile = urllib2.urlopen(app.profile_url).read()
    except Exception:
        raise AppEditingError('Unable to access profile url: "%s"' % app.profile_url)

    if app.manage_urls:
        profile_xml = ProfileXML(profile)

        if app.manage_urls:
            profile_xml.auto_set_versions(app.version)
            profile_xml.set_attribute('update', app.profile_url)
            profile_xml.set_property("ota-restore-url", app.ota_restore_url)
            profile_xml.set_property("PostURL", app.post_url)
            profile_xml.set_property("cc_user_domain", cc_user_domain(app.domain))
            profile_xml.set_property('form-record-url', app.form_record_url)
            profile_xml.set_property('key_server', app.key_server_url)
            download_index_url = urlresolvers.reverse(
                'download_index',
                args=[app.domain, app.get_id],
            )
            for suite_node in profile_xml.findall('suite'):
                reset_suite_remote_url(
                    suite_node=suite_node,
                    profile_url=app.profile_url,
                    url_base=app.url_base,
                    download_index_url=download_index_url
                )
                
<<<<<<< HEAD
            if app.langs:
                profile_xml.set_property("cur_locale", app.langs[0])
=======
            if langs:
                profile_xml.set_property("cur_locale", langs[0])
>>>>>>> ce3cee81

        profile = profile_xml.render()
    return profile


def make_remote_suite(app, suite_xml):
    if app.manage_urls:
        suite = AutoSetVersions(suite_xml)
        suite.auto_set_versions(app.version)
        return suite.render()
    else:
        return suite_xml<|MERGE_RESOLUTION|>--- conflicted
+++ resolved
@@ -83,13 +83,8 @@
                     download_index_url=download_index_url
                 )
                 
-<<<<<<< HEAD
-            if app.langs:
-                profile_xml.set_property("cur_locale", app.langs[0])
-=======
             if langs:
                 profile_xml.set_property("cur_locale", langs[0])
->>>>>>> ce3cee81
 
         profile = profile_xml.render()
     return profile
