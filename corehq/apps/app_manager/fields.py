import collections
import itertools
import logging
from copy import copy

from django import forms
from django.http import Http404
from django.urls import reverse
from django.utils.translation import ugettext as _

from memoized import memoized

from couchforms.analytics import get_exports_by_form

from corehq.apps.app_manager.analytics import get_exports_by_application
from corehq.apps.app_manager.const import USERCASE_TYPE
from corehq.apps.app_manager.dbaccessors import get_app, get_apps_in_domain
<<<<<<< HEAD
from corehq.apps.registry.utils import get_data_registry_dropdown_options
=======
from corehq.apps.hqwebapp import crispy as hqcrispy
>>>>>>> c17de8d2
from corehq.apps.reports.analytics.esaccessors import (
    get_case_types_for_domain_es,
)
from corehq.apps.userreports.app_manager.data_source_meta import (
    DATA_SOURCE_TYPE_CASE,
    DATA_SOURCE_TYPE_FORM,
    DATA_SOURCE_TYPE_RAW,
)
from corehq.apps.userreports.dbaccessors import get_datasources_for_domain
from corehq.toggles import AGGREGATE_UCRS
from corehq.util.soft_assert import soft_assert

DataSource = collections.namedtuple('DataSource', ['application', 'source_type', 'source',
                                                   'registry_slug'])
RMIDataChoice = collections.namedtuple('RMIDataChoice', ['id', 'text', 'data'])
AppFormRMIResponse = collections.namedtuple('AppFormRMIResponse', [
    'app_types', 'apps_by_type', 'modules_by_app',
    'forms_by_app_by_module', 'labels', 'placeholders'
])
AppFormRMIPlaceholder = collections.namedtuple('AppFormRMIPlaceholder', [
    'application', 'module', 'form'
])
AppCaseRMIResponse = collections.namedtuple('AppCaseRMIResponse', [
    'app_types', 'apps_by_type', 'case_types_by_app', 'placeholders'
])
AppCaseRMIPlaceholder = collections.namedtuple('AppCaseRMIPlaceholder', [
    'application', 'case_type'
])


class ApplicationDataSourceUIHelper(object):
    """
    A helper object that can be used in forms that allows you to select a data source from an application.
    Data sources can be forms and cases.

    To use it you must do the following:

    - Add this helper as a member variable of your form
    - Call helper.boostrap() with the domain.
    - Add helper.get_fields() to the form fields.
    - Add the following knockout bindings to your template:

        $(function () {
            $("#FORM").koApplyBindings({
                application: ko.observable(""),
                sourceType: ko.observable(""),
                sourcesMap: {{ sources_map|JSON }},
                labelMap: {
                    'case': gettext('Case'),
                    'form': gettext('Form'),
                    'data_source': gettext('Data Source'),
                },
            });
        });

    Where FORM is a selector for your form and sources_map is the .all_sources property from this object
    (which gets set after bootstrap).

    See usages for examples.
    """

<<<<<<< HEAD
    def __init__(self, enable_cases=True, enable_forms=True, enable_raw=False, enable_registry=False):
=======
    def __init__(self, enable_raw=False):
>>>>>>> c17de8d2
        self.all_sources = {}
        self.enable_raw = enable_raw
        source_choices = [
            (DATA_SOURCE_TYPE_CASE, _("Case")),
            (DATA_SOURCE_TYPE_FORM, _("Form"))
        ]
        if enable_raw:
            source_choices.append((DATA_SOURCE_TYPE_RAW, _("Data Source")))

        self.application_field = forms.ChoiceField(label=_('Application'), widget=forms.Select())
        self.source_type_field = forms.ChoiceField(label=_('Forms or Cases'),
                                                   choices=source_choices,
                                                   widget=forms.Select(choices=source_choices))

        self.source_field = forms.ChoiceField(label=_('Data Source'), widget=forms.Select())
<<<<<<< HEAD
        self.registry_slug_field = forms.ChoiceField(label=_('Data Registry'), widget=forms.HiddenInput,
                                                     required=False)
        if enable_registry:
            self.registry_slug_field.widget = forms.Select()
=======
        self.source_field.label = '<span data-bind="text: labelMap[sourceType()]"></span>'
>>>>>>> c17de8d2

    def bootstrap(self, domain):
        self.all_sources = get_app_sources(domain)
        self.application_field.choices = sort_tuple_field_choices_by_name(
            [(app_id, source['name']) for app_id, source in self.all_sources.items()]
        )
        self.source_field.choices = []

        def _add_choices(field, choices):
            field.choices.extend(choices)
            # it's weird/annoying that you have to manually sync these
            field.widget.choices.extend(choices)

        _add_choices(
            self.source_field,
            [(ct['value'], ct['text']) for app in self.all_sources.values() for ct in app['case']]
        )
        _add_choices(
            self.source_field,
            [(ct['value'], ct['text']) for app in self.all_sources.values() for ct in app['form']]
        )
        if self.enable_raw:
            available_data_sources = get_datasources_for_domain(domain, include_static=True,
                                                                include_aggregate=AGGREGATE_UCRS.enabled(domain))
            _add_choices(
                self.source_field,
                [(ds.data_source_id, ds.display_name) for ds in available_data_sources]
            )
            # also shove these into app sources for every app for now to avoid substantially
            # messing with this code for this widget
            # (this is not the best ux / should probably be cleaned up later)
            for app_data in self.all_sources.values():
                app_data['data_source'] = [{"text": ds.display_name, "value": ds.data_source_id}
                                           for ds in available_data_sources]
        self.registry_slug_field.choices = sort_tuple_field_choices_by_name(
            [(registry["slug"], registry["name"]) for registry in get_data_registry_dropdown_options(domain)],
        )
        # NOTE: This corresponds to a view-model that must be initialized in your template.
        # See the doc string of this class for more information.
        self.application_field.widget.attrs = {'data-bind': 'value: application'}
        self.source_type_field.widget.attrs = {'data-bind': 'value: sourceType'}
        self.source_field.widget.attrs = {'data-bind': '''
            options: sourcesMap[application()][sourceType()],
            optionsText: function(item){return item.text},
            optionsValue: function(item){return item.value}
        '''}
        self.registry_slug_field.widget.attrs = {'data-bind': '''
            disable: sourceType() != 'case',
            value: registrySlug
        '''}

    def get_fields(self):
        fields = collections.OrderedDict()
        fields['source_type'] = self.source_type_field
        fields['application'] = self.application_field
        fields['source'] = self.source_field
        fields['registry_slug'] = self.registry_slug_field
        return fields

    def get_crispy_fields(self):
        help_texts = {
            "source_type": _(
                "<strong>Form</strong>: Display data from form submissions.<br/>"
                "<strong>Case</strong>: Display data from your cases. You must be using case management for this "
                "option."),
            "application": _("Which application should the data come from?"),
            "source": _("Choose the case type or form from which to retrieve data for this report."),
        }
        return [
            hqcrispy.FieldWithHelpBubble(name, help_bubble_text=help_text)
            for name, help_text in help_texts.items()
        ]

    def get_app_source(self, data_dict):
        return DataSource(data_dict['application'], data_dict['source_type'], data_dict['source'],
                          data_dict['registry_slug'])


def get_app_sources(domain):
    apps = get_apps_in_domain(domain, include_remote=False)
    return {
        app._id: {
            "name": app.name,
            "case": [{"text": t, "value": t} for t in app.get_case_types()],
            "form": [
                {
                    "text": '{} / {}'.format(form.get_module().default_name(), form.default_name()),
                    "value": form.get_unique_id()
                } for form in app.get_forms()
            ]
        }
        for app in apps
    }


def sort_tuple_field_choices_by_name(tuple_lists):
    return sorted(tuple_lists, key=lambda id_name_tuple: (id_name_tuple[1] or '').lower())


class ApplicationDataRMIHelper(object):
    """
    ApplicationDataRMIHelper is meant to generate the response for
    corehq.apps.export.views.get_app_data_drilldown_values
    """
    UNKNOWN_SOURCE = '_unknown'
    UNKNOWN_MODULE_ID = '_unknown_module'

    APP_TYPE_ALL = 'all'
    APP_TYPE_DELETED = 'deleted'
    APP_TYPE_REMOTE = 'remote'
    APP_TYPE_NONE = 'no_app'
    APP_TYPE_UNKNOWN = 'unknown'

    def __init__(self, domain, user, as_dict=True):
        self.domain = domain
        self.user = user
        self.as_dict = as_dict
        self.form_labels = AppFormRMIPlaceholder(
            application=_("Application"),
            module=_("Menu"),
            form=_("Form"),
        )
        self.form_placeholders = AppFormRMIPlaceholder(
            application=_("Select Application"),
            module=_("Select Menu"),
            form=_("Select Form"),
        )
        self.case_placeholders = AppCaseRMIPlaceholder(
            application=_("Select Application"),
            case_type=_("Select Case Type"),
        )
        if self.as_dict:
            self.form_labels = self.form_labels._asdict()
            self.form_placeholders = self.form_placeholders._asdict()
            self.case_placeholders = self.case_placeholders._asdict()

    def _get_unknown_form_possibilities(self):
        possibilities = collections.defaultdict(list)
        for app in get_exports_by_application(self.domain):
            # index by xmlns
            x = app['value']
            x['has_app'] = True
            possibilities[app['key'][2]].append(x)
        return possibilities

    def _attach_unknown_suggestions(self, unknown_forms):
        """If there are any unknown forms, try and find the best possible matches
        from deleted apps or copied apps. If no suggestion is found, say so
        but provide the xmlns.
        """
        if unknown_forms:
            possibilities = self._get_unknown_form_possibilities()

            class AppCache(dict):

                def __init__(self, domain):
                    super(AppCache, self).__init__()
                    self.domain = domain

                def __getitem__(self, item):
                    if item not in self:
                        try:
                            self[item] = get_app(app_id=item, domain=self.domain)
                        except Http404:
                            pass
                    return super(AppCache, self).__getitem__(item)

            app_cache = AppCache(self.domain)

            for form in unknown_forms:
                app = None
                if form['app']['id']:
                    try:
                        app = app_cache[form['app']['id']]
                        form['has_app'] = True
                    except KeyError:
                        form['app_does_not_exist'] = True
                        form['possibilities'] = possibilities[form['xmlns']]
                        if form['possibilities']:
                            form['duplicate'] = True
                    else:
                        if app.domain != self.domain:
                            logging.error("submission tagged with app from wrong domain: %s" % app.get_id)
                        else:
                            if app.copy_of:
                                try:
                                    app = app_cache[app.copy_of]
                                    form['app_copy'] = {'id': app.get_id, 'name': app.name}
                                except KeyError:
                                    form['app_copy'] = {'id': app.copy_of, 'name': '?'}
                            if app.is_deleted():
                                form['app_deleted'] = {'id': app.get_id}
                            try:
                                app_forms = app.get_xmlns_map()[form['xmlns']]
                            except AttributeError:
                                # it's a remote app
                                app_forms = None
                                form['has_app'] = True
                            if app_forms:
                                app_form = app_forms[0]
                                if app_form.doc_type == 'UserRegistrationForm':
                                    form['is_user_registration'] = True
                                else:
                                    app_module = app_form.get_module()
                                    form['module'] = app_module
                                    form['form'] = app_form
                                form['show_xmlns'] = False

                            if not form.get('app_copy') and not form.get('app_deleted'):
                                form['no_suggestions'] = True
                    if app:
                        form['app'] = {'id': app.get_id, 'name': app.name, 'langs': app.langs}
                else:
                    form['possibilities'] = possibilities[form['xmlns']]
                    if form['possibilities']:
                        form['duplicate'] = True
                    else:
                        form['no_suggestions'] = True
        return unknown_forms

    @staticmethod
    def _sort_key_form(form):
        app_id = form['app']['id']
        if form.get('has_app', False):
            order = 0 if not form.get('app_deleted') else 1
            app_name = form['app']['name']
            module = form.get('module')
            if module:
                # module is sometimes wrapped json, sometimes a dict!
                module_id = module['id'] if 'id' in module else module.id
            else:
                module_id = -1 if form.get('is_user_registration') else 1000
            app_form = form.get('form')
            if app_form:
                # app_form is sometimes wrapped json, sometimes a dict!
                form_id = app_form['id'] if 'id' in app_form else app_form.id
            else:
                form_id = -1
            return (order, app_name, app_id, module_id, form_id)
        else:
            form_xmlns = form['xmlns']
            return (2, form_xmlns, app_id)

    @property
    @memoized
    def _all_forms(self):
        forms = []
        unknown_forms = []
        for f in get_exports_by_form(self.domain):
            form = f['value']
            if form.get('app_deleted') and not form.get('submissions'):
                continue
            if 'app' in form:
                form['has_app'] = True
                forms.append(form)
            else:
                app_id = f['key'][1] or ''
                form['app'] = {
                    'id': app_id
                }
                form['has_app'] = False
                form['show_xmlns'] = True
                unknown_forms.append(form)
        forms.extend(self._attach_unknown_suggestions(unknown_forms))
        return sorted(forms, key=self._sort_key_form)

    @property
    @memoized
    def _no_app_forms(self):
        return [f for f in self._all_forms if not f.get('has_app', False)]

    @property
    @memoized
    def _remote_app_forms(self):
        return [f for f in self._all_forms if f.get('has_app', False) and f.get('show_xmlns', False)]

    @property
    @memoized
    def _deleted_app_forms(self):
        return [f for f in self._all_forms if f.get('has_app', False) and f.get('app_deleted') and not f.get('show_xmlns', False)]

    @property
    @memoized
    def _available_app_forms(self):
        return [f for f in self._all_forms if f.get('has_app', False) and not f.get('app_deleted') and not f.get('show_xmlns', False)]

    @property
    @memoized
    def _unknown_forms(self):
        return itertools.chain(self._deleted_app_forms, self._remote_app_forms, self._no_app_forms)

    def _get_app_type_choices_for_forms(self, as_dict=True):
        choices = [(_("Applications"), self.APP_TYPE_ALL)]
        if self._remote_app_forms or self._deleted_app_forms:
            choices.append((_("Unknown"), self.APP_TYPE_UNKNOWN))
        choices = [RMIDataChoice(id=c[1], text=c[0], data={}) for c in choices]
        if as_dict:
            choices = [c._asdict() for c in choices]
        return choices

    def _get_app_type_choices_for_cases(self, has_unknown_case_types=False):
        choices = [(_("Applications"), self.APP_TYPE_ALL)]
        if has_unknown_case_types:
            choices.append((_("Unknown"), self.APP_TYPE_UNKNOWN))
        choices = [RMIDataChoice(id=choice[1], text=choice[0], data={}) for choice in choices]
        return [choice._asdict() for choice in choices]

    @staticmethod
    def _get_unique_choices(choices):
        final_choices = collections.defaultdict(list)
        for k, val_list in choices.items():
            new_val_ids = []
            final_choices[k] = []
            for v in val_list:
                if v.id not in new_val_ids:
                    new_val_ids.append(v.id)
                    final_choices[k].append(v)
        return final_choices

    def _get_applications_by_type(self, as_dict=True):
        apps_by_type = (
            (self.APP_TYPE_ALL, self._available_app_forms),
            (self.APP_TYPE_UNKNOWN, self._unknown_forms)
        )
        _app_fmt = lambda c: (c[0], [RMIDataChoice(
            f['app']['id'] if f.get('has_app', False) else self.UNKNOWN_SOURCE,
            f['app']['name'] if f.get('has_app', False) else _("Unknown Application"),
            f
        ) for f in c[1]])
        apps_by_type = list(map(_app_fmt, apps_by_type))
        apps_by_type = dict(apps_by_type)
        apps_by_type = self._get_unique_choices(apps_by_type)

        # include restore URL for deleted apps
        for app in apps_by_type[self.APP_TYPE_DELETED]:
            app.data['restoreUrl'] = reverse('view_app', args=[self.domain, app.id])

        if as_dict:
            apps_by_type = self._map_chosen_by_choice_as_dict(apps_by_type)
        return apps_by_type

    @staticmethod
    def _map_chosen_by_choice_as_dict(chosen_by_choice):
        for k, v in chosen_by_choice.items():
            chosen_by_choice[k] = [f._asdict() for f in v]
        return chosen_by_choice

    @staticmethod
    def _get_item_name(item, has_app, app_langs, default_name):
        item_name = None
        if has_app and item is not None:
            for app_lang in app_langs:
                item_name = item['name'].get(app_lang)
                if item_name:
                    break

            # As last resort try english
            if not item_name:
                item_name = item['name'].get('en')
        return item_name or default_name

    def _get_modules_and_forms(self, as_dict=True):
        modules_by_app = collections.defaultdict(list)
        forms_by_app_by_module = {}
        for form in self._all_forms:
            has_app = form.get('has_app', False)

            app_langs = copy(form['app'].get('langs', []))

            # Move user's language to the front (if applicable)
            if self.user.language in app_langs:
                app_langs.insert(0, self.user.language)

            app_id = form['app']['id'] if has_app else self.UNKNOWN_SOURCE
            module = None
            module_id = self.UNKNOWN_MODULE_ID
            if 'module' in form:
                module = form['module']
            if has_app and module is not None:
                if 'id' in module:
                    module_id = module['id']
                elif hasattr(module, 'id'):
                    # module is an instance, not a dictionary. id is a
                    # property method, not a key. (FB 285678, HI-141)
                    module_id = module.id
                else:
                    module_id = self.UNKNOWN_SOURCE
            module_name = self._get_item_name(
                module, has_app, app_langs, _("Unknown Module")
            )
            form_xmlns = form['xmlns']
            form_name = form_xmlns
            if not form.get('show_xmlns', False):
                form_name = self._get_item_name(
                    form.get('form'), has_app, app_langs,
                    "{} (potential matches)".format(form_xmlns)
                )
            module_choice = RMIDataChoice(
                module_id,
                module_name,
                form
            )
            form_choice = RMIDataChoice(
                form_xmlns,
                form_name,
                form
            )
            if as_dict:
                form_choice = form_choice._asdict()

            if app_id not in forms_by_app_by_module:
                forms_by_app_by_module[app_id] = collections.defaultdict(list)
            modules_by_app[app_id].append(module_choice)
            forms_by_app_by_module[app_id][module_id].append(form_choice)

        modules_by_app = self._get_unique_choices(modules_by_app)
        if as_dict:
            modules_by_app = self._map_chosen_by_choice_as_dict(modules_by_app)
        return modules_by_app, forms_by_app_by_module

    def get_form_rmi_response(self):
        """
        Used for creating form-based exports (XForm + app id pair).
        """
        modules_by_app, forms_by_app_by_module = self._get_modules_and_forms(self.as_dict)
        response = AppFormRMIResponse(
            app_types=self._get_app_type_choices_for_forms(self.as_dict),
            apps_by_type=self._get_applications_by_type(self.as_dict),
            modules_by_app=modules_by_app,
            forms_by_app_by_module=forms_by_app_by_module,
            labels=self.form_labels,
            placeholders=self.form_placeholders,
        )
        if self.as_dict:
            response = response._asdict()
        return response

    def _get_cases_for_apps(self, apps_by_type, as_dict=True):
        used_case_types = set()
        case_types_by_app = collections.defaultdict(list)
        for app_type, apps in apps_by_type.items():
            for app_choice in apps:
                if not app_choice.id == self.UNKNOWN_SOURCE:
                    app = get_app(self.domain, app_choice.id)
                    case_types = []
                    if hasattr(app, 'modules'):
                        # Add regular case types
                        case_types = set([
                            module.case_type
                            for module in app.modules if module.case_type
                        ])

                        # Add user case if any module uses it
                        if any([module.uses_usercase() for module in app.modules]):
                            case_types.add(USERCASE_TYPE)

                        used_case_types = used_case_types.union(case_types)
                        case_types = [RMIDataChoice(
                            id=c,
                            text=c,
                            data=app_choice.data
                        ) for c in case_types]
                        if as_dict:
                            case_types = [c._asdict() for c in case_types]
                    case_types_by_app[app_choice.id] = case_types

        all_case_types = get_case_types_for_domain_es(self.domain)
        unknown_case_types = all_case_types.difference(used_case_types)
        unknown_case_types = [RMIDataChoice(
            id=c,
            text=c,
            data={
                'unknown': True,
            }
        ) for c in unknown_case_types]
        if as_dict:
            unknown_case_types = [c._asdict() for c in unknown_case_types]
        case_types_by_app[self.UNKNOWN_SOURCE] = unknown_case_types

        return case_types_by_app

    def get_case_rmi_response(self):
        """
        Used for creating case-based exports.
        """
        apps_by_type = self._get_applications_by_type(as_dict=False)
        case_types_by_app = self._get_cases_for_apps(apps_by_type, self.as_dict)
        # If there are Unknown case types, ensure that there exists an Unknown Application
        if case_types_by_app.get(self.UNKNOWN_SOURCE) and not apps_by_type[self.APP_TYPE_UNKNOWN]:
            apps_by_type[self.APP_TYPE_UNKNOWN].append(
                RMIDataChoice(self.UNKNOWN_SOURCE, _("Unknown Application"), {})
            )
        if self.as_dict:
            apps_by_type = self._map_chosen_by_choice_as_dict(apps_by_type)
        response = AppCaseRMIResponse(
            app_types=self._get_app_type_choices_for_cases(
                has_unknown_case_types=bool(case_types_by_app.get(self.UNKNOWN_SOURCE))
            ),
            apps_by_type=apps_by_type,
            case_types_by_app=case_types_by_app,
            placeholders=self.case_placeholders
        )
        if self.as_dict:
            response = response._asdict()
        return response

    def get_dual_model_rmi_response(self):
        response = self.get_form_rmi_response()
        response.update(self.get_case_rmi_response())
        return response<|MERGE_RESOLUTION|>--- conflicted
+++ resolved
@@ -15,11 +15,8 @@
 from corehq.apps.app_manager.analytics import get_exports_by_application
 from corehq.apps.app_manager.const import USERCASE_TYPE
 from corehq.apps.app_manager.dbaccessors import get_app, get_apps_in_domain
-<<<<<<< HEAD
 from corehq.apps.registry.utils import get_data_registry_dropdown_options
-=======
 from corehq.apps.hqwebapp import crispy as hqcrispy
->>>>>>> c17de8d2
 from corehq.apps.reports.analytics.esaccessors import (
     get_case_types_for_domain_es,
 )
@@ -81,11 +78,7 @@
     See usages for examples.
     """
 
-<<<<<<< HEAD
-    def __init__(self, enable_cases=True, enable_forms=True, enable_raw=False, enable_registry=False):
-=======
-    def __init__(self, enable_raw=False):
->>>>>>> c17de8d2
+    def __init__(self, enable_raw=False, enable_registry=False):
         self.all_sources = {}
         self.enable_raw = enable_raw
         source_choices = [
@@ -101,14 +94,12 @@
                                                    widget=forms.Select(choices=source_choices))
 
         self.source_field = forms.ChoiceField(label=_('Data Source'), widget=forms.Select())
-<<<<<<< HEAD
+
         self.registry_slug_field = forms.ChoiceField(label=_('Data Registry'), widget=forms.HiddenInput,
                                                      required=False)
+        self.source_field.label = '<span data-bind="text: labelMap[sourceType()]"></span>'
         if enable_registry:
             self.registry_slug_field.widget = forms.Select()
-=======
-        self.source_field.label = '<span data-bind="text: labelMap[sourceType()]"></span>'
->>>>>>> c17de8d2
 
     def bootstrap(self, domain):
         self.all_sources = get_app_sources(domain)
