<<<<<<< HEAD
from corehq.apps.app_manager import suite_xml as sx, xform
from corehq.apps.app_manager.xform import SESSION_CASE_ID, CaseXPath
=======
from corehq.apps.app_manager import suite_xml as sx
>>>>>>> 8a26f1cb

def get_column_generator(app, module, detail, column):
    return get_class_for_format(column.format)(app, module, detail, column)

def get_class_for_format(slug):
    return get_class_for_format._format_map.get(slug, FormattedDetailColumn)
get_class_for_format._format_map = {}

class register_format_type(object):

    def __init__(self, slug):
        self.slug = slug

    def __call__(self, klass):
        get_class_for_format._format_map[self.slug] = klass
        return klass


class FormattedDetailColumn(object):

    header_width = None
    template_width = None
    template_form = None

    def __init__(self, app, module, detail, column):
        from corehq.apps.app_manager.suite_xml import IdStrings
        self.app = app
        self.module = module
        self.detail = detail
        self.column = column
        self.id_strings = IdStrings()

    @property
    def locale_id(self):
        return self.id_strings.detail_column_header_locale(self.module, self.detail, self.column)

    @property
    def header(self):
        header = sx.Header(
            text=sx.Text(locale_id=self.locale_id),
            width=self.header_width
        )
        return header

    variables = None

    @property
    def template(self):
        template = sx.Template(
            text=sx.Text(xpath_function=self.xpath_function),
            form=self.template_form,
            width=self.template_width,
        )
        if self.variables:
            for key, value in sorted(self.variables.items()):
                template.text.xpath.variables.node.append(
                    sx.XpathVariable(name=key, locale_id=value).node
                )

        return template

    @property
    def xpath(self):
        return self.column.xpath

    XPATH_FUNCTION = u"{xpath}"

    def evaluate_template(self, template):
        if template:
            return template.format(
                xpath=self.xpath,
                app=self.app,
                module=self.module,
                detail=self.detail,
                column=self.column
            )

    @property
    def xpath_function(self):
        return self.evaluate_template(self.XPATH_FUNCTION)

    @property
    def hidden_header(self):
        return sx.Header(
            text=sx.Text(),
            width=0,
        )

    @property
    def hidden_template(self):
        return sx.Template(
            text=sx.Text(xpath_function=self.sort_xpath_function),
            width=0,
        )

    SORT_XPATH_FUNCTION = None

    @property
    def sort_xpath_function(self):
        return self.evaluate_template(self.SORT_XPATH_FUNCTION)

    @property
    def fields(self):
        if self.sort_xpath_function and self.detail.display == 'short':
            yield sx.Field(
                header=self.header,
                template=self.hidden_template,
            )
            yield sx.Field(
                header=self.hidden_header,
                template=self.template,
            )
        else:
            yield sx.Field(
                header=self.header,
                template=self.template,
            )

class HideShortHeaderColumn(FormattedDetailColumn):

    @property
    def header_width(self):
        if self.detail.display == 'short':
            return 0

class HideShortColumn(HideShortHeaderColumn):

    @property
    def template_width(self):
        if self.detail.display == 'short':
            return 0


@register_format_type('plain')
class Plain(FormattedDetailColumn):
    pass

@register_format_type('date')
class Date(FormattedDetailColumn):

    XPATH_FUNCTION = u"if({xpath} = '', '', format_date(date(if({xpath} = '', 0, {xpath})),'short'))"

    SORT_XPATH_FUNCTION = u"{xpath}"



@register_format_type('time-ago')
class TimeAgo(FormattedDetailColumn):
    XPATH_FUNCTION = u"if({xpath} = '', '', string(int((today() - date({xpath})) div {column.time_ago_interval})))"


@register_format_type('phone')
class Phone(FormattedDetailColumn):
    @property
    def template_form(self):
        if self.detail.display == 'long':
            return 'phone'

@register_format_type('enum')
class Enum(FormattedDetailColumn):

    @property
    def xpath_function(self):
        parts = []
        for key in sorted(self.column.enum.keys()):
            parts.append(
                u"if({xpath} = '{key}', $k{key}, ".format(key=key, xpath=self.xpath)
            )
        parts.append("''")
        parts.append(")" * len(self.column.enum))
        return ''.join(parts)

    @property
    def variables(self):
        variables = {}
        for key in self.column.enum:
            v_key = u"k{key}".format(key=key)
            v_val= self.id_strings.detail_column_enum_variable(self.module, self.detail, self.column, key)
            variables[v_key] = v_val
        return variables

@register_format_type('late-flag')
class LateFlag(HideShortHeaderColumn):

    template_width = "10%"

    XPATH_FUNCTION = u"if({xpath} = '', '*', if(today() - date({xpath}) > {column.late_flag}, '*', ''))"

@register_format_type('invisible')
class Invisible(HideShortColumn):
    pass

@register_format_type('filter')
class Filter(HideShortColumn):

    @property
    def fields(self):
        return []

    @property
    def filter_xpath(self):
        return self.column.filter_xpath.replace('.', self.xpath)

@register_format_type('address')
class Address(HideShortColumn):
    template_form = 'address'
    template_width = 0


# todo: These two were never actually supported, and 'advanced' certainly never worked
# but for some reason have been hanging around in the suite.xml template since September 2010
#
#@register_format_type('advanced')
#class Advanced(HideShortColumn):
#    pass
#
#@register_format_type('enum-image')
#class EnumImage(HideShortColumn):
#    template_form = 'image'<|MERGE_RESOLUTION|>--- conflicted
+++ resolved
@@ -1,9 +1,4 @@
-<<<<<<< HEAD
-from corehq.apps.app_manager import suite_xml as sx, xform
-from corehq.apps.app_manager.xform import SESSION_CASE_ID, CaseXPath
-=======
 from corehq.apps.app_manager import suite_xml as sx
->>>>>>> 8a26f1cb
 
 def get_column_generator(app, module, detail, column):
     return get_class_for_format(column.format)(app, module, detail, column)
