from corehq.apps.app_manager import id_strings
from corehq.apps.app_manager.suite_xml import xml_models as sx
from corehq.apps.app_manager.suite_xml import const
from corehq.apps.app_manager.util import sort_nodeset_columns_for_detail
from corehq.apps.app_manager.xpath import (
    CaseXPath,
    CommCareSession,
    IndicatorXpath,
    LedgerdbXpath,
    LocationXpath,
    XPath,
    dot_interpolate,
    UserCaseXPath)
from corehq.apps.hqmedia.models import CommCareMultimedia
import re

CASE_PROPERTY_MAP = {
    # IMPORTANT: if you edit this you probably want to also edit
    # the corresponding map in cloudcare
    # (corehq/apps/cloudcare/static/cloudcare/js/backbone/cases.js)
    'external-id': 'external_id',
    'date-opened': 'date_opened',
    'status': '@status',
    'name': 'case_name',
    'owner_id': '@owner_id',
}


def get_column_generator(app, module, detail, column, sort_element=None,
                         order=None, detail_type=None, parent_tab_nodeset=None):
    cls = get_class_for_format(column.format)  # cls will be FormattedDetailColumn or a subclass of it
    return cls(app, module, detail, column, sort_element, order,
               detail_type=detail_type, parent_tab_nodeset=parent_tab_nodeset)


def get_class_for_format(slug):
    return get_class_for_format._format_map.get(slug, FormattedDetailColumn)
get_class_for_format._format_map = {}


class register_format_type(object):

    def __init__(self, slug):
        self.slug = slug

    def __call__(self, klass):
        get_class_for_format._format_map[self.slug] = klass
        return klass


def get_column_xpath_generator(app, module, detail, column):
    cls = get_class_for_type(column.field_type)  # cls will be BaseXpathGenerator or a subclass
    return cls(app, module, detail, column)


def get_class_for_type(slug):
    return get_class_for_type._type_map.get(slug, BaseXpathGenerator)
get_class_for_type._type_map = {}


class register_type_processor(object):

    def __init__(self, slug):
        self.slug = slug

    def __call__(self, klass):
        get_class_for_type._type_map[self.slug] = klass
        return klass


class BaseXpathGenerator(object):

    def __init__(self, app, module, detail, column):
        self.app = app
        self.module = module
        self.detail = detail
        self.column = column
        self.id_strings = id_strings

    @property
    def xpath(self):
        return self.column.field


class FormattedDetailColumn(object):

    header_width = None
    template_width = None
    template_form = None

    SORT_TYPE = 'string'

    def __init__(self, app, module, detail, column, sort_element=None,
                 order=None, detail_type=None, parent_tab_nodeset=None):
        self.app = app
        self.module = module
        self.detail = detail
        self.detail_type = detail_type
        self.column = column
        self.sort_element = sort_element
        self.order = order
        self.id_strings = id_strings
        self.parent_tab_nodeset = parent_tab_nodeset

<<<<<<< HEAD
    def add_sort_node_for_nodeset_field(self):
=======
    def has_sort_node_for_nodeset_column(self):
>>>>>>> 5ca688a8
        return False

    @property
    def locale_id(self):
        return self.id_strings.detail_column_header_locale(
            self.module, self.detail_type, self.column,
        )

    @property
    def header(self):
        header = sx.Header(
            text=sx.Text(locale_id=self.locale_id),
            width=self.header_width
        )
        return header

    variables = None

    @property
    def template(self):
        template = sx.Template(
            text=sx.Text(xpath_function=self.xpath_function),
            form=self.template_form,
            width=self.template_width,
        )
        if self.variables:
            for key, value in sorted(self.variables.items()):
                template.text.xpath.variables.node.append(
                    sx.XpathVariable(name=key, locale_id=value).node
                )

        return template

    @property
    def sort_node(self):
        if not (self.app.enable_multi_sort and
<<<<<<< HEAD
                (self.detail.display == 'short' or self.add_sort_node_for_nodeset_field())
=======
                (self.detail.display == 'short' or self.has_sort_node_for_nodeset_column())
>>>>>>> 5ca688a8
                ):
            return

        sort = None

        if self.sort_xpath_function:
            sort = sx.Sort(
                text=sx.Text(xpath_function=self.sort_xpath_function),
                type=self.SORT_TYPE,
            )

        if self.sort_element:
            if not sort:
                sort_type = {
                    'date': 'string',
                    'plain': 'string',
                    'distance': 'double'
                }.get(self.sort_element.type, self.sort_element.type)

                sort_calculation = self.sort_element.sort_calculation
                if sort_calculation:
                    sort_xpath = sort_calculation
                else:
                    sort_xpath = self.xpath_function

                sort = sx.Sort(
                    text=sx.Text(xpath_function=sort_xpath),
                    type=sort_type,
                )

            if self.sort_element.type == 'distance':
                sort.text.xpath_function = self.evaluate_template(Distance.SORT_XPATH_FUNCTION)

            sort.order = self.order
            sort.direction = self.sort_element.direction
            sort.blanks = self.sort_element.blanks

            # Flag field as index by making order "-2"
            # this is for the CACHE_AND_INDEX toggle
            # (I know, I know, it's hacky - blame Clayton)
            if sort.type == 'index':
                sort.type = 'string'
                sort.order = -2

        return sort

    @property
    def xpath(self):
        return get_column_xpath_generator(self.app, self.module, self.detail,
                                          self.column).xpath

    XPATH_FUNCTION = u"{xpath}"

    def evaluate_template(self, template):
        if template:
            return template.format(
                xpath=self.xpath,
                app=self.app,
                module=self.module,
                detail=self.detail,
                column=self.column
            )

    @property
    def xpath_function(self):
        return self.evaluate_template(self.XPATH_FUNCTION)

    @property
    def hidden_header(self):
        return sx.Header(
            text=sx.Text(),
            width=0,
        )

    @property
    def hidden_template(self):
        return sx.Template(
            text=sx.Text(xpath_function=self.sort_xpath_function),
            width=0,
        )

    SORT_XPATH_FUNCTION = None

    @property
    def sort_xpath_function(self):
        return self.evaluate_template(self.SORT_XPATH_FUNCTION)

    @property
    def fields(self):
        print_id = None
        if self.detail.print_template:
            print_id = self.column.field

        if self.app.enable_multi_sort:
            yield sx.Field(
                header=self.header,
                template=self.template,
                sort_node=self.sort_node,
                print_id=print_id,
            )
        elif self.sort_xpath_function and self.detail.display == 'short':
            yield sx.Field(
                header=self.header,
                template=self.hidden_template,
                print_id=print_id,
            )
            yield sx.Field(
                header=self.hidden_header,
                template=self.template,
                print_id=print_id,
            )
        else:
            yield sx.Field(
                header=self.header,
                template=self.template,
                print_id=print_id,
            )


class HideShortHeaderColumn(FormattedDetailColumn):

    @property
    def header(self):
<<<<<<< HEAD
        if self.detail.display == 'short' or self.add_sort_node_for_nodeset_field():
=======
        if self.detail.display == 'short' or self.has_sort_node_for_nodeset_column():
>>>>>>> 5ca688a8
            header = sx.Header(
                text=sx.Text(),
                width=self.template_width
            )
        else:
            header = super(HideShortHeaderColumn, self).header
        return header


class HideShortColumn(HideShortHeaderColumn):

    @property
    def template_width(self):
<<<<<<< HEAD
        if self.detail.display == 'short' or self.add_sort_node_for_nodeset_field():
=======
        if self.detail.display == 'short' or self.has_sort_node_for_nodeset_column():
>>>>>>> 5ca688a8
            return 0


@register_format_type('plain')
class Plain(FormattedDetailColumn):
    pass


@register_format_type('date')
class Date(FormattedDetailColumn):

    XPATH_FUNCTION = u"if({xpath} = '', '', format_date(date(if({xpath} = '', 0, {xpath})),'short'))"

    SORT_XPATH_FUNCTION = u"{xpath}"


@register_format_type('time-ago')
class TimeAgo(FormattedDetailColumn):
    XPATH_FUNCTION = u"if({xpath} = '', '', string(int((today() - date({xpath})) div {column.time_ago_interval})))"
    SORT_XPATH_FUNCTION = u"{xpath}"


@register_format_type('distance')
class Distance(FormattedDetailColumn):
    XPATH_FUNCTION = u"if(here() = '' or {xpath} = '', '', concat(round(distance({xpath}, here()) div 100) div 10, ' km'))"
    SORT_XPATH_FUNCTION = u"if({xpath} = '', 2147483647, round(distance({xpath}, here())))"
    SORT_TYPE = 'double'


@register_format_type('phone')
class Phone(FormattedDetailColumn):

    @property
    def template_form(self):
        if self.detail.display == 'long':
            return 'phone'


@register_format_type('enum')
class Enum(FormattedDetailColumn):

    def _make_xpath(self, type):
        if type == 'sort':
            xpath_fragment_template = u"if({xpath} = '{key}', {i}, "
        elif type == 'display':
            xpath_fragment_template = u"if({xpath} = '{key}', ${key_as_var}, "
        else:
            raise ValueError('type must be in sort, display')

        parts = []
        for i, item in enumerate(self.column.enum):
            parts.append(
                xpath_fragment_template.format(
                    key=item.key,
                    key_as_var=item.key_as_variable,
                    xpath=self.xpath,
                    i=i,
                )
            )
        parts.append(u"''")
        parts.append(u")" * len(self.column.enum))
        return ''.join(parts)

    @property
    def xpath_function(self):
        return self._make_xpath(type='display')

    @property
    def sort_xpath_function(self):
        return self._make_xpath(type='sort')

    @property
    def variables(self):
        variables = {}
        for item in self.column.enum:
            v_key = item.key_as_variable
            v_val = self.id_strings.detail_column_enum_variable(
                self.module, self.detail_type, self.column, v_key)
            variables[v_key] = v_val
        return variables


@register_format_type('conditional-enum')
class ConditionalEnum(Enum):
    @property
    def sort_node(self):
        node = super(ConditionalEnum, self).sort_node
        if node:
            variables = self.variables
            for key in variables:
                node.text.xpath.node.append(
                    sx.XpathVariable(name=key, locale_id=variables[key]).node
                )
        return node

    def _make_xpath(self, type):
        xpath_template = u"if({key_as_condition}, {key_as_var_name}"
        parts = []
        for i, item in enumerate(self.column.enum):
            parts.append(
                xpath_template.format(
                    key_as_condition=item.key_as_condition(self.xpath),
                    key_as_var_name=item.ref_to_key_variable(i, 'display')
                )
            )

        parts.append(u"''")
        parts.append(u")" * (len(self.column.enum)))
        return ''.join(parts)


@register_format_type('enum-image')
class EnumImage(Enum):
    template_form = 'image'

    @property
    def header_width(self):
        return self.template_width

    @property
    def template_width(self):
        '''
        Set column width to accommodate widest image.
        '''
        width = 0
        if self.app.enable_case_list_icon_dynamic_width:
            for i, item in enumerate(self.column.enum):
                for path in item.value.values():
                    map_item = self.app.multimedia_map[path]
                    if map_item is not None:
                        image = CommCareMultimedia.get(map_item.multimedia_id)
                        if image is not None:
                            for media in image.aux_media:
                                width = max(width, media.media_meta['size']['width'])
        if width == 0:
            return '13%'
        return str(width)

    def _make_xpath(self, type):
        parts = []
        for i, item in enumerate(self.column.enum):

            xpath_fragment_template = u"if({key_as_condition}, {key_as_var_name}".format(
                key_as_condition=item.key_as_condition(self.xpath),
                key_as_var_name=item.ref_to_key_variable(i, type)
            )

            parts.append(xpath_fragment_template)

        parts.append(u"''")
        parts.append(u")" * (len(self.column.enum)))
        return ''.join(parts)


@register_format_type('late-flag')
class LateFlag(HideShortHeaderColumn):
    template_width = "11%"

    XPATH_FUNCTION = u"if({xpath} = '', '*', if(today() - date({xpath}) > {column.late_flag}, '*', ''))"


@register_format_type('invisible')
class Invisible(HideShortColumn):

<<<<<<< HEAD
    def add_sort_node_for_nodeset_field(self):
        return self.parent_tab_nodeset and sort_nodeset_columns_for_detail(self.detail_type, self.detail)
=======
    def has_sort_node_for_nodeset_column(self):
        return self.parent_tab_nodeset and self.detail.sort_nodeset_columns_for_detail()
>>>>>>> 5ca688a8

    @property
    def header(self):
        """
        header given for an invisible column to enable its display as a sort field in sort menu even
        when missing amongst display properties for case list headers
        refer: http://manage.dimagi.com/default.asp?232411
        """
        if self.sort_element and self.sort_element.has_display_values():
            header = sx.Header(
                text=sx.Text(locale_id=self.locale_id),
                width=self.template_width
            )
        else:
            header = super(Invisible, self).header
        return header

    @property
    def locale_id(self):
        return self.id_strings.detail_column_header_locale(
            self.module, self.detail_type, self.column
        )


@register_format_type('filter')
class Filter(HideShortColumn):

    @property
    def fields(self):
        return []


@register_format_type('calculate')
class Calculate(FormattedDetailColumn):

    @property
    def variables(self):
        variables = {}
        if re.search(r'\$lang', self.column.calc_xpath):
            variables['lang'] = self.id_strings.current_language()
        return variables

    @property
    def xpath_function(self):
        return dot_interpolate(self.column.calc_xpath, self.xpath)


@register_format_type('address')
class Address(HideShortColumn):
    template_form = 'address'
    template_width = 0


@register_format_type('picture')
class Picture(FormattedDetailColumn):
    template_form = 'image'


@register_format_type('audio')
class Audio(FormattedDetailColumn):
    template_form = 'audio'


@register_format_type('graph')
class Graph(FormattedDetailColumn):
    template_form = "graph"

    @property
    def template(self):
        def _locale_config(key):
            return self.id_strings.graph_configuration(
                self.module,
                self.detail_type,
                self.column,
                key
            )

        def _locale_series_config(index, key):
            return self.id_strings.graph_series_configuration(
                self.module,
                self.detail_type,
                self.column,
                index,
                key
            )

        def _locale_annotation(index):
            return self.id_strings.graph_annotation(
                self.module,
                self.detail_type,
                self.column,
                index
            )

        return sx.GraphTemplate.build(self.template_form, self.column.graph_configuration,
                                      locale_config=_locale_config, locale_series_config=_locale_series_config,
                                      locale_annotation=_locale_annotation)


@register_type_processor(const.FIELD_TYPE_ATTACHMENT)
class AttachmentXpathGenerator(BaseXpathGenerator):

    @property
    def xpath(self):
        return const.FIELD_TYPE_ATTACHMENT + "/" + self.column.field_property


@register_type_processor(const.FIELD_TYPE_PROPERTY)
class PropertyXpathGenerator(BaseXpathGenerator):

    @property
    def xpath(self):
        if self.column.model == 'product':
            return self.column.field

        parts = self.column.field.split('/')
        if self.column.model == 'case':
            parts[-1] = CASE_PROPERTY_MAP.get(parts[-1], parts[-1])
        property = parts.pop()
        indexes = parts

        use_absolute = indexes or property == '#owner_name'
        if use_absolute:
            case = CaseXPath(u'current()')
        else:
            case = CaseXPath('')

        if indexes and indexes[0] == 'user':
            case = CaseXPath(UserCaseXPath().case())
        else:
            for index in indexes:
                case = case.index_id(index).case()

        if property == '#owner_name':
            return self.owner_name(case.property('@owner_id'))
        else:
            return case.property(property)

    @staticmethod
    def owner_name(owner_id):
        groups = XPath(u"instance('groups')/groups/group")
        group = groups.select('@id', owner_id)
        return XPath.if_(
            group.count().neq(0),
            group.slash('name'),
            XPath.if_(
                CommCareSession.userid.eq(owner_id),
                CommCareSession.username,
                XPath.string('')
            )
        )


@register_type_processor(const.FIELD_TYPE_INDICATOR)
class IndicatorXpathGenerator(BaseXpathGenerator):

    @property
    def xpath(self):
        indicator_set, indicator = self.column.field_property.split('/', 1)
        instance_id = self.id_strings.indicator_instance(indicator_set)
        return IndicatorXpath(instance_id).instance().slash(indicator)


@register_type_processor(const.FIELD_TYPE_LOCATION)
class LocationXpathGenerator(BaseXpathGenerator):

    @property
    def xpath(self):
        from corehq.apps.locations.util import parent_child
        hierarchy = parent_child(self.app.domain)
        return LocationXpath('commtrack:locations').location(self.column.field_property, hierarchy)


@register_type_processor(const.FIELD_TYPE_LEDGER)
class LedgerXpathGenerator(BaseXpathGenerator):

    @property
    def xpath(self):
        session_case_id = 'case_id_case_{0}'.format(self.module.case_type)
        section = self.column.field_property

        return "if({0} = 0 or {1} = 0 or {2} = 0, '', {3})".format(
            LedgerdbXpath(session_case_id).ledger().count(),
            LedgerdbXpath(session_case_id).ledger().section(section).count(),
            LedgerdbXpath(session_case_id).ledger().section(section).entry(u'current()/@id').count(),
            LedgerdbXpath(session_case_id).ledger().section(section).entry(u'current()/@id')
        )


@register_type_processor(const.FIELD_TYPE_SCHEDULE)
class ScheduleXpathGenerator(BaseXpathGenerator):

    @property
    def xpath(self):
        return "${}".format(self.column.field_property)<|MERGE_RESOLUTION|>--- conflicted
+++ resolved
@@ -1,7 +1,6 @@
 from corehq.apps.app_manager import id_strings
 from corehq.apps.app_manager.suite_xml import xml_models as sx
 from corehq.apps.app_manager.suite_xml import const
-from corehq.apps.app_manager.util import sort_nodeset_columns_for_detail
 from corehq.apps.app_manager.xpath import (
     CaseXPath,
     CommCareSession,
@@ -102,11 +101,7 @@
         self.id_strings = id_strings
         self.parent_tab_nodeset = parent_tab_nodeset
 
-<<<<<<< HEAD
-    def add_sort_node_for_nodeset_field(self):
-=======
     def has_sort_node_for_nodeset_column(self):
->>>>>>> 5ca688a8
         return False
 
     @property
@@ -143,11 +138,7 @@
     @property
     def sort_node(self):
         if not (self.app.enable_multi_sort and
-<<<<<<< HEAD
-                (self.detail.display == 'short' or self.add_sort_node_for_nodeset_field())
-=======
                 (self.detail.display == 'short' or self.has_sort_node_for_nodeset_column())
->>>>>>> 5ca688a8
                 ):
             return
 
@@ -271,11 +262,7 @@
 
     @property
     def header(self):
-<<<<<<< HEAD
-        if self.detail.display == 'short' or self.add_sort_node_for_nodeset_field():
-=======
         if self.detail.display == 'short' or self.has_sort_node_for_nodeset_column():
->>>>>>> 5ca688a8
             header = sx.Header(
                 text=sx.Text(),
                 width=self.template_width
@@ -289,11 +276,7 @@
 
     @property
     def template_width(self):
-<<<<<<< HEAD
-        if self.detail.display == 'short' or self.add_sort_node_for_nodeset_field():
-=======
         if self.detail.display == 'short' or self.has_sort_node_for_nodeset_column():
->>>>>>> 5ca688a8
             return 0
 
 
@@ -458,13 +441,8 @@
 @register_format_type('invisible')
 class Invisible(HideShortColumn):
 
-<<<<<<< HEAD
-    def add_sort_node_for_nodeset_field(self):
-        return self.parent_tab_nodeset and sort_nodeset_columns_for_detail(self.detail_type, self.detail)
-=======
     def has_sort_node_for_nodeset_column(self):
         return self.parent_tab_nodeset and self.detail.sort_nodeset_columns_for_detail()
->>>>>>> 5ca688a8
 
     @property
     def header(self):
