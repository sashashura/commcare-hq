--- conflicted
+++ resolved
@@ -142,36 +142,6 @@
     {% endif %}
 {% endblock %}
 
-<<<<<<< HEAD
-{% block stylesheets %}{{ block.super }}
-    <style>
-        .sortable-handle {
-            cursor: move;
-        }
-        #custom-keys-help {
-            width: 400px;
-            font-size: .9em;
-        }
-        #custom-keys-help p {
-            color: #888;
-            vertical-align: bottom;
-        }
-        #custom-keys-example {
-            margin-top: 1em;
-        }
-        #custom-keys-help ul {
-            margin-left: 2em;
-        }
-        #custom-keys-help li span {
-            display: inline-block;
-            border: 1px solid #CCC;
-            padding: 2px;
-            margin: 1px;
-        }
-    </style>
-{% endblock %}
-=======
->>>>>>> b02e67fd
 {% block form-view %}
     <div class="tab-content">
         <div class="tab-pane{% if not copy_app_form.is_bound %} active{% endif %}" id="app-settings">
