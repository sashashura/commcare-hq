{% extends 'style/base_section.html' %}
{% load xforms_extras %}
{% load url_extras %}
{% load hq_shared_tags %}
{% load timezone_tags %}
{% load i18n %}
{% load compress %}

{% block title %}{% trans "Applications" %}{% endblock %}

{% block stylesheets %}{{ block.super }}
  {% compress css %}
  {# Explicitly include these because app manager doesn't really do class-based views, can't use the decorators #}
  <link type="text/css" rel="stylesheet" media="screen" href="{% static 'jquery-ui/themes/redmond/jquery-ui.min.css' %}"/>
  <link type="text/css" rel="stylesheet" media="all" href="{% static 'select2-3.5.2-legacy/select2.css' %}" />
  <link type="text/css" rel="stylesheet" media="all" href="{% static 'select2-3.5.2-legacy/select2-bootstrap.css' %}" />
  {% endcompress %}

  {% if less_debug %}
  <link type="text/less"
        rel="stylesheet"
        media="all"
        href="{% static 'app_manager/less/app_manager.debug.less' %}" />
  <link type="text/less"
        rel="stylesheet"
        media="all"
        href="{% static 'app_manager/less/preview_app.debug.less' %}"/>
  {% else %}
  {% compress css %}
      <link type="text/less"
            rel="stylesheet"
            media="all"
            href="{% static 'app_manager/less/app_manager.less' %}" />
      <link type="text/less"
            rel="stylesheet"
            media="all"
            href="{% static 'app_manager/less/preview_app.less' %}"/>
  {% endcompress %}
  {% endif %}

{% endblock %}

{% block js %}{{ block.super }}
    <!--
        jQuery UI needs to be included before Bootstrap's JavaScript, otherwise the two
        tooltip widgets conflict. The B3 base template takes care of that when you use the
        @use_jquery_ui decorator, but app manager doesn't, so instead include only the pieces
        actually used in app manager (no tooltip).
    -->
    <script src="{% static 'jquery-ui/ui/minified/core.min.js' %}"></script>
    <script src="{% static 'jquery-ui/ui/minified/widget.min.js' %}"></script>
    <script src="{% static 'jquery-ui/ui/minified/mouse.min.js' %}"></script>
    <script src="{% static 'jquery-ui/ui/minified/position.min.js' %}"></script>
    <script src="{% static 'jquery-ui/ui/minified/autocomplete.min.js' %}"></script>
    <script src="{% static 'jquery-ui/ui/minified/draggable.min.js' %}"></script>
    <script src="{% static 'jquery-ui/ui/minified/droppable.min.js' %}"></script>
    <script src="{% static 'jquery-ui/ui/minified/menu.min.js' %}"></script>
    <script src="{% static 'jquery-ui/ui/minified/sortable.min.js' %}"></script>

    <script src="{% static 'select2-3.5.2-legacy/select2.js' %}"></script>
    <script src="{% static 'bootstrap3-typeahead/bootstrap3-typeahead.min.js' %}"></script>
    <script src="{% static 'style/js/bootstrap-multi-typeahead.js' %}"></script>

    <script src="{% static 'style/js/ui-element.js' %}"></script>
    <script src="{% static 'langcodes/js/langcodes.js' %}"></script>
    <script src="{% static 'hqwebapp/js/lib/jquery.textchange.min.js' %}"></script>
    {% if request|toggle_enabled:"PREVIEW_APP" %}
    <script src="{% static 'app_manager/js/preview_app.js' %}"></script>
    {% endif %}
{% endblock %}

{% block js-inline %}{{ block.super }}
    <script>
    $(function () {
        $('#deleted-app-modal').modal({
            backdrop: 'static',
            keyboard: false,
            show: true
        }).on('hide.bs.modal', function () {
            window.location = "{% url "corehq.apps.app_manager.views.view_app" domain %}";
        });
        {% if request|toggle_enabled:"PREVIEW_APP" %}
            var previewApp = hqImport('app_manager/js/preview_app.js');
            previewApp.initPreviewWindow(
                    '#js-appmanager-preview',
                    '#js-appmanager-body',
                    '#js-toggle-app-preview'
            );
        {% endif %}
    });
<<<<<<< HEAD
    $(window).on('load', function () {
       $('.app-manager-content').removeClass('hide');
=======
    $(window).load(function () {
       $('.appmanager-content').fadeIn();
       $('.appmanager-loading').fadeOut();
>>>>>>> 1d7113bb
    });
    </script>
{% endblock %}

{% block page_breadcrumbs %}
    {% if not formdesigner %}
        <ul class="breadcrumb breadcrumb-hq-section">
            <li>{% trans 'Applications' %}</li>
            {% block breadcrumbs %}{% endblock %}
        </ul>
    {% endif %}
{% endblock %}

{% block page_content %}
{% if request|toggle_enabled:"PREVIEW_APP" %}
{% include 'app_manager/partials/preview_app.html'%}
{% endif %}
<div class="appmanager-loading-container">
  <div class="appmanager-loading appmanager-loading-body">
    <i class="fa fa-spin fa-spinner"></i>
  </div>
</div>
<div class="appmanager-content appmanager-content-animate-preview"
     id="js-appmanager-body">
    {% if app %}
        {% if error %}
        <div id="error">
            {% ifequal error 'app_exists' %}
                {% trans "Oops! We can't create that application; you already have one with the same name." %}
            {% endifequal %}
        </div>
        {% endif %}

        {% block app-content %}{% endblock %}

    {% else %}
        <div style="padding: 1em; text-align: center">
            <p style="font-size: 1.5em">
                {% blocktrans %}
                Welcome to the CommCare Application Builder.
                Before you begin, check out the
                <a target="_blank" href="https://confluence.dimagi.com/display/commcarepublic/Beginner+Tutorial">Beginner Tutorial</a>.
                {% endblocktrans %}
            </p>
            <br>
            {% include 'app_manager/partials/new_app_buttons.html' %}
        </div>
    {% endif %}
</div>
{% endblock %}

{% block column_style %}{% endblock %}

{% block modals %}
    {{ block.super }}
    {% if app.is_deleted %}
    <!-- This will appear on page load, so don't use any animation (normally controlled by .fade) -->
    <div id="deleted-app-modal" class="modal">
        <div class="modal-dialog">
            <div class="modal-content">
                <div class="modal-header">
                    <h4 class="modal-title">{% trans 'Oops! This application was deleted.' %}</h4>
                </div>
                <div class="modal-body">
                    <p>{% trans 'If you want your application back, click Restore.' %}</p>
                </div>
                <div class="modal-footer">
                    <a href="{% url "undo_delete_app" domain app.id %}" class="post-link btn btn-primary">
                        {% trans "Restore" %}
                    </a>
                    <a href="#" class="btn btn-default" data-dismiss="modal">
                        {% trans "No thanks, get me out of here" %}
                    </a>
                </div>
            </div>
        </div>
    </div>
    {% endif %}
{% endblock modals %}<|MERGE_RESOLUTION|>--- conflicted
+++ resolved
@@ -88,14 +88,9 @@
             );
         {% endif %}
     });
-<<<<<<< HEAD
     $(window).on('load', function () {
-       $('.app-manager-content').removeClass('hide');
-=======
-    $(window).load(function () {
        $('.appmanager-content').fadeIn();
        $('.appmanager-loading').fadeOut();
->>>>>>> 1d7113bb
     });
     </script>
 {% endblock %}
