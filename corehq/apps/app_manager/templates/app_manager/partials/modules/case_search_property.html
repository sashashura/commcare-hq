--- conflicted
+++ resolved
@@ -1,4 +1,3 @@
-{% load hq_shared_tags %}
 {% load i18n %}
 
 <tr>
@@ -67,10 +66,6 @@
                         <option value="">{% trans "Text" %}</option>
                         <option value="daterange">{% trans "Date Range" %}</option>
                         <option value="barcode_scan">{% trans "Barcode" %}</option>
-<<<<<<< HEAD
-                        <option value="fixture">{% trans "Lookup Table Selection" %}</option>
-                        {% if js_options.has_geocoder_privs %} <option value="address">{% trans "Geocoder Broadcast" %}</option>
-=======
                         {% if js_options.has_lookup_tables %}
                         <option value="lookup_table_fixture">{% trans "Lookup Table Selection" %}</option>
                         {% endif %}
@@ -79,7 +74,6 @@
                         {% endif %}
                         {% if js_options.has_geocoder_privs %}
                           <option value="address">{% trans "Geocoder Broadcast" %}</option>
->>>>>>> a7b911b5
                         {% endif %}
                       </select>
                     </div>
