--- conflicted
+++ resolved
@@ -2,31 +2,18 @@
 {% load xforms_extras %}
 {% load hq_shared_tags %}
 
-<<<<<<< HEAD
 <div class="appnav-menu-scroll">
     <ul class="sortable appmanager-main-menu appnav-menu appnav-module js-sortable-module">
         <li class="sort-action">
             <form method="post"
                   action="{% url "rearrange" domain app.id 'modules' %}">
                   {% csrf_token %}
+                  <input name="ajax" value="true" />
             </form>
         </li>
         {% with module as selected_module %}
             {% for module in app.get_modules %}
                 <li class="edit-module-li js-sorted-li" data-index="{{ module.id }}" data-indexvar="moduleid">
-=======
-<ul class="sortable appmanager-main-menu appnav-menu appnav-module js-sortable-module">
-    <li class="sort-action">
-        <form method="post"
-              action="{% url "rearrange" domain app.id 'modules' %}">
-              {% csrf_token %}
-              <input name="ajax" value="true" />
-        </form>
-    </li>
-    {% with module as selected_module %}
-        {% for module in app.get_modules %}
-            <li class="edit-module-li js-sorted-li" data-index="{{ module.id }}" data-indexvar="moduleid">
->>>>>>> 753f2431
 
                     <div class="appnav-item {% ifequal module.unique_id selected_module.unique_id %}{% if not form %}active{% endif %}{% endifequal %}">
                       {% include 'app_manager/partials/confirm_delete_module.html' %}
@@ -34,12 +21,12 @@
                       {% include 'app_manager/partials/module_link_secondary.html' %}
                     </div>
 
-<<<<<<< HEAD
                     <ul class="appnav-menu appnav-menu-nested see {% ifequal module.unique_id selected_module.unique_id %}selected{% endifequal %} sortable sortable-forms {% if module.is_surveys %}appnav-surveys{% else %}appnav-caselist{% endif %}" data-parentvar="moduleid">
                         <li class="sort-action">
                             <form method="post"
                                   action="{% url "rearrange" domain app.id 'forms' %}">
                                   {% csrf_token %}
+                                  <input name="ajax" value="true" />
                             </form>
                         </li>
                         {% with nav_form as selected_form %}
@@ -80,34 +67,6 @@
                         {% trans "Add..." %}
                     </a>
                 </div>
-=======
-                <ul class="appnav-menu appnav-menu-nested see {% ifequal module.unique_id selected_module.unique_id %}selected{% endifequal %} sortable sortable-forms {% if module.is_surveys %}appnav-surveys{% else %}appnav-caselist{% endif %}" data-parentvar="moduleid">
-                    <li class="sort-action">
-                        <form method="post"
-                              action="{% url "rearrange" domain app.id 'forms' %}">
-                              {% csrf_token %}
-                              <input name="ajax" value="true" />
-                        </form>
-                    </li>
-                    {% with nav_form as selected_form %}
-                        {% for form in module.get_forms %}
-                            <li class="edit-form-li js-sorted-li"
-                                data-moduleid="{{ module.id }}"
-                                data-index="{{ form.id }}"
-                                data-indexvar="formid"
-                                {% if form.get_action_type == 'open' %}data-appear="first"{% endif %}
-                            >
-                                <!--[F]-->
-                                <div class="appnav-item {% ifequal form selected_form %} active{% if not formdesigner %} settings-view{% endif %}{% endifequal %}">
-                                    {% include 'app_manager/partials/confirm_delete_form.html' %}
-                                    {% include 'app_manager/partials/form_link_primary.html' %}
-                                    {% include 'app_manager/partials/form_link_secondary.html' %}
-                                </div>
-                            </li>
-                        {% endfor %}
-                    {% endwith %}
-                </ul>
->>>>>>> 753f2431
             </li>
         {% endif %}
     </ul>
