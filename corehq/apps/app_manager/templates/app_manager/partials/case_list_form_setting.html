{% load xforms_extras %}
{% load hq_shared_tags %}
{% load i18n %}

{% if request|toggle_enabled:"ONBOARDING_PROTOTYPE" %}
<<<<<<< HEAD
=======
{% if not module.is_surveys and form.get_action_type == 'open' and app.advanced_app_builder %}
>>>>>>> ef812361

<div id="case-list-form">
    <div class="form-group">
        <label class="col-sm-2 control-label">
            Registration Form Accessible in Menu
            <span class="hq-help-template"
                  data-title="{% trans "Registration Form Accessible from Case List" %}"
                  data-content="{% blocktrans %}Minimize duplicate case registrations by requiring mobile workers
                  to search the case list before they can enter a form that registers new cases.{% endblocktrans %}"
            ></span>
        </label>
        <div class="col-sm-4">
            <div class="checkbox">
                <label>
<<<<<<< HEAD
                    <input type="checkbox" checked/>
=======
                    <input type="checkbox" checked />
>>>>>>> ef812361
                </label>
            </div>
        </div>
    </div>
    <div class="form-group">
        <label class="col-sm-2 control-label">
            Registration Form Accessible from Case List
            <span class="hq-help-template"
                  data-title="{% trans "Registration Form Accessible from Case List" %}"
                  data-content="{% blocktrans %}Minimize duplicate case registrations by requiring mobile workers
                  to search the case list before they can enter a form that registers new cases.{% endblocktrans %}"
            ></span>
        </label>
        <div class="col-sm-4">
            <div class="checkbox">
                <label>
                    <input type="checkbox" checked />
                </label>
            </div>
        </div>
    </div>
    <div class="form-group" id="case_list_form-label">
        <label class="col-sm-2 control-label">
            {% trans "Label for Case List Registration" %}
        </label>
        <div class="col-sm-4">
            {% input_trans module.case_list_form.label langs input_name='case_list_form_label' %}
        </div>
    </div>
</div>
<div id="case_list_media">
    {% include "app_manager/partials/nav_menu_media.html" with item=multimedia.case_list_form qualifier='case_list_form_' ICON_LABEL="Registration Form Icon" AUDIO_LABEL="Registration Form Audio" %}
</div>

<<<<<<< HEAD
=======
{% endif %}
>>>>>>> ef812361
{% else %}

<div id="case-list-form">
    <div class="form-group">
        <label class="col-sm-2 control-label">
            {% trans "Registration Form Accessible from Case List" %}
            <span class="hq-help-template"
                  data-title="{% trans "Registration Form Accessible from Case List" %}"
                  data-content="{% blocktrans %}Minimize duplicate case registrations by requiring mobile workers
                  to search the case list before they can enter a form that registers new cases.{% endblocktrans %}"
            ></span>
        </label>
        <div class="col-sm-4">
            <div data-bind="visible: caseListForm() || allowed, css: { 'alert alert-danger': formMissing() || !allowed}">
                <select class="form-control" data-bind="
                    optstr: caseListFormOptstr,
                    value: caseListFormProxy
                    "></select>
                <input type="hidden" name="case_list_form_id" data-bind="value: caseListForm" />
                <div data-bind="visible: formMissing()" class="help-block">
                    {% trans "Error! The selected form does not exist." %}
                </div>
            </div>
            <div class="btn-group" data-bind="visible: !allowed && !caseListForm()">
                <button class="btn btn-default disabled" disabled="disabled">
                    <span>{% trans "Not available" %}</span>
                </button>
                <button class="btn btn-default dropdown-toggle" data-toggle="dropdown">
                    <span class="caret"></span>
                </button>
                <ul class="dropdown-menu">
                    <li>
                        <a href="#" data-bind="click: toggleMessage">
                            {% trans "Why can't I select a registration form?" %}
                        </a>
                    </li>
                </ul>
            </div>
            <div class="help-block" data-bind="visible: messageVisible">
                <div>
                    {% blocktrans %}
                    Registration forms are only available from the case list when<br/>
                    (1) The registration form is in a different module<br/>
                    (2) Every form in the module updates or closes the case<br/>
                    (3) The case list does not have parent case selection configured.<br/>
                    (4) The module's "Menu Mode" is configured as "Display module and then forms".<br/>
                    To learn more, see our <a href="https://help.commcarehq.org/display/commcarepublic/Minimize+Duplicates" target="_blank">Help Site</a>
                    {% endblocktrans %}
                </div>
                <a href="#" class="btn btn-default btn-xs" data-bind="click: toggleMessage">
                    {% trans "OK, close this" %}
                </a>
            </div>
        </div>
    </div>
    <div class="form-group" id="case_list_form-label">
        <label class="col-sm-2 control-label">
            {% trans "Label for Registration Form" %}
        </label>
        <div class="col-sm-4">
            {% input_trans module.case_list_form.label langs input_name='case_list_form_label' %}
            <div data-bind="visible: !allowed" class="help-block">
                {%  trans "Error! Registration form will be ignored since this module is not allowed to have one for the following reason:" %}<br/>
                <ul><li data-bind="text: now_allowed_reason"></li></ul>
                {% blocktrans %}
                    To learn more, see our
                    <a href="https://help.commcarehq.org/display/commcarepublic/Minimize+Duplicates#MinimizeDuplicates-Limitations" target="_blank">Help Site</a>
                {% endblocktrans %}
            </div>
        </div>
    </div>
</div>
<div id="case_list_media">
    {% include "app_manager/partials/nav_menu_media.html" with item=multimedia.case_list_form
qualifier='case_list_form_' ICON_LABEL="Registration Form Icon" AUDIO_LABEL="Registration Form Audio" %}
</div>

{% endif %}<|MERGE_RESOLUTION|>--- conflicted
+++ resolved
@@ -3,10 +3,7 @@
 {% load i18n %}
 
 {% if request|toggle_enabled:"ONBOARDING_PROTOTYPE" %}
-<<<<<<< HEAD
-=======
 {% if not module.is_surveys and form.get_action_type == 'open' and app.advanced_app_builder %}
->>>>>>> ef812361
 
 <div id="case-list-form">
     <div class="form-group">
@@ -21,11 +18,7 @@
         <div class="col-sm-4">
             <div class="checkbox">
                 <label>
-<<<<<<< HEAD
-                    <input type="checkbox" checked/>
-=======
                     <input type="checkbox" checked />
->>>>>>> ef812361
                 </label>
             </div>
         </div>
@@ -60,10 +53,7 @@
     {% include "app_manager/partials/nav_menu_media.html" with item=multimedia.case_list_form qualifier='case_list_form_' ICON_LABEL="Registration Form Icon" AUDIO_LABEL="Registration Form Audio" %}
 </div>
 
-<<<<<<< HEAD
-=======
 {% endif %}
->>>>>>> ef812361
 {% else %}
 
 <div id="case-list-form">
