--- conflicted
+++ resolved
@@ -9,10 +9,6 @@
     {% include "app_manager/partials/xpathValidator.html" %}
 {% endblock %}
 {% block js-inline %}{{ block.super }}
-<<<<<<< HEAD
-    {% include "style/bootstrap3/partials/value-or-none-ui.html" %}
-=======
->>>>>>> 190a4e7c
     {% include "app_manager/partials/nav_menu_media_js_common.html" %}
     {% include "app_manager/partials/nav_menu_media_js.html" with item=multimedia.menu %}
     {% include "app_manager/partials/nav_menu_media_js.html" with item=multimedia.case_list_menu_item qualifier='case_list-menu_item_' %}
