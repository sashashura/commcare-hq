--- conflicted
+++ resolved
@@ -233,40 +233,7 @@
 {% endblock %}
 
 {% block form-view %}
-<<<<<<< HEAD
-    {% if request|toggle_enabled:"ONBOARDING_PROTOTYPE" %}
-        {% include 'app_manager/partials/module_view_heading.html' %}
-    {% endif %}
-    {% if module.case_type == '' or not request|toggle_enabled:"ONBOARDING_PROTOTYPE" %}
-        <h3 style="display: inline-block; margin-right: -5px;"><i class="fa fa-folder-open"></i></h3>
-    {% else %}
-        <h3 style="display: inline-block; margin-right: -5px;"><i class="fa fa-list"></i></h3>
-    {% endif %}
-    {% inline_edit_trans module.name langs edit_name_url saveValueName='name' readOnlyClass='h3' postSave="function(data) { return hqImport('app_manager/js/app_manager.js').updateDOM(data.update); }" %}
-    <br />
-    <inline-edit params="
-        name: 'comment',
-        id:'comment-id',
-        readOnlyClass: 'app-comment',
-        value: '{{ module.comment|escapejs }}',
-        {% if request|toggle_enabled:"ONBOARDING_PROTOTYPE" %}
-            placeholder: 'Enter {% if module.case_type != '' %}record list{% endif %} description here',
-        {% else %}
-            placeholder: '{% trans "Enter module description here"|escapejs %}',
-        {% endif %}
-        url: '{% url "corehq.apps.app_manager.views.edit_module_attr" domain app.id module.id 'comment' %}',
-        saveValueName: 'comment',
-        cols: 50,
-    "></inline-edit>
-    {% if request|toggle_enabled:"ONBOARDING_PROTOTYPE" %}
-        <div class="spacer"></div>
-    {% else %}
-        <br>
-        {% include 'app_manager/partials/module_view_heading.html' %}
-    {% endif %}
-=======
-    {% include 'app_manager/partials/module_view_heading.html' %}
->>>>>>> f470781e
+{% include 'app_manager/partials/module_view_heading.html' %}
 <div class="tabbable">
 {% if not request|toggle_enabled:"ONBOARDING_PROTOTYPE" or module.case_type != "" %}
 <ul class="nav nav-tabs" id="module-view-tabs">
