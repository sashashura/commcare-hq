{% extends "app_manager/managed_app.html" %}
{% load xforms_extras %}
{% load hq_shared_tags %}
{% load i18n %}
{% block js %}{{ block.super }}
    <script src="{% new_static 'hqwebapp/js/guidGenerator.js' %}"></script>
    <script src="{% new_static 'hqwebapp/js/key-value-mapping.js' %}"></script>
    <script src="{% new_static 'app_manager/js/graph-config.js' %}"></script>
    {% include "app_manager/partials/xpathValidator.html" %}
<<<<<<< HEAD
    <script>
    if (window.toggles === undefined) {
        window.toggles = {};
    }
    if (window.feature_previews === undefined) {
        window.feature_previews = {};
    }
    window.feature_previews.ENUM_IMAGE = {{ request|feature_preview_enabled:"ENUM_IMAGE"|BOOL }};
    window.feature_previews.CALC_XPATHS = {{ request|feature_preview_enabled:"CALC_XPATHS"|BOOL }};
    window.toggles.MM_CASE_PROPERTIES = {{ request|toggle_enabled:"MM_CASE_PROPERTIES"|BOOL }};
    window.toggles.CASE_LIST_DISTANCE_SORT = {{ request|toggle_enabled:"CASE_LIST_DISTANCE_SORT"|BOOL }};
    window.toggles.GRAPH_CREATION = {{ request|toggle_enabled:"GRAPH_CREATION"|BOOL }};
    window.toggles.CASE_LIST_CUSTOM_XML = {{ request|toggle_enabled:"CASE_LIST_CUSTOM_XML"|BOOL }};
    window.toggles.CASE_LIST_TILE = {{ request|toggle_enabled:"CASE_LIST_TILE"|BOOL }};
    window.toggles.CASE_LIST_LOOKUP = {{ request|toggle_enabled:"CASE_LIST_LOOKUP"|BOOL }}
    window.toggles.FIXTURE_CASE_SELECTION = {{ request|toggle_enabled:"FIXTURE_CASE_SELECTION"|BOOL }}
    </script>
    <script src="{% new_static 'app_manager/js/detail-screen-config.js' %}"></script>
=======
>>>>>>> f95d930a
{% endblock %}
{% block js-inline %}{{ block.super }}
    {% include "style/bootstrap3/partials/value-or-none-ui.html" %}
    {% include "app_manager/partials/nav_menu_media_js_common.html" %}
    {% include "app_manager/partials/nav_menu_media_js.html" with item=multimedia.menu %}
    {% include "app_manager/partials/nav_menu_media_js.html" with item=multimedia.case_list_menu_item qualifier='case_list-menu_item_' %}

    <script>
        if (window.toggles === undefined) {
            window.toggles = {};
        }
        if (window.feature_previews === undefined) {
            window.feature_previews = {};
        }
        window.feature_previews.ENUM_IMAGE = {{ request|feature_preview_enabled:"ENUM_IMAGE"|BOOL }};
        window.feature_previews.CALC_XPATHS = {{ request|feature_preview_enabled:"CALC_XPATHS"|BOOL }};
        window.toggles.MM_CASE_PROPERTIES = {{ request|toggle_enabled:"MM_CASE_PROPERTIES"|BOOL }};
        window.toggles.CASE_LIST_DISTANCE_SORT = {{ request|toggle_enabled:"CASE_LIST_DISTANCE_SORT"|BOOL }};
        window.toggles.GRAPH_CREATION = {{ request|toggle_enabled:"GRAPH_CREATION"|BOOL }};
        window.toggles.CASE_LIST_CUSTOM_XML = {{ request|toggle_enabled:"CASE_LIST_CUSTOM_XML"|BOOL }};
        window.toggles.CASE_LIST_TILE = {{ request|toggle_enabled:"CASE_LIST_TILE"|BOOL }};
        window.toggles.CASE_LIST_LOOKUP = {{ request|toggle_enabled:"CASE_LIST_LOOKUP"|BOOL }}
        window.toggles.FIXTURE_CASE_SELECTION = {{ request|toggle_enabled:"FIXTURE_CASE_SELECTION"|BOOL }}
    </script>
    <!-- detail-screen-config.js depends on the previews & toggles defined above. -->
    <script src="{% new_static 'app_manager/js/detail-screen-config.js' %}"></script>

    {% if request|toggle_enabled:"CASE_LIST_LOOKUP" %}
        {% for detail in details %}
            {% if detail.type == 'case' %}
                {% include "app_manager/partials/nav_menu_media_js.html" with item=multimedia.case_list_lookup qualifier='case-list-lookup'|add:detail.type %}
            {% else %}
                {% include "app_manager/partials/nav_menu_media_js.html" with item=multimedia.product_list_lookup qualifier='case-list-lookup'|add:detail.type %}
            {% endif %}
        {% endfor %}
    {% endif %}

    {% if case_list_form_options %}
        {% include "app_manager/partials/nav_menu_media_js.html" with item=multimedia.case_list_form qualifier='case_list_form_' %}
    {% endif %}
    {% include 'style/bootstrap3/partials/key_value_mapping.html' %}
    {% include 'app_manager/partials/graph_configuration_modal.html' %}

    <script>
        $(function () {
            COMMCAREHQ.app_manager.module_view = {
                /* for sharing variables between essentially separate parts of the ui */
                requires_case_details: ko.observable({{ module.requires_case_details|BOOL }})
            };

            var details = {{ details|JSON }};
            var lang = {{ lang|JSON }};
            var langs = {{ app.langs|JSON }};
            var saveUrl = "{% url "edit_module_detail_screens" domain app.id module.id %}";
            var parentModules = {{ parent_modules|JSON }};
            var fixtures = {{ fixtures|JSON }};

            for (var i = 0; i < details.length; i++) {
                var detail = details[i];
                var detailScreenConfig = DetailScreenConfig.init({
                    state: {
                        type: detail.type,
                        short: detail.short,
                        long: detail.long
                    },
                    sortRows: detail.sort_elements,
                    model: detail.model,
                    properties: detail.properties,
                    lang: lang,
                    langs: langs,
                    saveUrl: saveUrl,
                    parentModules: parentModules,
                    childCaseTypes: detail.subcase_types,
                    fixtures: fixtures,
                    parentSelect: detail.parent_select,
                    fixtureSelect: detail.fixture_select,
                    contextVariables: COMMCAREHQ.app_manager.module_view
                });
                var $list_home = $("#" + detail.type + "-detail-screen-config-tab");
                $list_home.koApplyBindings(detailScreenConfig);

                if (detail.long !== undefined) {
                    var $detail_home = $("#" + detail.type + "-detail-screen-detail-config-tab");
                    $detail_home.koApplyBindings(detailScreenConfig);
                }
            }
        });
        $(function () {
            $('#case_type').on('textchange', function () {
                var value = $(this).val();
                var valueNoSpaces = value.replace(/ /g, '_');
                if (value !== valueNoSpaces) {
                    $(this).val(valueNoSpaces);
                }
                if (!valueNoSpaces.match(/^[\w-]+$/g)) {
                    $(this).closest('.form-group').addClass('has-error');
                    $('#case_type_error').css('display', 'block');
                } else {
                    $(this).closest('.form-group').removeClass('has-error');
                    $('#case_type_error').css('display', 'none');
                }
            });

            if ($('#case-list-form').length) {
                var CaseListForm = function (data, formOptions, allowed, now_allowed_reason) {
                    var self = this,
                        initialOption = data.form_id ? data.form_id : 'disabled',
                        formSet = !!data.form_id,
                        formMissing = formSet && !formOptions[data.form_id];

                    self.toggleState = function(active) {
                        active = active && allowed;
                        $('#case_list_form-label').toggle(active);
                        $('#case_list_media').toggle(active);
                    };

                    self.toggleMessage = function() {
                        self.messageVisible(!self.messageVisible());
                    };

                    self.buildOptstr = function(extra) {
                        self.caseListFormOptstr = _.map(formOptions, function (label, value) {
                            return {value: value, label: label};
                        });
                        if (extra) {
                            self.caseListFormOptstr.push({value: extra, label: '{% trans "Unknown Form (missing)" %}'});
                        }
                    };

                    self.allowed = allowed;
                    self.now_allowed_reason = now_allowed_reason;
                    self.formMissing = ko.observable(formMissing);
                    self.messageVisible = ko.observable(false);
                    self.caseListForm = ko.observable(data.form_id ? data.form_id : null);
                    self.caseListFormProxy = ko.observable(initialOption);
                    self.caseListFormDisplay = formOptions[initialOption];

                    self.caseListFormProxy.subscribe(function (form_id) {
                        var disabled = form_id === 'disabled' || !formOptions[form_id];
                        self.caseListForm(disabled ? null : form_id);
                        self.toggleState(!disabled);
                    });

                    if (formMissing) {
                        var removeOld = self.caseListFormProxy.subscribe(function (oldValue) {
                            if (formMissing && oldValue === initialOption) {
                                // remove the missing form from the options once the user select a real form
                                self.buildOptstr();
                                removeOld.dispose();
                                self.formMissing(false);
                            }
                        }, null, "beforeChange");
                    }

                    self.toggleState(formSet && !formMissing);
                    self.buildOptstr(formMissing ? data.form_id : false);
                };
                var caseListForm = new CaseListForm(
                    {{ module.case_list_form|JSON }},
                    {{ case_list_form_options|JSON }},
                    {{ case_list_form_not_allowed_reason.allow|JSON }},
                    {{ case_list_form_not_allowed_reason.message|JSON }}
                );
                $('#case-list-form').koApplyBindings(caseListForm);
                // Reset save button after bindings
                // see http://manage.dimagi.com/default.asp?145851
                var $form = $('#case-list-form').closest('form'),
                    $button = $form.find('.save-button-holder').data('button');
                $button.setStateWhenReady('saved');
            }
        });
        $(function () {
            COMMCAREHQ.app_manager.setupValidation(
                '{% url "validate_module_for_build" domain app.id module.id %}');
        });
    </script>
{% endblock %}

{% block form-view %}
    {% include 'app_manager/partials/module_view_heading.html' %}
<div class="tabbable">
<ul class="nav nav-tabs" id="module-view-tabs">
    {% block tab-headers %}
    <li class="active"><a href="#module-settings" data-toggle="tab">{% trans "Settings" %}</a></li>
    {% if module.module_type != 'shadow' %}
    <li><a href="#case-settings" data-toggle="tab">{% trans "Case Management" %}</a></li>
    {% endif %}
    {% for detail in details %}
    <li>
        <a href="#{{ detail.type }}-detail-screen-config-tab" data-toggle="tab">
            {{ detail.label }}
        </a>
    </li>
    {% if detail.long %}
    <li>
        <a href="#{{ detail.type }}-detail-screen-detail-config-tab" data-toggle="tab">
            {{ detail.detail_label }}
        </a>
    </li>
    {% endif %}
    {% endfor %}
    {% endblock %}{# endblock tab-headers #}
</ul>
<div class="spacer"></div>
<div class="tab-content">
    {% block tab-content %}
    <div class="tab-pane active" id="module-settings">
        <form class="form-horizontal save-button-form" action="{% url "corehq.apps.app_manager.views.edit_module_attr" domain app.id module.id 'all' %}">
            {% csrf_token %}
            <div class="save-button-holder clearfix"></div>
            <fieldset>
                <div class="form-group">
                    <label class="col-sm-2 control-label">{% trans "Module Name" %}</label>
                    <div class="col-sm-4">
                        {% input_trans module.name langs cssClass='form-control' %}
                    </div>
                </div>
                {% block settings_fields %}
                {% if module.module_type == 'shadow' %}
                <div class="form-group">
                    <label class="col-sm-2 control-label">
                        {% trans "Source Module" %}
                    </label>
                    <div class="col-sm-4">
                        <select type="text" name="source_module_id" data-value="{{ module.source_module_id}}" class="form-control">
                        <option value="">{% trans "None" %}</option>
                        {% for mod in app.modules %}
                            {% if mod.module_type == 'basic' %}
                                {% if mod.id != module.id %}
                                    <option value="{{mod.unique_id}}">{{ mod.name|trans:langs }}</option>
                                {% endif %}
                            {% endif %}
                        {% endfor %}
                        </select>
                    </div>
                </div>
                {% endif %}
                 <div class="form-group">
                    <label class="col-sm-2 control-label">
                        {% trans "Menu Mode" %}
                    </label>
                    <div class="col-sm-4">
                        <select type="text" name="put_in_root" class="form-control"
                                data-value="{% if module.put_in_root %}true{% else %}false{% endif %}">
                            <option value="false">{% trans "Display module and then forms" %}</option>
                            <option value="true">{% trans "Display only forms" %}</option>
                        </select>
                    </div>
                </div>
                {% include "app_manager/partials/module_filter.html" with value=module.module_filter %}
                {% include "app_manager/partials/nav_menu_media.html" with ICON_LABEL="Icon" AUDIO_LABEL="Audio" %}
                {% if child_module_enabled %}
                <div class="form-group">
                    <label class="col-sm-2 control-label">
                        {% trans "Parent Module" %}
                    </label>
                    <div class="col-sm-4">
                        <select type="text" name="root_module_id" data-value="{{ module.root_module_id}}" class="form-control">
                        <option value="">{% trans "No Parent" %}</option>
                        {% for mod in valid_parent_modules %}
                            <option value="{{mod.unique_id}}">{{ mod.name|trans:langs }}</option>
                        {% endfor %}
                        </select>
                    </div>
                </div>
                {% endif %}
                <div class="form-group">
                    <label class="col-sm-2 control-label" for="comment-id">{% trans "Comment" %}</label>
                    <div class="col-sm-4">
                        <textarea id="comment-id" name="comment" class="form-control">{{ module.comment }}</textarea>
                    </div>
                </div>
                {% endblock %}
            </fieldset>
        </form>
    </div>
    <div class="tab-pane" id="case-settings">
        <form class="form-horizontal save-button-form" action="{% url "corehq.apps.app_manager.views.edit_module_attr" domain app.id module.id 'all' %}">
            {% csrf_token %}
            <div class="save-button-holder clearfix"></div>
            <fieldset>
                <legend>{% trans "Basic" %}</legend>
                <div class="form-group">
                    <label class="col-sm-2 control-label">
                        {% trans "Case Type" %}
                        <span class="hq-help-template"
                              data-title="{% trans "Case Type" %}"
                              data-content="{% trans "e.g. &quot;pregnancy&quot;. The name for the type of case you are tracking. All cases you register in this module will have this case type, and only cases of this type will show in the case list. Modules with the same case type will have the same cases in their case lists." %}"
                                ></span>
                    </label>
                    <div class="col-sm-4">
                        <input class="code form-control" type="text" id="case_type" name="case_type" value="{{ module.case_type }}" />
                        <span class="help-block" id="case_type_error" style="display: none;">
                            {% trans "Case types can only include the characters a-z, 0-9, '-' and '_'" %}
                        </span>
                    </div>
                </div>
                <div class="form-group">
                    <label class="control-label col-sm-2">
                        {% trans "Label for Cases" %}
                        <span class="hq-help-template"
                              data-title="{% trans "Label for Cases" %}"
                              data-content="{% trans "This label will appear at the top of the phone's case select screen." %}"
                        ></span>
                    </label>
                    <div class="col-sm-4">
                        <input type="text" name="case_label" value="{{ module.case_label|trans:langs }}" class="form-control" />
                    </div>
                </div>
                {% if app.application_version == '1.0' %}
                <div class="form-group">
                    <label class="control-label col-sm-2">
                        {% trans "Label for Referrals" %}
                    </label>
                    <div class="col-sm-4">
                        <input type="text" name="referral_label" value="{{ module.referral_label|trans:langs }}" class="form-control" />
                    </div>
                </div>
                {% endif %}
            </fieldset>
            <fieldset>
                <legend>{% trans "Advanced" %}</legend>
                {% block case_management_advanced_fields %}
                {% include 'app_manager/partials/case_list_setting.html' with LABEL="Case List Menu Item" DESC="An item in the module's menu that lets you browse the case list without moving on to fill out a form." SLUG="case_list" case_list=module.case_list %}
                {% include 'app_manager/partials/case_list_form_setting.html' %}
                {% if app.application_version == '2.0' and module.module_type == 'basic' and request.project.survey_management_enabled %}
                    {% include 'app_manager/partials/case_list_setting.html' with LABEL="Task List" DESC="Whether to have an item in the module's menu that lets you see all of your delegated tasks. Only makes sense if you're using a delegation workflow." SLUG="task_list" case_list=module.task_list %}
                {% endif %}
                {% endblock case_management_advanced_fields %}
            </fieldset>
        </form>
    </div>

    {% for detail in details %}
    <div class="tab-pane" id="{{ detail.type }}-detail-screen-config-tab">
        {% include 'app_manager/partials/case_list.html' %}
    </div>
    {% if detail.long %}
    <div class="tab-pane" id="{{ detail.type }}-detail-screen-detail-config-tab">
        {% include 'app_manager/partials/case_detail.html' %}
    </div>
    {% endif %}
    {% endfor %}
    {% endblock %}{# endblock tab-content #}
</div>
</div>
{% endblock %}

{% block modals %}{{ block.super }}
{% include "app_manager/partials/nav_menu_media_modals.html" %}
{% endblock modals %}

{% block breadcrumbs %}
    {{ block.super }}
    {% include 'app_manager/partials/module_view_breadcrumbs.html' %}
{% endblock %}<|MERGE_RESOLUTION|>--- conflicted
+++ resolved
@@ -7,27 +7,6 @@
     <script src="{% new_static 'hqwebapp/js/key-value-mapping.js' %}"></script>
     <script src="{% new_static 'app_manager/js/graph-config.js' %}"></script>
     {% include "app_manager/partials/xpathValidator.html" %}
-<<<<<<< HEAD
-    <script>
-    if (window.toggles === undefined) {
-        window.toggles = {};
-    }
-    if (window.feature_previews === undefined) {
-        window.feature_previews = {};
-    }
-    window.feature_previews.ENUM_IMAGE = {{ request|feature_preview_enabled:"ENUM_IMAGE"|BOOL }};
-    window.feature_previews.CALC_XPATHS = {{ request|feature_preview_enabled:"CALC_XPATHS"|BOOL }};
-    window.toggles.MM_CASE_PROPERTIES = {{ request|toggle_enabled:"MM_CASE_PROPERTIES"|BOOL }};
-    window.toggles.CASE_LIST_DISTANCE_SORT = {{ request|toggle_enabled:"CASE_LIST_DISTANCE_SORT"|BOOL }};
-    window.toggles.GRAPH_CREATION = {{ request|toggle_enabled:"GRAPH_CREATION"|BOOL }};
-    window.toggles.CASE_LIST_CUSTOM_XML = {{ request|toggle_enabled:"CASE_LIST_CUSTOM_XML"|BOOL }};
-    window.toggles.CASE_LIST_TILE = {{ request|toggle_enabled:"CASE_LIST_TILE"|BOOL }};
-    window.toggles.CASE_LIST_LOOKUP = {{ request|toggle_enabled:"CASE_LIST_LOOKUP"|BOOL }}
-    window.toggles.FIXTURE_CASE_SELECTION = {{ request|toggle_enabled:"FIXTURE_CASE_SELECTION"|BOOL }}
-    </script>
-    <script src="{% new_static 'app_manager/js/detail-screen-config.js' %}"></script>
-=======
->>>>>>> f95d930a
 {% endblock %}
 {% block js-inline %}{{ block.super }}
     {% include "style/bootstrap3/partials/value-or-none-ui.html" %}
