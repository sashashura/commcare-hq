--- conflicted
+++ resolved
@@ -180,16 +180,7 @@
                     }
                     {% endif %}
                 });
-<<<<<<< HEAD
                 caseConfig.init();
-
-                // tag the 'preview in cloudcare' button with the right url
-                // unfortunately, has to be done in javascript
-                var cloudCareUrl = getCloudCareUrl("{% url cloudcare_main domain '' %}", "{{ app.id }}", "{{ module.id }}", "{{ nav_form.id }}") + "?preview=true";
-                $("#cloudcare-preview-url").attr("href", cloudCareUrl);
-=======
-                casexml.init();
->>>>>>> ce9a8614
             }
 
             // tag the 'preview in cloudcare' button with the right url
