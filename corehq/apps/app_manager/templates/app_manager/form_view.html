{% extends "app_manager/managed_app.html" %}
{% load xforms_extras %}
{% load hq_shared_tags %}

{% block js %}{{ block.super }}
    <script src="{% static 'hqwebapp/javascripts/knockout.mapping.js' %}"></script>

    <script src="{% static 'app_manager/js/ejs.min.js' %}"></script>
    {% if app.application_version == '2.0' %}
        <script src="{% static 'app_manager/js/case-config-ui-2.js' %}"></script>
    {% else %}
        <script src="{% static 'app_manager/js/case-config-ui-1.js' %}"></script>
    {% endif %}
    <script src="{% static 'app_manager/js/langcodeValidator.js' %}"></script>
    <script src="{% static 'cloudcare/js/util.js' %}"></script>
    
    <script>
        $(function(){
            (function styleSourcePopup() {
                var $dialog = $(".xml-source");
                if ($dialog.hasClass('ui-dialog-content')) {
                    $dialog.dialog({
                        open: function () {
                            $dialog.dialog('option', 'height', $(window).height() -100);
                            $dialog.dialog('option', 'width', $(window).width() - 100);
                            $dialog.dialog('option', 'position', [50, 50]);
                        }
                    });
                } else {
                    window.setTimeout(styleSourcePopup, 1000);
                }
            }());
            (function doFileUploadCheck(){
                $("#xform_file_input").change(function(){
                    if ($(this).val()) {
                        $("#xform_file_submit").show();
                    } else {
                        $("#xform_file_submit").hide();
                    }
                }).trigger('change');
            }());
            (function configXFormSourceAjax(){
                $("#xform-source-opener").click(function(evt){
                    if (evt.shiftKey) {
                        console.log("shift key!");
                        $("#source-readonly").hide();
                        $("#source-edit").show();
                        $.get($(this).attr('href'), function (data) {
                            $("#xform-source-edit").text(data);
                        }, 'json');
                    } else {
                        $("#source-edit").hide();
                        $("#source-readonly").show();
                        $("#xform-source").text("Loading...");
                        $.get($(this).attr('href'), function (data) {
                            var brush = new SyntaxHighlighter.brushes.Xml();
                            brush.init({ toolbar: false });
                            // brush.getDiv seems to escape inconsistently, so I'm helping it out
                            data = data.replace(/&/g, '&amp;');
                            $("#xform-source").html(brush.getDiv(data));
                        }, 'json');
                    }
                });
            }());
            var edit = {% if edit %}true{% else %}false{% endif %};
            var langcodeValidator = new LangcodeValidator({
                home: 'langcode_validator',
                langcodes: {{ xform_languages|JSON }},
                edit: edit,
                renameURL: "{% url corehq.apps.app_manager.views.rename_language app.domain form.unique_id %}",
            });
            var form_empty = {% if form.source %}false{% else %}true{% endif %};
        {% if is_user_registration %}
            if (!form_empty) {
                (function (options) {
                    var i, username_question, password_question,
                        questions = options.questions,
                        url = options.url,
                        home = $('#user_reg_home'),
                        select = $('<select multiple="true" data-placeholder="No extra user properties"/>'),
                        saveButton = SaveButton.init({
                            save: function () {
                                saveButton.ajax({
                                    url: url,
                                    type: 'post',
                                    data: {user_reg_data: JSON.stringify(serialize())}
                                })
                            }
                        }),
                        paths = options.paths;
                    saveButton.ui.appendTo(home);
                    function extract_key(value) {
                            return /^\/\w+\/([^/]*)$/.exec(value)[1];
                    }
                    function serialize() {
                        var data = {data_paths: {}},
                                paths = select.val() || [],
                                i;
                        data.data_paths = paths;
                        if (username_question) {
                            data.username_path = username_question.value;
                        }
                        if (password_question) {
                            data.password_path = password_question.value;
                        }
                        return data;
                    }
                    for (i = 0; i < questions.length; i += 1) {
                        if (/^\/\w+\/registration\/\w+$/.exec(questions[i].value)) {
                            /* we don't want to do anything if there already exists a registration block */
                            home.parent().hide().prev().hide();
                            return;
                        } else if (/^\/\w+\/username$/.exec(questions[i].value)) {
                            username_question = questions[i];
                        } else if (/^\/\w+\/password$/.exec(questions[i].value)) {
                            password_question = questions[i];
                        } else {
                            $('<option/>').attr({'value': questions[i].value}).text(
                                    extract_key(questions[i].value)
                            ).appendTo(select);
                        }
                    }
                    console.log(username_question, password_question);
                    if (!username_question) {
                        $('<p class="warning">You have no <strong>username</strong> field.</p>').appendTo(home);
                    }
                    if (!password_question) {
                        $('<p class="warning">You have no <strong>password</strong> field.</p>').appendTo(home);
                    }

                    if (select.find('> *').length) {
                        $('<label for="data_paths_select"/>').text('Save the following extra properties:').css({
                            marginBottom: '.5em',
                            display: 'block'
                        }).appendTo(home);
                        select.attr('id', 'data_paths_select').val(paths).css({
                            width: '600px',
                            height: '10em',
                        }).appendTo(home).chosen();
                    }

                    select.change(function () {
                        saveButton.fire('change');
                    });
                }({
                    questions: {{ xform_questions|JSON }},
                    url: "{% url edit_form_attr domain app.id form.get_unique_id 'user_reg_data' %}",
                    paths: {{ form.data_paths.values|JSON }}
                }));
            }
        {% else %}
            if (!form_empty) {
                var casexml = new CaseXML({
                    home: $('#casexml_home'),
                    actions: {{ form.actions|JSON }},
                    questions: {{ xform_questions|JSON }},
                    edit: edit,
                    save_url: "{% url corehq.apps.app_manager.views.edit_form_actions app.domain app.id module.id nav_form.id %}",
                    requires: "{{ form.requires }}",
{#                    save_requires_url: "{% url corehq.apps.app_manager.views.edit_form_attr domain app.id form.get_unique_id  'requires' %}",#}
                    reserved_words: {{ case_reserved_words_json|JSON }},
                    moduleCaseTypes: {{ module_case_types|JSON }}
                });
                casexml.init();
                
                // tag the 'preview in cloudcare' button with the right url
                // unfortunately, has to be done in javascript
                var cloudCareUrl = getCloudCareUrl("{% url cloudcare_app_list domain '' %}", "{{ app.id }}", "{{ module.id }}", "{{ nav_form.id }}") + "?preview=true";
                $("#cloudcare-preview-url").attr("href", cloudCareUrl);
            }
        {% endif %}
        });
    </script>
{% endblock %}
{% block head %}
    {{ block.super }}
    <link rel="stylesheet" href="{{ STATIC_URL }}syntaxhighlighter/styles/shCoreDefault.css"/>
    <script src="{{ STATIC_URL }}syntaxhighlighter/scripts/shCore.js"></script>
    <script src="{{ STATIC_URL }}syntaxhighlighter/scripts/shBrushXml.js"></script>
    <style>
        .casexml ul {
            margin-left: 15px;
        }
        .no-edit-select {
            font-weight: bold;
            color: #444;
        }
        input[type="radio"]{
            margin: 3px 5px 5px 0px;
        }
        #xform-links ul {
            display: block;
        }
        #xform-links li {
            display: inline-block;
            border-left: 1px solid #DDD;
            padding: 0 5px;
        }
        #xform-links li:first-child {
            border-left: none;
            padding-left: 0;
        }
        #xform-links a {
            display: inline-block;
            border: 1px solid transparent;
            padding: 5px 10px;
            vertical-align: middle;

            border-radius: 15px;
            -moz-border-radius: 15px;
        }
        #xform-links a:hover {
            border: 1px solid #BBB;
            background: #EEE;
            text-decoration: none;
        }
        #xform-links a:active {
            border: 1px solid #BBB;
            background: #DDD;
            text-decoration: none;
        }
        #xform-links a.disabled {
            pointer-events: none;
            cursor: default;
            color: #888;
        }
    </style>
    {% if app.application_version == '2.0' %}
    <style>
        #open-referral-action,
        #update-referral-action,
        #close-referral-action,
        #referral-preload-action {
            display: none;
        }
    </style>
    {% endif %}
{% endblock %}
{% block form-view %}
    {% if edit and not is_user_registration %}
        <div class="delete-me">
            <form action="{% url delete_form domain app.id module.id form.id %}" method="post">
                <a class="submit" href="#">
                    <span class="ui-icon ui-icon-trash"></span>
                    Delete this form
                </a>
            </form>
        </div>
    {% endif %}
    {% if is_user_registration %}
        <h3>User Registration</h3>
    {% else %}
        <h3 class="variable-form_name">{{ form.name|html_trans:langs|safe }}</h3>
    {% endif %}

    {% if nav_form %}
        <h4>Form Settings</h4>
        <div class="config">
            <form class="save-button-form" action="{% url corehq.apps.app_manager.views.edit_form_attr domain app.id form.get_unique_id 'all' %}">
                <div class="save-button-holder"></div>
                <table>
                    <tr>
                        <th>Form Name</th>
                        <td>
                            {% if edit %}
                                {{ form.name|input_trans:langs|safe }}
                            {% else %}
                                {{ form.name|html_trans:langs|safe }}
                            {% endif %}
                        </td>
                    </tr>
                    {% with form as item %}
                        {% include "app_manager/partials/nav_menu_media.html" %}
                    {% endwith %}
                </table>
            </form>
        </div>
    {% endif %}

    {% if edit %}
        <h4>XForm</h4>
        <div class="config" id="xform-links">
            <ul>
                <li>
                    <a href="./source/"><span class="ui-icon ui-icon-pencil"></span>{% if form.source %}Edit{% else %}Create{% endif %}</a>
                </li><li>
                    <a id="xform-source-opener" class="dialog_opener {% if not form.source %}disabled{% endif %}"
                    {% if is_user_registration %}
                       href="{% url get_user_registration_source domain app.id %}">
                    {% else %}
                       href="{% url get_xform_source domain app.id module.id form.id %}">
                    {% endif %}
                        <span class="ui-icon ui-icon-search"></span>
                        View
                    </a>
                    <div class="xml-source dialog" title="XML Source">
                        <div id="source-readonly">
                        Double-click to select all.
                        <pre id="xform-source" class="brush: xml;"></pre>
                        </div>
                        <div id="source-edit">
                            You can edit your XForm here.<br />
                            <form action="{% url corehq.apps.app_manager.views.edit_form_attr domain app.id form.get_unique_id  'xform' %}" method="POST">
                                <textarea name="xform" id="xform-source-edit" style="height:550px;width:90%;font-family:Monospace;">
                                Loading...
                                </textarea><br />
                            <input type="hidden" name="ajax" value="false" />
                                <label for="cleanup">[Beta] Clean up markup after saving (add newlines, reformat indentation, etc.): </label><input type="checkbox" id="cleanup" name="cleanup" /><br/>
                                <input type="submit" value="Save" />
                            </form>
                        </div>
                    </div>
                </li><li>
                    <a class="dialog_opener" href="#"><span class="ui-icon ui-icon-arrowthick-1-n"></span>Upload</a>
                    <div class="dialog" title="Upload XForm">
                        <form action="{% url corehq.apps.app_manager.views.edit_form_attr domain app.id form.get_unique_id  'xform' %}" method="POST" enctype="multipart/form-data">
                            <input id="xform_file_input" type="file" name="xform" />
                            <input type="hidden" name="ajax" value="false" />
                            <input id="xform_file_submit"type="submit" value="Upload" />
                        </form>
                    </div>
                </li><li>
                    <a {% if not form.source %}class="disabled"{% endif %}{% if is_user_registration %}
                            href="{% url get_user_registration_source domain app.id %}?download=true"
                        {% else %}
                            href="{% url get_xform_source domain app.id module.id form.id %}?download=true"
                        {% endif %}><span class="ui-icon ui-icon-arrowthick-1-s"></span>Download</a>
                </li>
{% if request.couch_user.is_previewer and app.application_version == '2.0' %}                
                <li><a {% if not form.source or is_user_registration %}class="disabled"{% endif %}
                            id="cloudcare-preview-url" href="#"
                        ><span class="ui-icon ui-icon-play"></span>Try in CloudCare</a>
                </li>
{% endif %}
            </ul>
        </div>
    {% endif %}

    {% if form.source %}
        <h4>Language Checker</h4>
        <div class="config">
            <div id="langcode_validator">
                <p>This form does not use internationalized text.</p>
            </div>
        </div>
    {% endif %}
    {% if form.source %}
        {% if is_user_registration %}
            <h4>User Registration Properties</h4>
            <div id="user_reg_home" class="config"></div>
        {% else %}
<<<<<<< HEAD
            {% if app.application_verison == '1.0' %}
                <h4>Cases and Referrals <span class="help-link" data-help-key="app_manager/casexml_overview"></span></h4>
                <div class="help-text" data-help-key="app_manager/casexml_overview"></div>
                <div class="casexml config" id="casexml_home">
                </div>
            {% else %}
                <h4>Case Configuration <span class="help-link" data-help-key="app_manager/casexml_overview"></span></h4>
                <div class="help-text" data-help-key="app_manager/casexml_overview"></div>
                <div class="casexml config" id="casexml_home">
                    <div id="case-config-ko">
                        <div data-bind="foreach: subcases" style="margin-left: 15px">
                            <div>
                                <i class="icon-ok"></i>
                                Opens a case for a different case list:
                                <select data-bind="options: $root.caseTypes, optionsText: $root.getCaseTypeLabel, value: case_type"></select>
                                <a href="#" data-bind="click: $root.removeSubCase" style="float: right"><i class="icon-trash"></i>Remove subcase</a>
                            </div>
                            <div class="well" style="margin: 10px">
                                <div data-bind="visible: condition.type() === 'always'">
                                    <a href="#" data-bind="click: function () {condition.type('if')}">Use condition...</a>
                                </div>
                                <div data-bind="visible: condition.type() === 'if'">
                                    <a href="#" data-bind="click: function () {condition.type('always')}"><i class="icon-remove"></i></a>
                                    If the answer to
                                    <select data-bind="optstr: $root.utils.getQuestions('select1'), value: condition.question, optionsCaption: ' '"></select>
                                    is
                                    <select data-bind="optstr: $root.utils.getAnswers({question: condition.question()}), value: condition.answer"></select>
                                </div>
                                <div>
                                    Name according to question
                                    <select data-bind="optstr: $root.utils.getQuestions('all'), value: case_name, optionsCaption: ' '"></select>
                                </div>
                                <h6 data-bind="visible: !case_properties().length">No properties</h6>
                                <table data-bind="visible: case_properties().length">
                                    <thead>
                                    <tr>
                                        <th>Question</th>
                                        <th>Case Property</th>
                                    </tr>
                                    </thead>
                                    <tbody data-bind="foreach: case_properties">
                                    <tr>
                                        <td>
                                            <select data-bind="
                                                optstr: $root.utils.getQuestions('all'),
                                                optstrText: function (question) { return $root.getLabel(question)},
                                                value: path,
                                                optionsCaption: ' '"></select>
                                        </td>
                                        <td>
                                            <input data-bind="valueDefault: key, default: (function (path) {
                                                var value = path.split('/');
                                                value = value[value.length-1];
                                                return value;
                                            }(path()||''))"/>
                                        </td>
                                    </tr>
                                    </tbody>
                                </table>
                                <a href="#" data-bind="click: addProperty">Add property</a>
                            </div>
                        </div>
                        <a href="#" data-bind="click: addSubCase">Add a sub-case</a>
                    </div>
                </div>
            {% endif %}
=======
            <h4>Cases and Referrals <span class="help-link" data-help-key="app_manager/casexml_overview"></span></h4>
            {% if app.application_version == '2.0' %}
            <span style="margin-left: 15px" class="label label-info">The app builder for 2.0 apps currently doesn't support referrals</span>
            {% endif %}
            <div class="help-text" data-help-key="app_manager/casexml_overview"></div>
            <div class="casexml config" id="casexml_home">
            </div>
>>>>>>> 47d7661c
        {% endif %}
    {% endif %}

    <div id="questions"></div>
{% endblock %}<|MERGE_RESOLUTION|>--- conflicted
+++ resolved
@@ -349,7 +349,6 @@
             <h4>User Registration Properties</h4>
             <div id="user_reg_home" class="config"></div>
         {% else %}
-<<<<<<< HEAD
             {% if app.application_verison == '1.0' %}
                 <h4>Cases and Referrals <span class="help-link" data-help-key="app_manager/casexml_overview"></span></h4>
                 <div class="help-text" data-help-key="app_manager/casexml_overview"></div>
@@ -357,6 +356,7 @@
                 </div>
             {% else %}
                 <h4>Case Configuration <span class="help-link" data-help-key="app_manager/casexml_overview"></span></h4>
+                <span style="margin-left: 15px" class="label label-info">The app builder for 2.0 apps currently doesn't support referrals</span>
                 <div class="help-text" data-help-key="app_manager/casexml_overview"></div>
                 <div class="casexml config" id="casexml_home">
                     <div id="case-config-ko">
@@ -416,15 +416,6 @@
                     </div>
                 </div>
             {% endif %}
-=======
-            <h4>Cases and Referrals <span class="help-link" data-help-key="app_manager/casexml_overview"></span></h4>
-            {% if app.application_version == '2.0' %}
-            <span style="margin-left: 15px" class="label label-info">The app builder for 2.0 apps currently doesn't support referrals</span>
-            {% endif %}
-            <div class="help-text" data-help-key="app_manager/casexml_overview"></div>
-            <div class="casexml config" id="casexml_home">
-            </div>
->>>>>>> 47d7661c
         {% endif %}
     {% endif %}
 
