--- conflicted
+++ resolved
@@ -173,13 +173,8 @@
             </li>
             {% endif %}
 
-<<<<<<< HEAD
             <li>
-                <a href="#form-settings" id="tour-form-settings-tab" data-toggle="tab">{% trans "Settings" %}</a>
-=======
-            <li {% if not form.uses_cases %}class="active"{% endif %}>
                 <a href="#form-settings" data-toggle="tab">{% trans "Settings" %}</a>
->>>>>>> b5be8bfe
             </li>
 
             {% if form.form_type == 'module_form' %}{% if allow_usercase or form.uses_usercase %}
