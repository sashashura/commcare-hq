import copy
from django.test import SimpleTestCase
from corehq.apps.app_manager.const import APP_V2
from corehq.apps.app_manager.models import (
    Application, AutoSelectCase, AUTO_SELECT_USER, AUTO_SELECT_CASE, LoadUpdateAction, AUTO_SELECT_FIXTURE,
    AUTO_SELECT_RAW, WORKFLOW_MODULE, DetailColumn, ScheduleVisit, FormSchedule, Module, AdvancedModule,
    WORKFLOW_ROOT, AdvancedOpenCaseAction, SortElement, PreloadAction, MappingItem, OpenCaseAction,
    OpenSubCaseAction, FormActionCondition, UpdateCaseAction, WORKFLOW_FORM, FormLink
)
from corehq.apps.app_manager.tests.util import TestFileMixin
from corehq.apps.app_manager.suite_xml import dot_interpolate
from corehq.toggles import MODULE_FILTER, NAMESPACE_DOMAIN
from toggle.shortcuts import update_toggle_cache, clear_toggle_cache

from lxml import etree
import commcare_translations
from mock import patch
from corehq.apps.builds.models import BuildSpec


class SuiteTest(SimpleTestCase, TestFileMixin):
    file_path = ('data', 'suite')

    def setUp(self):
<<<<<<< HEAD
        self.usercase_type_patch = patch('corehq.apps.app_manager.models.get_usercase_type')
        self.usercase_type_mock = self.usercase_type_patch.start()
        self.usercase_type_mock.return_value = 'user_case'

    def tearDown(self):
        self.usercase_type_patch.stop()
=======
        update_toggle_cache(MODULE_FILTER.slug, 'skelly', True, NAMESPACE_DOMAIN)
        update_toggle_cache(MODULE_FILTER.slug, 'domain', True, NAMESPACE_DOMAIN)
        update_toggle_cache(MODULE_FILTER.slug, 'example', True, NAMESPACE_DOMAIN)

    def tearDown(self):
        clear_toggle_cache(MODULE_FILTER.slug, 'skelly', NAMESPACE_DOMAIN)
        clear_toggle_cache(MODULE_FILTER.slug, 'domain', NAMESPACE_DOMAIN)
        clear_toggle_cache(MODULE_FILTER.slug, 'example', NAMESPACE_DOMAIN)
>>>>>>> 739e6e75

    def assertHasAllStrings(self, app, strings):
        et = etree.XML(app)
        locale_elems = et.findall(".//locale/[@id]")
        locale_strings = [elem.attrib['id'] for elem in locale_elems]

        app_strings = commcare_translations.loads(strings)

        for string in locale_strings:
            if string not in app_strings:
                raise AssertionError("App strings did not contain %s" % string)
            if not app_strings.get(string, '').strip():
                raise AssertionError("App strings has blank entry for %s" % string)

    def _test_generic_suite(self, app_tag, suite_tag=None):
        suite_tag = suite_tag or app_tag
        app = Application.wrap(self.get_json(app_tag))
        self.assertXmlEqual(self.get_xml(suite_tag), app.create_suite())

    def _test_generic_suite_partial(self, app_tag, xpath, suite_tag=None):
        suite_tag = suite_tag or app_tag
        app = Application.wrap(self.get_json(app_tag))
        self.assertXmlPartialEqual(self.get_xml(suite_tag), app.create_suite(), xpath)

    def _test_app_strings(self, app_tag):
        app = Application.wrap(self.get_json(app_tag))
        app_xml = app.create_suite()
        app_strings = app.create_app_strings('default')

        self.assertHasAllStrings(app_xml, app_strings)

    def test_normal_suite(self):
        self._test_generic_suite('app', 'normal-suite')

    def test_tiered_select(self):
        self._test_generic_suite('tiered-select', 'tiered-select')

    def test_3_tiered_select(self):
        self._test_generic_suite('tiered-select-3', 'tiered-select-3')

    def test_multisort_suite(self):
        self._test_generic_suite('multi-sort', 'multi-sort')

    def test_sort_only_value_suite(self):
        self._test_generic_suite('sort-only-value', 'sort-only-value')
        self._test_app_strings('sort-only-value')

    def test_sort_cache_suite(self):
        app = Application.wrap(self.get_json('suite-advanced'))
        detail = app.modules[0].case_details.short
        detail.sort_elements.append(
            SortElement(
                field=detail.columns[0].field,
                type='index',
                direction='descending',
            )
        )
        self.assertXmlPartialEqual(
            self.get_xml('sort-cache'),
            app.create_suite(),
            "./detail[@id='m0_case_short']"
        )

    def test_callcenter_suite(self):
        self._test_generic_suite('call-center')

    def test_careplan_suite(self):
        self._test_generic_suite('careplan')

    def test_careplan_suite_own_module(self):
        app = Application.wrap(self.get_json('careplan'))
        app.get_module(1).display_separately = True
        self.assertXmlEqual(self.get_xml('careplan-own-module'), app.create_suite())

    def test_advanced_suite(self):
        self._test_generic_suite('suite-advanced')

    def test_advanced_suite_details(self):
        app = Application.wrap(self.get_json('suite-advanced'))
        clinic_module_id = app.get_module(0).unique_id
        other_module_id = app.get_module(1).unique_id
        app.get_module(1).get_form(0).actions.load_update_cases[0].details_module = clinic_module_id
        app.get_module(1).get_form(1).actions.load_update_cases[0].details_module = other_module_id
        self.assertXmlEqual(self.get_xml('suite-advanced-details'), app.create_suite())

    def test_advanced_suite_parent_child_custom_ref(self):
        app = Application.wrap(self.get_json('suite-advanced'))
        form = app.get_module(1).get_form(2)
        form.actions.load_update_cases[1].parent_reference_id = 'custom-parent-ref'
        self.assertXmlPartialEqual(self.get_xml('custom-parent-ref'), app.create_suite(), "./entry[4]")

    def test_advanced_suite_case_list_filter(self):
        app = Application.wrap(self.get_json('suite-advanced'))
        clinic_module = app.get_module(0)
        clinic_module.case_details.short.filter = "(filter = 'danny')"
        clinic_module_id = clinic_module.unique_id
        app.get_module(1).get_form(0).actions.load_update_cases[0].details_module = clinic_module_id
        self.assertXmlEqual(self.get_xml('suite-advanced-filter'), app.create_suite())

    def test_advanced_suite_commtrack(self):
        app = Application.wrap(self.get_json('suite-advanced'))
        app.commtrack_enabled = True
        self.assertXmlEqual(self.get_xml('suite-advanced-commtrack'), app.create_suite())

    def test_advanced_suite_auto_select_user(self):
        app = Application.wrap(self.get_json('suite-advanced'))
        app.get_module(1).get_form(0).actions.load_update_cases[0].auto_select = AutoSelectCase(
            mode=AUTO_SELECT_USER,
            value_key='case_id'
        )
        self.assertXmlPartialEqual(self.get_xml('suite-advanced-autoselect-user'), app.create_suite(),
                                   './entry[2]')

    def test_advanced_suite_auto_select_fixture(self):
        app = Application.wrap(self.get_json('suite-advanced'))
        app.get_module(1).get_form(0).actions.load_update_cases[0].auto_select = AutoSelectCase(
            mode=AUTO_SELECT_FIXTURE,
            value_source='table_tag',
            value_key='field_name'
        )
        self.assertXmlPartialEqual(self.get_xml('suite-advanced-autoselect-fixture'), app.create_suite(),
                                   './entry[2]')

    def test_advanced_suite_auto_select_raw(self):
        app = Application.wrap(self.get_json('suite-advanced'))
        app.get_module(1).get_form(0).actions.load_update_cases[0].auto_select = AutoSelectCase(
            mode=AUTO_SELECT_RAW,
            value_key=("some xpath expression "
                       "containing instance('casedb') "
                       "and instance('commcaresession')")
        )
        self.assertXmlPartialEqual(self.get_xml('suite-advanced-autoselect-raw'), app.create_suite(),
                                   './entry[2]')

    def test_advanced_suite_auto_select_case(self):
        app = Application.wrap(self.get_json('suite-advanced'))
        load_update_cases = app.get_module(1).get_form(0).actions.load_update_cases
        load_update_cases.append(LoadUpdateAction(
            case_tag='auto_selected',
            auto_select=AutoSelectCase(
                mode=AUTO_SELECT_CASE,
                value_source=load_update_cases[0].case_tag,
                value_key='case_id_index'
            )
        ))
        self.assertXmlPartialEqual(self.get_xml('suite-advanced-autoselect-case'), app.create_suite(),
                                   './entry[2]')

    def test_advanced_suite_auto_select_with_filter(self):
        """
        Form filtering should be done using the last 'non-autoload' case being loaded.
        """
        app = Application.wrap(self.get_json('suite-advanced'))
        app.get_module(1).get_form(0).actions.load_update_cases.append(LoadUpdateAction(
            case_tag='autoload',
            auto_select=AutoSelectCase(
                mode=AUTO_SELECT_USER,
                value_key='case_id'
            )
        ))
        form = app.get_module(1).get_form(0)
        form.form_filter = "./edd = '123'"
        suite = app.create_suite()
        self.assertXmlPartialEqual(self.get_xml('suite-advanced-autoselect-with-filter'), suite, './entry[2]')
        menu = """
        <partial>
          <menu id="m1">
            <text>
              <locale id="modules.m1"/>
            </text>
            <command id="m1-f0" relevant="instance('casedb')/casedb/case[@case_id=instance('commcaresession')/session/data/case_id_case_clinic]/edd = '123'"/>
            <command id="m1-f1"/>
            <command id="m1-f2"/>
            <command id="m1-case-list"/>
          </menu>
        </partial>
        """
        self.assertXmlPartialEqual(menu, suite, "./menu[@id='m1']")

    def test_case_assertions(self):
        self._test_generic_suite('app_case_sharing', 'suite-case-sharing')

    def test_no_case_assertions(self):
        self._test_generic_suite('app_no_case_sharing', 'suite-no-case-sharing')

    def test_schedule(self):
        app = Application.wrap(self.get_json('suite-advanced'))
        mod = app.get_module(1)
        mod.has_schedule = True
        f1 = mod.get_form(0)
        f2 = mod.get_form(1)
        f3 = mod.get_form(2)
        f1.schedule = FormSchedule(
            anchor='edd',
            expires=120,
            post_schedule_increment=15,
            visits=[
                ScheduleVisit(due=5, late_window=4),
                ScheduleVisit(due=10, late_window=9),
                ScheduleVisit(due=20, late_window=5)
            ]
        )

        f2.schedule = FormSchedule(
            anchor='dob',
            visits=[
                ScheduleVisit(due=7, late_window=4),
                ScheduleVisit(due=15)
            ]
        )

        f3.schedule = FormSchedule(
            anchor='dob',
            visits=[
                ScheduleVisit(due=9, late_window=1),
                ScheduleVisit(due=11)
            ]
        )
        mod.case_details.short.columns.append(
            DetailColumn(
                header={'en': 'Next due'},
                model='case',
                field='schedule:nextdue',
                format='plain',
            )
        )
        suite = app.create_suite()
        self.assertXmlPartialEqual(self.get_xml('schedule-fixture'), suite, './fixture')
        self.assertXmlPartialEqual(self.get_xml('schedule-entry'), suite, "./detail[@id='m1_case_short']")

    def _test_format(self, detail_format, template_form):
        app = Application.wrap(self.get_json('app_audio_format'))
        details = app.get_module(0).case_details
        details.short.get_column(0).format = detail_format
        details.long.get_column(0).format = detail_format

        expected = """
        <partial>
          <template form="{0}">
            <text>
              <xpath function="picproperty"/>
            </text>
          </template>
          <template form="{0}">
            <text>
              <xpath function="picproperty"/>
            </text>
          </template>
        </partial>
        """.format(template_form)
        self.assertXmlPartialEqual(expected, app.create_suite(), "./detail/field/template")

    def test_audio_format(self):
        self._test_format('audio', 'audio')

    def test_image_format(self):
        self._test_format('picture', 'image')

    def test_attached_picture(self):
        self._test_generic_suite_partial('app_attached_image', "./detail", 'suite-attached-image')

    def test_form_workflow_previous(self):
        """
        m0 - standard module - no case
            f0 - no case management
            f1 - no case management
        m1 - standard module - patient case
            f0 - register case
            f1 - update case
        m2 - standard module - patient case
            f0 - update case
            f1 - update case
        m3 - standard module - child case
            f0 - update child case
            f1 - update child case
        m4 - advanced module - patient case
            f0 - load a -> b
            f1 - load a -> b -> c
            f2 - load a -> b -> autoselect
        """
        self._test_generic_suite_partial('suite-workflow', "./entry", 'suite-workflow-previous')

    def test_form_workflow_module(self):
        app = Application.wrap(self.get_json('suite-workflow'))
        for module in app.get_modules():
            for form in module.get_forms():
                form.post_form_workflow = WORKFLOW_MODULE

        self.assertXmlPartialEqual(self.get_xml('suite-workflow-module'), app.create_suite(), "./entry")

    def test_form_workflow_module_in_root(self):
        app = Application.wrap(self.get_json('suite-workflow'))
        for m in [1, 2]:
            module = app.get_module(m)
            module.put_in_root = True

        self.assertXmlPartialEqual(self.get_xml('suite-workflow-module-in-root'), app.create_suite(), "./entry")

    def test_form_workflow_root(self):
        app = Application.wrap(self.get_json('suite-workflow'))
        for module in app.get_modules():
            for form in module.get_forms():
                form.post_form_workflow = WORKFLOW_ROOT

        self.assertXmlPartialEqual(self.get_xml('suite-workflow-root'), app.create_suite(), "./entry")

    def test_copy_form(self):
        app = Application.new_app('domain', "Untitled Application", application_version=APP_V2)
        module = app.add_module(AdvancedModule.new_module('module', None))
        original_form = app.new_form(module.id, "Untitled Form", None)
        original_form.source = '<source>'

        app._copy_form(module, original_form, module, rename=True)

        form_count = 0
        for f in app.get_forms():
            form_count += 1
            if f.unique_id != original_form.unique_id:
                self.assertEqual(f.name['en'], 'Copy of {}'.format(original_form.name['en']))
        self.assertEqual(form_count, 2, 'Copy form has copied multiple times!')

    def test_owner_name(self):
        self._test_generic_suite('owner-name')

    def test_form_filter(self):
        """
        Ensure form filter gets added correctly and appropriate instances get added to the entry.
        """
        app = Application.wrap(self.get_json('suite-advanced'))
        form = app.get_module(1).get_form(1)
        form.form_filter = "./edd = '123'"

        expected = """
        <partial>
          <menu id="m1">
            <text>
              <locale id="modules.m1"/>
            </text>
            <command id="m1-f0"/>
            <command id="m1-f1" relevant="instance('casedb')/casedb/case[@case_id=instance('commcaresession')/session/data/case_id_load_clinic0]/edd = '123'"/>
            <command id="m1-f2"/>
            <command id="m1-case-list"/>
          </menu>
        </partial>
        """
        self.assertXmlPartialEqual(expected, app.create_suite(), "./menu[@id='m1']")

    def test_module_filter(self):
        """
        Ensure module filter gets added correctly
        """
        json = self.get_json('suite-workflow')
        json['build_spec']['version'] = '2.20.0'

        app = Application.wrap(json)
        module = app.get_module(1)
        module.module_filter = "/mod/filter = '123'"
        self.assertXmlPartialEqual(
            self.get_xml('module-filter'),
            app.create_suite(),
            "./menu[@id='m1']"
        )

    def test_module_filter_with_session(self):
        json = self.get_json('suite-workflow')
        json['build_spec']['version'] = '2.20.0'

        app = Application.wrap(json)
        module = app.get_module(1)
        module.module_filter = "./user/mod/filter = '123'"
        self.assertXmlPartialEqual(
            self.get_xml('module-filter-user'),
            app.create_suite(),
            "./menu[@id='m1']"
        )

    def test_tiered_select_with_advanced_module_as_parent(self):
        app = Application.new_app('domain', "Untitled Application", application_version=APP_V2)

        parent_module = app.add_module(AdvancedModule.new_module('parent', None))
        parent_module.case_type = 'parent'
        parent_module.unique_id = 'id_parent_module'

        child_module = app.add_module(Module.new_module("Untitled Module", None))
        child_module.case_type = 'child'
        child_module.parent_select.active = True

        # make child module point to advanced module as parent
        child_module.parent_select.module_id = parent_module.unique_id

        child_form = app.new_form(1, "Untitled Form", None)
        child_form.xmlns = 'http://id_m1-f0'
        child_form.requires = 'case'

        self.assertXmlPartialEqual(self.get_xml('advanced_module_parent'), app.create_suite(), "./entry[1]")

    def test_usercase_id_added_update(self):
        app = Application.new_app('domain', "Untitled Application", application_version=APP_V2)

        child_module = app.add_module(Module.new_module("Untitled Module", None))
        child_module.case_type = 'child'

        child_form = app.new_form(0, "Untitled Form", None)
        child_form.xmlns = 'http://id_m1-f0'
        child_form.requires = 'case'
        child_form.actions.update_case = UpdateCaseAction(update={'user:name': '/data/question1'})
        child_form.actions.update_case.condition.type = 'always'

        self.assertXmlPartialEqual(self.get_xml('usercase_entry'), app.create_suite(), "./entry[1]")

    def test_usercase_id_added_preload(self):
        app = Application.new_app('domain', "Untitled Application", application_version=APP_V2)

        child_module = app.add_module(Module.new_module("Untitled Module", None))
        child_module.case_type = 'child'

        child_form = app.new_form(0, "Untitled Form", None)
        child_form.xmlns = 'http://id_m1-f0'
        child_form.requires = 'case'
        child_form.actions.case_preload = PreloadAction(preload={'/data/question1': 'user:name'})
        child_form.actions.case_preload.condition.type = 'always'

        self.assertXmlPartialEqual(self.get_xml('usercase_entry'), app.create_suite(), "./entry[1]")

    def test_open_case_and_subcase(self):
        app = Application.new_app('domain', "Untitled Application", application_version=APP_V2)

        module = app.add_module(Module.new_module('parent', None))
        module.case_type = 'phone'
        module.unique_id = 'm0'

        form = app.new_form(0, "Untitled Form", None)
        form.xmlns = 'http://m0-f0'
        form.actions.open_case = OpenCaseAction(name_path="/data/question1")
        form.actions.open_case.condition.type = 'always'
        form.actions.subcases.append(OpenSubCaseAction(
            case_type='tablet',
            case_name="/data/question1",
            condition=FormActionCondition(type='always')
        ))

        self.assertXmlPartialEqual(self.get_xml('open_case_and_subcase'), app.create_suite(), "./entry[1]")

    def test_update_and_subcase(self):
        app = Application.new_app('domain', "Untitled Application", application_version=APP_V2)

        module = app.add_module(Module.new_module('parent', None))
        module.case_type = 'phone'
        module.unique_id = 'm0'

        form = app.new_form(0, "Untitled Form", None)
        form.xmlns = 'http://m0-f0'
        form.requires = 'case'
        form.actions.update_case = UpdateCaseAction(update={'question1': '/data/question1'})
        form.actions.update_case.condition.type = 'always'
        form.actions.subcases.append(OpenSubCaseAction(
            case_type=module.case_type,
            case_name="/data/question1",
            condition=FormActionCondition(type='always')
        ))

        self.assertXmlPartialEqual(self.get_xml('update_case_and_subcase'), app.create_suite(), "./entry[1]")

    def test_graphing(self):
        self._test_generic_suite('app_graphing', 'suite-graphing')

    def test_fixtures_in_graph(self):
        self._test_generic_suite('app_fixture_graphing', 'suite-fixture-graphing')

    def _prep_case_list_form_app(self):
        app = Application.wrap(self.get_json('app'))
        case_module = app.get_module(0)
        case_module.get_form(0)

        register_module = app.add_module(Module.new_module('register', None))
        register_module.unique_id = 'register_case_module'
        register_module.case_type = case_module.case_type
        register_form = app.new_form(1, 'Register Case Form', lang='en')
        register_form.unique_id = 'register_case_form'
        register_form.actions.open_case = OpenCaseAction(name_path="/data/question1", external_id=None)
        register_form.actions.open_case.condition.type = 'always'

        case_module.case_list_form.form_id = register_form.get_unique_id()
        case_module.case_list_form.label = {
            'en': 'New Case'
        }
        return app

    def test_case_list_registration_form(self):
        app = self._prep_case_list_form_app()
        case_module = app.get_module(0)
        case_module.case_list_form.media_image = 'jr://file/commcare/image/new_case.png'
        case_module.case_list_form.media_audio = 'jr://file/commcare/audio/new_case.mp3'

        self.assertXmlEqual(self.get_xml('case-list-form-suite'), app.create_suite())

    def test_case_list_registration_form_end_for_form_nav(self):
        app = self._prep_case_list_form_app()
        app.build_spec.version = '2.9'
        registration_form = app.get_module(1).get_form(0)
        registration_form.post_form_workflow = WORKFLOW_MODULE

        self.assertXmlPartialEqual(
            self.get_xml('case-list-form-suite-form-nav-entry'),
            app.create_suite(),
            "./entry[3]"
        )

    def test_case_list_registration_form_no_media(self):
        app = self._prep_case_list_form_app()
        self.assertXmlPartialEqual(
            self.get_xml('case-list-form-suite-no-media-partial'),
            app.create_suite(),
            "./detail[@id='m0_case_short']/action"
        )

    def test_case_list_registration_form_advanced(self):
        app = Application.new_app('domain', "Untitled Application", application_version=APP_V2)

        register_module = app.add_module(AdvancedModule.new_module('create', None))
        register_module.unique_id = 'register_module'
        register_module.case_type = 'dugong'
        register_form = app.new_form(0, 'Register Case', lang='en')
        register_form.unique_id = 'register_case_form'
        register_form.actions.open_cases.append(AdvancedOpenCaseAction(
            case_type='dugong',
            case_tag='open_dugong',
            name_path='/data/name'
        ))

        case_module = app.add_module(AdvancedModule.new_module('update', None))
        case_module.unique_id = 'case_module'
        case_module.case_type = 'dugong'
        update_form = app.new_form(1, 'Update Case', lang='en')
        update_form.unique_id = 'update_case_form'
        update_form.actions.load_update_cases.append(LoadUpdateAction(
            case_type='dugong',
            case_tag='load_dugong',
            details_module=case_module.unique_id
        ))

        case_module.case_list_form.form_id = register_form.get_unique_id()
        case_module.case_list_form.label = {
            'en': 'Register another Dugong'
        }
        self.assertXmlEqual(self.get_xml('case-list-form-advanced'), app.create_suite())

    def test_case_detail_tabs(self):
        self._test_generic_suite("app_case_detail_tabs", 'suite-case-detail-tabs')

    def test_case_tile_suite(self):
        self._test_generic_suite("app_case_tiles", "suite-case-tiles")

    def test_case_tile_pull_down(self):
        app = Application.new_app('domain', 'Untitled Application', application_version=APP_V2)

        module = app.add_module(Module.new_module('Untitled Module', None))
        module.case_type = 'patient'
        module.case_details.short.use_case_tiles = True
        module.case_details.short.persist_tile_on_forms = True
        module.case_details.short.pull_down_tile = True

        module.case_details.short.columns = [
            DetailColumn(
                header={'en': 'a'},
                model='case',
                field='a',
                format='plain',
                case_tile_field='header'
            ),
            DetailColumn(
                header={'en': 'b'},
                model='case',
                field='b',
                format='plain',
                case_tile_field='top_left'
            ),
            DetailColumn(
                header={'en': 'c'},
                model='case',
                field='c',
                format='enum',
                enum=[
                    MappingItem(key='male', value={'en': 'Male'}),
                    MappingItem(key='female', value={'en': 'Female'}),
                ],
                case_tile_field='sex'
            ),
            DetailColumn(
                header={'en': 'd'},
                model='case',
                field='d',
                format='plain',
                case_tile_field='bottom_left'
            ),
            DetailColumn(
                header={'en': 'e'},
                model='case',
                field='e',
                format='date',
                case_tile_field='date'
            ),
        ]

        form = app.new_form(0, "Untitled Form", None)
        form.xmlns = 'http://id_m0-f0'
        form.requires = 'case'

        self.assertXmlPartialEqual(
            self.get_xml('case_tile_pulldown_session'),
            app.create_suite(),
            "./entry/session"
        )


class AdvancedModuleAsChildTest(SimpleTestCase, TestFileMixin):
    file_path = ('data', 'suite')

    def setUp(self):
        self.app = Application.new_app('domain', "Untitled Application", application_version=APP_V2)
        update_toggle_cache(MODULE_FILTER.slug, self.app.domain, True, NAMESPACE_DOMAIN)
        self.module_0 = self.app.add_module(Module.new_module('parent', None))
        self.module_0.unique_id = 'm1'
        self.module_1 = self.app.add_module(AdvancedModule.new_module("Untitled Module", None))
        self.module_1.unique_id = 'm2'

        for m_id in range(2):
            self.app.new_form(m_id, "Form", None)

<<<<<<< HEAD
        self.usercase_type_patch = patch('corehq.apps.app_manager.models.get_usercase_type')
        self.usercase_type_mock = self.usercase_type_patch.start()

    def tearDown(self):
        self.usercase_type_patch.stop()
=======
    def tearDown(self):
        clear_toggle_cache(MODULE_FILTER.slug, self.app.domain, NAMESPACE_DOMAIN)
>>>>>>> 739e6e75

    def test_basic_workflow(self):
        # make module_1 as submenu to module_0
        self.module_1.root_module_id = self.module_0.unique_id
        XML = """
        <partial>
          <menu id="m0">
            <text>
              <locale id="modules.m0"/>
            </text>
            <command id="m0-f0"/>
          </menu>
          <menu root="m0" id="m1">
            <text>
              <locale id="modules.m1"/>
            </text>
            <command id="m1-f0"/>
          </menu>
        </partial>
        """
        self.assertXmlPartialEqual(XML, self.app.create_suite(), "./menu")

    def test_workflow_with_put_in_root(self):
        # make module_1 as submenu to module_0
        self.module_1.root_module_id = self.module_0.unique_id
        self.module_1.put_in_root = True

        XML = """
        <partial>
          <menu id="m0">
            <text>
              <locale id="modules.m0"/>
            </text>
            <command id="m0-f0"/>
          </menu>
          <menu id="m0">
            <text>
              <locale id="modules.m1"/>
            </text>
            <command id="m1-f0"/>
          </menu>
        </partial>
        """
        self.assertXmlPartialEqual(XML, self.app.create_suite(), "./menu")

    def test_child_module_adjust_session_datums(self):
        """
        Test that session datum id's in child module match those in parent module
        """
        self.module_1.root_module_id = self.module_0.unique_id
        self.module_0.case_type = 'gold-fish'
        m0f0 = self.module_0.get_form(0)
        m0f0.requires = 'case'
        m0f0.actions.update_case = UpdateCaseAction(update={'question1': '/data/question1'})
        m0f0.actions.update_case.condition.type = 'always'

        self.module_1.case_type = 'guppy'
        m1f0 = self.module_1.get_form(0)
        m1f0.actions.load_update_cases.append(LoadUpdateAction(
            case_tag='gold-fish',
            case_type='gold-fish'
        ))
        m1f0.actions.load_update_cases.append(LoadUpdateAction(
            case_tag='guppy',
            case_type='guppy'
        ))
        self.assertXmlPartialEqual(self.get_xml('child-module-entry-datums'), self.app.create_suite(), "./entry")

    def test_child_module_session_datums_added(self):
        self.module_1.root_module_id = self.module_0.unique_id
        self.module_0.case_type = 'gold-fish'
        m0f0 = self.module_0.get_form(0)
        m0f0.requires = 'case'
        m0f0.actions.update_case = UpdateCaseAction(update={'question1': '/data/question1'})
        m0f0.actions.update_case.condition.type = 'always'
        m0f0.actions.subcases.append(OpenSubCaseAction(
            case_type='guppy',
            case_name="/data/question1",
            condition=FormActionCondition(type='always')
        ))

        self.module_1.case_type = 'guppy'
        m1f0 = self.module_1.get_form(0)
        m1f0.actions.load_update_cases.append(LoadUpdateAction(
            case_tag='gold-fish',
            case_type='gold-fish'
        ))
        m1f0.actions.load_update_cases.append(LoadUpdateAction(
            case_tag='guppy',
            case_type='guppy',
            parent_tag='gold-fish'
        ))

        self.assertXmlPartialEqual(self.get_xml('child-module-entry-datums-added'), self.app.create_suite(), "./entry")

    def test_deleted_parent(self):
        self.module_1.root_module_id = "unknownmodule"

        cycle_error = {
            'type': 'unknown root',
        }
        errors = self.app.validate_app()
        self.assertIn(cycle_error, errors)

    def test_circular_relation(self):
        self.module_1.root_module_id = self.module_0.unique_id
        self.module_0.root_module_id = self.module_1.unique_id
        cycle_error = {
            'type': 'root cycle',
        }
        errors = self.app.validate_app()
        self.assertIn(cycle_error, errors)


class RegexTest(SimpleTestCase):

    def testRegex(self):
        replacement = "@case_id stuff"
        cases = [
            ('./lmp < 570.5', '%s/lmp < 570.5'),
            ('stuff ./lmp < 570.', 'stuff %s/lmp < 570.'),
            ('.53 < hello.', '.53 < hello%s'),
        ]
        for case in cases:
            self.assertEqual(
                dot_interpolate(case[0], replacement),
                case[1] % replacement
            )


class TestFormLinking(SimpleTestCase, TestFileMixin):
    file_path = ('data', 'suite')
    default_spec = {
        "m": [
            {
                "name": "m0",
                "type": "basic",
                "f": [
                    {"name": "m0f0", "actions": ["open"]}
                ]
            },
            {
                "name": "m1",
                "type": "basic",
                "f": [
                    {"name": "m1f0", "actions": ["update"]}
                ]
            }
        ]
    }

    def setUp(self):
<<<<<<< HEAD
        self.get_usercase_type_patch = patch('corehq.apps.app_manager.models.get_usercase_type')
        self.get_usercase_type_patch.start()

    def tearDown(self):
        self.get_usercase_type_patch.stop()
=======
        update_toggle_cache(MODULE_FILTER.slug, 'domain', True, NAMESPACE_DOMAIN)

    def tearDown(self):
        clear_toggle_cache(MODULE_FILTER.slug, 'domain', NAMESPACE_DOMAIN)
>>>>>>> 739e6e75

    def make_app(self, spec):
        app = Application.new_app('domain', "Untitled Application", application_version=APP_V2)
        app.build_spec = BuildSpec.from_string('2.9.0/latest')
        case_type = "frog"
        for m_spec in spec["m"]:
            m_type = m_spec['type']
            m_class = Module if m_type == 'basic' else AdvancedModule
            module = app.add_module(m_class.new_module(m_spec['name'], None))
            module.unique_id = m_spec['name']
            module.case_type = m_spec.get("case_type", "frog")
            module.root_module_id = m_spec.get("parent", None)
            for f_spec in m_spec['f']:
                form_name = f_spec["name"]
                form = app.new_form(module.id, form_name, None)
                form.unique_id = form_name
                for a_spec in f_spec.get('actions', []):
                    if isinstance(a_spec, dict):
                        action = a_spec['action']
                        case_type = a_spec.get("case_type", case_type)
                        parent = a_spec.get("parent", None)
                    else:
                        action = a_spec
                    if 'open' == action:
                        if m_type == "basic":
                            form.actions.open_case = OpenCaseAction(name_path="/data/question1")
                            form.actions.open_case.condition.type = 'always'
                        else:
                            form.actions.open_cases.append(AdvancedOpenCaseAction(
                                case_type=case_type,
                                case_tag='open_{}'.format(case_type),
                                name_path='/data/name'
                            ))
                    elif 'update' == action:
                        if m_type == "basic":
                            form.requires = 'case'
                            form.actions.update_case = UpdateCaseAction(update={'question1': '/data/question1'})
                            form.actions.update_case.condition.type = 'always'
                        else:
                            form.actions.load_update_cases.append(LoadUpdateAction(
                                case_type=case_type,
                                case_tag='update_{}'.format(case_type),
                                parent_tag=parent,
                            ))
                    elif 'open_subacse':
                        if m_type == "basic":
                            form.actions.subcases.append(OpenSubCaseAction(
                                case_type=case_type,
                                case_name="/data/question1",
                                condition=FormActionCondition(type='always')
                            ))
                        else:
                            form.actions.open_cases.append(AdvancedOpenCaseAction(
                                case_type=case_type,
                                case_tag='subcase_{}'.format(case_type),
                                name_path='/data/name',
                                parent_tag=parent
                            ))

        return app

    def test_basic(self):
        spec = copy.deepcopy(self.default_spec)
        spec["m"][0]["f"][0]["actions"] = []
        spec["m"][1]["f"][0]["actions"] = []
        app = self.make_app(spec)

        m0f0 = app.get_form("m0f0")
        m1f0 = app.get_form("m1f0")

        m0f0.post_form_workflow = WORKFLOW_FORM
        m0f0.form_links = [
            FormLink(xpath='true()', form_id=m1f0.unique_id)
        ]
        self.assertXmlPartialEqual(self.get_xml('form_link_basic'), app.create_suite(), "./entry[1]")

    def test_with_case_management_both_update(self):
        spec = copy.deepcopy(self.default_spec)
        spec["m"][0]["f"][0]["actions"] = ["update"]
        app = self.make_app(spec)

        m0f0 = app.get_form("m0f0")
        m1f0 = app.get_form("m1f0")

        m0f0.post_form_workflow = WORKFLOW_FORM
        m0f0.form_links = [
            FormLink(xpath='true()', form_id=m1f0.unique_id)
        ]

        self.assertXmlPartialEqual(self.get_xml('form_link_update_case'), app.create_suite(), "./entry[1]")

    def test_with_case_management_create_update(self):
        app = self.make_app(self.default_spec)

        m0f0 = app.get_form("m0f0")
        m1f0 = app.get_form("m1f0")

        m0f0.post_form_workflow = WORKFLOW_FORM
        m0f0.form_links = [
            FormLink(xpath='true()', form_id=m1f0.unique_id)
        ]

        self.assertXmlPartialEqual(self.get_xml('form_link_create_update_case'), app.create_suite(), "./entry[1]")

    def test_with_case_management_multiple_links(self):
        spec = copy.deepcopy(self.default_spec)
        spec["m"][1]["f"].append({"name": "m1f1", "actions": ["open"]})
        app = self.make_app(spec)

        m0f0 = app.get_form("m0f0")
        m1f0 = app.get_form("m1f0")
        m1f1 = app.get_form("m1f1")

        m0f0.post_form_workflow = WORKFLOW_FORM
        m0f0.form_links = [
            FormLink(xpath="a = 1", form_id=m1f0.unique_id),
            FormLink(xpath="a = 2", form_id=m1f1.unique_id)
        ]

        self.assertXmlPartialEqual(self.get_xml('form_link_multiple'), app.create_suite(), "./entry[1]")

    def test_link_to_child_module(self):
        spec = {
            "m": [
                {
                    "name": "enroll child",
                    "type": "basic",
                    "case_type": "child",
                    "f": [
                        {"name": "enroll child", "actions": ["open"]}
                    ]
                },
                {
                    "name": "child visit module",
                    "type": "basic",
                    "case_type": "child",
                    "f": [
                        {"name": "followup", "actions": [
                            "update",
                            {"action": "open_subcase", "case_type": "visit"}
                        ]}
                    ]
                },
                {
                    "name": "visit history",
                    "type": "advanced",
                    "case_type": "visit",
                    "parent": "child visit module",
                    "f": [
                        {"name": "treatment", "actions": [
                            {"action": "update", "case_type": "child"},
                            {"action": "update", "case_type": "visit", "parent": "update_child"}
                        ]}
                    ]
                }
            ]
        }
        app = self.make_app(spec)

        m0f0 = app.get_form("enroll child")
        m1f0 = app.get_form("followup")
        m2f0 = app.get_form("treatment")

        m0f0.post_form_workflow = WORKFLOW_FORM
        m0f0.form_links = [
            FormLink(xpath="true()", form_id=m1f0.unique_id),
        ]

        m1f0.post_form_workflow = WORKFLOW_FORM
        m1f0.form_links = [
            FormLink(xpath="true()", form_id=m2f0.unique_id),
        ]

        self.assertXmlPartialEqual(self.get_xml('form_link_tdh'), app.create_suite(), "./entry")

    def test_link_to_form_in_parent_module(self):
        spec = {
            "m": [
                {
                    "name": "enroll child",
                    "type": "basic",
                    "case_type": "child",
                    "f": [
                        {"name": "enroll child", "actions": ["open"]}
                    ]
                },
                {
                    "name": "child visit module",
                    "type": "basic",
                    "case_type": "child",
                    "f": [
                        {"name": "edit child", "actions": [
                            "update",
                        ]}
                    ]
                },
                {
                    "name": "visit history",
                    "type": "advanced",
                    "case_type": "visit",
                    "parent": "child visit module",
                    "f": [
                        {"name": "link to child", "actions": [
                            {"action": "update", "case_type": "child"},
                        ]}
                    ]
                }
            ]
        }
        app = self.make_app(spec)

        m1f1 = app.get_form("edit child")
        m2f1 = app.get_form("link to child")

        # link to child -> edit child
        m2f1.post_form_workflow = WORKFLOW_FORM
        m2f1.form_links = [
            FormLink(xpath="true()", form_id=m1f1.unique_id),
        ]

        self.assertXmlPartialEqual(self.get_xml('form_link_child_modules'), app.create_suite(), "./entry[3]")<|MERGE_RESOLUTION|>--- conflicted
+++ resolved
@@ -22,23 +22,18 @@
     file_path = ('data', 'suite')
 
     def setUp(self):
-<<<<<<< HEAD
+        update_toggle_cache(MODULE_FILTER.slug, 'skelly', True, NAMESPACE_DOMAIN)
+        update_toggle_cache(MODULE_FILTER.slug, 'domain', True, NAMESPACE_DOMAIN)
+        update_toggle_cache(MODULE_FILTER.slug, 'example', True, NAMESPACE_DOMAIN)
         self.usercase_type_patch = patch('corehq.apps.app_manager.models.get_usercase_type')
         self.usercase_type_mock = self.usercase_type_patch.start()
         self.usercase_type_mock.return_value = 'user_case'
 
     def tearDown(self):
         self.usercase_type_patch.stop()
-=======
-        update_toggle_cache(MODULE_FILTER.slug, 'skelly', True, NAMESPACE_DOMAIN)
-        update_toggle_cache(MODULE_FILTER.slug, 'domain', True, NAMESPACE_DOMAIN)
-        update_toggle_cache(MODULE_FILTER.slug, 'example', True, NAMESPACE_DOMAIN)
-
-    def tearDown(self):
         clear_toggle_cache(MODULE_FILTER.slug, 'skelly', NAMESPACE_DOMAIN)
         clear_toggle_cache(MODULE_FILTER.slug, 'domain', NAMESPACE_DOMAIN)
         clear_toggle_cache(MODULE_FILTER.slug, 'example', NAMESPACE_DOMAIN)
->>>>>>> 739e6e75
 
     def assertHasAllStrings(self, app, strings):
         et = etree.XML(app)
@@ -668,16 +663,12 @@
         for m_id in range(2):
             self.app.new_form(m_id, "Form", None)
 
-<<<<<<< HEAD
         self.usercase_type_patch = patch('corehq.apps.app_manager.models.get_usercase_type')
         self.usercase_type_mock = self.usercase_type_patch.start()
 
     def tearDown(self):
         self.usercase_type_patch.stop()
-=======
-    def tearDown(self):
         clear_toggle_cache(MODULE_FILTER.slug, self.app.domain, NAMESPACE_DOMAIN)
->>>>>>> 739e6e75
 
     def test_basic_workflow(self):
         # make module_1 as submenu to module_0
@@ -830,18 +821,13 @@
     }
 
     def setUp(self):
-<<<<<<< HEAD
+        update_toggle_cache(MODULE_FILTER.slug, 'domain', True, NAMESPACE_DOMAIN)
         self.get_usercase_type_patch = patch('corehq.apps.app_manager.models.get_usercase_type')
         self.get_usercase_type_patch.start()
 
     def tearDown(self):
         self.get_usercase_type_patch.stop()
-=======
-        update_toggle_cache(MODULE_FILTER.slug, 'domain', True, NAMESPACE_DOMAIN)
-
-    def tearDown(self):
         clear_toggle_cache(MODULE_FILTER.slug, 'domain', NAMESPACE_DOMAIN)
->>>>>>> 739e6e75
 
     def make_app(self, spec):
         app = Application.new_app('domain', "Untitled Application", application_version=APP_V2)
