# -*- coding: utf-8 -*-
import re
from django.test import SimpleTestCase
from corehq.apps.app_manager.const import APP_V2
from corehq.apps.app_manager.models import (
    Application, AutoSelectCase, AUTO_SELECT_USER, AUTO_SELECT_CASE, LoadUpdateAction, AUTO_SELECT_FIXTURE,
    AUTO_SELECT_RAW, DetailColumn, ScheduleVisit, FormSchedule, Module, AdvancedModule,
    SortElement, PreloadAction, MappingItem, OpenCaseAction,
    OpenSubCaseAction, FormActionCondition, UpdateCaseAction, AUTO_SELECT_USERCASE,
    ReportModule, ReportAppConfig)
from corehq.apps.app_manager.tests.util import TestFileMixin, commtrack_enabled
from corehq.apps.app_manager.xpath import (dot_interpolate, UserCaseXPath,
                                           interpolate_xpath, session_var)
from corehq.toggles import NAMESPACE_DOMAIN
from corehq.feature_previews import MODULE_FILTER
from toggle.shortcuts import update_toggle_cache, clear_toggle_cache

from lxml import etree
import commcare_translations
from mock import patch


class SuiteTest(SimpleTestCase, TestFileMixin):
    file_path = ('data', 'suite')

    def setUp(self):
        update_toggle_cache(MODULE_FILTER.slug, 'skelly', True, NAMESPACE_DOMAIN)
        update_toggle_cache(MODULE_FILTER.slug, 'domain', True, NAMESPACE_DOMAIN)
        update_toggle_cache(MODULE_FILTER.slug, 'example', True, NAMESPACE_DOMAIN)
        self.is_usercase_in_use_patch = patch('corehq.apps.app_manager.models.is_usercase_in_use')
        self.is_usercase_in_use_mock = self.is_usercase_in_use_patch.start()
        self.is_usercase_in_use_mock.return_value = True

    def tearDown(self):
        self.is_usercase_in_use_patch.stop()
        clear_toggle_cache(MODULE_FILTER.slug, 'skelly', NAMESPACE_DOMAIN)
        clear_toggle_cache(MODULE_FILTER.slug, 'domain', NAMESPACE_DOMAIN)
        clear_toggle_cache(MODULE_FILTER.slug, 'example', NAMESPACE_DOMAIN)

    def assertHasAllStrings(self, app, strings):
        et = etree.XML(app)
        locale_elems = et.findall(".//locale/[@id]")
        locale_strings = [elem.attrib['id'] for elem in locale_elems]

        app_strings = commcare_translations.loads(strings)

        for string in locale_strings:
            if string not in app_strings:
                raise AssertionError("App strings did not contain %s" % string)
            if not app_strings.get(string, '').strip():
                raise AssertionError("App strings has blank entry for %s" % string)

    def _test_generic_suite(self, app_tag, suite_tag=None):
        suite_tag = suite_tag or app_tag
        app = Application.wrap(self.get_json(app_tag))
        self.assertXmlEqual(self.get_xml(suite_tag), app.create_suite())

    def _test_generic_suite_partial(self, app_tag, xpath, suite_tag=None):
        suite_tag = suite_tag or app_tag
        app = Application.wrap(self.get_json(app_tag))
        self.assertXmlPartialEqual(self.get_xml(suite_tag), app.create_suite(), xpath)

    def _test_app_strings(self, app_tag):
        app = Application.wrap(self.get_json(app_tag))
        app_xml = app.create_suite()
        app_strings = app.create_app_strings('default')

        self.assertHasAllStrings(app_xml, app_strings)

    def test_normal_suite(self):
        self._test_generic_suite('app', 'normal-suite')

    def test_tiered_select(self):
        self._test_generic_suite('tiered-select', 'tiered-select')

    def test_3_tiered_select(self):
        self._test_generic_suite('tiered-select-3', 'tiered-select-3')

    def test_multisort_suite(self):
        self._test_generic_suite('multi-sort', 'multi-sort')

    def test_sort_only_value_suite(self):
        self._test_generic_suite('sort-only-value', 'sort-only-value')
        self._test_app_strings('sort-only-value')

    def test_sort_cache_suite(self):
        app = Application.wrap(self.get_json('suite-advanced'))
        detail = app.modules[0].case_details.short
        detail.sort_elements.append(
            SortElement(
                field=detail.columns[0].field,
                type='index',
                direction='descending',
            )
        )
        self.assertXmlPartialEqual(
            self.get_xml('sort-cache'),
            app.create_suite(),
            "./detail[@id='m0_case_short']"
        )

    def test_callcenter_suite(self):
        self._test_generic_suite('call-center')

    def test_careplan_suite(self):
        self._test_generic_suite('careplan')

    def test_careplan_suite_own_module(self):
        app = Application.wrap(self.get_json('careplan'))
        app.get_module(1).display_separately = True
        self.assertXmlEqual(self.get_xml('careplan-own-module'), app.create_suite())

    def test_advanced_suite(self):
        self._test_generic_suite('suite-advanced')

    def test_advanced_suite_details(self):
        app = Application.wrap(self.get_json('suite-advanced'))
        clinic_module_id = app.get_module(0).unique_id
        other_module_id = app.get_module(1).unique_id
        app.get_module(1).get_form(0).actions.load_update_cases[0].details_module = clinic_module_id
        app.get_module(1).get_form(1).actions.load_update_cases[0].details_module = other_module_id
        self.assertXmlEqual(self.get_xml('suite-advanced-details'), app.create_suite())

    def test_advanced_suite_parent_child_custom_ref(self):
        app = Application.wrap(self.get_json('suite-advanced'))
        form = app.get_module(1).get_form(2)
        form.actions.load_update_cases[1].parent_reference_id = 'custom-parent-ref'
        self.assertXmlPartialEqual(self.get_xml('custom-parent-ref'), app.create_suite(), "./entry[4]")

    def test_advanced_suite_case_list_filter(self):
        app = Application.wrap(self.get_json('suite-advanced'))
        clinic_module = app.get_module(0)
        clinic_module.case_details.short.filter = "(filter = 'danny')"
        clinic_module_id = clinic_module.unique_id
        app.get_module(1).get_form(0).actions.load_update_cases[0].details_module = clinic_module_id
        self.assertXmlEqual(self.get_xml('suite-advanced-filter'), app.create_suite())

    @commtrack_enabled(True)
    def test_advanced_suite_commtrack(self):
        app = Application.wrap(self.get_json('suite-advanced'))
        self.assertXmlEqual(self.get_xml('suite-advanced-commtrack'), app.create_suite())

    @commtrack_enabled(True)
    def test_autoload_supplypoint(self):
        app = Application.wrap(self.get_json('app'))
        app.modules[0].forms[0].source = re.sub('/data/plain',
                                                session_var('supply_point_id'),
                                                app.modules[0].forms[0].source)
        app_xml = app.create_suite()
        self.assertXmlPartialEqual(
            self.get_xml('autoload_supplypoint'),
            app_xml,
            './entry[1]'
        )

    def test_advanced_suite_auto_select_user(self):
        app = Application.wrap(self.get_json('suite-advanced'))
        app.get_module(1).get_form(0).actions.load_update_cases[0].auto_select = AutoSelectCase(
            mode=AUTO_SELECT_USER,
            value_key='case_id'
        )
        self.assertXmlPartialEqual(self.get_xml('suite-advanced-autoselect-user'), app.create_suite(),
                                   './entry[2]')

    def test_advanced_suite_auto_select_fixture(self):
        app = Application.wrap(self.get_json('suite-advanced'))
        app.get_module(1).get_form(0).actions.load_update_cases[0].auto_select = AutoSelectCase(
            mode=AUTO_SELECT_FIXTURE,
            value_source='table_tag',
            value_key='field_name'
        )
        self.assertXmlPartialEqual(self.get_xml('suite-advanced-autoselect-fixture'), app.create_suite(),
                                   './entry[2]')

    def test_advanced_suite_auto_select_raw(self):
        app = Application.wrap(self.get_json('suite-advanced'))
        app.get_module(1).get_form(0).actions.load_update_cases[0].auto_select = AutoSelectCase(
            mode=AUTO_SELECT_RAW,
            value_key=("some xpath expression "
                       "containing instance('casedb') "
                       "and instance('commcaresession')")
        )
        self.assertXmlPartialEqual(self.get_xml('suite-advanced-autoselect-raw'), app.create_suite(),
                                   './entry[2]')

    def test_advanced_suite_auto_select_case(self):
        app = Application.wrap(self.get_json('suite-advanced'))
        load_update_cases = app.get_module(1).get_form(0).actions.load_update_cases
        load_update_cases.append(LoadUpdateAction(
            case_tag='auto_selected',
            auto_select=AutoSelectCase(
                mode=AUTO_SELECT_CASE,
                value_source=load_update_cases[0].case_tag,
                value_key='case_id_index'
            )
        ))
        self.assertXmlPartialEqual(self.get_xml('suite-advanced-autoselect-case'), app.create_suite(),
                                   './entry[2]')

    def test_advanced_suite_auto_select_usercase(self):
        app = Application.wrap(self.get_json('suite-advanced'))
        app.get_module(1).get_form(0).actions.load_update_cases[0].auto_select = AutoSelectCase(
            mode=AUTO_SELECT_USERCASE
        )
        self.assertXmlPartialEqual(self.get_xml('suite-advanced-autoselect-usercase'), app.create_suite(),
                                   './entry[2]')

    def test_advanced_suite_auto_select_with_filter(self):
        """
        Form filtering should be done using the last 'non-autoload' case being loaded.
        """
        app = Application.wrap(self.get_json('suite-advanced'))
        app.get_module(1).get_form(0).actions.load_update_cases.append(LoadUpdateAction(
            case_tag='autoload',
            auto_select=AutoSelectCase(
                mode=AUTO_SELECT_USER,
                value_key='case_id'
            )
        ))
        form = app.get_module(1).get_form(0)
        form.form_filter = "./edd = '123'"
        suite = app.create_suite()
        self.assertXmlPartialEqual(self.get_xml('suite-advanced-autoselect-with-filter'), suite, './entry[2]')
        menu = """
        <partial>
          <menu id="m1">
            <text>
              <locale id="modules.m1"/>
            </text>
            <command id="m1-f0" relevant="instance('casedb')/casedb/case[@case_id=instance('commcaresession')/session/data/case_id_case_clinic]/edd = '123'"/>
            <command id="m1-f1"/>
            <command id="m1-f2"/>
            <command id="m1-case-list"/>
          </menu>
        </partial>
        """
        self.assertXmlPartialEqual(menu, suite, "./menu[@id='m1']")

    def test_case_assertions(self):
        self._test_generic_suite('app_case_sharing', 'suite-case-sharing')

    def test_no_case_assertions(self):
        self._test_generic_suite('app_no_case_sharing', 'suite-no-case-sharing')

    def test_schedule(self):
        app = Application.wrap(self.get_json('suite-advanced'))
        mod = app.get_module(1)
        mod.has_schedule = True
        f1 = mod.get_form(0)
        f2 = mod.get_form(1)
        f3 = mod.get_form(2)
        f1.schedule = FormSchedule(
            anchor='edd',
            expires=120,
            post_schedule_increment=15,
            visits=[
                ScheduleVisit(due=5, late_window=4),
                ScheduleVisit(due=10, late_window=9),
                ScheduleVisit(due=20, late_window=5)
            ]
        )

        f2.schedule = FormSchedule(
            anchor='dob',
            visits=[
                ScheduleVisit(due=7, late_window=4),
                ScheduleVisit(due=15)
            ]
        )

        f3.schedule = FormSchedule(
            anchor='dob',
            visits=[
                ScheduleVisit(due=9, late_window=1),
                ScheduleVisit(due=11)
            ]
        )
        mod.case_details.short.columns.append(
            DetailColumn(
                header={'en': 'Next due'},
                model='case',
                field='schedule:nextdue',
                format='plain',
            )
        )
        suite = app.create_suite()
        self.assertXmlPartialEqual(self.get_xml('schedule-fixture'), suite, './fixture')
        self.assertXmlPartialEqual(self.get_xml('schedule-entry'), suite, "./detail[@id='m1_case_short']")

    def _test_format(self, detail_format, template_form):
        app = Application.wrap(self.get_json('app_audio_format'))
        details = app.get_module(0).case_details
        details.short.get_column(0).format = detail_format
        details.long.get_column(0).format = detail_format

        expected = """
        <partial>
          <template form="{0}">
            <text>
              <xpath function="picproperty"/>
            </text>
          </template>
          <template form="{0}">
            <text>
              <xpath function="picproperty"/>
            </text>
          </template>
        </partial>
        """.format(template_form)
        self.assertXmlPartialEqual(expected, app.create_suite(), "./detail/field/template")

    def test_audio_format(self):
        self._test_format('audio', 'audio')

    def test_image_format(self):
        self._test_format('picture', 'image')

    def test_attached_picture(self):
        self._test_generic_suite_partial('app_attached_image', "./detail", 'suite-attached-image')

    def test_copy_form(self):
        app = Application.new_app('domain', "Untitled Application", application_version=APP_V2)
        module = app.add_module(AdvancedModule.new_module('module', None))
        original_form = app.new_form(module.id, "Untitled Form", None)
        original_form.source = '<source>'

        app._copy_form(module, original_form, module, rename=True)

        form_count = 0
        for f in app.get_forms():
            form_count += 1
            if f.unique_id != original_form.unique_id:
                self.assertEqual(f.name['en'], 'Copy of {}'.format(original_form.name['en']))
        self.assertEqual(form_count, 2, 'Copy form has copied multiple times!')

    def test_owner_name(self):
        self._test_generic_suite('owner-name')

    def test_form_filter(self):
        """
        Ensure form filter gets added correctly and appropriate instances get added to the entry.
        """
        app = Application.wrap(self.get_json('suite-advanced'))
        form = app.get_module(1).get_form(1)
        form.form_filter = "./edd = '123'"

        expected = """
        <partial>
          <menu id="m1">
            <text>
              <locale id="modules.m1"/>
            </text>
            <command id="m1-f0"/>
            <command id="m1-f1" relevant="instance('casedb')/casedb/case[@case_id=instance('commcaresession')/session/data/case_id_load_clinic0]/edd = '123'"/>
            <command id="m1-f2"/>
            <command id="m1-case-list"/>
          </menu>
        </partial>
        """
        self.assertXmlPartialEqual(expected, app.create_suite(), "./menu[@id='m1']")

    def test_module_filter(self):
        """
        Ensure module filter gets added correctly
        """
        app = Application.new_app('domain', "Untitled Application", application_version=APP_V2)
        app.build_spec.version = '2.20.0'
        module = app.add_module(Module.new_module('m0', None))
        module.new_form('f0', None)

        module.module_filter = "/mod/filter = '123'"
        self.assertXmlPartialEqual(
            self.get_xml('module-filter'),
            app.create_suite(),
            "./menu[@id='m0']"
        )

    def test_module_filter_with_session(self):
        app = Application.new_app('domain', "Untitled Application", application_version=APP_V2)
        app.build_spec.version = '2.20.0'
        module = app.add_module(Module.new_module('m0', None))
        form = module.new_form('f0', None)
        form.xmlns = 'f0-xmlns'

        module.module_filter = "#session/user/mod/filter = '123'"
        self.assertXmlPartialEqual(
            self.get_xml('module-filter-user'),
            app.create_suite(),
            "./menu[@id='m0']"
        )
        self.assertXmlPartialEqual(
            self.get_xml('module-filter-user-entry'),
            app.create_suite(),
            "./entry[1]"
        )

    def test_tiered_select_with_advanced_module_as_parent(self):
        app = Application.new_app('domain', "Untitled Application", application_version=APP_V2)

        parent_module = app.add_module(AdvancedModule.new_module('parent', None))
        parent_module.case_type = 'parent'
        parent_module.unique_id = 'id_parent_module'

        child_module = app.add_module(Module.new_module("Untitled Module", None))
        child_module.case_type = 'child'
        child_module.parent_select.active = True

        # make child module point to advanced module as parent
        child_module.parent_select.module_id = parent_module.unique_id

        child_form = app.new_form(1, "Untitled Form", None)
        child_form.xmlns = 'http://id_m1-f0'
        child_form.requires = 'case'

        self.assertXmlPartialEqual(self.get_xml('advanced_module_parent'), app.create_suite(), "./entry[1]")

    def test_usercase_id_added_update(self):
        app = Application.new_app('domain', "Untitled Application", application_version=APP_V2)

        child_module = app.add_module(Module.new_module("Untitled Module", None))
        child_module.case_type = 'child'

        child_form = app.new_form(0, "Untitled Form", None)
        child_form.xmlns = 'http://id_m1-f0'
        child_form.requires = 'case'
        child_form.actions.usercase_update = UpdateCaseAction(update={'name': '/data/question1'})
        child_form.actions.usercase_update.condition.type = 'always'

        self.assertXmlPartialEqual(self.get_xml('usercase_entry'), app.create_suite(), "./entry[1]")

    def test_usercase_id_added_preload(self):
        app = Application.new_app('domain', "Untitled Application", application_version=APP_V2)

        child_module = app.add_module(Module.new_module("Untitled Module", None))
        child_module.case_type = 'child'

        child_form = app.new_form(0, "Untitled Form", None)
        child_form.xmlns = 'http://id_m1-f0'
        child_form.requires = 'case'
        child_form.actions.usercase_preload = PreloadAction(preload={'/data/question1': 'name'})
        child_form.actions.usercase_preload.condition.type = 'always'

        self.assertXmlPartialEqual(self.get_xml('usercase_entry'), app.create_suite(), "./entry[1]")

    def test_open_case_and_subcase(self):
        app = Application.new_app('domain', "Untitled Application", application_version=APP_V2)

        module = app.add_module(Module.new_module('parent', None))
        module.case_type = 'phone'
        module.unique_id = 'm0'

        form = app.new_form(0, "Untitled Form", None)
        form.xmlns = 'http://m0-f0'
        form.actions.open_case = OpenCaseAction(name_path="/data/question1")
        form.actions.open_case.condition.type = 'always'
        form.actions.subcases.append(OpenSubCaseAction(
            case_type='tablet',
            case_name="/data/question1",
            condition=FormActionCondition(type='always')
        ))

        self.assertXmlPartialEqual(self.get_xml('open_case_and_subcase'), app.create_suite(), "./entry[1]")

    def test_update_and_subcase(self):
        app = Application.new_app('domain', "Untitled Application", application_version=APP_V2)

        module = app.add_module(Module.new_module('parent', None))
        module.case_type = 'phone'
        module.unique_id = 'm0'

        form = app.new_form(0, "Untitled Form", None)
        form.xmlns = 'http://m0-f0'
        form.requires = 'case'
        form.actions.update_case = UpdateCaseAction(update={'question1': '/data/question1'})
        form.actions.update_case.condition.type = 'always'
        form.actions.subcases.append(OpenSubCaseAction(
            case_type=module.case_type,
            case_name="/data/question1",
            condition=FormActionCondition(type='always')
        ))

        self.assertXmlPartialEqual(self.get_xml('update_case_and_subcase'), app.create_suite(), "./entry[1]")

    def test_graphing(self):
        self._test_generic_suite('app_graphing', 'suite-graphing')

    def test_fixtures_in_graph(self):
        self._test_generic_suite('app_fixture_graphing', 'suite-fixture-graphing')

<<<<<<< HEAD
    def _prep_case_list_form_app(self):
        app = Application.wrap(self.get_json('app'))
        case_module = app.get_module(0)
        case_module.get_form(0)

        register_module = app.add_module(Module.new_module('register', None))
        register_module.unique_id = 'register_case_module'
        register_module.case_type = case_module.case_type
        register_form = app.new_form(1, 'Register Case Form', lang='en')
        register_form.unique_id = 'register_case_form'
        register_form.actions.open_case = OpenCaseAction(name_path="/data/question1", external_id=None)
        register_form.actions.open_case.condition.type = 'always'

        case_module.case_list_form.form_id = register_form.get_unique_id()
        case_module.case_list_form.label = {
            'en': 'New Case'
        }
        return app

    def test_case_list_registration_form(self):
        app = self._prep_case_list_form_app()
        case_module = app.get_module(0)
        case_module.case_list_form.set_icon('en', 'jr://file/commcare/image/new_case.png')
        case_module.case_list_form.set_audio('en', 'jr://file/commcare/audio/new_case.mp3')
        self.assertXmlEqual(self.get_xml('case-list-form-suite'), app.create_suite())

    def test_case_list_registration_form_usercase(self):
        app = self._prep_case_list_form_app()
        register_module = app.get_module(1)
        register_form = register_module.get_form(0)
        register_form.actions.usercase_preload = PreloadAction(preload={'/data/question1': 'question1'})
        register_form.actions.usercase_preload.condition.type = 'always'
        self.assertXmlEqual(self.get_xml('case-list-form-suite-usercase'), app.create_suite())

    def test_case_list_registration_form_end_for_form_nav(self):
        app = self._prep_case_list_form_app()
        app.build_spec.version = '2.9'
        registration_form = app.get_module(1).get_form(0)
        registration_form.post_form_workflow = WORKFLOW_MODULE

        self.assertXmlPartialEqual(
            self.get_xml('case-list-form-suite-form-nav-entry'),
            app.create_suite(),
            "./entry[3]"
        )

    def test_case_list_registration_form_no_media(self):
        app = self._prep_case_list_form_app()
        self.assertXmlPartialEqual(
            self.get_xml('case-list-form-suite-no-media-partial'),
            app.create_suite(),
            "./detail[@id='m0_case_short']/action"
        )

    def test_case_list_registration_form_advanced(self):
        app = Application.new_app('domain', "Untitled Application", application_version=APP_V2)

        register_module = app.add_module(AdvancedModule.new_module('create', None))
        register_module.unique_id = 'register_module'
        register_module.case_type = 'dugong'
        register_form = app.new_form(0, 'Register Case', lang='en')
        register_form.unique_id = 'register_case_form'
        register_form.actions.open_cases.append(AdvancedOpenCaseAction(
            case_type='dugong',
            case_tag='open_dugong',
            name_path='/data/name'
        ))

        case_module = app.add_module(AdvancedModule.new_module('update', None))
        case_module.unique_id = 'case_module'
        case_module.case_type = 'dugong'
        update_form = app.new_form(1, 'Update Case', lang='en')
        update_form.unique_id = 'update_case_form'
        update_form.actions.load_update_cases.append(LoadUpdateAction(
            case_type='dugong',
            case_tag='load_dugong',
            details_module=case_module.unique_id
        ))

        case_module.case_list_form.form_id = register_form.get_unique_id()
        case_module.case_list_form.label = {
            'en': 'Register another Dugong'
        }
        self.assertXmlEqual(self.get_xml('case-list-form-advanced'), app.create_suite())

    def test_case_list_registration_form_advanced_autoload(self):
        app = Application.new_app('domain', "Untitled Application", application_version=APP_V2)

        register_module = app.add_module(AdvancedModule.new_module('create', None))
        register_module.unique_id = 'register_module'
        register_module.case_type = 'dugong'
        register_form = app.new_form(0, 'Register Case', lang='en')
        register_form.unique_id = 'register_case_form'
        register_form.actions.open_cases.append(AdvancedOpenCaseAction(
            case_type='dugong',
            case_tag='open_dugong',
            name_path='/data/name'
        ))
        register_form.actions.load_update_cases.append(LoadUpdateAction(
            case_tag='usercase',
            auto_select=AutoSelectCase(
                mode=AUTO_SELECT_USERCASE,
            )
        ))

        case_module = app.add_module(AdvancedModule.new_module('update', None))
        case_module.unique_id = 'case_module'
        case_module.case_type = 'dugong'
        update_form = app.new_form(1, 'Update Case', lang='en')
        update_form.unique_id = 'update_case_form'
        update_form.actions.load_update_cases.append(LoadUpdateAction(
            case_type='dugong',
            case_tag='load_dugong',
            details_module=case_module.unique_id
        ))

        case_module.case_list_form.form_id = register_form.get_unique_id()
        case_module.case_list_form.label = {
            'en': 'Register another Dugong'
        }
        self.assertXmlEqual(self.get_xml('case-list-form-advanced-autoload'), app.create_suite())

=======
>>>>>>> bbc17577
    def test_case_detail_tabs(self):
        self._test_generic_suite("app_case_detail_tabs", 'suite-case-detail-tabs')

    def test_case_tile_suite(self):
        self._test_generic_suite("app_case_tiles", "suite-case-tiles")

    def test_case_tile_pull_down(self):
        app = Application.new_app('domain', 'Untitled Application', application_version=APP_V2)

        module = app.add_module(Module.new_module('Untitled Module', None))
        module.case_type = 'patient'
        module.case_details.short.use_case_tiles = True
        module.case_details.short.persist_tile_on_forms = True
        module.case_details.short.pull_down_tile = True

        module.case_details.short.columns = [
            DetailColumn(
                header={'en': 'a'},
                model='case',
                field='a',
                format='plain',
                case_tile_field='header'
            ),
            DetailColumn(
                header={'en': 'b'},
                model='case',
                field='b',
                format='plain',
                case_tile_field='top_left'
            ),
            DetailColumn(
                header={'en': 'c'},
                model='case',
                field='c',
                format='enum',
                enum=[
                    MappingItem(key='male', value={'en': 'Male'}),
                    MappingItem(key='female', value={'en': 'Female'}),
                ],
                case_tile_field='sex'
            ),
            DetailColumn(
                header={'en': 'd'},
                model='case',
                field='d',
                format='plain',
                case_tile_field='bottom_left'
            ),
            DetailColumn(
                header={'en': 'e'},
                model='case',
                field='e',
                format='date',
                case_tile_field='date'
            ),
        ]

        form = app.new_form(0, "Untitled Form", None)
        form.xmlns = 'http://id_m0-f0'
        form.requires = 'case'

        self.assertXmlPartialEqual(
            self.get_xml('case_tile_pulldown_session'),
            app.create_suite(),
            "./entry/session"
        )

    def test_subcase_repeat_mixed(self):
        app = Application.new_app(None, "Untitled Application", application_version=APP_V2)
        module_0 = app.add_module(Module.new_module('parent', None))
        module_0.unique_id = 'm0'
        module_0.case_type = 'parent'
        form = app.new_form(0, "Form", None)

        form.actions.open_case = OpenCaseAction(name_path="/data/question1")
        form.actions.open_case.condition.type = 'always'

        child_case_type = 'child'
        form.actions.subcases.append(OpenSubCaseAction(
            case_type=child_case_type,
            case_name="/data/question1",
            condition=FormActionCondition(type='always')
        ))
        # subcase in the middle that has a repeat context
        form.actions.subcases.append(OpenSubCaseAction(
            case_type=child_case_type,
            case_name="/data/repeat/question1",
            repeat_context='/data/repeat',
            condition=FormActionCondition(type='always')
        ))
        form.actions.subcases.append(OpenSubCaseAction(
            case_type=child_case_type,
            case_name="/data/question1",
            condition=FormActionCondition(type='always')
        ))

        expected = """
        <partial>
            <session>
              <datum id="case_id_new_parent_0" function="uuid()"/>
              <datum id="case_id_new_child_1" function="uuid()"/>
              <datum id="case_id_new_child_3" function="uuid()"/>
            </session>
        </partial>
        """
        self.assertXmlPartialEqual(expected,
                                   app.create_suite(),
                                   './entry[1]/session')

    def test_report_module(self):
        from corehq.apps.userreports.tests import get_sample_report_config

        app = Application.new_app('domain', "Untitled Application", application_version=APP_V2)

        report_module = app.add_module(ReportModule.new_module('Reports', None))
        report_module.unique_id = 'report_module'
        report = get_sample_report_config()
        report._id = 'd3ff18cd83adf4550b35db8d391f6008'

        report_app_config = ReportAppConfig(report_id=report._id,
                                            header={'en': 'CommBugz'})
        report_app_config._report = report
        report_module.report_configs = [report_app_config]
        report_module._loaded = True
        self.assertXmlPartialEqual(
            self.get_xml('reports_module_menu'),
            app.create_suite(),
            "./menu",
        )
        self.assertXmlPartialEqual(
            self.get_xml('reports_module_select_detail'),
            app.create_suite(),
            "./detail[@id='reports.d3ff18cd83adf4550b35db8d391f6008.select']",
        )
        self.assertXmlPartialEqual(
            self.get_xml('reports_module_summary_detail'),
            app.create_suite(),
            "./detail[@id='reports.d3ff18cd83adf4550b35db8d391f6008.summary']",
        )
        self.assertXmlPartialEqual(
            self.get_xml('reports_module_data_detail'),
            app.create_suite(),
            "./detail[@id='reports.d3ff18cd83adf4550b35db8d391f6008.data']",
        )
        self.assertXmlPartialEqual(
            self.get_xml('reports_module_data_entry'),
            app.create_suite(),
            "./entry",
        )
        self.assertIn(
            'reports.d3ff18cd83adf4550b35db8d391f6008=CommBugz',
            app.create_app_strings('default'),
        )


class RegexTest(SimpleTestCase):

    def test_regex(self):
        replacement = "@case_id stuff"
        cases = [
            ('./lmp < 570.5', '%s/lmp < 570.5'),
            ('stuff ./lmp < 570.', 'stuff %s/lmp < 570.'),
            ('.53 < hello.', '.53 < hello%s'),
        ]
        for case in cases:
            self.assertEqual(
                dot_interpolate(case[0], replacement),
                case[1] % replacement
            )

    def test_interpolate_xpath(self):
        replacements = {
            'case': "<casedb stuff>",
            'user': UserCaseXPath().case(),
            'session': "instance('commcaresession')/session",
        }
        cases = [
            ('./lmp < 570.5', '{case}/lmp < 570.5'),
            ('#case/lmp < 570.5', '{case}/lmp < 570.5'),
            ('stuff ./lmp < 570.', 'stuff {case}/lmp < 570.'),
            ('stuff #case/lmp < 570.', 'stuff {case}/lmp < 570.'),
            ('.53 < hello.', '.53 < hello{case}'),
            ('.53 < hello#case', '.53 < hello{case}'),
            ('#session/data/username', '{session}/data/username'),
            ('"jack" = #session/username', '"jack" = {session}/username'),
            ('./@case_id = #session/userid', '{case}/@case_id = {session}/userid'),
            ('#case/@case_id = #user/@case_id', '{case}/@case_id = {user}/@case_id'),
        ]
        for case in cases:
            self.assertEqual(
                interpolate_xpath(case[0], replacements['case']),
                case[1].format(**replacements)
            )<|MERGE_RESOLUTION|>--- conflicted
+++ resolved
@@ -487,131 +487,6 @@
     def test_fixtures_in_graph(self):
         self._test_generic_suite('app_fixture_graphing', 'suite-fixture-graphing')
 
-<<<<<<< HEAD
-    def _prep_case_list_form_app(self):
-        app = Application.wrap(self.get_json('app'))
-        case_module = app.get_module(0)
-        case_module.get_form(0)
-
-        register_module = app.add_module(Module.new_module('register', None))
-        register_module.unique_id = 'register_case_module'
-        register_module.case_type = case_module.case_type
-        register_form = app.new_form(1, 'Register Case Form', lang='en')
-        register_form.unique_id = 'register_case_form'
-        register_form.actions.open_case = OpenCaseAction(name_path="/data/question1", external_id=None)
-        register_form.actions.open_case.condition.type = 'always'
-
-        case_module.case_list_form.form_id = register_form.get_unique_id()
-        case_module.case_list_form.label = {
-            'en': 'New Case'
-        }
-        return app
-
-    def test_case_list_registration_form(self):
-        app = self._prep_case_list_form_app()
-        case_module = app.get_module(0)
-        case_module.case_list_form.set_icon('en', 'jr://file/commcare/image/new_case.png')
-        case_module.case_list_form.set_audio('en', 'jr://file/commcare/audio/new_case.mp3')
-        self.assertXmlEqual(self.get_xml('case-list-form-suite'), app.create_suite())
-
-    def test_case_list_registration_form_usercase(self):
-        app = self._prep_case_list_form_app()
-        register_module = app.get_module(1)
-        register_form = register_module.get_form(0)
-        register_form.actions.usercase_preload = PreloadAction(preload={'/data/question1': 'question1'})
-        register_form.actions.usercase_preload.condition.type = 'always'
-        self.assertXmlEqual(self.get_xml('case-list-form-suite-usercase'), app.create_suite())
-
-    def test_case_list_registration_form_end_for_form_nav(self):
-        app = self._prep_case_list_form_app()
-        app.build_spec.version = '2.9'
-        registration_form = app.get_module(1).get_form(0)
-        registration_form.post_form_workflow = WORKFLOW_MODULE
-
-        self.assertXmlPartialEqual(
-            self.get_xml('case-list-form-suite-form-nav-entry'),
-            app.create_suite(),
-            "./entry[3]"
-        )
-
-    def test_case_list_registration_form_no_media(self):
-        app = self._prep_case_list_form_app()
-        self.assertXmlPartialEqual(
-            self.get_xml('case-list-form-suite-no-media-partial'),
-            app.create_suite(),
-            "./detail[@id='m0_case_short']/action"
-        )
-
-    def test_case_list_registration_form_advanced(self):
-        app = Application.new_app('domain', "Untitled Application", application_version=APP_V2)
-
-        register_module = app.add_module(AdvancedModule.new_module('create', None))
-        register_module.unique_id = 'register_module'
-        register_module.case_type = 'dugong'
-        register_form = app.new_form(0, 'Register Case', lang='en')
-        register_form.unique_id = 'register_case_form'
-        register_form.actions.open_cases.append(AdvancedOpenCaseAction(
-            case_type='dugong',
-            case_tag='open_dugong',
-            name_path='/data/name'
-        ))
-
-        case_module = app.add_module(AdvancedModule.new_module('update', None))
-        case_module.unique_id = 'case_module'
-        case_module.case_type = 'dugong'
-        update_form = app.new_form(1, 'Update Case', lang='en')
-        update_form.unique_id = 'update_case_form'
-        update_form.actions.load_update_cases.append(LoadUpdateAction(
-            case_type='dugong',
-            case_tag='load_dugong',
-            details_module=case_module.unique_id
-        ))
-
-        case_module.case_list_form.form_id = register_form.get_unique_id()
-        case_module.case_list_form.label = {
-            'en': 'Register another Dugong'
-        }
-        self.assertXmlEqual(self.get_xml('case-list-form-advanced'), app.create_suite())
-
-    def test_case_list_registration_form_advanced_autoload(self):
-        app = Application.new_app('domain', "Untitled Application", application_version=APP_V2)
-
-        register_module = app.add_module(AdvancedModule.new_module('create', None))
-        register_module.unique_id = 'register_module'
-        register_module.case_type = 'dugong'
-        register_form = app.new_form(0, 'Register Case', lang='en')
-        register_form.unique_id = 'register_case_form'
-        register_form.actions.open_cases.append(AdvancedOpenCaseAction(
-            case_type='dugong',
-            case_tag='open_dugong',
-            name_path='/data/name'
-        ))
-        register_form.actions.load_update_cases.append(LoadUpdateAction(
-            case_tag='usercase',
-            auto_select=AutoSelectCase(
-                mode=AUTO_SELECT_USERCASE,
-            )
-        ))
-
-        case_module = app.add_module(AdvancedModule.new_module('update', None))
-        case_module.unique_id = 'case_module'
-        case_module.case_type = 'dugong'
-        update_form = app.new_form(1, 'Update Case', lang='en')
-        update_form.unique_id = 'update_case_form'
-        update_form.actions.load_update_cases.append(LoadUpdateAction(
-            case_type='dugong',
-            case_tag='load_dugong',
-            details_module=case_module.unique_id
-        ))
-
-        case_module.case_list_form.form_id = register_form.get_unique_id()
-        case_module.case_list_form.label = {
-            'en': 'Register another Dugong'
-        }
-        self.assertXmlEqual(self.get_xml('case-list-form-advanced-autoload'), app.create_suite())
-
-=======
->>>>>>> bbc17577
     def test_case_detail_tabs(self):
         self._test_generic_suite("app_case_detail_tabs", 'suite-case-detail-tabs')
 
