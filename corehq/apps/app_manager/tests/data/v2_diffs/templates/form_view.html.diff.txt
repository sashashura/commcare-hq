--- 
+++ 
@@ -1,4 +1,4 @@
-{% extends "app_manager/v1/managed_app.html" %}
+{% extends "app_manager/v2/managed_app.html" %}
 {% load xforms_extras %}
 {% load hq_shared_tags %}
 {% load compress %}
@@ -56,7 +56,7 @@
         <script src="{% static 'cloudcare/js/formplayer/utils/util.js' %}"></script>
     {% endif %}
 
-    {% include "app_manager/v1/partials/xpathValidator.html" %}
+    {% include "app_manager/v2/partials/xpathValidator.html" %}
     {% include 'hqmedia/partials/multimedia_js.html' %}
     <script src="{% static 'app_manager/js/nav_menu_media_common.js' %}"></script>
     <script src="{% static 'app_manager/js/app_manager_media.js' %}"></script>
@@ -172,15 +172,18 @@
             });
         }
 
-        $('#form-filter').koApplyBindings(new FormFilter());
-
+
+        var $formFilter = $('#form-filter');
+        if ($formFilter.length) {
+            $formFilter.koApplyBindings(new FormFilter());
+        };
         {% endif %}
 
         {% if allow_form_workflow %}
             var FormWorkflow = hqImport('app_manager/js/form_workflow.js').FormWorkflow;
             var labels = {};
             labels[FormWorkflow.Values.DEFAULT] = "{% trans "Home Screen" %}";
-            labels[FormWorkflow.Values.ROOT] = "{% trans "Module Menu" %}";
+            labels[FormWorkflow.Values.ROOT] = "{% trans "Main Menu" %}";
             {% with module_name=module.name|trans:langs %}
             labels[FormWorkflow.Values.MODULE] = "{% trans "Module:" %} {{ module_name|escapejs }}";
             {% endwith %}
<<<<<<< HEAD
@@ -223,7 +226,7 @@
=======
@@ -222,7 +225,7 @@
>>>>>>> 9b1628ea
         });
         {% endif %}
 
-        {% if allow_cloudcare %}
+        {% if can_preview_form and allow_cloudcare %}
             // tag the 'preview in cloudcare' button with the right url
             // unfortunately, has to be done in javascript
             var getCloudCareUrl = function(urlRoot, appId, moduleId, formId, caseId) {
<<<<<<< HEAD
@@ -289,6 +292,39 @@
=======
@@ -288,75 +291,58 @@
>>>>>>> 9b1628ea
     </script>
 {% endblock %}
 
+{% block pre_form_content %}
+    {% if can_preview_form %}
+    <div class="appmanager-page-actions">
+        {% include 'app_manager/v2/partials/app_preview_toggle.html' %}
+    </div>
+    {% endif %}
+
+    <div class="appmanager-edit-title">
+      {% if form.get_action_type == 'open' %}
+        {% inline_edit_trans form.name langs edit_name_url saveValueName='name' containerClass='h3' iconClass='fcc fcc-app-createform' postSave="function(data) { return hqImport('app_manager/js/app_manager.js').updateDOM(data.update); }" %}
+      {% elif form.requires_case %}
+        {% inline_edit_trans form.name langs edit_name_url saveValueName='name' containerClass='h3' iconClass='fcc fcc-app-updateform' postSave="function(data) { return hqImport('app_manager/js/app_manager.js').updateDOM(data.update); }" %}
+      {% else %}
+        {% inline_edit_trans form.name langs edit_name_url saveValueName='name' containerClass='h3' iconClass='fa fa-file-o' postSave="function(data) { return hqImport('app_manager/js/app_manager.js').updateDOM(data.update); }" %}
+      {% endif %}
+    </div>
+
+    <div class="appmanager-edit-description">
+      <inline-edit params="
+          name: 'comment',
+          id:'comment-id',
+          containerClass: 'app-comment',
+          value: '{{ form.comment|escapejs }}',
+          placeholder: '{% trans "Enter form description here"|escapejs %}',
+          url: '{% url "edit_form_attr" domain app.id form.unique_id 'comment' %}',
+          saveValueName: 'comment',
+          cols: 50,
+      "></inline-edit>
+    </div>
+
+    <div id="build_errors"></div>
+{% endblock %}
+
 {% block form-view %}
     {% initial_page_data 'case_config_options' case_config_options %}
     {% initial_page_data 'form_requires' form.requires %}
@@ -298,71 +334,21 @@
     {% initial_page_data 'nav_menu_media_specifics' nav_menu_media_specifics %}
     {% initial_page_data 'sessionid' request.COOKIES.sessionid %}
     {% initial_page_data 'swfURL' 'hqmedia/MediaUploader/flashuploader.swf'|static %}
-    <div id="build_errors"></div>
-    {% inline_edit_trans form.name langs edit_name_url saveValueName='name' readOnlyClass='h3' postSave="function(data) { document.title = data.update['.variable-form_name'] + ' - CommCare HQ'; return hqImport('app_manager/js/app_manager.js').updateDOM(data.update);}" %}
-    <br />
-    <inline-edit params="
-        name: 'comment',
-        id:'comment-id',
-        readOnlyClass: 'app-comment',
-        value: '{{ form.comment|escapejs }}',
-        placeholder: '{% trans "Enter form description here"|escapejs %}',
-        url: '{% url "edit_form_attr" domain app.id form.unique_id 'comment' %}',
-        saveValueName: 'comment',
-        cols: 50,
-    "></inline-edit>
-    <br />
-    <br />
-    <div class="pull-right">
-        <form action="{% url "delete_form" domain app.id module.unique_id form.unique_id %}" method="post">
-            {% csrf_token %}
-            <button type="submit" class="disable-on-submit btn btn-danger">
-                <i class="fa fa-trash"></i>
-                {% trans "Delete Form" %}
-            </button>
-        </form>
-    </div>
-
-    <div class="btn-group">
-        {% if not form.form_type == "shadow_form" %}
-            {% if not form.no_vellum %}
-            <a id="edit_label" class="btn btn-primary track-usage-link"
-               href="{% url "form_source" domain app.id module.id form.id %}"
-               data-category='App Builder' data-action='Open Form' data-label='Edit Label'
-            >
-                <i class="fa fa-pencil"></i>
-                {% trans "Edit" %}
-            </a>
-            {% else %}
-            <button class="btn btn-primary disabled" disabled="disabled"
-                    title="{% trans "Your administrator has locked this form from edits through the form builder"|force_escape %}">
-                <i class="fa fa-pencil"></i>
-                {% trans "Edit" %}
-            </button>
-            {% endif %}
-        {% endif %}
-        {% if can_preview_form and allow_cloudcare %}
-            {% if form.source %}
-            <a id="cloudcare-preview-url" href="#" target="_blank" class="btn btn-default">
-                <i class="fa fa-play"></i>
-                {% trans "Preview Form" %}
-            </a>
-            {% endif %}
-        {% endif %}
-    </div>
-
-    <br/><br/><br/>
-
-    <div class="tabbable">
+    <div class="tabbable appmanager-tabs-container">
         <ul class="nav nav-tabs">
+
+            {% if form.uses_cases %}
             <li class="active">
-                <a href="#form-settings" id="tour-form-settings-tab" data-toggle="tab">{% trans "Settings" %}</a>
-            </li>
-            <li>
                 <a id="case-configuration-tab" href="#case-configuration" data-toggle="tab">
                     {% trans "Case Management" %}
                 </a>
             </li>
+            {% endif %}
+
+            <li {% if not form.uses_cases %}class="active"{% endif %}>
+                <a href="#form-settings" id="tour-form-settings-tab" data-toggle="tab">{% trans "Settings" %}</a>
+            </li>
+
             {% if form.form_type == 'module_form' %}{% if allow_usercase or form.uses_usercase %}
             <li>
                 <a id="usercase-configuration-tab" href="#usercase-configuration" data-toggle="tab">
<<<<<<< HEAD
@@ -370,35 +356,36 @@
=======
@@ -364,35 +350,36 @@
>>>>>>> 9b1628ea
                 </a>
             </li>
             {% endif %}{% endif %}
+
             {% if form.form_type == 'advanced_form' or form.form_type == "shadow_form" %}
                 {% if module.has_schedule %}
-                     <li>
-                         <a href="#visit-scheduler" data-toggle="tab">
+                    <li>
+                        <a href="#visit-scheduler" data-toggle="tab">
                              {% trans "Visit Scheduler" %}
                          </a>
                      </li>
                 {% endif %}
             {% endif %}
+
             {% if form.form_type != "shadow_form" %}
             <li>
-                <a href="#advanced" data-toggle="tab">{% trans "Advanced" %}</a>
+                <a href="#advanced" data-toggle="tab">{% trans "Actions" %}</a>
             </li>
             {% endif %}
         </ul>
-        <br>
-        {% include 'app_manager/v1/partials/case_config_ko_templates.html' %}
-        <div class="tab-content">
-            {% if nav_form %}
-                {% include "app_manager/v1/partials/form_tab_settings.html" %}
-            {% endif %}
-
-            <div class="tab-pane" id="case-configuration">
-                {% if xform_validation_missing %}
-                    <p class="alert alert-warning">
-                        {% trans "We were unable to validate your form due an error on the server. Proceed with caution." %}
-                    </p>
-                {% endif %}
-                {% if form.form_type == "shadow_form" %}
+
+        {% include 'app_manager/v2/partials/case_config_ko_templates.html' %}
+
+        <div class="tab-content appmanager-tab-content">
+
+            {% if form.uses_cases %}
+              <div class="tab-pane active" id="case-configuration">
+                  {% if xform_validation_missing %}
+                      <p class="alert alert-warning">
+                          {% trans "We were unable to validate your form due an error on the server. Proceed with caution." %}
+                      </p>
+                  {% endif %}
+                  {% if form.form_type == "shadow_form" %}
                     <div class="alert alert-warning">
                         {% trans "You are viewing a shadow form, therefore:" %}
                         <ul>
<<<<<<< HEAD
@@ -410,77 +397,72 @@
=======
@@ -404,77 +391,72 @@
>>>>>>> 9b1628ea
                             <li>{% trans 'You are not allowed to specify case closures here'%}</li>
                         </ul>
                     </div>
-                {% endif %}
-                {% if form_errors or xform_validation_errored %}
-                    <p class="alert alert-warning">
-                        {% trans "There are errors in your form. Fix your form in order to view and edit Case Management." %}
-                    </p>
-                {% elif form.source %}
-                    <div class="help-block">
-                        {% blocktrans %}
-                            Cases give you a way to track patients, farms, etc. over time. You can choose to save
-                            data from a form to the case, which will store the data locally on the phone to use later.
-                        {% endblocktrans %}
-                    </div>
-                    <div class="casexml" id="casexml_home">
+                  {% endif %}
+                  {% if form_errors or xform_validation_errored %}
+                      <p class="alert alert-warning">
+                          {% trans "There are errors in your form. Fix your form in order to view and edit Case Management." %}
+                      </p>
+                  {% elif form.source %}
+                      <div class="casexml" id="casexml_home">
                         {% if module.doc_type == 'AdvancedModule' %}
                             {% initial_page_data 'schedule_options' schedule_options %}
-                            {% include 'app_manager/v1/partials/case_config_advanced.html' %}
+                            {% include 'app_manager/v2/partials/case_config_advanced.html' %}
                         {% elif module.doc_type == 'CareplanModule' %}
-                            {% include 'app_manager/v1/partials/case_config_careplan.html' %}
+                            {% include 'app_manager/v2/partials/case_config_careplan.html' %}
                         {% else %}
-                            {% include 'app_manager/v1/partials/case_config.html' %}
+                            {% include 'app_manager/v2/partials/case_config.html' %}
                         {% endif %}
-                    </div>
-                {% else %}
-                    <p class="alert alert-warning">
-                        {% trans "You have not created a form yet. Create a form in order to view and edit Case Management." %}
-                    </p>
-                {% endif %}
-            </div>
-
+                      </div>
+                  {% else %}
+                      <p class="alert alert-warning">
+                          {% trans "Add questions to your form to make use of case management." %}
+                      </p>
+                  {% endif %}
+              </div>
+            {% endif %}
+
+
+            {% if nav_form %}
+                {% include "app_manager/v2/partials/form_tab_settings.html" %}
+            {% endif %}
+
+
+            {% if form.form_type == 'module_form' %}{% if allow_usercase or form.uses_usercase %}
             <div class="tab-pane" id="usercase-configuration">
                 {% if form_errors or xform_validation_errored %}
                     <p class="alert alert-warning">
                         {% trans "There are errors in your form. Fix your form in order to view and edit Case Management." %}
                     </p>
                 {% elif form.source %}
-                    <header class="clearfix">
-                        <h4 class="pull-left">{% trans "User Properties" %}</h4>
-                        <span class="hq-help-template"
-                            data-title="{% trans "User Properties" %}"
-                            data-content="{% trans "User properties allow you to store data about the user and use that data in forms." %}"
-                        ></span>
-                    </header>
                     <div class="casexml" id="usercasexml_home">
                         {% block usercase_management_content %}
                             {%  if form.uses_usercase and not allow_usercase %}
-                                <div class="container-fluid col-sm-6">
-                                <p>{% blocktrans %}
-                                    The User Properties feature is no longer available because of the change in your
-                                    CommCare subscription. Although currently-deployed applications will still
-                                    function properly, it will not be possible to update or redeploy them unless
-                                    the User Properties functionality is removed, or you upgrade your CommCare
-                                    subscription.
-                                {% endblocktrans %}</p>
-
-                                <p class="alert alert-danger">{% blocktrans %}
-                                    WARNING: By clicking "Remove User Properties" you will lose User Properties
-                                    functionality if you redeploy your application. However, you will still be
-                                    able to see all previously collected data.
-                                {% endblocktrans %}</p>
-
-                                <p>
-                                    <a href="{% url 'domain_select_plan' domain %}" class="btn btn-primary">
-                                        {% trans "Change your subscription" %}
-                                    </a>
-                                    <a href="{% url 'drop_user_case' domain app.id %}" class="btn btn-danger">
-                                        {% trans "Remove User Properties" %}
-                                    </a>
-                                </p>
+                                <div>
+                                    <p>{% blocktrans %}
+                                        The User Properties feature is no longer available because of the change in your
+                                        CommCare subscription. Although currently-deployed applications will still
+                                        function properly, it will not be possible to update or redeploy them unless
+                                        the User Properties functionality is removed, or you upgrade your CommCare
+                                        subscription.
+                                    {% endblocktrans %}</p>
+
+                                    <p class="alert alert-danger">{% blocktrans %}
+                                        WARNING: By clicking "Remove User Properties" you will lose User Properties
+                                        functionality if you redeploy your application. However, you will still be
+                                        able to see all previously collected data.
+                                    {% endblocktrans %}</p>
+
+                                    <p>
+                                        <a href="{% url 'domain_select_plan' domain %}" class="btn btn-primary">
+                                            {% trans "Change your subscription" %}
+                                        </a>
+                                        <a href="{% url 'drop_user_case' domain app.id %}" class="btn btn-danger">
+                                            {% trans "Remove User Properties" %}
+                                        </a>
+                                    </p>
                                 </div>
                             {% endif %}
-                            {% include 'app_manager/v1/partials/usercase_config.html' %}
+                            {% include 'app_manager/v2/partials/usercase_config.html' %}
                         {% endblock %}
                     </div>
                 {% else %}
<<<<<<< HEAD
@@ -489,14 +471,15 @@
=======
@@ -483,14 +465,15 @@
>>>>>>> 9b1628ea
                     </p>
                 {% endif %}
             </div>
+            {% endif %}{% endif %}
 
             {% if form.form_type == 'advanced_form' or form.form_type == "shadow_form" %}
                 {% if module.has_schedule  %}
-                    {% include "app_manager/v1/partials/form_tab_visit_scheduler.html" %}
+                    {% include "app_manager/v2/partials/form_tab_visit_scheduler.html" %}
                 {% endif %}
             {% endif %}
             {% if form.form_type != "shadow_form" %}
-                {% include "app_manager/v1/partials/form_tab_advanced.html" %}
+                {% include "app_manager/v2/partials/form_tab_advanced.html" %}
             {% endif %}
         </div>
     </div>
<<<<<<< HEAD
@@ -504,12 +487,13 @@
=======
@@ -498,12 +481,13 @@
>>>>>>> 9b1628ea
 {% endblock %}
 
 {% block modals %}{{ block.super }}
-{% include "app_manager/v1/partials/nav_menu_media_modals.html" %}
+{% include "app_manager/v2/partials/form_view_modals.html" %}
+{% include "app_manager/v2/partials/nav_menu_media_modals.html" %}
 {% endblock modals %}
 
 {% block breadcrumbs %}
     {{ block.super }}
-    {% include 'app_manager/v1/partials/module_view_breadcrumbs.html' %}
+    {% include 'app_manager/v2/partials/module_view_breadcrumbs.html' %}
     <li>
         <a class="track-usage-link" href="{% url "view_form" domain app.id module.id form.id %}"
            data-category="App Builder" data-action="View Form" data-label="Breadcrumb"><|MERGE_RESOLUTION|>--- conflicted
+++ resolved
@@ -37,11 +37,6 @@
              {% with module_name=module.name|trans:langs %}
              labels[FormWorkflow.Values.MODULE] = "{% trans "Module:" %} {{ module_name|escapejs }}";
              {% endwith %}
-<<<<<<< HEAD
-@@ -223,7 +226,7 @@
-=======
-@@ -222,7 +225,7 @@
->>>>>>> 9b1628ea
          });
          {% endif %}
  
@@ -50,11 +45,6 @@
              // tag the 'preview in cloudcare' button with the right url
              // unfortunately, has to be done in javascript
              var getCloudCareUrl = function(urlRoot, appId, moduleId, formId, caseId) {
-<<<<<<< HEAD
-@@ -289,6 +292,39 @@
-=======
-@@ -288,75 +291,58 @@
->>>>>>> 9b1628ea
      </script>
  {% endblock %}
  
@@ -175,11 +165,6 @@
              {% if form.form_type == 'module_form' %}{% if allow_usercase or form.uses_usercase %}
              <li>
                  <a id="usercase-configuration-tab" href="#usercase-configuration" data-toggle="tab">
-<<<<<<< HEAD
-@@ -370,35 +356,36 @@
-=======
-@@ -364,35 +350,36 @@
->>>>>>> 9b1628ea
                  </a>
              </li>
              {% endif %}{% endif %}
@@ -233,11 +218,6 @@
                      <div class="alert alert-warning">
                          {% trans "You are viewing a shadow form, therefore:" %}
                          <ul>
-<<<<<<< HEAD
-@@ -410,77 +397,72 @@
-=======
-@@ -404,77 +391,72 @@
->>>>>>> 9b1628ea
                              <li>{% trans 'You are not allowed to specify case closures here'%}</li>
                          </ul>
                      </div>
@@ -365,11 +345,6 @@
                          {% endblock %}
                      </div>
                  {% else %}
-<<<<<<< HEAD
-@@ -489,14 +471,15 @@
-=======
-@@ -483,14 +465,15 @@
->>>>>>> 9b1628ea
                      </p>
                  {% endif %}
              </div>
@@ -387,11 +362,6 @@
              {% endif %}
          </div>
      </div>
-<<<<<<< HEAD
-@@ -504,12 +487,13 @@
-=======
-@@ -498,12 +481,13 @@
->>>>>>> 9b1628ea
  {% endblock %}
  
  {% block modals %}{{ block.super }}
