<<<<<<< HEAD
from django.test import SimpleTestCase, TestCase
=======
from copy import deepcopy
from django.test import SimpleTestCase
>>>>>>> 9ff27a73
from django.test.utils import override_settings
from lxml import etree

from corehq.apps.app_manager import id_strings
from corehq.apps.app_manager.const import APP_V2
from corehq.apps.app_manager.models import Application, Module
from corehq.apps.app_manager.tests.util import TestFileMixin
from corehq.apps.builds.models import BuildSpec
from corehq.apps.hqmedia.models import CommCareImage

import commcare_translations


class MediaSuiteTest(SimpleTestCase, TestFileMixin):
    file_path = ('data', 'suite')

    @override_settings(BASE_ADDRESS='192.cc.hq.1')
    def test_case_list_media(self):
        app = Application.wrap(self.get_json('app'))
        app.get_module(0).case_list_form.form_id = app.get_module(0).get_form(0).unique_id

        image_path = 'jr://file/commcare/case_list_image.jpg'
        audo_path = 'jr://file/commcare/case_list_audo.mp3'
        app.get_module(0).case_list_form.set_icon('en', image_path)
        app.get_module(0).case_list_form.set_audio('en', audo_path)

        app.create_mapping(CommCareImage(_id='123'), image_path, save=False)
        app.create_mapping(CommCareImage(_id='456'), audo_path, save=False)

        self.assertXmlEqual(self.get_xml('media_suite'), app.create_media_suite())

<<<<<<< HEAD

class LocalizedMediaSuiteTest(TestCase, TestFileMixin):
    """
        For CC >= 2.21
    """
    file_path = ('data', 'suite')

    def setUp(self):
        self.image_path = 'jr://file/commcare/case_list_image.jpg'
        self.audio_path = 'jr://file/commcare/case_list_audo.mp3'
        self.app = Application.new_app('domain', "my app", application_version=APP_V2)
        self.module = self.app.add_module(Module.new_module("Module 1", None))
        self.form = self.app.new_form(0, "Form 1", None)
        self.min_spec = BuildSpec.from_string('2.21/latest')
        self.app.build_spec = self.min_spec

    def makeXML(self, menu_locale_id, image_locale_id, audio_locale_id):
        XML_template = """
        <partial>
            <display>
                <text>
                    <locale id="{menu_locale_id}"/>
                </text>
                <text form="image">
                    <locale id="{image_locale_id}"/>
                </text>
                <text form="audio">
                    <locale id="{audio_locale_id}"/>
                </text>
            </display>
        </partial>
        """
        return XML_template.format(
            menu_locale_id=menu_locale_id,
            image_locale_id=image_locale_id,
            audio_locale_id=audio_locale_id,
        )

    def test_no_media(self):
        XML = """
        <partial>
            <text>
                <locale id="forms.m0f0"/>
            </text>
        </partial>
        """
        self.assertXmlPartialEqual(XML, self.app.create_suite(), "./entry/command[@id='m0-f0']/")

    def _test_form_suite(self, lang):
        self.form.set_icon(lang, self.image_path)
        self.form.set_audio(lang, self.audio_path)

        XML = self.makeXML("forms.m0f0", "forms.m0f0.icon", "forms.m0f0.audio")
        self.assertXmlPartialEqual(XML, self.app.create_suite(), "./entry/command[@id='m0-f0']/display")

    def test_form_suite_english(self):
        self._test_form_suite('en')

    def test_form_suite_hindi(self):
        self._test_form_suite('hin')

    def test_module_suite(self):
        self.module.set_icon('en', self.image_path)
        self.module.set_audio('en', self.audio_path)

        XML = self.makeXML("modules.m0", "modules.m0.icon", "modules.m0.audio")
        self.assertXmlPartialEqual(XML, self.app.create_suite(), "./menu[@id='m0']/display")

    def test_case_list_form_media(self):
        app = Application.wrap(self.get_json('app'))
        app.get_module(0).case_list_form.form_id = app.get_module(0).get_form(0).unique_id

        app.get_module(0).case_list_form.set_icon('en', self.image_path)
        app.get_module(0).case_list_form.set_audio('en', self.audio_path)
        app.build_spec = self.min_spec

        XML = self.makeXML("case_list_form.m0", "case_list_form.m0.icon", "case_list_form.m0.audio")
        self.assertXmlPartialEqual(XML, app.create_suite(), "./detail[@id='m0_case_short']/action/display")

    def test_media_app_strings(self):
        self.form.set_icon('en', self.image_path)
        self.form.set_audio('en', self.audio_path)

        et = etree.XML(self.app.create_suite())
        locale_elems = et.findall(".//locale/[@id]")
        locale_strings = [elem.attrib['id'] for elem in locale_elems]

        app_strings = commcare_translations.loads(self.app.create_app_strings('en'))
        for string in locale_strings:
            if string not in app_strings:
                raise AssertionError("App strings did not contain %s" % string)
            if not app_strings.get(string, '').strip():
                raise AssertionError("App strings has blank entry for %s" % string)

    def test_localized_app_strings(self):
        self.form.set_icon('en', self.image_path)

        en_app_strings = commcare_translations.loads(self.app.create_app_strings('en'))
        hin_app_strings = commcare_translations.loads(self.app.create_app_strings('hin'))

        form_icon_locale = id_strings.form_icon_locale(self.form)
        self.assertEqual(en_app_strings[form_icon_locale], self.image_path)
        self.assertEqual(hin_app_strings[form_icon_locale], self.image_path)
=======
    def test_update_image_id(self):
        """
        When an image is updated, change only version number, not resource id
        """
        app = Application.wrap(self.get_json('app'))
        image_path = 'jr://file/commcare/case_list_image.jpg'
        app.get_module(0).case_list_form.media_image = image_path

        app.version = 1
        app.create_mapping(CommCareImage(_id='123'), image_path, save=False)
        app.set_media_versions(previous_version=None)
        old_app = deepcopy(app)

        app.version = 2
        app.create_mapping(CommCareImage(_id='456'), image_path, save=False)
        app.set_media_versions(previous_version=old_app)

        old_image = old_app.multimedia_map[image_path]
        new_image = app.multimedia_map[image_path]
        self.assertEqual(old_image.unique_id, new_image.unique_id)
        self.assertNotEqual(old_image.version, new_image.version)
>>>>>>> 9ff27a73
<|MERGE_RESOLUTION|>--- conflicted
+++ resolved
@@ -1,9 +1,5 @@
-<<<<<<< HEAD
+from copy import deepcopy
 from django.test import SimpleTestCase, TestCase
-=======
-from copy import deepcopy
-from django.test import SimpleTestCase
->>>>>>> 9ff27a73
 from django.test.utils import override_settings
 from lxml import etree
 
@@ -34,8 +30,29 @@
         app.create_mapping(CommCareImage(_id='456'), audo_path, save=False)
 
         self.assertXmlEqual(self.get_xml('media_suite'), app.create_media_suite())
+    
+    def test_update_image_id(self):
+        """
+        When an image is updated, change only version number, not resource id
+        """
+        app = Application.wrap(self.get_json('app'))
+        image_path = 'jr://file/commcare/case_list_image.jpg'
+        app.get_module(0).case_list_form.set_icon('en', image_path)
 
-<<<<<<< HEAD
+        app.version = 1
+        app.create_mapping(CommCareImage(_id='123'), image_path, save=False)
+        app.set_media_versions(previous_version=None)
+        old_app = deepcopy(app)
+
+        app.version = 2
+        app.create_mapping(CommCareImage(_id='456'), image_path, save=False)
+        app.set_media_versions(previous_version=old_app)
+
+        old_image = old_app.multimedia_map[image_path]
+        new_image = app.multimedia_map[image_path]
+        self.assertEqual(old_image.unique_id, new_image.unique_id)
+        self.assertNotEqual(old_image.version, new_image.version)
+
 
 class LocalizedMediaSuiteTest(TestCase, TestFileMixin):
     """
@@ -138,27 +155,4 @@
 
         form_icon_locale = id_strings.form_icon_locale(self.form)
         self.assertEqual(en_app_strings[form_icon_locale], self.image_path)
-        self.assertEqual(hin_app_strings[form_icon_locale], self.image_path)
-=======
-    def test_update_image_id(self):
-        """
-        When an image is updated, change only version number, not resource id
-        """
-        app = Application.wrap(self.get_json('app'))
-        image_path = 'jr://file/commcare/case_list_image.jpg'
-        app.get_module(0).case_list_form.media_image = image_path
-
-        app.version = 1
-        app.create_mapping(CommCareImage(_id='123'), image_path, save=False)
-        app.set_media_versions(previous_version=None)
-        old_app = deepcopy(app)
-
-        app.version = 2
-        app.create_mapping(CommCareImage(_id='456'), image_path, save=False)
-        app.set_media_versions(previous_version=old_app)
-
-        old_image = old_app.multimedia_map[image_path]
-        new_image = app.multimedia_map[image_path]
-        self.assertEqual(old_image.unique_id, new_image.unique_id)
-        self.assertNotEqual(old_image.version, new_image.version)
->>>>>>> 9ff27a73
+        self.assertEqual(hin_app_strings[form_icon_locale], self.image_path)