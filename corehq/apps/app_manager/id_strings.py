import re

ROOT = 'root'


def _format_to_regex(pattern):
    r"""
    convert a format string with %s and %d to a regex

    %s => .*
    %d => [0-9]+
    %% => %

    everything else gets `re.escape`d

    >>> import re
    >>> format_ = '%shello %%sam %s you are %d years old.'
    >>> regex = _format_to_regex(format_)
    >>> print(regex)
    .*hello\ %sam\ .*\ you\ are\ [0-9]+\ years\ old\.
    >>> bool(re.match(regex, format_ % ("Oh ", "i am", 6)))
    True
    >>> bool(re.match(regex, format_))
    False

    """
    formatting_re = r'%[%sd]'
    parts = [re.escape(part) for part in re.split(formatting_re, pattern)]
    replacements = [{'%s': '.*', '%d': '[0-9]+', '%%': '%'}[r]
                    for r in re.findall(formatting_re, pattern)]
    result = parts.pop(0)
    for p, r in zip(parts, replacements):
        result += r + p

    return result


def _regex_union(regexes):
    return '|'.join('({})'.format(regex) for regex in regexes)


def _clean_field_for_mobile(field):
    """Used for translations that are intended to be sent down to mobile in app_strings.txt
    Both # and = are un-escapable in this file, so lets remove them and cross our fingers
    that no one ever wants some_property and some_#property as fields in the same case list
    """
    return field.replace('#', '').replace('=', '')


REGEXES = []
REGEX_DEFAULT_VALUES = {}


# Do not use this outside of this module, since it modifies module-level variables
def pattern(pattern, default=None):
    REGEXES.append(_format_to_regex(pattern))
    if default:
        REGEX_DEFAULT_VALUES[pattern] = default

    return lambda fn: fn


@pattern('homescreen.title')
def homescreen_title():
    return 'homescreen.title'


@pattern('app.display.name')
def app_display_name():
    return "app.display.name"


@pattern('lang.current')
def current_language():
    return "lang.current"


@pattern('cchq.case', default="Case")
def _case_detail_title_locale():
    return 'cchq.case'


@pattern('cchq.referral', default="Referral")
def _referral_detail_title_locale():
    return 'cchq.referral'


@pattern('m%d.%s.title')
<<<<<<< HEAD
def detail_title_locale(app, detail_type):
    if detail_type.startswith('case') or detail_type.startswith('search'):
        if app.enable_case_search_title_translation:
            return case_search_locale()
=======
def detail_title_locale(app, module, detail_type):
    if detail_type.startswith('case') or detail_type.startswith('search'):
        if app.enable_case_search_title_translation:
            return case_search_locale(module)
>>>>>>> d64a94f1
        return _case_detail_title_locale()
    elif detail_type.startswith('referral'):
        return _referral_detail_title_locale()


@pattern('m%d.%s.tab.%d.title')
def detail_tab_title_locale(module, detail_type, tab):
    return "m{module.id}.{detail_type}.tab.{tab_index}.title".format(
        module=module,
        detail_type=detail_type,
        tab_index=tab.id + 1
    )


@pattern('m%d.%s.%s_%s_%d.header')
def detail_column_header_locale(module, detail_type, column):
    if column.useXpathExpression:
        field = 'calculated_property'
    else:
        field = _clean_field_for_mobile(column.field)
    return "m{module.id}.{detail_type}.{d.model}_{field}_{d_id}.header".format(
        detail_type=detail_type,
        module=module,
        d=column,
        field=field,
        d_id=column.id + 1
    )


@pattern('m%d.%s.%s_%s_%s.enum.%s')
def detail_column_enum_variable(module, detail_type, column, key_as_var):
    field = _clean_field_for_mobile(column.field)
    return "m{module.id}.{detail_type}.{d.model}_{field}_{d_id}.enum.{key_as_var}".format(
        module=module,
        detail_type=detail_type,
        d=column,
        field=field,
        d_id=column.id + 1,
        key_as_var=key_as_var,
    )


@pattern('m%d.%s.%s_%s_%s.graph.key.%s')
def graph_configuration(module, detail_type, column, key):
    field = _clean_field_for_mobile(column.field)
    return "m{module.id}.{detail_type}.{d.model}_{field}_{d_id}.graph.key.{key}".format(
        module=module,
        detail_type=detail_type,
        d=column,
        field=field,
        d_id=column.id + 1,
        key=key
    )


@pattern('m%d.%s.graph.key.%s')
def mobile_ucr_configuration(module, uuid, key):
    return "m{module.id}.{uuid}.graph.key.{key}".format(
        module=module,
        uuid=uuid,
        key=key
    )


@pattern('m%d.%s.%s_%s_%s.graph.series_%d.key.%s')
def graph_series_configuration(module, detail_type, column, series_index, key):
    field = _clean_field_for_mobile(column.field)
    return "m{module.id}.{detail_type}.{d.model}_{field}_{d_id}.graph.series_{series_index}.key.{key}".format(
        module=module,
        detail_type=detail_type,
        d=column,
        field=field,
        d_id=column.id + 1,
        series_index=series_index,
        key=key
    )


@pattern('m%d.%s.graph.series_%d.key.%s')
def mobile_ucr_series_configuration(module, uuid, series_index, key):
    return "m{module.id}.{uuid}.graph.series_{series_index}.key.{key}".format(
        module=module,
        uuid=uuid,
        series_index=series_index,
        key=key
    )


@pattern('m%d.%s.%s_%s_%s.graph.a.%d')
def graph_annotation(module, detail_type, column, annotation_index):
    field = _clean_field_for_mobile(column.field)
    return "m{module.id}.{detail_type}.{d.model}_{field}_{d_id}.graph.a.{a_id}".format(
        module=module,
        detail_type=detail_type,
        d=column,
        field=field,
        d_id=column.id + 1,
        a_id=annotation_index
    )


@pattern('m%d.%s.graph.a.%d')
def mobile_ucr_annotation(module, uuid, annotation_index):
    return "m{module.id}.{uuid}.graph.a.{a_id}".format(
        module=module,
        uuid=uuid,
        a_id=annotation_index
    )


@pattern('modules.m%d')
def module_locale(module):
    return "modules.m{module.id}".format(module=module)


@pattern('forms.m%df%d')
def form_locale(form):
    return "forms.m{module.id}f{form.id}".format(module=form.get_module(),
                                                  form=form)


@pattern('training.root.title')
def training_module_locale():
    return 'training.root.title'


@pattern('case_lists.m%d')
def case_list_locale(module):
    return "case_lists.m{module.id}".format(module=module)


@pattern('case_list_form.m%d')
def case_list_form_locale(module):
    return "case_list_form.m{module.id}".format(module=module)


@pattern('case_lists.m%d.callout.header')
def callout_header_locale(module):
    return "case_lists.m{module.id}.callout.header".format(module=module)


@pattern('case_search.m%d')
def case_search_locale(module):
    return "case_search.m{module.id}".format(module=module)


@pattern('case_search.m%d.icon')
def case_search_icon_locale(module):
    return "case_search.m{module.id}.icon".format(module=module)


@pattern('case_search.m%d.audio')
def case_search_audio_locale(module):
    return "case_search.m{module.id}.audio".format(module=module)


@pattern('case_search.m%d.again')
def case_search_again_locale(module):
    return "case_search.m{module.id}.again".format(module=module)


@pattern('case_search_again.m%d.again.icon')
def case_search_again_icon_locale(module):
    return "case_search.m{module.id}.again.icon".format(module=module)


@pattern('case_search.m%d.again.audio')
def case_search_again_audio_locale(module):
    return "case_search.m{module.id}.again.audio".format(module=module)


@pattern('case_search.m%d.title')
def case_search_title_translation(module):
    return "case_search.m{module.id}.title".format(module=module)


@pattern('search_command.m%d')
def search_command(module):
    return "search_command.m{module.id}".format(module=module)


@pattern('search_property.m%d.%s')
def search_property_locale(module, search_prop):
    return "search_property.m{module.id}.{search_prop}".format(module=module, search_prop=search_prop)


@pattern('search_property.m%d.%s.hint')
def search_property_hint_locale(module, search_prop):
    return "search_property.m{module.id}.{search_prop}.hint".format(module=module, search_prop=search_prop)


@pattern('custom_assertion.m%d.f%d.%d')
def custom_assertion_locale(module, form, id):
    return 'custom_assertion.m{module.id}.f{form.id}.{id}'.format(module=module, form=form, id=id)


@pattern('referral_lists.m%d')
def referral_list_locale(module):
    """1.0 holdover"""
    return "referral_lists.m{module.id}".format(module=module)


@pattern('reports.%s')
def report_command(report_id):
    return 'reports.{report_id}'.format(report_id=report_id)


@pattern('cchq.report_menu', default='Reports')
def report_menu():
    return 'cchq.report_menu'


@pattern('cchq.report_name_header', default='Report Name')
def report_name_header():
    return 'cchq.report_name_header'


@pattern('cchq.report_description_header', default='Report Description')
def report_description_header():
    return 'cchq.report_description_header'


@pattern('cchq.report_data_table', default='Data Table')
def report_data_table():
    return 'cchq.report_data_table'


@pattern('cchq.reports.%s.headers.%s')
def report_column_header(report_id, column):
    return 'cchq.reports.{report_id}.headers.{column}'.format(report_id=report_id, column=column)


@pattern('cchq.reports.%s.name')
def report_name(report_id):
    return 'cchq.reports.{report_id}.name'.format(report_id=report_id)


@pattern('cchq.reports.%s.description')
def report_description(report_id):
    return 'cchq.reports.{report_id}.description'.format(report_id=report_id)


@pattern('cchq.report_last_sync', default='Last Sync')
def report_last_sync():
    return 'cchq.report_last_sync'


@pattern('cchq.reports_last_updated_on', default='Reports last updated on')
def reports_last_updated_on():
    return 'cchq.reports_last_updated_on'


CUSTOM_APP_STRINGS_RE = _regex_union(REGEXES)


def is_custom_app_string(key):
    return bool(re.match(CUSTOM_APP_STRINGS_RE, key))


# non "app-string" id strings:

def xform_resource(form):
    return form.unique_id


def locale_resource(lang):
    return 'app_{lang}_strings'.format(lang=lang)


def media_resource(multimedia_id, name):
    return 'media-{id}-{name}'.format(id=multimedia_id, name=name)


@pattern('modules.m%d.icon')
def module_icon_locale(module):
    return "modules.m{module.id}.icon".format(module=module)


@pattern('modules.m%d.audio')
def module_audio_locale(module):
    return "modules.m{module.id}.audio".format(module=module)


@pattern('modules.m%d.%s')
def module_custom_icon_locale(module, icon_form):
    return "modules.m{module.id}.{icon_form}".format(module=module, icon_form=icon_form)


@pattern('forms.m%df%d.icon')
def form_icon_locale(form):
    return "forms.m{module.id}f{form.id}.icon".format(
        module=form.get_module(),
        form=form
    )


@pattern('forms.m%df%d.audio')
def form_audio_locale(form):
    return "forms.m{module.id}f{form.id}.audio".format(
        module=form.get_module(),
        form=form
    )


@pattern('forms.m%df%d.%s')
def form_custom_icon_locale(form, icon_form):
    return "forms.m{module.id}f{form.id}.{icon_form}".format(
        module=form.get_module(),
        form=form,
        icon_form=icon_form,
    )


@pattern('case_list_form.m%d.icon')
def case_list_form_icon_locale(module):
    return "case_list_form.m{module.id}.icon".format(module=module)


@pattern('case_list_form.m%d.audio')
def case_list_form_audio_locale(module):
    return "case_list_form.m{module.id}.audio".format(module=module)


@pattern('case_lists.m%d.icon')
def case_list_icon_locale(module):
    return "case_lists.m{module.id}.icon".format(module=module)


@pattern('case_lists.m%d.audio')
def case_list_audio_locale(module):
    return "case_lists.m{module.id}.audio".format(module=module)


@pattern('case_search.m%d.inputs')
def case_search_title_translation(module):
    return "case_search.m{module.id}.inputs".format(module=module)


def detail(module, detail_type):
    return "m{module.id}_{detail_type}".format(module=module, detail_type=detail_type)


def persistent_case_context_detail(module):
    return detail(module, 'persistent_case_context')


def fixture_detail(module):
    return detail(module, 'fixture_select')


def fixture_session_var(module):
    return 'fixture_value_m{module.id}'.format(module=module)


def menu_id(module, suffix=""):
    put_in_root = getattr(module, 'put_in_root', False)
    if put_in_root:
        # handle circular calls, if bad module workflow setup
        return menu_id(module.root_module) if getattr(module, 'root_module', False) else ROOT
    else:
        if suffix:
            suffix = ".{}".format(suffix)
        return "m{module.id}{suffix}".format(module=module, suffix=suffix)


def form_command(form, module=None):
    if not module:
        module = form.get_module()
    return "m{module.id}-f{form.id}".format(module=module, form=form)


def case_list_command(module):
    return "m{module.id}-case-list".format(module=module)


def referral_list_command(module):
    """1.0 holdover"""
    return "m{module.id}-referral-list".format(module=module)


def indicator_instance(indicator_set_name):
    return "indicators:%s" % indicator_set_name


def schedule_fixture(module, phase, form):
    form_id = phase.get_phase_form_index(form)
    return 'schedule:m{module.id}:p{phase.id}:f{form_id}'.format(module=module, phase=phase, form_id=form_id)<|MERGE_RESOLUTION|>--- conflicted
+++ resolved
@@ -86,17 +86,10 @@
 
 
 @pattern('m%d.%s.title')
-<<<<<<< HEAD
-def detail_title_locale(app, detail_type):
-    if detail_type.startswith('case') or detail_type.startswith('search'):
-        if app.enable_case_search_title_translation:
-            return case_search_locale()
-=======
 def detail_title_locale(app, module, detail_type):
     if detail_type.startswith('case') or detail_type.startswith('search'):
         if app.enable_case_search_title_translation:
             return case_search_locale(module)
->>>>>>> d64a94f1
         return _case_detail_title_locale()
     elif detail_type.startswith('referral'):
         return _referral_detail_title_locale()
@@ -266,11 +259,6 @@
 @pattern('case_search.m%d.again.audio')
 def case_search_again_audio_locale(module):
     return "case_search.m{module.id}.again.audio".format(module=module)
-
-
-@pattern('case_search.m%d.title')
-def case_search_title_translation(module):
-    return "case_search.m{module.id}.title".format(module=module)
 
 
 @pattern('search_command.m%d')
