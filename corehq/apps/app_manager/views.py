--- conflicted
+++ resolved
@@ -84,21 +84,16 @@
     MAJOR_RELEASE_TO_VERSION,
 )
 from corehq.apps.app_manager.success_message import SuccessMessage
-<<<<<<< HEAD
 from corehq.apps.app_manager.util import (
     is_valid_case_type,
     get_all_case_properties,
     add_odk_profile_after_build,
     ParentCasePropertyBuilder,
     commtrack_ledger_sections,
+    get_commcare_versions,
     save_xform,
     get_settings_values
 )
-=======
-from corehq.apps.app_manager.util import is_valid_case_type, get_all_case_properties, add_odk_profile_after_build, ParentCasePropertyBuilder, commtrack_ledger_sections, \
-    get_commcare_versions
-from corehq.apps.app_manager.util import save_xform, get_settings_values
->>>>>>> ac6df696
 from corehq.apps.domain.models import Domain
 from corehq.apps.domain.views import LoginAndDomainMixin
 from corehq.util.compression import decompress
@@ -1082,11 +1077,8 @@
         'copy_app_form': copy_app_form if copy_app_form is not None else CopyApplicationForm(app_id)
     })
 
-<<<<<<< HEAD
+    context['latest_commcare_version'] = get_commcare_versions()[-1]
     context['usercase_enabled'] = Domain.get_by_name(domain).call_center_config.enabled
-=======
-    context['latest_commcare_version'] = get_commcare_versions()[-1]
->>>>>>> ac6df696
 
     if app and app.doc_type == 'Application' and has_privilege(req, privileges.COMMCARE_LOGO_UPLOADER):
         uploader_slugs = ANDROID_LOGO_PROPERTY_MAPPING.keys()
