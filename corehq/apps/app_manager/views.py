--- conflicted
+++ resolved
@@ -1051,18 +1051,6 @@
     fileform = HQMediaFileUploadForm()
 
     return render_to_response(request, "hqmedia/multimedia_map.html",
-<<<<<<< HEAD
-            {"domain": domain,
-             "app": app,
-             "multimedia": {
-                 "images": images,
-                 "audio": audio
-             },
-             "fileform": fileform,
-             "progress_id_varname": upload.HQMediaCacheHandler.X_PROGRESS_ID,
-             "missing_image_refs": missing_image_refs,
-             "missing_audio_refs": missing_audio_refs})
-=======
                               {"domain": domain,
                                "app": app,
                                "multimedia": {
@@ -1074,7 +1062,6 @@
                                "progress_id_varname": upload.HQMediaCacheHandler.X_PROGRESS_ID,
                                "missing_image_refs": missing_image_refs,
                                "missing_audio_refs": missing_audio_refs})
->>>>>>> a8325937
 
 @require_GET
 @login_and_domain_required
