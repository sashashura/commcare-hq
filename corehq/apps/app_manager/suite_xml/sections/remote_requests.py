from django.utils.functional import cached_property

from corehq import toggles
from corehq.apps.app_manager import id_strings
from corehq.apps.app_manager.suite_xml.contributors import (
    SuiteContributorByModule,
)
from corehq.apps.app_manager.suite_xml.post_process.instances import (
    get_all_instances_referenced_in_xpaths,
)
<<<<<<< HEAD
from corehq.apps.app_manager.suite_xml.post_process.workflow import (
    WorkflowDatumMeta,
)
from corehq.apps.app_manager.suite_xml.sections.details import (
    DetailsHelper,
    get_instances_for_module,
)
from corehq.apps.app_manager.suite_xml.sections.endpoints import (
    EndpointsHelper,
)
=======
from corehq.apps.app_manager.suite_xml.sections.details import DetailsHelper
>>>>>>> 19a02d3e
from corehq.apps.app_manager.suite_xml.xml_models import (
    Command,
    Display,
    Hint,
    Instance,
    Itemset,
    PushFrame,
    QueryData,
    QueryPrompt,
    RemoteRequest,
    RemoteRequestPost,
    RemoteRequestQuery,
    RemoteRequestSession,
    SessionDatum,
    Stack,
    Text,
)
from corehq.apps.app_manager.util import module_offers_search
from corehq.apps.app_manager.xpath import (
    CaseClaimXpath,
    CaseTypeXpath,
    InstanceXpath,
    interpolate_xpath,
)
from corehq.apps.case_search.models import CASE_SEARCH_BLACKLISTED_OWNER_ID_KEY
from corehq.util.timer import time_method
from corehq.util.view_utils import absolute_reverse

RESULTS_INSTANCE = 'results'  # The name of the instance where search results are stored
SESSION_INSTANCE = 'commcaresession'


class QuerySessionXPath(InstanceXpath):
    id = SESSION_INSTANCE

    @property
    def path(self):
        return 'session/data/{}'.format(self)


class RemoteRequestFactory(object):
    def __init__(self, module, detail_section_elements):
        self.app = module.get_app()
        self.domain = self.app.domain
        self.module = module
        self.detail_section_elements = detail_section_elements
        self.case_session_var = self.module.search_config.case_session_var

    def build_remote_request(self):
        return RemoteRequest(
            post=self.build_remote_request_post(),
            command=self.build_command(),
            instances=self.build_instances(),
            session=self.build_session(),
            stack=self.build_stack(),
        )

    def build_remote_request_post(self):
        kwargs = {
            "url": absolute_reverse('claim_case', args=[self.domain]),
            "data": [
                QueryData(
                    key='case_id',
                    ref=QuerySessionXPath(self.case_session_var).instance(),
                ),
            ],
        }
        relevant = self.get_post_relevant()
        if relevant:
            kwargs["relevant"] = relevant
        return RemoteRequestPost(**kwargs)

    def get_post_relevant(self):
        return self.module.search_config.get_relevant()

    def build_command(self):
        return Command(
            id=id_strings.search_command(self.module),
            display=Display(
                text=Text(locale_id=id_strings.case_search_locale(self.module)),
            ),
        )

    def build_instances(self):
        prompt_select_instances = [
            Instance(id=prop.itemset.instance_id, src=prop.itemset.instance_uri)
            for prop in self.module.search_config.properties
            if prop.itemset.instance_id
        ]

<<<<<<< HEAD
        query_xpaths = [QuerySessionXPath(self.case_session_var).instance()]
        query_xpaths.extend([datum.ref for datum in self._get_remote_request_query_datums()])
        query_xpaths.extend([self.module.search_config.get_relevant(), self.module.search_config.search_filter])
        query_xpaths.extend([prop.default_value for prop in self.module.search_config.properties])
        instances, unknown_instances = get_all_instances_referenced_in_xpaths(self.app, query_xpaths)
=======
        xpaths = {QuerySessionXPath(self.module.search_config.case_session_var).instance()}
        xpaths.update(datum.ref for datum in self._get_remote_request_query_datums())
        xpaths.add(self.module.search_config.get_relevant())
        xpaths.add(self.module.search_config.search_filter)
        xpaths.update(prop.default_value for prop in self.module.search_config.properties)
>>>>>>> 19a02d3e
        # we use the module's case list/details view to select the datum so also
        # need these instances to be available
        xpaths.update(self._get_xpaths_for_module())
        instances, unknown_instances = get_all_instances_referenced_in_xpaths(self.app, xpaths)

        # sorted list to prevent intermittent test failures
        return sorted(set(list(instances) + prompt_select_instances), key=lambda i: i.id)

<<<<<<< HEAD
    def build_session(self):
=======
    @cached_property
    def _details_helper(self):
        return DetailsHelper(self.app)

    def _get_xpaths_for_module(self):
        details_by_id = {detail.id: detail for detail in self.detail_section_elements}
        detail_ids = [self._details_helper.get_detail_id_safe(self.module, detail_type)
                      for detail_type, detail, enabled in self.module.get_details()
                      if enabled]
        detail_ids = [_f for _f in detail_ids if _f]
        for detail_id in detail_ids:
            yield from details_by_id[detail_id].get_all_xpaths()

    def _build_session(self):
>>>>>>> 19a02d3e
        return RemoteRequestSession(
            queries=self.build_remote_request_queries(),
            data=self.build_remote_request_datums(),
        )

    def build_remote_request_queries(self):
        return [
            RemoteRequestQuery(
                url=absolute_reverse('app_aware_remote_search', args=[self.app.domain, self.app._id]),
                storage_instance=RESULTS_INSTANCE,
                template='case',
                data=self._get_remote_request_query_datums(),
                prompts=self.build_query_prompts(),
                default_search=self.module.search_config.default_search,
            )
        ]

<<<<<<< HEAD
    def build_remote_request_datums(self):
        details_helper = DetailsHelper(self.app)
=======
    def _build_remote_request_datums(self):
>>>>>>> 19a02d3e
        if self.module.case_details.short.custom_xml:
            short_detail_id = 'case_short'
            long_detail_id = 'case_long'
        else:
            short_detail_id = 'search_short'
            long_detail_id = 'search_long'

        nodeset = CaseTypeXpath(self.module.case_type).case(instance_name=RESULTS_INSTANCE)
        if toggles.USH_CASE_CLAIM_UPDATES.enabled(self.app.domain):
            additional_types = list(set(self.module.search_config.additional_case_types) - {self.module.case_type})
            if additional_types:
                nodeset = CaseTypeXpath(self.module.case_type).cases(
                    additional_types, instance_name=RESULTS_INSTANCE)
            if self.module.search_config.search_filter:
                nodeset = f"{nodeset}[{interpolate_xpath(self.module.search_config.search_filter)}]"

        return [SessionDatum(
            id=self.case_session_var,
            nodeset=nodeset,
            value='./@case_id',
            detail_select=self._details_helper.get_detail_id_safe(self.module, short_detail_id),
            detail_confirm=self._details_helper.get_detail_id_safe(self.module, long_detail_id),
        )]

    def _get_remote_request_query_datums(self):
        default_query_datums = [
            QueryData(
                key='case_type',
                ref="'{}'".format(self.module.case_type)
            ),
        ]
        additional_types = list(set(self.module.search_config.additional_case_types) - {self.module.case_type})
        for type in additional_types:
            default_query_datums.append(
                QueryData(
                    key='case_type',
                    ref="'{}'".format(type)
                )
            )
        extra_query_datums = [
            QueryData(key="{}".format(c.property), ref="{}".format(c.defaultValue))
            for c in self.module.search_config.default_properties
        ]
        if self.module.search_config.blacklisted_owner_ids_expression:
            extra_query_datums.append(
                QueryData(
                    key=CASE_SEARCH_BLACKLISTED_OWNER_ID_KEY,
                    ref="{}".format(self.module.search_config.blacklisted_owner_ids_expression)
                )
            )
        return default_query_datums + extra_query_datums

    def build_query_prompts(self):
        prompts = []
        for prop in self.module.search_config.properties:
            text = Text(locale_id=id_strings.search_property_locale(self.module, prop.name))
            if prop.hint:
                display = Display(
                    text=text,
                    hint=Hint(text=Text(locale_id=id_strings.search_property_hint_locale(self.module, prop.name)))
                )
            else:
                display = Display(text=text)

            kwargs = {
                'key': prop.name,
                'display': display
            }
            if not prop.appearance or prop.itemset.nodeset:
                kwargs['receive'] = prop.receiver_expression
            if prop.hidden:
                kwargs['hidden'] = prop.hidden
            if prop.appearance and self.app.enable_search_prompt_appearance:
                if prop.appearance == 'address':
                    kwargs['input_'] = prop.appearance
                else:
                    kwargs['appearance'] = prop.appearance
            if prop.input_:
                kwargs['input_'] = prop.input_
            if prop.default_value and self.app.enable_default_value_expression:
                kwargs['default_value'] = prop.default_value
            if prop.itemset.nodeset:
                kwargs['itemset'] = Itemset(
                    nodeset=prop.itemset.nodeset,
                    label_ref=prop.itemset.label,
                    value_ref=prop.itemset.value,
                    sort_ref=prop.itemset.sort,
                )
            prompts.append(QueryPrompt(**kwargs))
        return prompts

    def build_stack(self):
        stack = Stack()
        frame = PushFrame()
        frame.add_rewind(QuerySessionXPath(self.case_session_var).instance())
        stack.add_frame(frame)
        return stack


class SessionEndpointRemoteRequestFactory(RemoteRequestFactory):
    def __init__(self, module, detail_section_elements, endpoint_id, case_session_var):
        super().__init__(module, detail_section_elements)
        self.endpoint_id = endpoint_id
        self.case_session_var = case_session_var

    def get_post_relevant(self):
        return CaseClaimXpath(self.case_session_var).default_relevant()

    def build_command(self):
        return Command(
            id=f"claim_command.{self.endpoint_id}.{self.case_session_var}",
            display=Display(text=Text()),   # users never see this, but a Display and Text are required
        )

    def build_instances(self):
        query_xpaths = [QuerySessionXPath(self.case_session_var).instance()]
        query_xpaths.extend([datum.ref for datum in self._get_remote_request_query_datums()])
        query_xpaths.append(self.get_post_relevant())
        instances, unknown_instances = get_all_instances_referenced_in_xpaths(self.app, query_xpaths)

        # sorted list to prevent intermittent test failures
        return sorted(instances, key=lambda i: i.id)

    def build_remote_request_queries(self):
        return []

    def build_remote_request_datums(self):
        return [SessionDatum(
            id=self.case_session_var,
            function=QuerySessionXPath(self.case_session_var).instance(),
        )]

    def build_stack(self):
        return Stack()


class RemoteRequestContributor(SuiteContributorByModule):
    """
    Adds a remote-request node, which sets the URL and query details for
    synchronous searching and case claiming.

    Search is available from the module's case list.

    See "remote-request" in the `CommCare 2.0 Suite Definition`_ for details.


    .. _CommCare 2.0 Suite Definition: https://github.com/dimagi/commcare/wiki/Suite20#remote-request

    """

    @time_method()
    def get_module_contributions(self, module, detail_section_elements):
        elements = []
        if module_offers_search(module):
            elements.append(RemoteRequestFactory(
                module, detail_section_elements).build_remote_request()
            )
        if module.session_endpoint_id:
            elements.extend(self.get_endpoint_contributions(module, None, module.session_endpoint_id,
                                                            detail_section_elements))
        for form in module.get_forms():
            if form.session_endpoint_id:
                elements.extend(self.get_endpoint_contributions(module, form, form.session_endpoint_id,
                                                                detail_section_elements))
        return elements

    def get_endpoint_contributions(self, module, form, endpoint_id, detail_section_elements):
        helper = EndpointsHelper(self.suite, self.app)
        children = helper.get_frame_children(module, form)
        elements = []
        for child in children:
            if isinstance(child, WorkflowDatumMeta) and child.requires_selection:
                elements.append(SessionEndpointRemoteRequestFactory(
                    module, detail_section_elements, endpoint_id, child.id).build_remote_request(),
                )
        return elements<|MERGE_RESOLUTION|>--- conflicted
+++ resolved
@@ -8,20 +8,9 @@
 from corehq.apps.app_manager.suite_xml.post_process.instances import (
     get_all_instances_referenced_in_xpaths,
 )
-<<<<<<< HEAD
-from corehq.apps.app_manager.suite_xml.post_process.workflow import (
-    WorkflowDatumMeta,
-)
-from corehq.apps.app_manager.suite_xml.sections.details import (
-    DetailsHelper,
-    get_instances_for_module,
-)
-from corehq.apps.app_manager.suite_xml.sections.endpoints import (
-    EndpointsHelper,
-)
-=======
+from corehq.apps.app_manager.suite_xml.post_process.workflow import WorkflowDatumMeta
 from corehq.apps.app_manager.suite_xml.sections.details import DetailsHelper
->>>>>>> 19a02d3e
+from corehq.apps.app_manager.suite_xml.sections.endpoints import EndpointsHelper
 from corehq.apps.app_manager.suite_xml.xml_models import (
     Command,
     Display,
@@ -112,19 +101,11 @@
             if prop.itemset.instance_id
         ]
 
-<<<<<<< HEAD
-        query_xpaths = [QuerySessionXPath(self.case_session_var).instance()]
-        query_xpaths.extend([datum.ref for datum in self._get_remote_request_query_datums()])
-        query_xpaths.extend([self.module.search_config.get_relevant(), self.module.search_config.search_filter])
-        query_xpaths.extend([prop.default_value for prop in self.module.search_config.properties])
-        instances, unknown_instances = get_all_instances_referenced_in_xpaths(self.app, query_xpaths)
-=======
-        xpaths = {QuerySessionXPath(self.module.search_config.case_session_var).instance()}
+        xpaths = {QuerySessionXPath(self.case_session_var).instance()}
         xpaths.update(datum.ref for datum in self._get_remote_request_query_datums())
         xpaths.add(self.module.search_config.get_relevant())
         xpaths.add(self.module.search_config.search_filter)
         xpaths.update(prop.default_value for prop in self.module.search_config.properties)
->>>>>>> 19a02d3e
         # we use the module's case list/details view to select the datum so also
         # need these instances to be available
         xpaths.update(self._get_xpaths_for_module())
@@ -133,9 +114,6 @@
         # sorted list to prevent intermittent test failures
         return sorted(set(list(instances) + prompt_select_instances), key=lambda i: i.id)
 
-<<<<<<< HEAD
-    def build_session(self):
-=======
     @cached_property
     def _details_helper(self):
         return DetailsHelper(self.app)
@@ -149,8 +127,7 @@
         for detail_id in detail_ids:
             yield from details_by_id[detail_id].get_all_xpaths()
 
-    def _build_session(self):
->>>>>>> 19a02d3e
+    def build_session(self):
         return RemoteRequestSession(
             queries=self.build_remote_request_queries(),
             data=self.build_remote_request_datums(),
@@ -168,12 +145,7 @@
             )
         ]
 
-<<<<<<< HEAD
     def build_remote_request_datums(self):
-        details_helper = DetailsHelper(self.app)
-=======
-    def _build_remote_request_datums(self):
->>>>>>> 19a02d3e
         if self.module.case_details.short.custom_xml:
             short_detail_id = 'case_short'
             long_detail_id = 'case_long'
