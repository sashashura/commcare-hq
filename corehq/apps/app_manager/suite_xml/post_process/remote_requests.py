--- conflicted
+++ resolved
@@ -11,11 +11,7 @@
 from corehq.apps.app_manager.suite_xml.post_process.workflow import WorkflowDatumMeta, WorkflowHelper
 from corehq.apps.app_manager.suite_xml.sections.details import DetailsHelper
 from corehq.apps.app_manager.suite_xml.xml_models import (
-<<<<<<< HEAD
-    CalculatedPropertyXpath,
-=======
     CalculatedPropertyXPath,
->>>>>>> bcc43bff
     Command,
     Display,
     Hint,
@@ -32,13 +28,8 @@
     Stack,
     StackJump,
     Text,
-<<<<<<< HEAD
-    Xpath,
-    XpathVariable,
-=======
     XPath as SuiteXPath,
     XPathVariable,
->>>>>>> bcc43bff
 )
 from corehq.apps.app_manager.util import (
     is_linked_app,
@@ -276,21 +267,12 @@
             frame = PushFrame(if_clause=XPath("instance('results')/results/case[@case_id=instance('commcaresession')/session/data/search_case_id]/commcare_project != instance('commcaresession')/session/user/data/commcare_project"))
             frame.add_datum(StackJump(
                 url=Text(
-<<<<<<< HEAD
-                    xpath=Xpath(
-                        function=self.get_smart_link_function(),
-                        variables=[
-                            XpathVariable(
-                                name="domain",
-                                xpath=CalculatedPropertyXpath(function="instance('results')/results/case[@case_id=instance('commcaresession')/session/data/search_case_id]/commcare_project"),  # TODO: xpath, not function
-=======
                     xpath=SuiteXPath(
                         function=self.get_smart_link_function(),
                         variables=[
                             XPathVariable(
                                 name="domain",
                                 xpath=CalculatedPropertyXPath(function="instance('results')/results/case[@case_id=instance('commcaresession')/session/data/search_case_id]/commcare_project"),  # TODO: xpath, not function
->>>>>>> bcc43bff
                             ),
                         ],
                     ),
