from __future__ import absolute_import
from __future__ import unicode_literals
import os
import polib
import datetime
import tempfile
<<<<<<< HEAD
import six
import sys
import re
=======
>>>>>>> 5e21e7bb

from django.conf import settings
from memoized import memoized

from collections import namedtuple, OrderedDict, defaultdict
from corehq.apps.app_manager.app_translations.const import MODULES_AND_FORMS_SHEET_NAME

Translation = namedtuple('Translation', 'key translation occurrences msgctxt')
Unique_ID = namedtuple('UniqueID', 'type id')
<<<<<<< HEAD
HQ_MODULE_SHEET_NAME = re.compile('^module(\d+)$')
HQ_FORM_SHEET_NAME = re.compile('^module(\d+)_form(\d+)$')
=======
POFileInfo = namedtuple("POFileInfo", "name path")
>>>>>>> 5e21e7bb


class AppTranslationsGenerator:
    def __init__(self, domain, app_id, version, key_lang, source_lang, lang_prefix,
                 exclude_if_default=False, use_version_postfix=True):
        """
        Generates translations for source/default lang files and also for translated files
        :param domain: domain name
        :param app_id: app UUID
        :param version: version of the app to use, usually the built version. If none, the
        current app state is used.
        :param key_lang: the lang used to create msgid in PO files. Usually en.
        :param source_lang: the lang to create the msgstr in PO files. Should be same as
        key lang for source files and the target lang for translated files
        :param lang_prefix: usually default_
        :param exclude_if_default: set this to skip adding msgstr in case its same as the
        default language. For details: https://github.com/dimagi/commcare-hq/pull/20706
        :param use_version_postfix: use version number at the end of resource slugs
        """
        if key_lang == source_lang and exclude_if_default:
            raise Exception("Looks like you are setting up the file for default language "
                            "and doing that with exclude_if_default is not expected since "
                            "that would result in empty msgstr and no display for other lang")
        self.domain = domain
        self.app_id = app_id
        self.key_lang = key_lang
        self.source_lang = source_lang
        self.lang_prefix = lang_prefix
        self.exclude_if_default = exclude_if_default
        self.translations = OrderedDict()
        self.version = version
        self.use_version_postfix = use_version_postfix
        self.headers = dict()  # headers for each sheet name
        self.sheet_name_to_module_or_form_type_and_id = dict()
<<<<<<< HEAD
        self.slug_to_name = defaultdict(dict)
        self.slug_to_name[MODULES_AND_FORMS_SHEET_NAME] = {'en': MODULES_AND_FORMS_SHEET_NAME}
=======
        self._build_translations()
>>>>>>> 5e21e7bb

    @property
    @memoized
    def app_id_to_build(self):
        return self._find_build_id()

    def _find_build_id(self):
        # find build id if version specified
        if self.version:
            from corehq.apps.app_manager.dbaccessors import get_all_built_app_ids_and_versions
            built_app_ids = get_all_built_app_ids_and_versions(self.domain, self.app_id)
            for app_built_version in built_app_ids:
                if app_built_version.version == self.version:
                    return app_built_version.build_id
            raise Exception("Build for version requested not found")
        else:
            return self.app_id

    def _translation_data(self, app):
        # get the translations data
        from corehq.apps.app_manager.app_translations.app_translations import expected_bulk_app_sheet_rows
        # simply the rows of data per sheet name
        rows = expected_bulk_app_sheet_rows(app)

        # get the translation data headers
        from corehq.apps.app_manager.app_translations.app_translations import expected_bulk_app_sheet_headers
        for header_row in expected_bulk_app_sheet_headers(app):
            self.headers[header_row[0]] = header_row[1]
        self._set_sheet_name_to_module_or_form_mapping(rows[MODULES_AND_FORMS_SHEET_NAME])
        return rows

    def _set_sheet_name_to_module_or_form_mapping(self, all_module_and_form_details):
        # iterate the first sheet to get unique ids for forms/modules
        sheet_name_column_index = self._get_header_index(MODULES_AND_FORMS_SHEET_NAME, 'sheet_name')
        unique_id_column_index = self._get_header_index(MODULES_AND_FORMS_SHEET_NAME, 'unique_id')
        type_column_index = self._get_header_index(MODULES_AND_FORMS_SHEET_NAME, 'Type')
        for row in all_module_and_form_details:
            self.sheet_name_to_module_or_form_type_and_id[row[sheet_name_column_index]] = Unique_ID(
                row[type_column_index],
                row[unique_id_column_index]
            )

    def _generate_module_sheet_name(self, module_index):
        """
        receive index of module and convert into name with module unique id

        :param module_index: index of module in the app
        :return: name like module_moduleUniqueId
        """
        _module = self.app.modules[module_index]
        sheet_name = "_".join(["module", _module.unique_id])
        self.slug_to_name[_module.unique_id] = _module.name
        return sheet_name

    def _generate_form_sheet_name(self, module_index, form_index):
        """
        receive index of form and module and convert into name with form unique id

        :param module_index: index of form's module in the app
        :param form_index: index of form in the module
        :return: name like form_formUniqueId
        """
        _module = self.app.modules[module_index]
        form = _module.forms[form_index]
        sheet_name = "_".join(["form", form.unique_id])
        self.slug_to_name[form.unique_id][self.source_lang] = "%s > %s" % (
            _module.name.get(self.source_lang, _module.default_name()),
            form.name.get(self.source_lang, form.default_name())
        )
        return sheet_name

    def _update_sheet_name_with_unique_id(self, sheet_name):
        """
        update sheet name with HQ format like module0 or module1_form1 to
        a name with unique id of module or form instead

        :param sheet_name: name like module0 or module1_form1
        :return: name like module_moduleUniqueID or form_formUniqueId
        """
        if sheet_name == MODULES_AND_FORMS_SHEET_NAME:
            return sheet_name
        module_sheet_name_match = HQ_MODULE_SHEET_NAME.match(sheet_name)
        if module_sheet_name_match:
            module_index = int(module_sheet_name_match.groups()[0]) - 1
            return self._generate_module_sheet_name(module_index)
        form_sheet_name_match = HQ_FORM_SHEET_NAME.match(sheet_name)
        if form_sheet_name_match:
            indexes = form_sheet_name_match.groups()
            module_index, form_index = int(indexes[0]) - 1, int(indexes[1]) - 1
            return self._generate_form_sheet_name(module_index, form_index)
        raise Exception("Got unexpected sheet name %s" % sheet_name)

    def _get_filename(self, sheet_name):
        """
        receive sheet name in HQ format and return the name that should be used
        to upload on transifex along with module/form unique ID and version postfix

        :param sheet_name: name like module0 or module1_form1
        :return: name like module_moduleUniqueID or form_formUniqueId
        """
        sheet_name = self._update_sheet_name_with_unique_id(sheet_name)
        if self.version and self.use_version_postfix:
            return sheet_name + '_v' + str(self.version)
        else:
            return sheet_name

    def _get_header_index(self, sheet_name, column_name):
        for index, _column_name in enumerate(self.headers[sheet_name]):
            if _column_name == column_name:
                return index
        raise Exception("Column not found with name {}".format(column_name))

    def _get_translation_for_sheet(self, app, sheet_name, rows):
        occurrence = None
        translations_for_sheet = []
        key_lang_index = self._get_header_index(sheet_name, self.lang_prefix + self.key_lang)
        source_lang_index = self._get_header_index(sheet_name, self.lang_prefix + self.source_lang)
        default_lang_index = self._get_header_index(sheet_name, self.lang_prefix + app.default_language)
        if sheet_name == MODULES_AND_FORMS_SHEET_NAME:
            type_index = self._get_header_index(MODULES_AND_FORMS_SHEET_NAME, 'Type')
            sheet_name_index = self._get_header_index(MODULES_AND_FORMS_SHEET_NAME, 'sheet_name')
            unique_id_index = self._get_header_index(MODULES_AND_FORMS_SHEET_NAME, 'unique_id')

            def occurrence(_row):
                return ':'.join([_row[type_index], _row[sheet_name_index], _row[unique_id_index]])
        else:
            type_and_id = self.sheet_name_to_module_or_form_type_and_id[sheet_name]
            if type_and_id.type == "Module":
                case_property_index = self._get_header_index(sheet_name, 'case_property')
                list_or_detail_index = self._get_header_index(sheet_name, 'list_or_detail')

                def occurrence(_row):
                    case_property = _row[case_property_index]
                    # limit case property length to avoid errors at Transifex where there is a limit of 1000
                    case_property = case_property[:950]
                    return ':'.join([case_property, _row[list_or_detail_index]])
            elif type_and_id.type == "Form":
                label_index = self._get_header_index(sheet_name, 'label')

                def occurrence(_row):
                    return _row[label_index]
        for i, row in enumerate(rows):
            source = row[key_lang_index]
            translation = row[source_lang_index]
            if self.exclude_if_default:
                if translation == row[default_lang_index]:
                    translation = ''
            occurrence_row = occurrence(row)
            translations_for_sheet.append(Translation(
                source,
                translation,
                [(occurrence_row, '')],
                occurrence_row)
            )
        return translations_for_sheet

    @property
    @memoized
    def app(self):
        from corehq.apps.app_manager.dbaccessors import get_current_app
        return get_current_app(self.domain, self.app_id_to_build)

    def _build_translations(self):
        """
        :return:
        {
            sheet_name_with_build_id: [
                Translation(key, translation, occurrences),
                Translation(key, translation, occurrences),
            ]
        }
        """
        app = self.app
        if self.version is None:
            self.version = app.version
        rows = self._translation_data(app)

        for sheet_name in rows:
            file_name = self._get_filename(sheet_name)
            self.translations[file_name] = self._get_translation_for_sheet(
                app, sheet_name, rows[sheet_name]
            )

    @property
    def metadata(self):
        if settings.TRANSIFEX_DETAILS:
            team = settings.TRANSIFEX_DETAILS['teams'][self.domain].get(self.source_lang)
        else:
            team = ""
        now = str(datetime.datetime.now())
        return {
            'App-Id': self.app_id_to_build,
            'PO-Creation-Date': now,
            'Language-Team': "{lang} ({team})".format(
                lang=self.key_lang, team=team
            ),
            'MIME-Version': '1.0',
            'Content-Type': 'text/plain; charset=utf-8',
            'Language': self.key_lang,
            'Version': self.version
        }


class PoFileGenerator(object):
    def __init__(self, translations, metadata):
        self._generated_files = list()  # list of tuples (filename, filepath)
        self.translations = translations
        self.metadata = metadata

    def __enter__(self):
        return self

    def __exit__(self, *exc_info):
        self._cleanup()

    def generate_translation_files(self):
        for file_name in self.translations:
            sheet_translations = self.translations[file_name]
            po = polib.POFile()
            po.check_for_duplicates = False
            po.metadata = self.metadata
            for translation in sheet_translations:
                source = translation.key
                if source:
                    entry = polib.POEntry(
                        msgid=translation.key,
                        msgstr=translation.translation or '',
                        occurrences=translation.occurrences,
                        msgctxt=translation.msgctxt
                    )
                    po.append(entry)
            temp_file = tempfile.NamedTemporaryFile(delete=False)
            po.save(temp_file.name)
            self._generated_files.append(POFileInfo(file_name, temp_file.name))
        return self._generated_files

    def _cleanup(self):
        for resource_name, filepath in self._generated_files:
            if os.path.exists(filepath):
                os.remove(filepath)
        self.generated_files = []<|MERGE_RESOLUTION|>--- conflicted
+++ resolved
@@ -4,12 +4,7 @@
 import polib
 import datetime
 import tempfile
-<<<<<<< HEAD
-import six
-import sys
 import re
-=======
->>>>>>> 5e21e7bb
 
 from django.conf import settings
 from memoized import memoized
@@ -19,12 +14,9 @@
 
 Translation = namedtuple('Translation', 'key translation occurrences msgctxt')
 Unique_ID = namedtuple('UniqueID', 'type id')
-<<<<<<< HEAD
 HQ_MODULE_SHEET_NAME = re.compile('^module(\d+)$')
 HQ_FORM_SHEET_NAME = re.compile('^module(\d+)_form(\d+)$')
-=======
 POFileInfo = namedtuple("POFileInfo", "name path")
->>>>>>> 5e21e7bb
 
 
 class AppTranslationsGenerator:
@@ -59,12 +51,9 @@
         self.use_version_postfix = use_version_postfix
         self.headers = dict()  # headers for each sheet name
         self.sheet_name_to_module_or_form_type_and_id = dict()
-<<<<<<< HEAD
         self.slug_to_name = defaultdict(dict)
         self.slug_to_name[MODULES_AND_FORMS_SHEET_NAME] = {'en': MODULES_AND_FORMS_SHEET_NAME}
-=======
         self._build_translations()
->>>>>>> 5e21e7bb
 
     @property
     @memoized
