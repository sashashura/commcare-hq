{% extends 'hqwebapp/base_page.html' %}
{% load i18n %}
{% load hq_shared_tags %}
{% load timezone_tags %}
{% load compress %}

{% requirejs_main 'toggle_ui/js/edit-flag' %}

{% block title %}{% trans "Edit Feature Flag: " %}{{ static_toggle.label }}{% endblock %}

{% block stylesheets %}
  <style>
    .margin-vertical-sm {
      margin-top: 5px;
      margin-bottom: 5px;
    }

    .btn-danger {
      display: inline;
      border-radius: 4px !important;
      margin-right: 10px !important;
    }
  </style>
{% endblock %}

{% block page_content %}
  {% registerurl 'edit_toggle' toggle.slug %}
  {% registerurl 'domain_internal_settings' '___' %}
  {% initial_page_data 'items' toggle.enabled_users %}
  {% initial_page_data 'namespaces' namespaces %}
  {% initial_page_data 'last_used' last_used %}
  {% initial_page_data 'service_type' service_type %}
  {% initial_page_data 'is_random_editable' is_random_editable %}
  {% initial_page_data 'randomness' static_toggle.randomness %}
  <div class="row" style="margin-bottom: 50px;">
    <div class="col-sm-12">
      <span class="pull-right">
      {% if not usage_info %}
        <a href="{{ page_url }}?usage_info=true">
          <i class="icon-white icon-info-sign"></i>
          {% trans "Show usage" %}
        </a> |
      {% endif %}
        <a href="{{ page_url }}?show_service_type=true">
          <i class="icon-white icon-info-sign"></i>
          {% trans "Show account service type" %}
        </a>
      </span>
      {% if static_toggle.description %}
        <p>{{ static_toggle.description|safe }}</p>
      {% endif %}
      <p>
        <span class="label label-{{ static_toggle.tag.css_class }}">{{ static_toggle.tag.name }}</span>
        {% if is_random %}
          <span class="label label-info">Random: {{ static_toggle.randomness }}</span>
        {% endif %}
      </p>
      <p>{{ static_toggle.tag.description }}</p>
      {% if static_toggle.help_link %}
        <p><a href="{{ static_toggle.help_link }}" target="_blank">{% trans "More information" %}</a></p>
      {% endif %}

      {% if static_toggle.relevant_environments %}
        {% if debug or server_environment in static_toggle.relevant_environments %}
          <div class="alert alert-warning" role="alert">
            {% blocktrans %}
              <strong>Please Note:</strong> This feature flag is available on this server environment, but not on others.
            {% endblocktrans %}
          </div>
        {% else %}
          <div class="alert alert-danger" role="alert">
            {% blocktrans %}
              <strong>CAUTION:</strong> This feature flag is not available on the current server environment.
            {% endblocktrans %}
          </div>
        {% endif %}
      {% endif %}

<<<<<<< HEAD
            <hr/>
            <div id="toggle_editing_ko">
                <div data-bind="saveButton: saveButton"></div>
                {% if is_random_editable %}
                <div class="input-group">
                    <label for="randomness-edit">Randomness Level: </label>
                    <input id="randomness-edit" class="input-medium form-control" type="number" step="0.01" min="0" max="1" data-bind="value: randomness">
                </div>
                {% endif %}
                {% if allows_items %}
                <h4>{% trans "Enabled toggle items" %}</h4>
                <hr/>
                <div class="row" data-bind="visible: latest_use().name">
                    <div class="col-sm-6">
                        Most recently updated: <strong data-bind="text:latest_use().name"></strong>: <span data-bind="text:latest_use().date"></span>
                    </div>
                </div>
                <!-- ko foreach: items -->
                <div class="row margin-vertical-sm">
                    <div class="col-sm-4">
                        <div class="input-group">
                            <div class="input-group-btn">
                                <a href="#" class="btn btn-danger" data-bind="click: $parent.removeItem"><i class="fa fa-trash"></i></a>
                            </div>
                            <input class="input-medium form-control" type="text" data-bind="value: value">
                            <span class="input-group-addon"
                                  data-bind="html: $parent.getNamespaceHtml(namespace(), value())"
                                  style="font-family:monospace;"></span>
                            <span data-bind="text: last_used, visible: last_used" class="input-group-addon"></span>
                            <span data-bind="text: service_type" class="input-group-addon"></span>
                        </div>
                    </div>
=======
      {% if static_toggle.always_enabled %}
        <div class="alert alert-info">
          <i class="fa fa-info-circle"></i>
          {% blocktrans %}
            This feature flag is <strong>always enabled</strong> for the following domains:
          {% endblocktrans %}
          <ul>
            {% for domain in static_toggle.always_enabled %}
              <li>{{ domain }}</li>
            {% endfor %}
          </ul>
        </div>
      {% endif %}

      {% if static_toggle.always_disabled %}
        <div class="alert alert-info">
          <i class="fa fa-info-circle"></i>
          {% blocktrans %}
            This feature flag is <strong>always disabled</strong> for the following domains:
          {% endblocktrans %}
          <ul>
            {% for domain in static_toggle.always_disabled %}
              <li>{{ domain }}</li>
            {% endfor %}
          </ul>
        </div>
      {% endif %}

      <hr/>
      <div id="toggle_editing_ko">
        <div data-bind="saveButton: saveButton"></div>
        {% if is_random_editable %}
          <div class="input-group">
            <label for="randomness-edit">Randomness Level: </label>
            <input id="randomness-edit" class="input-medium form-control" type="number" data-bind="value: randomness">
          </div>
        {% endif %}
        {% if allows_items %}
          <h4>{% trans "Enabled toggle items" %}</h4>
          <hr/>
          <div class="row" data-bind="visible: latest_use().name">
            <div class="col-sm-6">
              Most recently updated: <strong data-bind="text:latest_use().name"></strong>: <span data-bind="text:latest_use().date"></span>
            </div>
          </div>
          <!-- ko foreach: items -->
          <div class="row margin-vertical-sm">
            <div class="col-sm-4">
              <div class="input-group">
                <div class="input-group-btn">
                  <a href="#" class="btn btn-danger" data-bind="click: $parent.removeItem"><i class="fa fa-trash"></i></a>
>>>>>>> 7e1c8778
                </div>
                <input class="input-medium form-control" type="text" data-bind="value: value">
                <span class="input-group-addon"
                      data-bind="html: $parent.getNamespaceHtml(namespace(), value())"
                      style="font-family:monospace;"></span>
                <span data-bind="text: last_used, visible: last_used" class="input-group-addon"></span>
                <span data-bind="text: service_type" class="input-group-addon"></span>
              </div>
            </div>
          </div>
          <!-- /ko -->
          {% for namespace in namespaces %}
            <button class="btn btn-primary" data-bind="click: function (){ addItem('{{ namespace }}') }">
              <i class="fa fa-plus"></i> {% trans "Add " %}{{ namespace }}
            </button>
          {% endfor %}
        {% endif %}
      </div>
    </div>
  </div>
{% endblock %}<|MERGE_RESOLUTION|>--- conflicted
+++ resolved
@@ -76,40 +76,6 @@
         {% endif %}
       {% endif %}
 
-<<<<<<< HEAD
-            <hr/>
-            <div id="toggle_editing_ko">
-                <div data-bind="saveButton: saveButton"></div>
-                {% if is_random_editable %}
-                <div class="input-group">
-                    <label for="randomness-edit">Randomness Level: </label>
-                    <input id="randomness-edit" class="input-medium form-control" type="number" step="0.01" min="0" max="1" data-bind="value: randomness">
-                </div>
-                {% endif %}
-                {% if allows_items %}
-                <h4>{% trans "Enabled toggle items" %}</h4>
-                <hr/>
-                <div class="row" data-bind="visible: latest_use().name">
-                    <div class="col-sm-6">
-                        Most recently updated: <strong data-bind="text:latest_use().name"></strong>: <span data-bind="text:latest_use().date"></span>
-                    </div>
-                </div>
-                <!-- ko foreach: items -->
-                <div class="row margin-vertical-sm">
-                    <div class="col-sm-4">
-                        <div class="input-group">
-                            <div class="input-group-btn">
-                                <a href="#" class="btn btn-danger" data-bind="click: $parent.removeItem"><i class="fa fa-trash"></i></a>
-                            </div>
-                            <input class="input-medium form-control" type="text" data-bind="value: value">
-                            <span class="input-group-addon"
-                                  data-bind="html: $parent.getNamespaceHtml(namespace(), value())"
-                                  style="font-family:monospace;"></span>
-                            <span data-bind="text: last_used, visible: last_used" class="input-group-addon"></span>
-                            <span data-bind="text: service_type" class="input-group-addon"></span>
-                        </div>
-                    </div>
-=======
       {% if static_toggle.always_enabled %}
         <div class="alert alert-info">
           <i class="fa fa-info-circle"></i>
@@ -144,7 +110,7 @@
         {% if is_random_editable %}
           <div class="input-group">
             <label for="randomness-edit">Randomness Level: </label>
-            <input id="randomness-edit" class="input-medium form-control" type="number" data-bind="value: randomness">
+            <input id="randomness-edit" class="input-medium form-control" type="number" step="0.01" min="0" max="1" data-bind="value: randomness">
           </div>
         {% endif %}
         {% if allows_items %}
@@ -161,7 +127,6 @@
               <div class="input-group">
                 <div class="input-group-btn">
                   <a href="#" class="btn btn-danger" data-bind="click: $parent.removeItem"><i class="fa fa-trash"></i></a>
->>>>>>> 7e1c8778
                 </div>
                 <input class="input-medium form-control" type="text" data-bind="value: value">
                 <span class="input-group-addon"
