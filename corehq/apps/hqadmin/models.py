--- conflicted
+++ resolved
@@ -1,8 +1,7 @@
 from datetime import date, datetime
 
-from django.db import DEFAULT_DB_ALIAS, models
+from django.db import models
 
-from dimagi.ext.couchdbkit import *
 from pillowtop.exceptions import PillowNotFoundError
 from pillowtop.utils import (
     get_all_pillow_instances,
@@ -16,7 +15,6 @@
     user = models.CharField(max_length=100)
     environment = models.CharField(max_length=100)
     diff_url = models.CharField(max_length=126, null=True)
-<<<<<<< HEAD
 
     @classmethod
     def get_latest(cls, environment, limit=1):
@@ -24,81 +22,6 @@
         if limit:
             return query[:limit]
         return query
-=======
-    couch_id = models.CharField(max_length=126, null=True, db_index=True)
-
-    class Meta(object):
-        db_table = "hqadmin_hqdeploy"
-
-    def save(self, force_insert=False, force_update=False, using=DEFAULT_DB_ALIAS, update_fields=None):
-        # Update or create couch doc
-        if self.couch_id:
-            doc = HqDeploy.wrap(HqDeploy.get_db().get(self.couch_id))
-        else:
-            doc = HqDeploy(
-                date=self.date,
-                user=self.user,
-                environment=self.environment,
-                diff_url=self.diff_url,
-            )
-
-        doc.save(from_sql=True)
-        self.couch_id = doc.get_id
-
-        # Save to SQL
-        super().save(
-            force_insert=force_insert, force_update=force_update, using=using, update_fields=update_fields
-        )
-
-
-class HqDeploy(Document):
-    date = DateTimeProperty()
-    user = StringProperty()
-    environment = StringProperty()
-    code_snapshot = DictProperty()
-    diff_url = StringProperty()
-
-    @classmethod
-    def get_latest(cls, environment, limit=1):
-        result = HqDeploy.view(
-            'hqadmin/deploy_history',
-            startkey=[environment, {}],
-            endkey=[environment],
-            reduce=False,
-            limit=limit,
-            descending=True,
-            include_docs=True
-        )
-        return result.all()
-
-    @classmethod
-    def get_list(cls, environment, startdate, enddate, limit=50):
-        return HqDeploy.view(
-            'hqadmin/deploy_history',
-            startkey=[environment, json_format_datetime(startdate)],
-            endkey=[environment, json_format_datetime(enddate)],
-            reduce=False,
-            limit=limit,
-            include_docs=False
-        ).all()
-
-    def save(self, *args, **kwargs):
-        # Save to couch
-        # This must happen first so the SQL save finds this doc and doesn't recreate it
-        super().save(*args, **kwargs)
->>>>>>> e288045c
-
-        # Save to SQL
-        if not kwargs.pop('from_sql', False):
-            model, created = SQLHqDeploy.objects.update_or_create(
-                couch_id=self.get_id,
-                defaults={
-                    'date': self.date,
-                    'user': self.user,
-                    'environment': self.environment,
-                    'diff_url': self.diff_url,
-                }
-            )
 
 
 class HistoricalPillowCheckpoint(models.Model):
