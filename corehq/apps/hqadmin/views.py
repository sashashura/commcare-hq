from datetime import timedelta, datetime
import inspect
import json
from copy import deepcopy
import logging
from django.http import HttpResponseRedirect, HttpResponse
from django.core.urlresolvers import reverse
from django.shortcuts import render

<<<<<<< HEAD
import rawes
from casexml.apps.case.models import CommCareCase
from corehq.apps.appstore.views import parse_args_for_es, es_query, generate_sortables_from_facets
from corehq.apps.hqadmin.models import HqDeploy
from corehq.apps.builds.models import CommCareBuildConfig, BuildSpec
from corehq.apps.domain.calculations import CALC_FNS
=======
from corehq.apps.hqadmin.models import HqDeploy
from corehq.apps.builds.models import CommCareBuildConfig, BuildSpec
>>>>>>> 75d520d2
from corehq.apps.domain.models import Domain, InternalProperties, LicenseAgreement, Deployment
from corehq.apps.hqadmin.escheck import check_cluster_health, check_case_index, check_xform_index, check_exchange_index
from corehq.apps.reports.datatables import DataTablesColumn, DataTablesHeader, DTSortType
from corehq.apps.reports.util import make_form_couch_key
from corehq.apps.sms.models import SMSLog
from corehq.apps.users.models import  CommCareUser, CouchUser, WebUser
from corehq.pillows.mappings.domain_mapping import DOMAIN_INDEX
from couchforms.models import XFormInstance
from dimagi.utils.couch.database import get_db, is_bigcouch
from collections import defaultdict
from corehq.apps.domain.decorators import  require_superuser
from dimagi.utils.decorators.datespan import datespan_in_request
from dimagi.utils.parsing import json_format_datetime, string_to_datetime
from dimagi.utils.web import json_response
from django.views.decorators.cache import cache_page
from couchexport.export import export_raw, export_from_tables
from couchexport.shortcuts import export_response
from couchexport.models import Format
from StringIO import StringIO
from django.template.defaultfilters import yesno
from dimagi.utils.excel import WorkbookJSONReader
from dimagi.utils.decorators.view import get_file
from django.contrib import messages
from django.conf import settings
from restkit import Resource
import os
from django.core import cache
from urllib import urlencode

@require_superuser
def default(request):
    return HttpResponseRedirect(reverse('admin_report_dispatcher', args=('domains',)))

datespan_default = datespan_in_request(
    from_param="startdate",
    to_param="enddate",
    default_days=30,
)


def get_hqadmin_base_context(request):
    return {
        "domain": None,
    }

def _all_domain_stats():
    webuser_counts = defaultdict(lambda: 0)
    commcare_counts = defaultdict(lambda: 0)
    form_counts = defaultdict(lambda: 0)
    case_counts = defaultdict(lambda: 0)
    
    for row in get_db().view('users/by_domain', startkey=["active"], 
                             endkey=["active", {}], group_level=3).all():
        _, domain, doc_type = row['key']
        value = row['value']
        {
            'WebUser': webuser_counts,
            'CommCareUser': commcare_counts
        }[doc_type][domain] = value

    key = make_form_couch_key(None)
    form_counts.update(dict([(row["key"][1], row["value"]) for row in \
                                get_db().view("reports_forms/all_forms",
                                    group=True,
                                    group_level=2,
                                    startkey=key,
                                    endkey=key+[{}]
                             ).all()]))
    
    case_counts.update(dict([(row["key"][0], row["value"]) for row in \
                             get_db().view("hqcase/types_by_domain", 
                                           group=True,group_level=1).all()]))
    
    return {"web_users": webuser_counts, 
            "commcare_users": commcare_counts,
            "forms": form_counts,
            "cases": case_counts}

<<<<<<< HEAD
def ammend_domains(domains):
    """
        Alters a list of domain objects so that each domain contains certain calculated properties used in the domain list
    """
    all_stats = _all_domain_stats()
    for dom in domains:
        dom.web_users = int(all_stats["web_users"][dom.name])
        dom.commcare_users = int(all_stats["commcare_users"][dom.name])
        dom.cases = int(all_stats["cases"][dom.name])
        dom.forms = int(all_stats["forms"][dom.name])
        dom.active_cases = CALC_FNS["cases_in_last"](dom.name, 30)
        dom.active_users = CALC_FNS["mobile_users"](dom.name, 'active')
        dom.first_form = CALC_FNS["first_form_submission"](dom.name)
        dom.last_form = CALC_FNS["last_form_submission"](dom.name)
        dom.admins = [row["doc"]["email"] for row in get_db().view("users/admins_by_domain", key=dom.name, reduce=False, include_docs=True).all()]
    return domains

def get_domain_totals(domains):
    """
        Returns a dict containing the sum of various calculated properties on a domain. These are the context variables
        used by the domain list's total row. To be used on a list of domains after ammend_domains was called
    """
    return {
        'num_cases': reduce(lambda total, dom: total + dom.cases, domains, 0),
        'num_forms': reduce(lambda total, dom: total + dom.forms, domains, 0),
        'num_active_cases': reduce(lambda total, dom: total + dom.active_cases, domains, 0),
        'num_active_users': reduce(lambda total, dom: total + dom.active_users, domains, 0),
        'num_mob_users': reduce(lambda total, dom: total + dom.commcare_users, domains, 0),
        'num_web_users': reduce(lambda total, dom: total + dom.web_users, domains, 0),
    }

DOMAIN_LIST_HEADERS = DataTablesHeader(
    DataTablesColumn("Project"),
    # DataTablesColumn("# Web Users", sort_type=DTSortType.NUMERIC),
    DataTablesColumn("# Active Mobile Workers", sort_type=DTSortType.NUMERIC),
    DataTablesColumn("# Active Cases", sort_type=DTSortType.NUMERIC),
    DataTablesColumn("# Mobile Workers", sort_type=DTSortType.NUMERIC),
    DataTablesColumn("# Cases", sort_type=DTSortType.NUMERIC),
    DataTablesColumn("# Form Submissions", sort_type=DTSortType.NUMERIC),
    DataTablesColumn("First Form Submission"),
    DataTablesColumn("Last Form Submission"),
    DataTablesColumn("Admins")
)

def project_stats_facets():
    facets = Domain.properties().keys()
    facets += ['internal.' + p for p in InternalProperties.properties().keys()]
    facets += ['deployment.' + p for p in Deployment.properties().keys()]
    facets += ['cda.' + p for p in LicenseAgreement.properties().keys()]
    for p in ['internal', 'deployment', 'cda', 'migrations', 'eula']:
        facets.remove(p)
    return facets

def es_domain_query(params, facets=None, terms=None, domains=None, return_q_dict=False):
    if terms is None:
        terms = ['search']
    if facets is None:
        facets = []
    q = {"query": {"match_all":{}}}

    if domains is not None:
        q["query"] = {
            "in" : {
                "name" : domains,
                }
        }

    search_query = params.get('search', "")
    if search_query:
        q['query'] = {
            "bool": {
                "must": {
                    "match" : {
                        "_all" : {
                            "query" : search_query,
                            "operator" : "and" }}}}}

    return q if return_q_dict else es_query(params, facets, terms, q, DOMAIN_INDEX + '/hqdomain/_search')

@require_superuser
def domain_list(request):
    from corehq.apps.reports.standard.domains import AdminDomainStatsReport

    params, _ = parse_args_for_es(request)
    facets = project_stats_facets()
    results = es_domain_query(params, facets)
    d_results = [Domain.wrap(res['_source']) for res in results.get('hits', {}).get('hits', [])]

    facets_sortables = generate_sortables_from_facets(results, params)

    stats_report = AdminDomainStatsReport(request)
    ctxt = stats_report.context

    ctxt.update({
        'layout_flush_content': True,
        'custom_async_url': reverse('admin_report_dispatcher', args=('async/dom_stats',)),
        'domains': '|'.join([d.name for d in d_results]),
        'sortables': sorted(facets_sortables),
        'query_str': request.META['QUERY_STRING'],
        'search_url': reverse('domain_list'),
        'search_query': params.get('search', [""])[0],
    })
    return render(request, "hqadmin/stats_report.html", ctxt)

=======
>>>>>>> 75d520d2
@require_superuser
def active_users(request):
    keys = []
    number_threshold = 15
    date_threshold_days_ago = 90
    date_threshold = json_format_datetime(datetime.utcnow() - timedelta(days=date_threshold_days_ago))
    key = make_form_couch_key(None, user_id="")
    for line in get_db().view("reports_forms/all_forms",
        startkey=key,
        endkey=key+[{}],
        group_level=3):
        if line['value'] >= number_threshold:
            keys.append(line["key"])

    final_count = defaultdict(int)

    def is_valid_user_id(user_id):
        if not user_id: return False
        try:
            get_db().get(user_id)
            return True
        except Exception:
            return False

    for time_type, domain, user_id in keys:
        if get_db().view("reports_forms/all_forms",
            reduce=False,
            startkey=[time_type, domain, user_id, date_threshold],
            limit=1):
            if True or is_valid_user_id(user_id):
                final_count[domain] += 1

    return json_response({"break_down": final_count, "total": sum(final_count.values())})

@require_superuser
def global_report(request, template="hqadmin/global.html", as_export=False):

    def _flot_format(result):
        return int(datetime(year=result['key'][0], month=result['key'][1], day=1).strftime("%s"))*1000

    def _export_format(result):
        return datetime(year=result['key'][0], month=result['key'][1], day=1).strftime("%Y-%m-%d")

    context = get_hqadmin_base_context(request)

    def _metric(name):
        counts = []
        for result in get_db().view("hqadmin/%ss_over_time" % name, group_level=2):
            if not result or not result.has_key('key') or not result.has_key('value'): continue
            if result['key'][0] and int(result['key'][0]) >= 2010 and \
               (int(result['key'][0]) < datetime.utcnow().year or
                (int(result['key'][0]) == datetime.utcnow().year and
                 int(result['key'][1]) <= datetime.utcnow().month)):
                counts.append([_export_format(result) if as_export else _flot_format(result), result['value']])
        context['%s_counts' % name] = counts
        counts_int = deepcopy(counts)
        for i in range(1, len(counts_int)):
            if isinstance(counts_int[i][1], int):
                counts_int[i][1] += counts_int[i-1][1]
        context['%s_counts_int' % name] = counts_int

    standard_metrics = ["case", "form", "user"]
    for m in standard_metrics:
        _metric(m)

    def _active_metric(name):
        dates = {}
        for result in get_db().view("hqadmin/%ss_over_time" % name, group=True):
            if not result or not result.has_key('key') or not result.has_key('value'): continue
            if result['key'][0] and int(result['key'][0]) >= 2010 and\
               (int(result['key'][0]) < datetime.utcnow().year or
                (int(result['key'][0]) == datetime.utcnow().year and
                 int(result['key'][1]) <= datetime.utcnow().month)):
                date = _export_format(result) if as_export else _flot_format(result)
                if not date in dates:
                    dates[date] = set([result['key'][2]])
                else:
                    dates[date].update([result['key'][2]])
        datelist = [[date, dates[date]] for date in sorted(dates.keys())]
        domainlist = [[x[0], len(x[1])] for x in datelist]
        domainlist_int = deepcopy(datelist)
        for i in range(1, len(domainlist_int)):
            domainlist_int[i][1] = list(set(domainlist_int[i-1][1]).union(domainlist_int[i][1]))
        domainlist_int = [[x[0], len(x[1])] for x in domainlist_int]
        context['%s_counts' % name] = domainlist
        context['%s_counts_int' % name] = domainlist_int

    active_metrics = ["active_domain", "active_user"]
    for a in active_metrics:
        _active_metric(a)


    if as_export:
        all_metrics = standard_metrics + active_metrics
        format = request.GET.get("format", "xls")
        tables = []
        for metric_name in all_metrics:
            table = context.get('%s_counts' % metric_name, [])
            table = [["%s" % item[0], "%d" % item[1]] for item in table]
            table.reverse()
            table.append(["date", "%s count" % metric_name])
            table.reverse()

            table_int = context.get('%s_counts_int' % metric_name, [])
            table_int = [["%s" % item[0], "%d" % item[1]] for item in table_int]
            table_int.reverse()
            table_int.append(["date", "%s count, cumulative" % metric_name])
            table_int.reverse()

            tables.append(["%s counts" % metric_name, table])
            tables.append(["%s cumulative" % metric_name, table_int])
        temp = StringIO()
        export_from_tables(tables, temp, format)
        return export_response(temp, format, "GlobalReport")

    context['hide_filters'] = True

    return render(request, template, context)

@require_superuser
def commcare_version_report(request, template="hqadmin/commcare_version.html"):
    apps = get_db().view('app_manager/applications_brief').all()
    menu = CommCareBuildConfig.fetch().menu
    builds = [item.build.to_string() for item in menu]
    by_build = dict([(item.build.to_string(), {"label": item.label, "apps": []}) for item in menu])

    for app in apps:
        app = app['value']
        app['id'] = app['_id']
        if app.get('build_spec'):
            build_spec = BuildSpec.wrap(app['build_spec'])
            build = build_spec.to_string()
            if by_build.has_key(build):
                by_build[build]['apps'].append(app)
            else:
                by_build[build] = {"label": build_spec.get_label(), "apps": [app]}
                builds.append(build)

    tables = []
    for build in builds:
        by_build[build]['build'] = build
        tables.append(by_build[build])
    context = get_hqadmin_base_context(request)
    context.update({'tables': tables})
    context['hide_filters'] = True
    return render(request, template, context)


@cache_page(60*5)
def _cacheable_domain_activity_report(request):
    landmarks = json.loads(request.GET.get('landmarks') or "[7, 30, 90]")
    landmarks.sort()
    now = datetime.utcnow()
    dates = []
    for landmark in landmarks:
        dates.append(now - timedelta(days=landmark))

    domains = [{'name': domain.name, 'display_name': domain.display_name()} for domain in Domain.get_all()]

    for domain in domains:
        domain['users'] = dict([(user.user_id, {'raw_username': user.raw_username}) for user in CommCareUser.by_domain(domain['name'])])
        if not domain['users']:
            continue
        key = make_form_couch_key(domain['name'])
        forms = [r['value'] for r in get_db().view('reports_forms/all_forms',
            reduce=False,
            startkey=key+[json_format_datetime(dates[-1])],
            endkey=key+[json_format_datetime(now)],
        ).all()]
        domain['user_sets'] = [dict() for landmark in landmarks]

        for form in forms:
            user_id = form.get('user_id')
            try:
                time = string_to_datetime(form['submission_time']).replace(tzinfo = None)
            except ValueError:
                continue
            if user_id in domain['users']:
                for i, date in enumerate(dates):
                    if time > date:
                        domain['user_sets'][i][user_id] = domain['users'][user_id]

    return HttpResponse(json.dumps({'domains': domains, 'landmarks': landmarks}))

@require_superuser
def domain_activity_report(request, template="hqadmin/domain_activity_report.html"):
    context = get_hqadmin_base_context(request)
    context.update(json.loads(_cacheable_domain_activity_report(request).content))

    context['layout_flush_content'] = True
    headers = DataTablesHeader(
        DataTablesColumn("Domain")
    )
    for landmark in context['landmarks']:
        headers.add_column(DataTablesColumn("Last %s Days" % landmark))
    headers.add_column(DataTablesColumn("All Users"))
    context["headers"] = headers
    context["aoColumns"] = headers.render_aoColumns
    return render(request, template, context)

@datespan_default
@require_superuser
def message_log_report(request):
    show_dates = True
    
    datespan = request.datespan
    domains = Domain.get_all()
    for dom in domains:
        dom.sms_incoming = SMSLog.count_incoming_by_domain(dom.name, datespan.startdate_param, datespan.enddate_param)
        dom.sms_outgoing = SMSLog.count_outgoing_by_domain(dom.name, datespan.startdate_param, datespan.enddate_param)
        dom.sms_total = SMSLog.count_by_domain(dom.name, datespan.startdate_param, datespan.enddate_param)

    context = get_hqadmin_base_context(request)

    headers = DataTablesHeader(
        DataTablesColumn("Domain"),
        DataTablesColumn("Incoming Messages", sort_type=DTSortType.NUMERIC),
        DataTablesColumn("Outgoing Messages", sort_type=DTSortType.NUMERIC),
        DataTablesColumn("Total Messages", sort_type=DTSortType.NUMERIC)
    )
    context["headers"] = headers
    context["aoColumns"] = headers.render_aoColumns

    context.update({
        "domains": domains,
        "show_dates": show_dates,
        "datespan": datespan
    })

    context['layout_flush_content'] = True
    return render(request, "hqadmin/message_log_report.html", context)

def _get_emails():
    return [r['key'] for r in get_db().view('hqadmin/emails').all()]

@require_superuser
def emails(request):
    email_list = _get_emails()
    return HttpResponse('"' + '", "'.join(email_list) + '"')

@datespan_default
@require_superuser
def submissions_errors(request, template="hqadmin/submissions_errors_report.html"):
    show_dates = "true"
    datespan = request.datespan
    domains = Domain.get_all()

    rows = []
    for domain in domains:
        key = ["active", domain.name]
        data = get_db().view('users/by_domain',
            startkey=key,
            endkey=key+[{}],
            reduce=True
        ).all()
        num_active_users = data[0].get('value', 0) if data else 0

        key = make_form_couch_key(domain.name)
        data = get_db().view('reports_forms/all_forms',
            startkey=key+[datespan.startdate_param_utc],
            endkey=key+[datespan.enddate_param_utc, {}],
            reduce=True
        ).all()
        num_forms_submitted = data[0].get('value', 0) if data else 0

        key = [domain.name, "all_errors_only"]
        data = get_db().view("phonelog/devicelog_data",
            reduce=True,
            startkey=key+[datespan.startdate_param_utc],
            endkey=key+[datespan.enddate_param_utc],
            stale=settings.COUCH_STALE_QUERY,
        ).first()
        num_errors = 0
        num_warnings = 0
        if data:
            data = data.get('value', {})
            num_errors = data.get('errors', 0)
            num_warnings = data.get('warnings', 0)

        rows.append(dict(domain=domain.name,
                        active_users=num_active_users,
                        submissions=num_forms_submitted,
                        errors=num_errors,
                        warnings=num_warnings))

    context = get_hqadmin_base_context(request)
    context.update({
        "show_dates": show_dates,
        "datespan": datespan,
        "layout_flush_content": True,
        "rows": rows
    })

    headers = DataTablesHeader(
        DataTablesColumn("Domain"),
        DataTablesColumn("Active Users", sort_type=DTSortType.NUMERIC),
        DataTablesColumn("Forms Submitted", sort_type=DTSortType.NUMERIC),
        DataTablesColumn("Errors", sort_type=DTSortType.NUMERIC),
        DataTablesColumn("Warnings", sort_type=DTSortType.NUMERIC)
    )
    context["headers"] = headers
    context["aoColumns"] = headers.render_aoColumns

    return render(request, template, context)

@require_superuser
@get_file("file")
def update_domains(request):
    if request.method == "POST":
        try:
            workbook = WorkbookJSONReader(request.file)
            domains = workbook.get_worksheet(title='domains')
            success_count = 0
            fail_count = 0
            for row in domains:
                try:
                    name = row["name"]
                    domain = Domain.get_by_name(name)
                    if domain:
                        for k, v in row.items():
                            setattr(domain, k, v)
                        domain.save()
                        success_count += 1
                    else:
                        messages.warning(request, "No domain with name %s found" % name)
                        fail_count += 1
                except Exception, e:
                    messages.warning(request, "Update for %s failed: %s" % (row.get("name", '<No Name>'), e))
                    fail_count += 1
            if success_count:
                messages.success(request, "%s domains successfully updated" % success_count)
            if fail_count:
                messages.error(request, "%s domains had errors. details above." % fail_count)
            
        except Exception, e:
            messages.error(request, "Something went wrong! Update failed. Here's your error: %s" % e)
            
    # one wonders if this will eventually have to paginate
    domains = Domain.get_all()
    all_stats = _all_domain_stats()
    for dom in domains:
        dom.web_users = int(all_stats["web_users"][dom.name])
        dom.commcare_users = int(all_stats["commcare_users"][dom.name])
        dom.cases = int(all_stats["cases"][dom.name])
        dom.forms = int(all_stats["forms"][dom.name])
        if dom.forms:
            try:
                dom.first_submission = string_to_datetime(XFormInstance.get_db().view\
                    ("receiverwrapper/all_submissions_by_domain", 
                     reduce=False, limit=1, 
                     startkey=[dom.name, "by_date"],
                     endkey=[dom.name, "by_date", {}]).all()[0]["key"][2]).strftime("%Y-%m-%d")
            except Exception:
                dom.first_submission = ""
            
            try:
                dom.last_submission = string_to_datetime(XFormInstance.get_db().view\
                    ("receiverwrapper/all_submissions_by_domain", 
                     reduce=False, limit=1, descending=True,
                     startkey=[dom.name, "by_date", {}],
                     endkey=[dom.name, "by_date"]).all()[0]["key"][2]).strftime("%Y-%m-%d")
            except Exception:
                dom.last_submission = ""
        else:
            dom.first_submission = ""
            dom.last_submission = ""
            
        
    context = get_hqadmin_base_context(request)
    context.update({"domains": domains})
    
    headers = DataTablesHeader(
        DataTablesColumn("Domain"),
        DataTablesColumn("City"),
        DataTablesColumn("Country"),
        DataTablesColumn("Region"),
        DataTablesColumn("Project Type"),
        DataTablesColumn("Customer Type"),
        DataTablesColumn("Is Test"),
        DataTablesColumn("# Web Users", sort_type=DTSortType.NUMERIC),
        DataTablesColumn("# Mobile Workers", sort_type=DTSortType.NUMERIC),
        DataTablesColumn("# Cases", sort_type=DTSortType.NUMERIC),
        DataTablesColumn("# Submitted Forms", sort_type=DTSortType.NUMERIC),
        DataTablesColumn("First Submission"),
        DataTablesColumn("Most Recent Submission"),
        DataTablesColumn("Edit")
    )
    context["headers"] = headers
    context["aoColumns"] = headers.render_aoColumns
    return render(request, "hqadmin/domain_update_properties.html", context)

@require_superuser
def domain_list_download(request):
    domains = Domain.get_all()
    properties = ("name", "city", "country", "region", "project_type", 
                  "customer_type", "is_test?")
    
    def _row(domain):
        def _prop(domain, prop):
            if prop.endswith("?"):
                return yesno(getattr(domain, prop[:-1], ""))
            return getattr(domain, prop, "")
        return (_prop(domain, prop) for prop in properties)
    
    temp = StringIO()
    headers = (("domains", properties),)   
    data = (("domains", (_row(domain) for domain in domains)),)
    export_raw(headers, data, temp)
    return export_response(temp, Format.XLS_2007, "domains")


@require_superuser
def system_ajax(request):
    """
    Utility ajax functions for polling couch and celerymon
    """
    type = request.GET.get('api', None)
    task_limit = getattr(settings, 'CELERYMON_TASK_LIMIT', 5)
    celerymon_url = getattr(settings, 'CELERYMON_URL', '')
    db = XFormInstance.get_db()
    ret = {}
    if type == "_active_tasks":
        tasks = [] if is_bigcouch() else filter(lambda x: x['type'] == "indexer", db.server.active_tasks())
        #for reference structure is:
        #        tasks = [{'type': 'indexer', 'pid': 'foo', 'database': 'mock',
        #            'design_document': 'mockymock', 'progress': 0,
        #            'started_on': 1349906040.723517, 'updated_on': 1349905800.679458,
        #            'total_changes': 1023},
        #            {'type': 'indexer', 'pid': 'foo', 'database': 'mock',
        #            'design_document': 'mockymock', 'progress': 70,
        #            'started_on': 1349906040.723517, 'updated_on': 1349905800.679458,
        #            'total_changes': 1023}]
        return HttpResponse(json.dumps(tasks), mimetype='application/json')
    elif type == "_stats":
        return HttpResponse(json.dumps({}), mimetype = 'application/json')
    elif type == "_logs":
        pass

    if celerymon_url != '':
        cresource = Resource(celerymon_url, timeout=3)
        if type == "celerymon_poll":
            #inefficient way to just get everything in one fell swoop
            #first, get all task types:
            ret = []
            try:
                t = cresource.get("api/task/name/").body_string()
                task_names = json.loads(t)
            except Exception, ex:
                task_names = []
                t = {}
                logging.error("Error with getting celerymon: %s" % ex)

            for tname in task_names:
                taskinfo_raw = json.loads(cresource.get('api/task/name/%s' % (tname), params_dict={'limit': task_limit}).body_string())
                for traw in taskinfo_raw:
                    # it's an array of arrays - looping through [<id>, {task_info_dict}]
                    tinfo = traw[1]
                    tinfo['name'] = '.'.join(tinfo['name'].split('.')[-2:])
                    ret.append(tinfo)
            ret = sorted(ret, key=lambda x: x['succeeded'], reverse=True)
            return HttpResponse(json.dumps(ret), mimetype = 'application/json')

#        if type=="celerymon_tasks_types":
#            #call CELERYMON_URL/api/task/name/ to get seen task types
#            t = cresource.get("api/task/name/")
#            return HttpResponse(t.body_string(), mimetype = 'application/json')
#        elif type == "celerymon_tasks_by_type":
#            #call CELERYMON_URL/api/task/name/ to get seen task types
#            task_name = request.GET.get('task_name', '')
#            if task_name != '':
#                t = cresource.get("/api/task/name/%s/?limit=%d" % (task_name, task_limit))
#                return HttpResponse(t.body_string(), mimetype = 'application/json')

    return HttpResponse('{}', mimetype = 'application/json')

@require_superuser
def system_info(request):

    def human_bytes(bytes):
        #source: https://github.com/bartTC/django-memcache-status
        bytes = float(bytes)
        if bytes >= 1073741824:
            gigabytes = bytes / 1073741824
            size = '%.2fGB' % gigabytes
        elif bytes >= 1048576:
            megabytes = bytes / 1048576
            size = '%.2fMB' % megabytes
        elif bytes >= 1024:
            kilobytes = bytes / 1024
            size = '%.2fKB' % kilobytes
        else:
            size = '%.2fB' % bytes
        return size

    context = get_hqadmin_base_context(request)

    context['couch_update'] = request.GET.get('couch_update', 5000)
    context['celery_update'] = request.GET.get('celery_update', 10000)

    context['hide_filters'] = True
    if hasattr(os, 'uname'):
        context['current_system'] = os.uname()[1]

    #from dimagi.utils import gitinfo
    #context['current_ref'] = gitinfo.get_project_info()
    #removing until the async library is updated
    context['current_ref'] = {}
    if settings.COUCH_USERNAME == '' and settings.COUCH_PASSWORD == '':
        couchlog_resource = Resource("http://%s/" % (settings.COUCH_SERVER_ROOT))
    else:
        couchlog_resource = Resource("http://%s:%s@%s/" % (settings.COUCH_USERNAME, settings.COUCH_PASSWORD, settings.COUCH_SERVER_ROOT))
    try:
        #todo, fix on bigcouch/cloudant
        context['couch_log'] = "Will be back online shortly" if is_bigcouch() \
            else couchlog_resource.get('_log', params_dict={'bytes': 2000 }).body_string()
    except Exception, ex:
        context['couch_log'] = "unable to open couch log: %s" % ex

    #redis status
    redis_status = ""
    redis_results = ""
    if 'redis' in settings.CACHES:
        rc = cache.get_cache('redis')
        try:
            import redis
            redis_api = redis.StrictRedis.from_url('redis://%s' % rc._server)
            info_dict = redis_api.info()
            redis_status = "Online"
            redis_results = "Used Memory: %s" % info_dict['used_memory_human']
        except Exception, ex:
            redis_status = "Offline"
            redis_results = "Redis connection error: %s" % ex
    else:
        redis_status = "Not Configured"
        redis_results = "Redis is not configured on this system!"

    context['redis_status'] = redis_status
    context['redis_results'] = redis_results

    #rabbitmq status
    mq_status = "Unknown"
    if settings.BROKER_URL.startswith('amqp'):
        amqp_parts = settings.BROKER_URL.replace('amqp://','').split('/')
        mq_management_url = amqp_parts[0].replace('5672', '55672')
        vhost = amqp_parts[1]
        try:
            mq = Resource('http://%s' % mq_management_url, timeout=2)
            vhost_dict = json.loads(mq.get('api/vhosts', timeout=2).body_string())
            mq_status = "Offline"
            for d in vhost_dict:
                if d['name'] == vhost:
                    mq_status='OK'
        except Exception, ex:
            mq_status = "Error connecting: %s" % ex
    else:
        mq_status = "Not configured"
    context['rabbitmq_status'] = mq_status


    #memcached_status
    mc = cache.get_cache('default')
    mc_status = "Unknown/Offline"
    mc_results = ""
    try:
        mc_stats = mc._cache.get_stats()
        if len(mc_stats) > 0:
            mc_status = "Online"
            stats_dict = mc_stats[0][1]
            bytes = stats_dict['bytes']
            max_bytes = stats_dict['limit_maxbytes']
            curr_items = stats_dict['curr_items']
            mc_results = "%s Items %s out of %s" % (curr_items, human_bytes(bytes),
                                                    human_bytes(max_bytes))

    except Exception, ex:
        mc_status = "Offline"
        mc_results = "%s" % ex
    context['memcached_status'] = mc_status
    context['memcached_results'] = mc_results

    context['last_deploy'] = HqDeploy.get_latest()

    #elasticsearch status
    #node status
    context.update(check_cluster_health())
    context.update(check_case_index())
    context.update(check_xform_index())
    context.update(check_exchange_index())

    return render(request, "hqadmin/system_info.html", context)

@require_superuser
def noneulized_users(request, template="hqadmin/noneulized_users.html"):
    context = get_hqadmin_base_context(request)

    days = request.GET.get("days", None)
    days = int(days) if days else 60
    days_ago = datetime.now() - timedelta(days=days)

    users = WebUser.view("eula_report/noneulized_users",
        reduce=False,
        include_docs=True,
        startkey =["WebUser", days_ago.strftime("%Y-%m-%dT%H:%M:%SZ")],
        endkey =["WebUser", {}]
    ).all()

    context.update({"users": filter(lambda user: not user.is_dimagi, users), "days": days})

    headers = DataTablesHeader(
        DataTablesColumn("Username"),
        DataTablesColumn("Date of Last Login"),
        DataTablesColumn("couch_id"),
    )
    context['layout_flush_content'] = True
    context["headers"] = headers
    context["aoColumns"] = headers.render_aoColumns

    return render(request, template, context)<|MERGE_RESOLUTION|>--- conflicted
+++ resolved
@@ -7,24 +7,14 @@
 from django.core.urlresolvers import reverse
 from django.shortcuts import render
 
-<<<<<<< HEAD
-import rawes
-from casexml.apps.case.models import CommCareCase
-from corehq.apps.appstore.views import parse_args_for_es, es_query, generate_sortables_from_facets
 from corehq.apps.hqadmin.models import HqDeploy
 from corehq.apps.builds.models import CommCareBuildConfig, BuildSpec
-from corehq.apps.domain.calculations import CALC_FNS
-=======
-from corehq.apps.hqadmin.models import HqDeploy
-from corehq.apps.builds.models import CommCareBuildConfig, BuildSpec
->>>>>>> 75d520d2
 from corehq.apps.domain.models import Domain, InternalProperties, LicenseAgreement, Deployment
 from corehq.apps.hqadmin.escheck import check_cluster_health, check_case_index, check_xform_index, check_exchange_index
 from corehq.apps.reports.datatables import DataTablesColumn, DataTablesHeader, DTSortType
 from corehq.apps.reports.util import make_form_couch_key
 from corehq.apps.sms.models import SMSLog
 from corehq.apps.users.models import  CommCareUser, CouchUser, WebUser
-from corehq.pillows.mappings.domain_mapping import DOMAIN_INDEX
 from couchforms.models import XFormInstance
 from dimagi.utils.couch.database import get_db, is_bigcouch
 from collections import defaultdict
@@ -45,7 +35,6 @@
 from restkit import Resource
 import os
 from django.core import cache
-from urllib import urlencode
 
 @require_superuser
 def default(request):
@@ -96,113 +85,6 @@
             "forms": form_counts,
             "cases": case_counts}
 
-<<<<<<< HEAD
-def ammend_domains(domains):
-    """
-        Alters a list of domain objects so that each domain contains certain calculated properties used in the domain list
-    """
-    all_stats = _all_domain_stats()
-    for dom in domains:
-        dom.web_users = int(all_stats["web_users"][dom.name])
-        dom.commcare_users = int(all_stats["commcare_users"][dom.name])
-        dom.cases = int(all_stats["cases"][dom.name])
-        dom.forms = int(all_stats["forms"][dom.name])
-        dom.active_cases = CALC_FNS["cases_in_last"](dom.name, 30)
-        dom.active_users = CALC_FNS["mobile_users"](dom.name, 'active')
-        dom.first_form = CALC_FNS["first_form_submission"](dom.name)
-        dom.last_form = CALC_FNS["last_form_submission"](dom.name)
-        dom.admins = [row["doc"]["email"] for row in get_db().view("users/admins_by_domain", key=dom.name, reduce=False, include_docs=True).all()]
-    return domains
-
-def get_domain_totals(domains):
-    """
-        Returns a dict containing the sum of various calculated properties on a domain. These are the context variables
-        used by the domain list's total row. To be used on a list of domains after ammend_domains was called
-    """
-    return {
-        'num_cases': reduce(lambda total, dom: total + dom.cases, domains, 0),
-        'num_forms': reduce(lambda total, dom: total + dom.forms, domains, 0),
-        'num_active_cases': reduce(lambda total, dom: total + dom.active_cases, domains, 0),
-        'num_active_users': reduce(lambda total, dom: total + dom.active_users, domains, 0),
-        'num_mob_users': reduce(lambda total, dom: total + dom.commcare_users, domains, 0),
-        'num_web_users': reduce(lambda total, dom: total + dom.web_users, domains, 0),
-    }
-
-DOMAIN_LIST_HEADERS = DataTablesHeader(
-    DataTablesColumn("Project"),
-    # DataTablesColumn("# Web Users", sort_type=DTSortType.NUMERIC),
-    DataTablesColumn("# Active Mobile Workers", sort_type=DTSortType.NUMERIC),
-    DataTablesColumn("# Active Cases", sort_type=DTSortType.NUMERIC),
-    DataTablesColumn("# Mobile Workers", sort_type=DTSortType.NUMERIC),
-    DataTablesColumn("# Cases", sort_type=DTSortType.NUMERIC),
-    DataTablesColumn("# Form Submissions", sort_type=DTSortType.NUMERIC),
-    DataTablesColumn("First Form Submission"),
-    DataTablesColumn("Last Form Submission"),
-    DataTablesColumn("Admins")
-)
-
-def project_stats_facets():
-    facets = Domain.properties().keys()
-    facets += ['internal.' + p for p in InternalProperties.properties().keys()]
-    facets += ['deployment.' + p for p in Deployment.properties().keys()]
-    facets += ['cda.' + p for p in LicenseAgreement.properties().keys()]
-    for p in ['internal', 'deployment', 'cda', 'migrations', 'eula']:
-        facets.remove(p)
-    return facets
-
-def es_domain_query(params, facets=None, terms=None, domains=None, return_q_dict=False):
-    if terms is None:
-        terms = ['search']
-    if facets is None:
-        facets = []
-    q = {"query": {"match_all":{}}}
-
-    if domains is not None:
-        q["query"] = {
-            "in" : {
-                "name" : domains,
-                }
-        }
-
-    search_query = params.get('search', "")
-    if search_query:
-        q['query'] = {
-            "bool": {
-                "must": {
-                    "match" : {
-                        "_all" : {
-                            "query" : search_query,
-                            "operator" : "and" }}}}}
-
-    return q if return_q_dict else es_query(params, facets, terms, q, DOMAIN_INDEX + '/hqdomain/_search')
-
-@require_superuser
-def domain_list(request):
-    from corehq.apps.reports.standard.domains import AdminDomainStatsReport
-
-    params, _ = parse_args_for_es(request)
-    facets = project_stats_facets()
-    results = es_domain_query(params, facets)
-    d_results = [Domain.wrap(res['_source']) for res in results.get('hits', {}).get('hits', [])]
-
-    facets_sortables = generate_sortables_from_facets(results, params)
-
-    stats_report = AdminDomainStatsReport(request)
-    ctxt = stats_report.context
-
-    ctxt.update({
-        'layout_flush_content': True,
-        'custom_async_url': reverse('admin_report_dispatcher', args=('async/dom_stats',)),
-        'domains': '|'.join([d.name for d in d_results]),
-        'sortables': sorted(facets_sortables),
-        'query_str': request.META['QUERY_STRING'],
-        'search_url': reverse('domain_list'),
-        'search_query': params.get('search', [""])[0],
-    })
-    return render(request, "hqadmin/stats_report.html", ctxt)
-
-=======
->>>>>>> 75d520d2
 @require_superuser
 def active_users(request):
     keys = []
