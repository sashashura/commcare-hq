--- conflicted
+++ resolved
@@ -88,16 +88,11 @@
     table_definition = get_object_or_404(
         AggregateTableDefinition, domain=domain, table_id=table_id
     )
-<<<<<<< HEAD
-    aggregate_table_adapter = IndicatorSqlAdapter(table_definition)
+    aggregate_table_adapter = get_indicator_adapter(table_definition)
     aggregate_table_adapter.rebuild_table(
         initiated_by=request.user.username,
         source='rebuild_aggregate_ucr'
     )
-=======
-    aggregate_table_adapter = get_indicator_adapter(table_definition)
-    aggregate_table_adapter.rebuild_table()
->>>>>>> f877ae38
     populate_aggregate_table_data_task.delay(table_definition.id)
     messages.success(request, 'Table rebuild successfully started.')
     return HttpResponseRedirect(reverse(AggregateUCRView.urlname, args=[domain, table_id]))