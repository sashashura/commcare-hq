/* globals hqDefine */
hqDefine('builds/js/edit-builds', function () {
    var initial_page_data = hqImport('hqwebapp/js/initial_page_data').get,
        doc = initial_page_data('doc'),
        pretty_doc = JSON.stringify(doc, undefined, 2);

    function Version(version, label, superuser_only, j2me_enabled) {
        var self = this;
        self.version = ko.observable(version);
        self.label = ko.observable(label);
        self.superuser_only = ko.observable(superuser_only);
        self.j2me_enabled = ko.observable(j2me_enabled);

        // subscribe for change in version to update j2me_enabled
        // property and hence the checkbox in view
        self.version.subscribe(function(newValue){
            self.j2me_enabled(buildsMenu.j2me_enabled_versions.
                              includes(newValue)
                             );
        });
    }

    function Menu() {
        var self = this;

        self.available_versions = initial_page_data('available_versions');
        self.j2me_enabled_versions = initial_page_data('j2me_enabled_versions');
        self.versions = ko.observableArray([]);
        self.available_ones = [];
        self.available_twos = [];
        self.default_one = ko.observable();
        self.default_two = ko.observable();

        self.addVersion = function() {
            self.versions.push(new Version('', '', false));
        };
        self.removeVersion = function(version) { self.versions.remove(version); };

        _.each(doc.menu, function(version) {
            self.versions.push(new Version(
                version.build.version, version.label,
                version.superuser_only, version.j2me_enabled
            ));
        });
        _.each(doc.defaults, function(version_doc) {
            var version = version_doc.version;
            if (version[0] === '1') {
                self.default_one(version);
            } else if (version[0] === '2') {
                self.default_two(version);
            }
        });
        _.each(self.available_versions, function(version) {
            if (version[0] === '1') {
                self.available_ones.push(version);
            } else if (version[0] === '2') {
                self.available_twos.push(version);
            }
        });
    }

    function outputJSON(menu) {
        doc.menu = [];
        _.each(menu.versions(), function(version) {
            doc.menu.push({
                'j2me_enabled': version.j2me_enabled(),
                'superuser_only': version.superuser_only(),
                'label': version.label(),
                'build': {
                    'version': version.version(),
                    'build_number': null,
                    'latest': true
                }
            });
        });
        doc.defaults = [];
        _.each([menu.default_one, menu.default_two], function(deflt) {
            doc.defaults.push({
                'version': deflt(),
                'build_number': null,
                'latest': true
<<<<<<< HEAD
            });
=======
                }
            );
>>>>>>> 01d6b6bc
        });
        return doc;
    }

    var buildsMenu = new Menu();
    $("#menu-form").koApplyBindings(buildsMenu);

    function postGo(url, params) {
        var $form = $("#submit-menu-form")
            .attr("action", url);
        $.each(params, function (name, value) {
            $("<input type='hidden'>")
                .attr("name", name)
                .attr("value", value)
                .appendTo($form);
        });
        $form.submit();
    }

    $('#menu-form .btn-primary').click(function(e) {
        var response = postGo(
            $('#menu-form')[0].action,
            {'doc': JSON.stringify(outputJSON(buildsMenu))}
        );
    });
});<|MERGE_RESOLUTION|>--- conflicted
+++ resolved
@@ -79,12 +79,7 @@
                 'version': deflt(),
                 'build_number': null,
                 'latest': true
-<<<<<<< HEAD
             });
-=======
-                }
-            );
->>>>>>> 01d6b6bc
         });
         return doc;
     }
