--- conflicted
+++ resolved
@@ -430,7 +430,6 @@
 
     @run_with_all_backends
     def test_columns_and_rows_align(self):
-<<<<<<< HEAD
         with get_commcare_user(self.domain) as case_owner:
             res = self.import_mock_file([
                 ['case_id', 'name', '', 'favorite_color', 'owner_id'],
@@ -438,15 +437,6 @@
                 ['', 'Caroline', '', 'yellow', case_owner._id],
             ])
             self.assertEqual(res['errors'], {})
-=======
-        case_owner = CommCareUser.create(self.domain, 'username', 'pw', None, None)
-        res = self.import_mock_file([
-            ['case_id', 'name', '', 'favorite_color', 'owner_id'],
-            ['', 'Jeff', '', 'blue', case_owner._id],
-            ['', 'Caroline', '', 'yellow', case_owner._id],
-        ])
-        self.assertEqual(res['errors'], {})
->>>>>>> 29177f69
 
         case_ids = self.accessor.get_case_ids_in_domain()
         cases = {c.name: c for c in list(self.accessor.get_cases(case_ids))}
@@ -546,7 +536,7 @@
 
 @contextmanager
 def get_commcare_user(domain_name):
-    user = CommCareUser.create(domain_name, 'username', 'pw')
+    user = CommCareUser.create(domain_name, 'username', 'pw', None, None)
     try:
         yield user
     finally:
