--- conflicted
+++ resolved
@@ -1,19 +1,11 @@
-<<<<<<< HEAD
-from .query_functions import proximity, not_, selected_all, selected_any
-=======
 from .query_functions import not_, selected_all, selected_any, within_distance
->>>>>>> 2d7a96ff
 from .subcase_functions import subcase
 from .value_functions import date, date_add, today
 
 # functions that transform or produce a value
 XPATH_VALUE_FUNCTIONS = {
     'date': date,
-<<<<<<< HEAD
-    'date_add': date_add,
-=======
     'date-add': date_add,
->>>>>>> 2d7a96ff
     'today': today,
 }
 
@@ -25,9 +17,5 @@
     'selected': selected_any,  # selected and selected_any function identically.
     'selected-any': selected_any,
     'selected-all': selected_all,
-<<<<<<< HEAD
-    'proximity': proximity,
-=======
     'within-distance': within_distance,
->>>>>>> 2d7a96ff
 }