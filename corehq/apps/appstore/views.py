from datetime import datetime
from django.core.urlresolvers import reverse
from django.http import Http404, HttpResponseRedirect
from corehq.apps.appstore.forms import AddReviewForm
from corehq.apps.appstore.models import Review
from corehq.apps.domain.decorators import require_superuser, login_and_domain_required
from corehq.apps.registration.forms import DomainRegistrationForm
from corehq.apps.reports.dispatcher import ReportDispatcher
from corehq.apps.users.decorators import require_permission
from corehq.apps.users.models import Permissions
from dimagi.utils.web import render_to_response, json_response, get_url_base
from corehq.apps.orgs.models import Organization
from corehq.apps.domain.models import Domain, LICENSES
from dimagi.utils.couch.database import get_db
from django.contrib import messages
from django.conf import settings
from corehq.apps.reports.views import datespan_default
from corehq.apps.hqmedia import utils
from corehq.apps.app_manager.models import Application
from django.shortcuts import redirect

PER_PAGE = 9

def appstore(request, template="appstore/appstore_base.html", sort_by=None):
    page = int(request.GET.get('page', 1))
    if not sort_by:
        results = Domain.published_snapshots(include_unapproved=request.user.is_superuser, page=page, per_page=PER_PAGE)
        more_pages = page * PER_PAGE < results.total_rows
    else:
        total_results = Domain.published_snapshots(include_unapproved=request.user.is_superuser)
        if sort_by == 'best':
            results = Domain.popular_sort(total_results, page)
            num_rated = Domain.number_rated(total_results)
            more_pages = page * PER_PAGE < num_rated and page <= 10
        elif sort_by == 'hits':
            results = Domain.hit_sort(total_results, page)
            more_pages = page * PER_PAGE < len(total_results) and page <= 10
    average_ratings = list()
    for result in results:
        average_ratings.append([result.name, Review.get_average_rating_by_app(result.original_doc)])
    vals = dict(apps=results, average_ratings=average_ratings, page=page, prev_page=(page-1), next_page=(page+1), more_pages=more_pages, sort_by=sort_by)
    return render_to_response(request, template, vals)


def project_info(request, domain, template="appstore/project_info.html"):
    dom = Domain.get_by_name(domain)
    if not dom or not dom.is_snapshot or not dom.published or (not dom.is_approved and not request.couch_user.is_domain_admin(domain)):
        raise Http404()

    if request.method == "POST":
        versioned = True
        form = AddReviewForm(request.POST)
        if form.is_valid():
            title = form.cleaned_data['review_title']
            rating = int(request.POST.get('rating'))
            if rating < 1:
                rating = 1
            if rating > 5:
                rating = 5
            info = form.cleaned_data['review_info']
            date_published = datetime.now()
            user = request.user.username

            old_review = Review.get_by_version_and_user(domain, user)

            if len(old_review) > 0: # replace old review
                review = old_review[0]
                review.title = title
                review.rating = rating
                review.info = info
                review.date_published = date_published
            else:
                review = Review(title=title, rating=rating, user=user, info=info, date_published = date_published, domain=domain, original_doc=dom.original_doc)
            review.save()
        else:
            form = AddReviewForm()
    else:
        form = AddReviewForm()
        versioned = not request.GET.get('all', '')

    if versioned:
        reviews = Review.get_by_version(domain)
        average_rating = Review.get_average_rating_by_version(domain)
        num_ratings = Review.get_num_ratings_by_version(domain)
    else:
        reviews = Review.get_by_app(dom.original_doc)
        average_rating = Review.get_average_rating_by_app(dom.original_doc)
        num_ratings = Review.get_num_ratings_by_app(dom.original_doc)

    if average_rating:
        average_rating = round(average_rating, 1)

    all_link = ''
    if versioned:
        all_link = 'true'

    images = set()
    audio = set()
#    for app in dom.applications():
#        if app.doc_type == 'Application':
#            app = Application.get(app._id)
#            sorted_images, sorted_audio, has_error = utils.get_sorted_multimedia_refs(app)
#            images.update(i['url'] for i in app.get_template_map(sorted_images)[0] if i['url'])
#            audio.update(a['url'] for a in app.get_template_map(sorted_audio)[0] if a['url'])

    vals = dict(
        project=dom,
        form=form,
        reviews=reviews,
        average_rating=average_rating,
        num_ratings=num_ratings,
        versioned=versioned,
        all_link=all_link,
        images=images,
        audio=audio,
    )
    return render_to_response(request, template, vals)

def search_snapshots(request, filter_by = '', filter = '', template="appstore/appstore_base.html"):
    page = int(request.GET.get('page', 1))
    if filter_by != '':
        query = "%s:%s %s" % (filter_by, filter, request.GET['q'])
    else:
        query = request.GET['q']

    if query == '':
        return redirect('appstore')

    snapshots, total_rows = Domain.snapshot_search(query, page=page, per_page=PER_PAGE)
    more_pages = page * PER_PAGE < total_rows
    vals = dict(apps=snapshots, search_query=query, page=page, prev_page=(page-1), next_page=(page+1), more_pages=more_pages)
    return render_to_response(request, template, vals)

def filter_choices(request, filter_by, template="appstore/filter_choices.html"):
    if filter_by not in ('category', 'license', 'region', 'organization', 'author'):
        raise Http404("That page doesn't exist")

    if filter_by == 'category':
        choices = [(d.replace(' ', '+'), d) for d in Domain.field_by_prefix('project_type')]
    elif filter_by == 'organization':
        choices = [(o.name, o.title) for o in Organization.get_all()]
    elif filter_by == 'author':
        choices = [(d.replace(' ', '+'), d) for d in Domain.field_by_prefix('author')]
    elif filter_by == 'license':
        choices = LICENSES.items()
    elif filter_by == 'region':
        choices = [(d.replace(' ', '+'), d) for d in Domain.regions()]

    return render_to_response(request, template, {'choices': choices, 'filter_by': filter_by})

def filter_snapshots(request, filter_by, filter, template="appstore/appstore_base.html", sort_by=None):
    if filter_by not in ('category', 'license', 'region', 'organization', 'author'):
        raise Http404("That page doesn't exist")

    page = int(request.GET.get('page', 1))

    filter = filter.replace('+', ' ')

    query = '%s:"%s"' % (filter_by, filter)

    if not sort_by:
<<<<<<< HEAD
        results, total_rows = Domain.snapshot_search(query, page=page, per_page=PER_PAGE)
        more_pages = page * PER_PAGE < total_rows
=======
        results = Domain.published_snapshots(query, page=page, per_page=PER_PAGE)
        more_pages = page * PER_PAGE < results.total_rows
>>>>>>> ff16f88f
    else:
        results, total_rows = Domain.snapshot_search(query, per_page=None)
        more_pages = page * PER_PAGE < total_rows
        if sort_by == 'best':
            results = Domain.popular_sort(results, page)
        elif sort_by == 'hits':
            results = Domain.hit_sort(results, page)
        results = results[(page-1)*PER_PAGE:page*PER_PAGE]

    average_ratings = list()
    for result in results:
        average_ratings.append([result.name, Review.get_average_rating_by_app(result.original_doc)])


    vals = dict(apps=results, filter_by=filter_by, filter=filter, page=page, prev_page=(page-1), next_page=(page+1), more_pages=more_pages, sort_by=sort_by, average_ratings=average_ratings)
    return render_to_response(request, template, vals)

@datespan_default
def report_dispatcher(request, slug, return_json=False,
                      map='APPSTORE_INTERFACE_MAP', export=False, custom=False,
                      async=False, async_filters=False, static_only=False):

    def permissions_check(couch_user, domain, model):
        return True

    dummy = Domain.get_by_name('dumdum')

    if not dummy:
        dummy = Domain(name='dumdum',
            is_active=True,
            date_created=datetime.utcnow())
        dummy.save()

    mapping = getattr(settings, map, None)
    dispatcher = ReportDispatcher(mapping, permissions_check)
    return dispatcher.dispatch(request, dummy.name, slug, return_json, export,
                               custom, async, async_filters)

@require_superuser
def approve_app(request, domain):
    domain = Domain.get_by_name(domain)
    if request.GET.get('approve') == 'true':
        domain.is_approved = True
        domain.save()
    elif request.GET.get('approve') == 'false':
        domain.is_approved = False
        domain.save()
    return HttpResponseRedirect(reverse('appstore'))

def copy_snapshot_app(request, domain):
    user = request.couch_user
    dom = Domain.get_by_name(domain)
    if request.method == 'POST':
        new_domain_name = request.POST['project']
        app_id = request.POST['app_id']
        if user.is_member_of(new_domain_name):
            doc_type = get_db().get(app_id)['doc_type']
            new_doc = dom.copy_component(doc_type, app_id, new_domain_name, user)

            messages.info(request, "Application successfully copied!")
            return HttpResponseRedirect(reverse('view_app', args=[new_domain_name, new_doc.id]))
    return HttpResponseRedirect(reverse('project_info', args=[domain]))

@login_and_domain_required
def copy_snapshot(request, domain):
    dom = Domain.get_by_name(domain)
    if request.method == "POST" and dom.is_snapshot:
        args = {'domain_name': request.POST['new_project_name'], 'tos_confirmed': True}
        form = DomainRegistrationForm(args)

        print request.POST['new_project_name']
        print form.is_valid()
        print form.errors

        if form.is_valid():
            new_domain = dom.save_copy(form.clean_domain_name(), user=request.couch_user)
        else:
            messages.error(request, form.errors)
            return project_info(request, domain)

        if new_domain is None:
            messages.error(request, "A project by that name already exists")
            return project_info(request, domain)

        messages.success(request, "Project copied successfully!")
        return redirect("domain_project_settings", new_domain.name)<|MERGE_RESOLUTION|>--- conflicted
+++ resolved
@@ -159,13 +159,8 @@
     query = '%s:"%s"' % (filter_by, filter)
 
     if not sort_by:
-<<<<<<< HEAD
         results, total_rows = Domain.snapshot_search(query, page=page, per_page=PER_PAGE)
         more_pages = page * PER_PAGE < total_rows
-=======
-        results = Domain.published_snapshots(query, page=page, per_page=PER_PAGE)
-        more_pages = page * PER_PAGE < results.total_rows
->>>>>>> ff16f88f
     else:
         results, total_rows = Domain.snapshot_search(query, per_page=None)
         more_pages = page * PER_PAGE < total_rows
