--- conflicted
+++ resolved
@@ -18,11 +18,7 @@
          * Renders a SingleAppView.
          */
         singleApp: function (appId) {
-<<<<<<< HEAD
-            $.when(FormplayerFrontend.getChannel().request("appselect:apps")).done(function (apps) {
-=======
             $.when(FormplayerFrontend.getChannel().request("appselect:apps")).done(function () {
->>>>>>> 18e8ef8e
                 var singleAppView = views.SingleAppView({
                     appId: appId,
                 });
@@ -30,11 +26,7 @@
             });
         },
         landingPageApp: function (appId) {
-<<<<<<< HEAD
-            $.when(FormplayerFrontend.getChannel().request("appselect:apps")).done(function (apps) {
-=======
             $.when(FormplayerFrontend.getChannel().request("appselect:apps")).done(function () {
->>>>>>> 18e8ef8e
                 var landingPageAppView = views.LandingPageAppView({
                     appId: appId,
                 });
