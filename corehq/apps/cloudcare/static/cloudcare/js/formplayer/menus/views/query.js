--- conflicted
+++ resolved
@@ -194,7 +194,6 @@
         },
 
         events: {
-            'dp.change @ui.queryField': 'changeQueryField',
             'change @ui.queryField': 'changeQueryField',
             'dp.change @ui.queryField': 'changeDateQueryField',
             'click @ui.searchForBlank': 'toggleBlankSearch',
@@ -282,15 +281,9 @@
                 escapeMarkup: function (m) { return DOMPurify.sanitize(m); },
             });
             this.ui.hqHelp.hqHelp();
-<<<<<<< HEAD
-            this.ui.date.datetimepicker({
-                format: dateFormat,
-            });
-=======
             this.ui.date.datetimepicker(_.extend(hqImport("cloudcare/js/util").dateTimePickerOptions(), {
                 format: dateFormat,
             }));
->>>>>>> 3d8f2d8b
             this.ui.dateRange.daterangepicker({
                 locale: {
                     format: dateFormat,
