--- conflicted
+++ resolved
@@ -31,11 +31,8 @@
 
         ui: {
             valueDropdown: 'select.query-field',
-<<<<<<< HEAD
             hqHelp: '.hq-help',
-=======
             dateRange: 'input.daterange',
->>>>>>> e71c8867
         },
 
         modelEvents: {
@@ -48,16 +45,13 @@
                 placeholder: " ",   // required for allowClear to work
                 escapeMarkup: function (m) { return DOMPurify.sanitize(m); },
             });
-<<<<<<< HEAD
             this.ui.hqHelp.hqHelp();
-=======
             this.ui.dateRange.daterangepicker({
                 locale: {
                     format: 'YYYY-MM-DD',
                     separator: separator,
                 }
             });
->>>>>>> e71c8867
         },
     });
 
