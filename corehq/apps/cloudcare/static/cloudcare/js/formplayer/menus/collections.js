--- conflicted
+++ resolved
@@ -44,15 +44,11 @@
             'isPersistentDetail',
         ],
 
-<<<<<<< HEAD
         formProperties: [
             'langs',
         ],
 
-        parse: function (response, request) {
-=======
         parse: function (response) {
->>>>>>> 802ab871
             _.extend(this, _.pick(response, this.commonProperties));
 
             if (response.selections) {
