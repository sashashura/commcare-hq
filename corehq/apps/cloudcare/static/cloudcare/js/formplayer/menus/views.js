/*global Marionette */

hqDefine("cloudcare/js/formplayer/menus/views", function () {
    var kissmetrics = hqImport("analytix/js/kissmetrix");
    var FormplayerFrontend = hqImport("cloudcare/js/formplayer/app"),
        Util = hqImport("cloudcare/js/formplayer/utils/util");
    var MenuView = Marionette.View.extend({
        tagName: function () {
            if (this.model.collection.layoutStyle === 'grid') {
                return 'div';
            } else {
                return 'tr';
            }
        },
        className: "formplayer-request",
        attributes: function () {
            var displayText = this.options.model.attributes.displayText;
            return {
                "role": "link",
                "tabindex": "0",
                "aria-label": displayText,
            };
        },
        events: {
            "click": "rowClick",
            "click .js-module-audio-play": "audioPlay",
            "click .js-module-audio-pause": "audioPause",
            "keydown": "rowKeyAction",
        },

        initialize: function (options) {
            this.menuIndex = options.menuIndex;
        },

        getTemplate: function () {
            var id = "#menu-view-row-template";
            if (this.model.collection.layoutStyle === hqImport("cloudcare/js/formplayer/constants").LayoutStyles.GRID) {
                id = "#menu-view-grid-item-template";
            } else if (this.model.get('audioUri')) {
                id = "#menu-view-row-audio-template";
            }
            return _.template($(id).html() || "");
        },

        rowClick: function (e) {
            e.preventDefault();
            if (!($(e.originalEvent.srcElement).hasClass('js-module-audio-icon')
                || $(e.originalEvent.srcElement).hasClass('js-module-audio-play')
                || $(e.originalEvent.srcElement).hasClass('js-module-audio-pause'))
            ) {
                var model = this.model;
                FormplayerFrontend.trigger("menu:select", model.get('index'));
            }
        },
        audioPlay: function (e) {
            e.preventDefault();
            var $playBtn = $(e.originalEvent.srcElement).closest('.js-module-audio-play');
            var $pauseBtn = $playBtn.parent().find('.js-module-audio-pause');
            $pauseBtn.removeClass('hide');
            $playBtn.addClass('hide');
            var $audioElem = $playBtn.parent().find('.js-module-audio');
            if ($audioElem.data('isFirstPlay') !== 'yes') {
                $audioElem.data('isFirstPlay', 'yes');
                $audioElem.one('ended', function () {
                    $playBtn.removeClass('hide');
                    $pauseBtn.addClass('hide');
                    $audioElem.data('isFirstPlay', 'no');
                });
            }
            $audioElem.get(0).play();
        },
        audioPause: function (e) {
            e.preventDefault();
            var $pauseBtn = $(e.originalEvent.srcElement).closest('.js-module-audio-pause');
            $pauseBtn.parent().find('.js-module-audio-play').removeClass('hide');
            $pauseBtn.addClass('hide');
            $pauseBtn.parent().find('.js-module-audio').get(0).pause();
        },
        rowKeyAction: function (e) {
            if (e.keyCode === 13) {
                this.rowClick(e);
            }
        },
        templateContext: function () {
            var imageUri = this.options.model.get('imageUri');
            var audioUri = this.options.model.get('audioUri');
            var navState = this.options.model.get('navigationState');
            var appId = Util.currentUrlToObject().appId;
            return {
                navState: navState,
                imageUrl: imageUri ? FormplayerFrontend.getChannel().request('resourceMap', imageUri, appId) : "",
                audioUrl: audioUri ? FormplayerFrontend.getChannel().request('resourceMap', audioUri, appId) : "",
                menuIndex: this.menuIndex,
            };
        },
    });

    var MenuListView = Marionette.CollectionView.extend({
        tagName: "div",
        childView: MenuView,
        childViewContainer: ".menus-container",
        getTemplate: function () {
            var id = "#menu-view-list-template";
            if (this.collection.layoutStyle === hqImport("cloudcare/js/formplayer/constants").LayoutStyles.GRID) {
                id = "#menu-view-grid-template";
            }
            return _.template($(id).html() || "");
        },
        templateContext: function () {
            return {
                title: this.options.title,
                environment: FormplayerFrontend.getChannel().request('currentUser').environment,
            };
        },
        childViewOptions: function (model) {
            return {
                sessionId: this.options.sessionId,
                menuIndex: this.collection.indexOf(model),
            };
        },
    });

    // return the string grid-area attribute
    // takes the form of  [x-coord] / [y-Coord] / [width] / [height]
    var getGridAttributes = function (tile) {
        if (!tile) {
            return null;
        }
        var rowStart = tile.gridY + 1;
        var colStart = tile.gridX + 1;
        var rowEnd = rowStart + tile.gridHeight;
        var colEnd = colStart + tile.gridWidth;

        return rowStart + " / " + colStart + " / " +
            rowEnd + " / " + colEnd;
    };
    // generate the case tile's style block and insert
    var buildCellLayout = function (tiles, prefix) {
        var templateString,
            caseTileStyle,
            caseTileStyleTemplate,
            tileModels;

        tileModels = _.chain(tiles || [])
            .map(function (tile, idx) {
                if (tile === null || tile === undefined) {
                    return null;
                }
                return {
                    id: prefix + '-grid-style-' + idx,
                    gridStyle: getGridAttributes(tile),
                    fontStyle: tile.fontSize,
                };
            })
            .filter(function (tile) {
                return tile !== null;
            }).value();

        templateString = $("#cell-layout-style-template").html();
        caseTileStyleTemplate = _.template(templateString);
        caseTileStyle = caseTileStyleTemplate({
            models: tileModels,
        });
        return caseTileStyle;
    };

    // Dynamically generate the CSS style to display multiple tiles per line
    var buildCellContainerStyle = function (numRows, numColumns, numCasesPerRow) {
        var outerGridTemplateString,
            outerGridStyle,
            outerGridStyleTemplate,
            outerGridModel;

        var widthPercentage = 100 / numCasesPerRow;
        var widthHeightRatio = numRows / numColumns;
        var heightPercentage = widthPercentage * widthHeightRatio;

        outerGridModel = {
            widthPercentage: widthPercentage,
            heightPercentage: heightPercentage,
        };
        outerGridTemplateString = $("#cell-container-style-template").html();
        outerGridStyleTemplate = _.template(outerGridTemplateString);
        outerGridStyle = outerGridStyleTemplate({
            model: outerGridModel,
        });
        return outerGridStyle;
    };

    // Dynamically generate the CSS style for the grid polyfill to use for the case tile
    // useUniformUnits - true if the grid's cells should have the same height as width
    var buildCellGridStyle = function (numRows, numColumns, numCasesPerRow, useUniformUnits, prefix) {
        var templateString,
            view,
            template,
            model,
            widthPixels,
            heightPixels,
            fullWidth;

        fullWidth = 800;
        widthPixels = ((1 / numColumns) / numCasesPerRow) * fullWidth;
        if (useUniformUnits) {
            heightPixels = widthPixels;
        } else {
            heightPixels = widthPixels / 2;
        }

        model = {
            numRows: numRows,
            numColumns: numColumns,
            widthPixels: widthPixels,
            heightPixels: heightPixels,
            prefix: prefix,
        };
        templateString = $("#cell-grid-style-template").html();
        template = _.template(templateString);
        view = template({
            model: model,
        });
        return view;
    };

    var CaseView = Marionette.View.extend({
        tagName: "tr",
        template: _.template($("#case-view-item-template").html() || ""),

        ui: {
            selectRow: "#select-row-checkbox",
        },

        events: {
            "click": "rowClick",
            "keydown": "rowKeyAction",
            'click @ui.selectRow': 'selectRowAction',
            'keypress @ui.selectRow': 'selectRowAction',
        },
        initialize: function () {
            this.parentView = this.options.parentView;
        },

        className: "formplayer-request",

        attributes: function () {
            return {
                "tabindex": "0",
            };
        },

        rowClick: function (e) {
            if (!(e.target.className === 'module-case-list-column-checkbox' || e.target.id === 'select-row-checkbox')) {
                e.preventDefault();
                FormplayerFrontend.trigger("menu:show:detail", this.model.get('id'), 0, false);
            }
        },

        rowKeyAction: function (e) {
            if (e.keyCode === 13) {
                this.rowClick(e);
            }
        },

        selectRowAction: function (e) {
            if (e.target.checked) {
                this.parentView.selectedCaseIds.push(this.model.get('id'));
            } else {
                const index = this.parentView.selectedCaseIds.indexOf(this.model.get('id'));
                if (index > -1) {
                    this.parentView.selectedCaseIds.splice(index, 1);
                }
            }
            this.parentView.updateContinueButtonText(this.parentView.selectedCaseIds.length);
        },

        templateContext: function () {
            var appId = Util.currentUrlToObject().appId;
            return {
                data: this.options.model.get('data'),
                styles: this.options.styles,
                isMultiSelect: this.options.parentView.options.isMultiSelect,
                resolveUri: function (uri) {
                    return FormplayerFrontend.getChannel().request('resourceMap', uri, appId);
                },
            };
        },
    });

    var CaseViewUnclickable = CaseView.extend({
        events: {},
        className: "",
        rowClick: function () {},
    });

    var CaseTileView = CaseView.extend({
        template: _.template($("#case-tile-view-item-template").html() || ""),
        templateContext: function () {
            var dict = CaseTileView.__super__.templateContext.apply(this, arguments);
            dict['prefix'] = this.options.prefix;
            return dict;
        },
    });

    var PersistentCaseTileView = CaseTileView.extend({
        rowClick: function (e) {
            e.preventDefault();
            if (this.options.hasInlineTile) {
                FormplayerFrontend.trigger("menu:show:detail", this.options.model.get('id'), 0, true);
            }
        },
    });

    var CaseListView = Marionette.CollectionView.extend({
        tagName: "div",
        template: _.template($("#case-view-list-template").html() || ""),


        childViewContainer: ".js-case-container",
        childView: CaseView,
        childViewOptions: function () {
            return {
                styles: this.options.styles,
                parentView: this,
            };
        },

        initialize: function (options) {
            this.styles = options.styles;
            this.hasNoItems = options.collection.length === 0;
            this.redoLast = options.redoLast;
            this.selectedCaseIds = sessionStorage.selectedValues === undefined || sessionStorage.selectedValues.length === 0 ?  [] : sessionStorage.selectedValues.split(',');
        },

        ui: {
            actionButton: '.case-list-action-button button',
            searchButton: '#case-list-search-button',
            searchTextBox: '.module-search-container',
            paginators: '.js-page',
            paginationGoButton: '#pagination-go-button',
            paginationGoTextBox: '.module-go-container',
            columnHeader: '.header-clickable',
            paginationGoText: '#goText',
            casesPerPageLimit: '.per-page-limit',
            selectAllCheckbox: "#select-all-checkbox",
            continueButton: "#multi-select-continue-btn",
        },

        events: {
            'click @ui.actionButton': 'caseListAction',
            'click @ui.searchButton': 'caseListSearch',
            'click @ui.paginators': 'paginateAction',
            'click @ui.paginationGoButton': 'paginationGoAction',
            'click @ui.columnHeader': 'columnSortAction',
            'change @ui.casesPerPageLimit': 'onPerPageLimitChange',
            'keypress @ui.searchTextBox': 'searchTextKeyAction',
            'keypress @ui.paginationGoTextBox': 'paginationGoKeyAction',
            'keypress @ui.paginators': 'paginateKeyAction',
            'click @ui.selectAllCheckbox': 'selectAllAction',
            'keypress @ui.selectAllCheckbox': 'selectAllAction',
            'click @ui.continueButton': 'continueAction',
            'keypress @ui.continueButton': 'continueAction',
        },

        onRender: function () {
            if (sessionStorage.selectedValues && sessionStorage.selectedValues.length !== 0) {
                this.selectedCaseIds = sessionStorage.selectedValues.split(',');
                this.updateCheckboxes();
                sessionStorage.selectedValues = [];
                this.ui.continueButton.prop("disabled", this.selectedCaseIds.length === 0);
            }
        },

        caseListAction: function (e) {
            var index = $(e.currentTarget).data().index,
                selection = "action " + index;
            if (selection === this.redoLast) {
                FormplayerFrontend.trigger("menu:select");
            } else {
                FormplayerFrontend.trigger("menu:select", selection);
            }
        },

        caseListSearch: function (e) {
            e.preventDefault();
            var searchText = $('#searchText').val();
            FormplayerFrontend.trigger("menu:search", searchText);
        },

        searchTextKeyAction: function (event) {
            // Pressing Enter in the search box activates it.
            if (event.which === 13 || event.keyCode === 13) {
                this.caseListSearch(event);
            }
        },

        paginateAction: function (e) {
            var pageSelection = $(e.currentTarget).data("id");
            FormplayerFrontend.trigger("menu:paginate", pageSelection);
            kissmetrics.track.event("Accessibility Tracking - Pagination Interaction");
        },

        onPerPageLimitChange: function (e) {
            e.preventDefault();
            var casesPerPage = this.ui.casesPerPageLimit.val();
            FormplayerFrontend.trigger("menu:perPageLimit", casesPerPage);
            sessionStorage.selectedValues = this.selectedCaseIds;
        },

        paginationGoAction: function (e) {
            e.preventDefault();
            var goText = Number(this.ui.paginationGoText.val());
            var pageNo = paginationGoPageNumber(goText, this.options.pageCount);
            FormplayerFrontend.trigger("menu:paginate", pageNo - 1);
            kissmetrics.track.event("Accessibility Tracking - Pagination Go To Page Interaction");
        },

        paginateKeyAction: function (e) {
            // Pressing Enter on a pagination control activates it.
            if (event.which === 13 || event.keyCode === 13) {
                e.stopImmediatePropagation();
                this.paginateAction(e);
            }
        },

        paginationGoKeyAction: function (e) {
            // Pressing Enter in the go box activates it.
            if (event.which === 13 || event.keyCode === 13) {
                e.stopImmediatePropagation();
                this.paginationGoAction(e);
            }
        },

        columnSortAction: function (e) {
            var columnSelection = $(e.currentTarget).data("id") + 1;
            FormplayerFrontend.trigger("menu:sort", columnSelection);
        },

        selectAllAction: function (e) {
            var self = this;
            this.children.each(function (childView) {
                childView.ui.selectRow[0].checked = e.target.checked;
                if (e.target.checked) {
                    for (const value of childView.model.collection.models) {
                        if (self.selectedCaseIds.indexOf(value.id) === -1) {
                            self.selectedCaseIds.push(value.id);
                        }
                    }
                } else {
                    for (const value of childView.model.collection.models) {
                        let index = self.selectedCaseIds.indexOf(value.id);
                        if (index !== -1) {
                            self.selectedCaseIds.splice(index, 1);
                        }
                    }
                }
            });
            this.updateContinueButtonText(this.selectedCaseIds.length);
        },

        continueAction: function () {
            sessionStorage.selectedValues = this.selectedCaseIds;
            FormplayerFrontend.trigger("menu:select", this.selectedCaseIds);
        },

        updateContinueButtonText: function (newValue) {
            document.getElementById('multi-select-btn-text').innerText = String(newValue);
            if (this.selectedCaseIds.length === 0) {
                this.ui.continueButton.prop("disabled", true);
            } else {
                this.ui.continueButton.prop("disabled", false);
            }
        },

        updateCheckboxes: function () {
            var self = this;
            if (this.isMultiSelect) {
                this.children.each(function (childView) {
                    if (self.selectedCaseIds.indexOf(childView.model.id) !== -1) {
                        let checkbox = childView.ui.selectRow[0];
                        checkbox.checked = true;
                    }
                });
            }
        },

        templateContext: function () {
            var paginateItems = paginateOptions(this.options.currentPage, this.options.pageCount);
            var casesPerPage = parseInt($.cookie("cases-per-page-limit")) || 10;
<<<<<<< HEAD

            $(function ()  {
                var goButton = $("#pagination-go-button");
                if (goButton.length) {
                    kissmetrics.track.event("Accessibility Tracking - Pagination Page Loaded");
                }
            });
=======
            var isMultiSelectCaseList = this.options.isMultiSelect;
>>>>>>> 4bc0c8a8
            return {
                startPage: paginateItems.startPage,
                title: this.options.title,
                headers: this.options.headers,
                widthHints: this.options.widthHints,
                actions: this.options.actions,
                currentPage: this.options.currentPage,
                endPage: paginateItems.endPage,
                pageCount: paginateItems.pageCount,
                rowRange: [10, 25, 50, 100],
                limit: casesPerPage,
                styles: this.options.styles,
                breadcrumbs: this.options.breadcrumbs,
                templateName: "case-list-template",
                useGrid: this.options.numEntitiesPerRow > 1,
                useTiles: false,
                hasNoItems: this.hasNoItems,
                sortIndices: this.options.sortIndices,
                isMultiSelect: isMultiSelectCaseList,
                selectedCaseIds: this.selectedCaseIds,
                columnSortable: function (index) {
                    return this.sortIndices.indexOf(index) > -1;
                },
                columnVisible: function (index) {
                    return !(this.widthHints && this.widthHints[index] === 0);
                },
                pageNumLabel: _.template(gettext("Page <%-num%>")),
            };
        },
    });



    // this method takes current page number on which user has clicked and total possible pages
    // and calculate the range of page numbers (start and end) that has to be shown on pagination widget.
    var paginateOptions = function (currentPage, totalPages) {
        var maxPages = 5;
        // ensure current page isn't out of range
        if (currentPage < 1) {
            currentPage = 1;
        } else if (currentPage > totalPages) {
            currentPage = totalPages;
        }
        var startPage, endPage;
        if (totalPages <= maxPages) {
            // total pages less than max so show all pages
            startPage = 1;
            endPage = totalPages;
        } else {
            // total pages more than max so calculate start and end pages
            var maxPagesBeforeCurrentPage = Math.floor(maxPages / 2);
            var maxPagesAfterCurrentPage = Math.ceil(maxPages / 2) - 1;
            if (currentPage <= maxPagesBeforeCurrentPage) {
                // current page near the start
                startPage = 1;
                endPage = maxPages;
            } else if (currentPage + maxPagesAfterCurrentPage >= totalPages) {
                // current page near the end
                startPage = totalPages - maxPages + 1;
                endPage = totalPages;
            } else {
                // current page somewhere in the middle
                startPage = currentPage - maxPagesBeforeCurrentPage;
                endPage = currentPage + maxPagesAfterCurrentPage;
            }
        }
        return {
            startPage: startPage,
            endPage: endPage,
            pageCount: totalPages,
        };
    };

    var paginationGoPageNumber = function (pageNumber, pageCount) {
        if (pageNumber >= 1 && pageNumber <= pageCount) {
            return pageNumber;
        } else {
            return pageCount;
        }
    };

    // Return a two- or three-length array of case tile CSS styles
    //
    // styles[0] - the grid layout of the cells within a case list tile
    // styles[1] - the layout of the grid itself, IE how many rows/columns each tile should have and their size
    // styles[2] (optional) - If showing multiple cases per line, sets the style of how to layout the case tiles in the
    //                        outer grid
    var buildCaseTileStyles = function (tiles, numRows, numColumns, numEntitiesPerRow, useUniformUnits, prefix) {
        var cellLayoutStyle = buildCellLayout(tiles, prefix);
        var cellGridStyle = buildCellGridStyle(numRows,
            numColumns,
            numEntitiesPerRow,
            useUniformUnits,
            prefix);
        if (numEntitiesPerRow > 1) {
            var cellContainerStyle = buildCellContainerStyle(numRows, numColumns, numEntitiesPerRow);
            return [cellLayoutStyle, cellGridStyle, cellContainerStyle];
        } else {
            return [cellLayoutStyle, cellGridStyle];
        }
    };

    var CaseTileListView = CaseListView.extend({
        childView: CaseTileView,
        initialize: function (options) {
            CaseTileListView.__super__.initialize.apply(this, arguments);

            var numEntitiesPerRow = options.numEntitiesPerRow || 1;
            var numRows = options.maxHeight;
            var numColumns = options.maxWidth;
            var useUniformUnits = options.useUniformUnits;

            var caseTileStyles = buildCaseTileStyles(options.tiles, numRows, numColumns,
                numEntitiesPerRow, useUniformUnits, 'list');

            var gridPolyfillPath = FormplayerFrontend.getChannel().request('gridPolyfillPath');

            $("#list-cell-layout-style").html(caseTileStyles[0]).data("css-polyfilled", false);
            $("#list-cell-grid-style").html(caseTileStyles[1]).data("css-polyfilled", false);
            // If we have multiple cases per line, need to generate the outer grid style as well
            if (caseTileStyles.length > 2) {
                $("#list-cell-container-style").html(caseTileStyles[2]).data("css-polyfilled", false);
            }

            $.getScript(gridPolyfillPath);
        },

        childViewOptions: function () {
            var dict = CaseTileListView.__super__.childViewOptions.apply(this, arguments);
            dict.prefix = 'list';
            return dict;
        },

        templateContext: function () {
            var dict = CaseTileListView.__super__.templateContext.apply(this, arguments);
            dict.useTiles = true;
            return dict;
        },
    });

    var GridCaseTileViewItem = CaseTileView.extend({
        tagName: "div",
        className: "formplayer-request list-cell-container-style",
    });

    var GridCaseTileListView = CaseTileListView.extend({
        initialize: function () {
            GridCaseTileListView.__super__.initialize.apply(this, arguments);
        },
        childView: GridCaseTileViewItem,
    });

    var CaseListDetailView = CaseListView.extend({
        template: _.template($("#case-view-list-detail-template").html() || ""),
        childView: CaseViewUnclickable,
    });

    var BreadcrumbView = Marionette.View.extend({
        tagName: "li",
        template: _.template($("#breadcrumb-item-template").html() || ""),
        className: "breadcrumb-text",
        attributes: function () {
            return {
                "role": "link",
                "tabindex": "0",
            };
        },
        events: {
            "click": "crumbClick",
            "keydown": "crumbKeyAction",
        },

        crumbClick: function (e) {
            e.preventDefault();
            var crumbId = this.options.model.get('id');
            FormplayerFrontend.trigger("breadcrumbSelect", crumbId);
        },
        crumbKeyAction: function (e) {
            if (e.keyCode === 13) {
                this.crumbClick(e);
            }
        },
    });

    var BreadcrumbListView = Marionette.CollectionView.extend({
        tagName: "div",
        template: _.template($("#breadcrumb-list-template").html() || ""),
        childView: BreadcrumbView,
        childViewContainer: "ol",
        events: {
            'click .js-home': 'onClickHome',
            'keydown .js-home': 'onKeyActionHome',
        },
        onClickHome: function () {
            FormplayerFrontend.trigger('navigateHome');
        },
        onKeyActionHome: function (e) {
            if (e.keyCode === 13) {
                this.onClickHome();
            }
        },
    });

    var LanguageOptionView = Marionette.View.extend({
        tagName: "li",
        template: _.template($("#language-option-template").html() || ""),
        events: {
            'click': 'onChangeLang',
        },
        onChangeLang: function (e) {
            var lang = e.target.id;
            $.publish('formplayer.change_lang', lang);
        },
    });

    var FormMenuView = Marionette.CollectionView.extend({
        template: _.template($("#form-menu-template").html() || ""),
        tagName: 'li',
        childView: LanguageOptionView,
        childViewContainer: 'ul',
    });

    var DetailView = Marionette.View.extend({
        tagName: "tr",
        className: "",
        template: _.template($("#detail-view-item-template").html() || ""),
        templateContext: function () {
            var appId = Util.currentUrlToObject().appId;
            return {
                resolveUri: function (uri) {
                    return FormplayerFrontend.getChannel().request('resourceMap', uri, appId);
                },
            };
        },
    });

    var DetailListView = Marionette.CollectionView.extend({
        tagName: "table",
        className: "table module-table module-table-case-detail",
        template: _.template($("#detail-view-list-template").html() || ""),
        childView: DetailView,
    });

    var DetailTabView = Marionette.View.extend({
        tagName: "li",
        className: function () {
            return this.options.model.get('active') ? 'active' : '';
        },
        template: _.template($("#detail-view-tab-item-template").html() || ""),
        events: {
            "click": "tabClick",
        },
        initialize: function (options) {
            this.index = options.model.get('id');
            this.active = options.model.get('active');
            this.showDetail = options.showDetail;
        },
        tabClick: function (e) {
            e.preventDefault();
            this.options.showDetail(this.index);
        },
    });

    var DetailTabListView = Marionette.CollectionView.extend({
        tagName: "div",
        template: _.template($("#detail-view-tab-list-template").html() || ""),
        childView: DetailTabView,
        childViewContainer: "ul",
        childViewOptions: function () {
            return {
                showDetail: this.options.showDetail,
            };
        },
    });

    var CaseDetailFooterView = Marionette.View.extend({
        tagName: "div",
        className: "",
        events: {
            "click": "tabClick",
        },
        getTemplate: function () {
            var id = "#module-case-detail";
            if (this.isPersistentDetail) {
                return _.template("");
            } else if (this.isMultiSelect) {
                id = "#module-case-detail-multi-select";
            }
            return _.template($(id).html() || "");
        },
        initialize: function (options) {
            this.isPersistentDetail = options.model.get('isPersistentDetail');
            this.isMultiSelect = options.isMultiSelect;
        },
    });

    return {
        buildCaseTileStyles: buildCaseTileStyles,
        BreadcrumbListView: function (options) {
            return new BreadcrumbListView(options);
        },
        FormMenuView: function (options) {
            return new FormMenuView(options);
        },
        CaseDetailFooterView: function (options) {
            return new CaseDetailFooterView(options);
        },
        CaseListDetailView: function (options) {
            return new CaseListDetailView(options);
        },
        CaseListView: function (options) {
            return new CaseListView(options);
        },
        CaseTileListView: function (options) {
            return new CaseTileListView(options);
        },
        DetailListView: function (options) {
            return new DetailListView(options);
        },
        DetailTabListView: function (options) {
            return new DetailTabListView(options);
        },
        GridCaseTileListView: function (options) {
            return new GridCaseTileListView(options);
        },
        MenuListView: function (options) {
            return new MenuListView(options);
        },
        PersistentCaseTileView: function (options) {
            return new PersistentCaseTileView(options);
        },
        paginateOptions: paginateOptions,
        paginationGoPageNumber: paginationGoPageNumber,
    };
})
;<|MERGE_RESOLUTION|>--- conflicted
+++ resolved
@@ -485,7 +485,6 @@
         templateContext: function () {
             var paginateItems = paginateOptions(this.options.currentPage, this.options.pageCount);
             var casesPerPage = parseInt($.cookie("cases-per-page-limit")) || 10;
-<<<<<<< HEAD
 
             $(function ()  {
                 var goButton = $("#pagination-go-button");
@@ -493,9 +492,9 @@
                     kissmetrics.track.event("Accessibility Tracking - Pagination Page Loaded");
                 }
             });
-=======
+
             var isMultiSelectCaseList = this.options.isMultiSelect;
->>>>>>> 4bc0c8a8
+
             return {
                 startPage: paginateItems.startPage,
                 title: this.options.title,
