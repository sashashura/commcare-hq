<<<<<<< HEAD
/*global Formplayer, getIx, getForIx */
=======
/*global getIx, getForIx */
>>>>>>> 18e8ef8e

hqDefine("cloudcare/js/form_entry/webformsession", function () {
    var Const = hqImport("cloudcare/js/form_entry/const"),
        Utils = hqImport("cloudcare/js/form_entry/utils");
    function WebFormSession(params) {
        var self = {};

        self.taskQueue = hqImport("cloudcare/js/form_entry/task_queue").TaskQueue();
        self.formContext = params.formContext;
        self.domain = params.domain;
        self.username = params.username;
        self.debuggerEnabled = params.debuggerEnabled;
        self.formplayerEnabled = params.formplayerEnabled;
        self.post_url = params.post_url;
        self.displayOptions = params.displayOptions;
        self.restoreAs = params.restoreAs;

        if (params.form_uid) {
            self.formSpec = {
                type: 'form-name',
                val: params.form_uid,
            };
        } else if (params.form_content) {
            self.formSpec = {
                type: 'form-content',
                val: params.form_content,
            };
        } else if (params.form_url) {
            self.formSpec = {
                type: 'form-url',
                val: params.form_url,
            };
        }

        self.resourceMap = params.resourceMap;
        self.session_id = params.session_id || null;
        self.instance_xml = params.instance_xml;
        self.session_data = params.session_data || {};
        self.answerCallback = params.answerCallback;
        if (!self.session_data.host) {
            self.session_data.host = window.location.protocol + '//' + window.location.host;
        }

        self.onsubmit = params.onsubmit;
        self.uses_sql_backend = params.uses_sql_backend || false;

        // onload/onlanginfo
        self.onload = params.onload;
        self.onLoading = params.onLoading;
        self.onLoadingComplete = params.onLoadingComplete;

        self.onerror = params.onerror;

        self.urls = {
            xform: params.xform_url,
        };

<<<<<<< HEAD

=======
>>>>>>> 18e8ef8e
        self.blockingStatus = Const.BLOCK_NONE;
        self.lastRequestHandled = -1;
        self.numPendingRequests = 0;

        // workaround for "forever loading" bugs...
        $(document).ajaxStop(function () {
            self.NUM_PENDING_REQUESTS = 0;
            self.blockingStaus = Const.BLOCK_NONE;
        });

        self.load = function ($form, initLang) {
            if (this.session_id) {
                this.resumeForm($form);
            } else {
                this.loadForm($form, initLang);
            }
        };

        self.isOneQuestionPerScreen = function () {
            if (self.displayOptions === undefined) {
                return false;
            }
            return ko.utils.unwrapObservable(self.displayOptions.oneQuestionPerScreen);
        };
        /**
         * Sends a request to the touchforms server
         * @param {Object} requestParams - request parameters to be sent
         * @param {function} successCallback - function to be called on success
         * @param {boolean} blocking - one of Const.BLOCK_*, defaults to BLOCK_NONE
         * @param {function} failureCallback - function to be called on failure
         * @param {function} errorResponseCallback - function to be called on a "success" response with .status = 'error'
         *      this function should return true to also run default behavior afterwards, or false to prevent it
         */
        self.serverRequest = function (requestParams, successCallback, blocking, failureCallback, errorResponseCallback) {
            var self = this;
            var url = self.urls.xform;
            if (requestParams.action === Const.SUBMIT && self.NUM_PENDING_REQUESTS) {
                self.taskQueue.addTask(requestParams.action, self.serverRequest, arguments, self);
            }

            requestParams.form_context = self.formContext;
            requestParams.domain = self.domain;
            requestParams.username = self.username;
            requestParams.restoreAs = self.restoreAs;
            requestParams['session-id'] = self.session_id;
            // stupid hack for now to make up for both being used in different requests
            requestParams['session_id'] = self.session_id;
            requestParams['debuggerEnabled'] = self.debuggerEnabled;
            requestParams['tz_offset_millis'] = (new Date()).getTimezoneOffset() * 60 * 1000 * -1;
            if (this.blockingStatus === Const.BLOCK_ALL) {
                return;
            }
            this.blockingStatus = blocking || Const.BLOCK_NONE;
            $.publish('session.block', blocking);

            this.numPendingRequests++;
            this.onLoading();

            $.ajax({
                type: 'POST',
                url: url + "/" + requestParams.action,
                data: JSON.stringify(requestParams),
                contentType: "application/json",
                dataType: "json",
                crossDomain: {
                    crossDomain: true,
                },
                xhrFields: {
                    withCredentials: true,
                },
                success: function (resp) {
                    self.handleSuccess(resp, requestParams.action, successCallback, errorResponseCallback);
                },
                error: function (resp, textStatus) {
                    self.handleFailure(resp, requestParams.action, textStatus, failureCallback);
                },
            });
        };

        /*
         * Handles a successful request to touchforms.
         * @param {Object} response - touchforms response object
         * @param {function} callback - callback to be called if no errors occured
         */
        self.handleSuccess = function (resp, action, successCallback, errorResponseCallback) {
            var self = this;
            errorResponseCallback = errorResponseCallback || function () { return true; };
            if (resp.status === 'error' || resp.error) {
                if (errorResponseCallback()) {
                    self.onerror(resp);
                }
            } else {
                // ignore responses older than the most-recently handled
                if (resp.seq_id && resp.seq_id < self.lastRequestHandled) {
                    return;
                }
                self.lastRequestHandled = resp.seq_id;

                try {
                    successCallback(resp);
                } catch (err) {
                    console.error(err);
                    self.onerror({
                        message: Utils.touchformsError(err),
                    });
                }
            }

            this.blockingStatus = Const.BLOCK_NONE;
            $.publish('session.block', this.blockingStatus);

            self.numPendingRequests--;
            if (self.numPendingRequests === 0) {
                self.onLoadingComplete();
                self.taskQueue.execute(Const.SUBMIT);
                // Remove any submission tasks that have been queued up from spamming the submit button
                self.taskQueue.clearTasks(Const.SUBMIT);
            }
        };

        self.handleFailure = function (resp, action, textStatus, failureCallback) {
            var self = this,
                errorMessage = null,
                isHTML = false,
<<<<<<< HEAD
                Errors = hqImport("cloudcare/js/formplayer/errors");
=======
                Errors = hqImport("cloudcare/js/form_entry/errors");
>>>>>>> 18e8ef8e
            if (resp.status === 423) {
                errorMessage = Errors.LOCK_TIMEOUT_ERROR;
            } else if (resp.status === 401) {
                errorMessage = Utils.reloginErrorHtml();
                isHTML = true;
            } else if (textStatus === 'timeout') {
                errorMessage = Errors.TIMEOUT_ERROR;
            } else if (!window.navigator.onLine) {
                errorMessage = Errors.NO_INTERNET_ERROR;
                if (action === Const.SUBMIT) {
                    $('.submit').prop('disabled', false);
                    $('.form-control').prop('disabled', false);
                }
            } else if (_.has(resp, 'responseJSON') && resp.responseJSON !== undefined) {
                errorMessage = Utils.touchformsError(resp.responseJSON.message);
            }

            hqImport('cloudcare/js/util').reportFormplayerErrorToHQ({
                type: 'webformsession_request_failure',
                request: action,
                readableErrorMessage: errorMessage,
                statusText: resp.statusText,
                state: resp.state ? resp.state() : null,
                status: resp.status,
                domain: self.domain,
                username: self.username,
                restoreAs: self.restoreAs,
            });

            if (failureCallback) {
                failureCallback();
            }
            this.onerror({
                human_readable_message: errorMessage,
                is_html: isHTML,
            });
            this.onLoadingComplete();
        };

        /*
         * Subscribes to form action events which then get directed to a response to touchforms
         */
        self.applyListeners = function () {
            var self = this;
            $.unsubscribe([
                'formplayer.' + Const.ANSWER,
                'formplayer.' + Const.DELETE_REPEAT,
                'formplayer.' + Const.NEW_REPEAT,
                'formplayer.' + Const.EVALUATE_XPATH,
                'formplayer.' + Const.SUBMIT,
                'formplayer.' + Const.NEXT_QUESTION,
                'formplayer.' + Const.PREV_QUESTION,
                'formplayer.' + Const.QUESTIONS_FOR_INDEX,
                'formplayer.' + Const.FORMATTED_QUESTIONS,
            ].join(' '));
            $.subscribe('formplayer.' + Const.SUBMIT, function (e, form) {
                self.submitForm(form);
            });
            $.subscribe('formplayer.' + Const.ANSWER, function (e, question) {
                self.answerQuestion(question);
            });
            $.subscribe('formplayer.' + Const.DELETE_REPEAT, function (e, group) {
                self.deleteRepeat(group);
            });
            $.subscribe('formplayer.' + Const.NEW_REPEAT, function (e, repeat) {
                self.newRepeat(repeat);
            });
            $.subscribe('formplayer.' + Const.EVALUATE_XPATH, function (e, xpath, callback) {
                self.evaluateXPath(xpath, callback);
            });
            $.subscribe('formplayer.' + Const.NEXT_QUESTION, function (e, opts) {
                self.nextQuestion(opts);
            });
            $.subscribe('formplayer.' + Const.PREV_QUESTION, function (e, opts) {
                self.prevQuestion(opts);
            });
            $.subscribe('formplayer.' + Const.QUESTIONS_FOR_INDEX, function (e, index) {
                self.getQuestionsForIndex(index);
            });
            $.subscribe('formplayer.' + Const.FORMATTED_QUESTIONS, function (e, callback) {
                self.getFormattedQuestions(callback);
            });
        };

        self.loadForm = function ($form, initLang) {
            var args = {
                'action': Const.NEW_FORM,
                'instance-content': this.instance_xml,
                'lang': initLang,
                'session-data': this.session_data,
                'domain': this.session_data.domain,
                'nav': 'fao',
                'uses_sql_backend': this.uses_sql_backend,
                'post_url': this.post_url,
                'oneQuestionPerScreen': this.isOneQuestionPerScreen(),
            };

            args[this.formSpec.type] = this.formSpec.val;

            this.initForm(args, $form);
        };

        self.resumeForm = function ($form) {
            var args = {
                "action": Const.CURRENT,
            };

            this.initForm(args, $form);
        };

        self.answerQuestion = function (q) {
            var self = this;
            var ix = getIx(q);
            var answer = q.answer();
            var oneQuestionPerScreen = self.isOneQuestionPerScreen();

            this.serverRequest(
                {
                    'action': Const.ANSWER,
                    'ix': ix,
                    'answer': answer,
                    'oneQuestionPerScreen': oneQuestionPerScreen,
                },
                function (resp) {
                    $.publish('session.reconcile', [resp, q]);
                    if (self.answerCallback !== undefined) {
                        self.answerCallback(self.session_id);
                    }
                },
                Const.BLOCK_SUBMIT,
                function () {
                    q.serverError(
                        gettext("We were unable to save this answer. Please try again later."));
                    q.pendingAnswer(Const.NO_PENDING_ANSWER);
                });
        };

        self.nextQuestion = function (opts) {
            this.serverRequest(
                {
                    'action': Const.NEXT_QUESTION,
                },
                function (resp) {
                    opts.callback(parseInt(resp.currentIndex), resp.isAtFirstIndex, resp.isAtLastIndex);
                    resp.title = opts.title;
                    $.publish('session.reconcile', [resp, {}]);
                });
        };

        self.prevQuestion = function (opts) {
            this.serverRequest(
                {
                    'action': Const.PREV_QUESTION,
                },
                function (resp) {
                    opts.callback(parseInt(resp.currentIndex), resp.isAtFirstIndex, resp.isAtLastIndex);
                    resp.title = opts.title;
                    $.publish('session.reconcile', [resp, {}]);
                });
        };

        self.getQuestionsForIndex = function (index) {
            this.serverRequest(
                {
                    'action': Const.QUESTIONS_FOR_INDEX,
                    'ix': index,
                },
                function (resp) {
                    $.publish('session.reconcile', [resp, {}]);
                });
        };

        self.evaluateXPath = function (xpath, callback) {
            this.serverRequest(
                {
                    'action': Const.EVALUATE_XPATH,
                    'xpath': xpath,
                },
                function (resp) {
                    callback(resp);
                });
        };

        self.getFormattedQuestions = function (callback) {
            this.serverRequest(
                {
                    'action': Const.FORMATTED_QUESTIONS,
                },
                function (resp) {
                    callback(resp);
                });
        };

        self.newRepeat = function (repeat) {
            this.serverRequest(
                {
                    'action': Const.NEW_REPEAT,
                    'ix': getIx(repeat),
                },
                function (resp) {
                    $.publish('session.reconcile', [resp, repeat]);
                },
                Const.BLOCK_ALL);
        };

        self.deleteRepeat = function (repetition) {
            var juncture = getIx(repetition.parent);
            var repIx = +(repetition.rel_ix().replace(/_/g, ':').split(":").slice(-1)[0]);
            this.serverRequest(
                {
                    'action': Const.DELETE_REPEAT,
                    'ix': repIx,
                    'form_ix': juncture,
                },
                function (resp) {
                    $.publish('session.reconcile', [resp, repetition]);
                },
                Const.BLOCK_ALL);
        };

        self.switchLanguage = function (lang) {
            this.serverRequest(
                {
                    'action': Const.SET_LANG,
                    'lang': lang,
                },
                function (resp) {
                    $.publish('session.reconcile', [resp, lang]);
                });
        };

        self.submitForm = function (form) {
            var self = this,
                accumulateAnswers,
                prevalidated = true;

            accumulateAnswers = function (o) {
                var _answers = {},
                    _accumulateAnswers;

                _accumulateAnswers = function (o) {
                    if (ko.utils.unwrapObservable(o.type) !== 'question') {
                        if (_.has(o, "children")) {
                            $.each(o.children(), function (i, val) {
                                _accumulateAnswers(val);
                            });
                        }
                    } else {
                        if (o.isValid()) {
                            if (ko.utils.unwrapObservable(o.datatype) !== "info") {
                                _answers[getIx(o)] = ko.utils.unwrapObservable(o.answer);
                            }
                        } else {
                            prevalidated = false;
                        }
                    }
                };
                _accumulateAnswers(o);
                return _answers;
            };

            form.isSubmitting(true);
            var submitAttempts = 0,
                timer = setInterval(function () {
                    var answers;
                    if (form.blockSubmit() && submitAttempts < 10) {
                        submitAttempts++;
                        return;
                    }
                    clearInterval(timer);

                    answers = accumulateAnswers(form);
                    self.serverRequest(
                        {
                            'action': Const.SUBMIT,
                            'answers': answers,
                            'prevalidated': prevalidated,
                        },
                        function (resp) {
                            form.isSubmitting(false);
                            if (resp.status === 'success') {
                                self.onsubmit(resp);
                            } else {
                                $.each(resp.errors, function (ix, error) {
                                    self.serverError(getForIx(form, ix), error);
                                });
                                // todo: mark all these messages for translation
                                if (resp.status === 'too-many-requests') {
                                    alert("We’re unable to submit this form right now due to high system usage. \n\n" +
                                        "Please keep this window open and try again in a minute, " +
                                        "or come back to this form in Incomplete Forms later.");
                                } else if (resp.notification) {
                                    alert("Form submission failed with error: \n\n" +
                                        resp.notification.message + ". \n\n " +
                                        "This must be corrected before the form can be submitted.");
                                } else {
                                    alert("There are errors in this form's answers. " +
                                        "These must be corrected before the form can be submitted.");
                                }
                            }
                        },
                        Const.BLOCK_ALL,
                        undefined,
                        function () {
                            form.isSubmitting(false);
                            return true;
                        }
                    );
                }, 250);
        };

        self.serverError = function (q, resp) {
            if (resp.type === "required") {
                q.serverError("An answer is required");
            } else if (resp.type === "constraint") {
                q.serverError(resp.reason || 'This answer is outside the allowed range.');
            }
        };

        self.initForm = function (args, $form) {
            var self = this;
            this.serverRequest(args, function (resp) {
                self.renderFormXml(resp, $form, self.displayOptions);
                self.onload(self, resp);
            });
        };

        self.renderFormXml = function (resp, $form) {
            var self = this;
            self.session_id = self.session_id || resp.session_id;
            self.form = Utils.initialRender(resp, self.resourceMap, $form);
        };

        // Initialize
        self.applyListeners();

        return self;
    }

    return {
        WebFormSession: WebFormSession,
    };
});<|MERGE_RESOLUTION|>--- conflicted
+++ resolved
@@ -1,8 +1,4 @@
-<<<<<<< HEAD
-/*global Formplayer, getIx, getForIx */
-=======
 /*global getIx, getForIx */
->>>>>>> 18e8ef8e
 
 hqDefine("cloudcare/js/form_entry/webformsession", function () {
     var Const = hqImport("cloudcare/js/form_entry/const"),
@@ -60,10 +56,6 @@
             xform: params.xform_url,
         };
 
-<<<<<<< HEAD
-
-=======
->>>>>>> 18e8ef8e
         self.blockingStatus = Const.BLOCK_NONE;
         self.lastRequestHandled = -1;
         self.numPendingRequests = 0;
@@ -188,11 +180,7 @@
             var self = this,
                 errorMessage = null,
                 isHTML = false,
-<<<<<<< HEAD
-                Errors = hqImport("cloudcare/js/formplayer/errors");
-=======
                 Errors = hqImport("cloudcare/js/form_entry/errors");
->>>>>>> 18e8ef8e
             if (resp.status === 423) {
                 errorMessage = Errors.LOCK_TIMEOUT_ERROR;
             } else if (resp.status === 401) {
