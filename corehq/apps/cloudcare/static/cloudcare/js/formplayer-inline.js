hqDefine("cloudcare/js/formplayer-inline", function () {
<<<<<<< HEAD
    var alertHtml = function (message, alert_class) {
=======
    var alertHtml = function (message, cssClass) {
>>>>>>> 18e8ef8e
        return (
            "<div class='alert " + (cssClass || 'alert-info') + "'>" +
            "<button type='button' class='close' data-dismiss='alert'>&times;</button>" +
            message +
            "</div>"
        );
    };

    $.fn.inlineFormplayer = function (options) {
        var $target = $($(this).get(0));
        options.onerror = options.onerror || function () {};
        options.onload = options.onload || function () {};
        options.lang = options.lang || 'en';

        $.ajax({
            url: options.formUrl,
            dataType: "json",
            success: function (data) {
                var loading = $('.hq-loading');
                var onLoading = function () {
                    loading.show();
                };
                var onLoadingComplete = function () {
                    loading.hide();
                };
                $target.show();

                data.session_data = $.extend(data.session_data, options.sessionData);

                data = $.extend(data, {
                    onsubmit: function () {
                        $target.html(alertHtml(gettext('Form successfully submitted!'), 'alert-success'));
                        options.onsubmit();
                    },
                    onerror: function (resp) {
                        $target.html(alertHtml(
                            resp.human_readable_message || resp.message || gettext('An unexpected error occurred!'),
                            'alert-danger'
                        ));
                    },
                    onload: function () {
                        options.onload();
                    },
                });
                data.onLoading = onLoading;
                data.onLoadingComplete = onLoadingComplete;
                data.uses_sql_backend = options.uses_sql_backend;
                data.post_url = options.submitUrl;
                data.domain = options.domain;
                data.username = options.username;
                data.restoreAs = options.restoreAs;
                var sess = hqImport('cloudcare/js/form_entry/webformsession').WebFormSession(data);
                sess.load($target, options.lang);
            },
        });
    };

    $("body").on('click', '.formplayer-link', function () {
        var getFormUrl = hqImport('cloudcare/js/util').getFormUrl;
        var getSubmitUrl = hqImport('cloudcare/js/util').getSubmitUrl;
        var $this = $(this),
            $target = $($this.data('target')),
            appId = $this.data('app-id'),
            moduleId = $this.data('module-id'),
            formId = $this.data('form-id'),
            instanceId = $this.data('instance-id') || null,
            formUrl = getFormUrl($this.data('form-url-root'), appId, moduleId, formId, instanceId),
            submitUrl = getSubmitUrl($this.data('submit-url-root'), appId),
            sessionData = $this.data('session-data') || {};

        $this.data('original-html', $this.data('original-html') || $this.html());

        if ($this.data('state') === 'disabled') {
            return false;
        }

        // can't use individual off('click') because of event delegation
        if (!$this.data('state') || ($this.data('state') === 'closed')) {
            $this.data('state', 'disabled');
            $target.inlineFormplayer({
                formUrl: formUrl,
                submitUrl: submitUrl,
                sessionData: sessionData,
                onsubmit: function () {
                    $this.html($this.data('original-html'));
                    $this.click();
                    $this.data('state', 'closed');
                    window.location.reload();
                },
                onload: function () {
                    $this.html("<i class='icon-remove'></i> Cancel")
                        .data('state', 'open');
                },
            });
        } else {
            $this.html($this.data('original-html'));
            $target.hide().html("");
            $this.data('state', 'closed');
        }

        return false;
    });
});<|MERGE_RESOLUTION|>--- conflicted
+++ resolved
@@ -1,9 +1,5 @@
 hqDefine("cloudcare/js/formplayer-inline", function () {
-<<<<<<< HEAD
-    var alertHtml = function (message, alert_class) {
-=======
     var alertHtml = function (message, cssClass) {
->>>>>>> 18e8ef8e
         return (
             "<div class='alert " + (cssClass || 'alert-info') + "'>" +
             "<button type='button' class='close' data-dismiss='alert'>&times;</button>" +
