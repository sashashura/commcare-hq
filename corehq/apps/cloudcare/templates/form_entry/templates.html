{% load i18n %}
{% load hq_shared_tags %}

<script type="text/html" id="sub-group-fullform-ko-template">
  <div class="gr" data-bind="
        css: {
          'gr-no-children': $data.children().length === 0,
          'gr-has-no-questions': _.all($data.children(), function(d) { return d.type() !== 'question' }),
          'gr-has-no-nested-questions': !$data.hasAnyNestedQuestions(),
          'panel panel-default': collapsible,
          'required-group': !showChildren() && required(),
        }">
<<<<<<< HEAD
    <fieldset class="gr-header" data-bind="css: {'panel-heading': collapsible, clickable: collapsible}, click: toggleChildren">
      <div data-bind="ifnot: collapsible">
        <legend>
          <span class="caption"
                data-bind="
                  html: ko.utils.unwrapObservable($data.caption_markdown) || caption(),
                "></span>
          <button class="btn btn-xs btn-danger del pull-right" href="#" data-bind="
                      visible: isRepetition,
                      click: deleteRepeat
                  ">{% trans "Delete repeat" %}</button>
        </legend>
      </div>
      <div data-bind="if: collapsible">
        <div class="collapsible-icon-container">
          <i style="" class="fa" data-bind="
              css: {'fa-angle-double-right': !showChildren(), 'fa-angle-double-down': showChildren()},
          "></i>
        </div>
        <span class="caption" data-bind="html: caption()"></span><!-- Markdown interferes with header styling -->
        <i class="fa fa-warning text-danger pull-right" data-bind="visible: hasError() && !showChildren()"></i>
=======
    <fieldset class="gr-header">
      <legend>
        <span class="caption webapp-markdown-output" data-bind="html: ko.utils.unwrapObservable($data.caption_markdown) || caption()"></span>
>>>>>>> 2238bf4c
        <button class="btn btn-xs btn-danger del pull-right" href="#" data-bind="
                    visible: isRepetition,
                    click: deleteRepeat
                ">{% trans "Delete repeat" %}</button>
      </div>
      <span class="ix"></span>
    </fieldset>
    <div class="children" data-bind="slideVisible: showChildren(), template: { name: childTemplate, foreach: $data.children }, css: {'panel-body': collapsible}"/>
  </div>
</script>

<script type="text/html" id="form-navigation-ko-template">
  <div class="formnav-container" data-bind="visible: showInFormNavigation">
    <button type="button"
            class="btn btn-formnav"
            data-bind="click: prevQuestion, visible: enablePreviousButton">
      <i class="fa fa-chevron-left"></i>
    </button>
    <button type="button"
            disabled="disabled"
            class="btn btn-formnav disabled"
            data-bind="visible: !enablePreviousButton()">
      <i class="fa fa-chevron-left"></i>
    </button>

    <button type="button"
            class="btn btn-success btn-formnav-submit"
            data-bind="visible: atLastIndex(), click: submitForm">{% trans "Complete" %} <i class="fa fa-chevron-right"></i></button>

    <button type="button"
            disabled="disabled"
            class="btn btn-formnav disabled btn-formnav-next"
            data-bind="visible: disableNextButton() && !atLastIndex()">
      <i class="fa fa-chevron-right"></i>
    </button>
    <button type="button"
            class="btn btn-formnav btn-formnav-next"
            data-bind="click: nextQuestion, visible: enableNextButton() && !atLastIndex()">
      <i class="fa fa-chevron-right"></i>
    </button>
    <button type="button"
            class="btn btn-formnav btn-formnav-next"
            data-bind="click: clickedNextOnRequired, visible: enableForceNextButton() && !atLastIndex()">
      <i class="fa fa-chevron-right"></i>
    </button>

  </div>
</script>

<script type="text/html" id="form-fullform-ko-template">
  <div class="webforms-nav-container"
       data-bind="css: { 'webforms-nav-single-question': showInFormNavigation }">
    <div class="webforms-nav"
         data-bind="template: { name: 'form-navigation-ko-template' }"></div>
  </div>
  <div class="container form-container js-form-container" data-bind="
          css: { 'form-single-question': showInFormNavigation },
      ">

    <div class="page-header">
      <h1 class="title" data-bind="text: title, visible: !showInFormNavigation()"></h1>
    </div>

    <div class="row">
      <div class="col-sm-12">
        <form class="form form-horizontal" data-bind="submit: submitForm">
          <div class="question-container">
            <div data-bind="template: { name: childTemplate, foreach: $data.children }"/>
          </div>
          <div class="form-actions form-group" data-bind="visible: showSubmitButton">
            <div data-bind="css: Formplayer.Const.LABEL_OFFSET + ' ' + Formplayer.Const.CONTROL_WIDTH">
              <button class="submit btn btn-primary"
                     type="submit"
                     data-bind="enable: enableSubmitButton">
                <i class="fa fa-spin fa-refresh" data-bind="visible: !enableSubmitButton()"></i>
                <!-- ko text: submitText --><!-- /ko -->
              </button>
            </div>
          </div>
        </form>
      </div>
    </div>
  </div>
</script>

<script type="text/html" id="question-fullform-ko-template">
  <!-- ko if: datatype() !== 'info' -->
  <div class="q form-group" data-bind="
            css: {
                error: error,
                required: $data.required,
                on: $root.forceRequiredVisible,
            }
        ">
    <label class="caption control-label" data-bind="css: Formplayer.Const.LABEL_WIDTH">
      <div>
        <!-- ko if: help() -->
        <a
          class="help-text-trigger"
          role="button"
        ><i class="fa fa-question-circle"></i></a>
        <div class="modal fade" role="dialog">
          <div class="modal-dialog">
            <div class="modal-content">
              <div class="modal-body">
                <p align="left" data-bind="text: help"></p>
              </div>
              <div class="modal-footer">
                <!-- This needs to be a <span> instead of a <button> because (inexplicably) making it
                a button causes it to get clicked automatically when the modal opens, thus closing
                the modal immediately after it opens. We have yet to figure out why this is so. -->
                <span class="btn btn-default help-modal-close" data-dismiss="modal">{% trans "Close" %}</span>
              </div>
            </div>
          </div>
        </div>
        <!-- /ko -->
        <span class="webapp-markdown-output" data-bind="html: ko.utils.unwrapObservable($data.caption_markdown) || caption()"></span>
      </div>
      <i class="hint-text" data-bind="text: ko.utils.unwrapObservable($data.hint)"></i>
    </label>
    <div class="widget-container controls" data-bind="css: Formplayer.Const.CONTROL_WIDTH">
      <div class="loading">
        <i class="fa fa-check text-success" data-bind="visible: clean "></i>
        <i class="fa fa-spin fa-refresh" data-bind="visible: dirty"></i>
        <i class="fa fa-warning text-danger clickable" data-bind="visible: hasError, click: triggerAnswer"></i>
      </div>
      <div class="widget" data-bind="
                template: { name: entryTemplate, data: entry, afterRender: afterRender },
                css: { 'has-error': hasError }
            ">
      </div>
      <div class="widget-multimedia" data-bind="
                template: { name: 'widget-multimedia-ko-template', data: $data }"
      >
      </div>
      <div class="text-danger error-message" data-bind="
                visible: error,
                text: error
            "></div>
      <div class="text-danger error-message server-error-message" data-bind="
                visible: serverError,
                text: serverError
            "></div>
    </div>
    <span class="ix" data-bind="text: ixInfo($data)"></span>
    <div class="eoq"></div>
  </div>
  <div class="form-group-required-label"
       data-bind="visible: $data.required, css: {
                      on: $root.forceRequiredVisible,
                    }">{% trans 'Sorry, this response is required!' %}</div>
  <!-- /ko -->
  <!-- ko if: datatype() === 'info' -->
  <div class="info panel panel-default">
    <div class="panel-body">
      <span class="ix" data-bind="text: ixInfo($data)">></span>
      <span class="caption webapp-markdown-output" data-bind="html: ko.utils.unwrapObservable($data.caption_markdown) || caption()"></span>
      <div class="widget-multimedia" data-bind="
                template: { name: 'widget-multimedia-ko-template', data: $data }"
      >
      </div>
    </div>
  </div>
  <!-- /ko -->
</script>

<script type="text/html" id="repeat-juncture-fullform-ko-template">
  <div class="panel panel-default rep">
    <div class="panel-heading">
      <h3 class="caption" data-bind="html: header"></h3>
      <span class="ix" data-bind="text: ixInfo($data)"></span>
    </div>
    <div class="panel-body">
      <div class="children" data-bind="template: { name: childTemplate, foreach: $data.children }"/>
      <div class="alert alert-info empty" data-bind="visible: !children().length">
        {% trans "This repeatable group is empty" %}
      </div>
    </div>
    <div class="panel-footer">
      <button class="btn btn-default btn-xs add" href="#" data-bind="click: newRepeat">{% trans "Add new repeat" %}</button>
    </div>

  </div>
</script>

<script type="text/html" id="widget-multimedia-ko-template">
  <img class="img-responsive" data-bind="
         attr: { src: mediaSrc($data.caption_image()) },
         visible: mediaSrc($data.caption_image())
         " />
  <audio controls="controls" data-bind="visible: caption_audio, attr: { src: mediaSrc($data.caption_audio()) }">
    Your browser does not support audio
  </audio>
  <video controls="controls" data-bind="visible: caption_video, attr: { src: mediaSrc($data.caption_video()) }">
    Your browser does not support video
  </video>
</script>

<script type="text/html" id="text-entry-ko-template">
  <textarea class="textfield form-control" data-bind="
        value: $data.rawAnswer,
        valueUpdate: valueUpdate,
        attr: {
            maxlength: lengthLimit,
        }
    "></textarea>
  <span class="help-block type" data-bind="
        text: helpText()
    "></span>
</script>

<script type="text/html" id="password-entry-ko-template">
  <input type="password" class="form-control" data-bind="
        value: $data.rawAnswer,
        valueUpdate: valueUpdate,
    "/>
  <span class="help-block type" data-bind="text: helpText()"></span>
</script>

<script type="text/html" id="str-entry-ko-template">
  <input autocomplete="off" type="text" class="form-control" data-bind="
        value: $data.rawAnswer,
        valueUpdate: valueUpdate,
        attr: {
            maxlength: lengthLimit,
            id: entryId,
            placeholder: placeholderText
        }
    "/>
  <span class="help-block type" data-bind="
        text: helpText()
    "></span>
</script>
<script type="text/html" id="unsupported-entry-ko-template">
  <div class="unsupported alert alert-warning">
    <a class="unsupported-question-type-trigger" role="button"
    ><i class="fa fa-question-circle"></i></a>
    {% blocktrans %}
      Sorry, web entry cannot support this type of question.
    {% endblocktrans %}
  </div>
  <div class="modal fade" role="dialog" id="unsupported-question-type-modal">
    <div class="modal-dialog">
      <div class="modal-content">
        <div class="modal-body">
          {% blocktrans %}
            This question will appear as follows in data exports.
          {% endblocktrans %}
          <br><br>
          <input type="text" class="form-control" data-bind="value: $data.answer" />
        </div>
        <div class="modal-footer">
          <button class="btn btn-default" data-dismiss="modal">{% trans "OK" %}</button>
        </div>
      </div>
    </div>
  </div>
</script>
<script type="text/html" id="address-entry-ko-template">
  <div data-bind="attr: { id: entryId }"></div>
</script>
<script type="text/html" id="geo-entry-ko-template">
  <table width="100%" cellpadding="0" cellspacing="0" border="0">
    <tbody>
    <tr>
      <td class="lat coordinate" data-bind="text: formatLat()"></td>
      <td class="lon coordinate" data-bind="text: formatLon()"></td>
      <td align="right" valign="bottom">
        <button class="btn btn-default btn-xs clear" data-bind="click: onClear">{% trans "Clear map" %}</button>
      </td>
    </tr>
    </tbody>
  </table>
  <div class="map" data-bind="attr: { id: entryId }">
    <div class="wait" data-bind="visible: !map">Please wait while the map loads</div>
  </div>
  <div>
    <form data-bind="submit: search">
      <div class="form-group">
        <div class="controls" data-bind="css: Formplayer.Const.CONTROL_WIDTH">
          <div class="input-group">
            <input class="query form-control" type="text" />
            <span class="input-group-btn">
              <button class="btn btn-default search">{% trans "Search" %}</button>
            </span>
          </div>
        </div>
      </div>
    </form>
  </div>
</script>
<script type="text/html" id="select-entry-ko-template">
  <div class="sel clear">
    <div data-bind="foreach: choices, as: 'choice'">
      <div data-bind="css: { checkbox: $parent.isMulti, radio: !$parent.isMulti }">
        <label>
          <input data-bind="
                      checked: $parent.rawAnswer,
                      checkedValue: $index() + 1,
                      attr: {
                          id: 'group-' + $parent.entryId + '-choice-' + $index(),
                          type: $parent.isMulti ? 'checkbox' : 'radio',
                          name: $parent.entryId,
                          class: 'group-' + $parent.entryId,
                      }
                  "/>
          <span data-bind="renderMarkdown: $data"></span>
        </label>
      </div>
    </div>
    <button class="btn btn-default btn-xs pull-right" data-bind="click: onClear, fadeVisible: !isMulti && rawAnswer()">
      {% trans "Clear" %}
    </button>
  </div>
</script>
<script type="text/html" id="dropdown-entry-ko-template">
  <select class="form-control" data-bind="
        options: options,
        optionsValue: 'idx',
        optionsText: 'text',
        value: rawAnswer,
        valueAllowUnset: true,
        optionsCaption: '{% trans_html_attr 'Choose...' %}'
        ">
  </select>
</script>
<script type="text/html" id="choice-label-entry-ko-template">
  <div class="row"
       data-bind="foreach: choices">
    <div data-bind="attr: { 'class': $parent.colStyle }">
      <!-- ko if: $parent.hideLabel -->
        <input type="radio" data-bind="
              checked: $parent.rawAnswer,
              checkedValue: $index() + 1,
              attr: {
                  id: 'group-' + $parent.entryId + '-choice-' + $index(),
                  name: $parent.entryId,
                  class: 'group-' + $parent.entryId,
              }
          "/>
      <!-- /ko -->
      <!-- ko ifnot: $parent.hideLabel -->
        <span data-bind="renderMarkdown: $data"></span>
      <!-- /ko -->
    </div>
  </div>
</script>
<script type="text/html" id="date-entry-ko-template">
  <div class="input-group">
    <input type="text" class="form-control" data-bind="attr: { id: entryId } "/>
    <span class="input-group-addon"><i class="fa fa-calendar"></i></span>
  </div>
</script>

<script type="text/html" id="datetime-entry-ko-template">
  <div class="input-group">
    <input type="text" class="form-control" data-bind="attr: { id: entryId }"/>
    <span class="input-group-addon"><i class="fcc fcc-fd-datetime"></i></span>
  </div>
</script>

<script type="text/html" id="time-entry-ko-template">
  <div class="input-group">
    <input type="text" class="form-control" data-bind="attr: { id: entryId }"/>
    <span class="input-group-addon"><i class="fa fa-clock-o"></i></span>
  </div>
  <span class="help-block">24-hour clock</span>
</script>
<script type="text/html" id="blank-entry-ko-template"></script><|MERGE_RESOLUTION|>--- conflicted
+++ resolved
@@ -10,11 +10,10 @@
           'panel panel-default': collapsible,
           'required-group': !showChildren() && required(),
         }">
-<<<<<<< HEAD
     <fieldset class="gr-header" data-bind="css: {'panel-heading': collapsible, clickable: collapsible}, click: toggleChildren">
       <div data-bind="ifnot: collapsible">
         <legend>
-          <span class="caption"
+          <span class="caption webapp-markdown-output"
                 data-bind="
                   html: ko.utils.unwrapObservable($data.caption_markdown) || caption(),
                 "></span>
@@ -32,11 +31,6 @@
         </div>
         <span class="caption" data-bind="html: caption()"></span><!-- Markdown interferes with header styling -->
         <i class="fa fa-warning text-danger pull-right" data-bind="visible: hasError() && !showChildren()"></i>
-=======
-    <fieldset class="gr-header">
-      <legend>
-        <span class="caption webapp-markdown-output" data-bind="html: ko.utils.unwrapObservable($data.caption_markdown) || caption()"></span>
->>>>>>> 2238bf4c
         <button class="btn btn-xs btn-danger del pull-right" href="#" data-bind="
                     visible: isRepetition,
                     click: deleteRepeat
