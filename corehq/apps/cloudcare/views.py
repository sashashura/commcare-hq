--- conflicted
+++ resolved
@@ -97,159 +97,6 @@
     return render(request, "cloudcare/insufficient_privilege.html", context)
 
 
-<<<<<<< HEAD
-=======
-class CloudcareMain(View):
-
-    @use_datatables
-    @use_legacy_jquery
-    @use_jquery_ui
-    @method_decorator(require_cloudcare_access)
-    @method_decorator(requires_privilege_for_commcare_user(privileges.CLOUDCARE))
-    def dispatch(self, request, *args, **kwargs):
-        return super(CloudcareMain, self).dispatch(request, *args, **kwargs)
-
-    def get(self, request, domain, urlPath):
-        try:
-            preview = string_to_boolean(request.GET.get("preview", "false"))
-        except ValueError:
-            # this is typically only set at all if it's intended to be true so this
-            # is a reasonable default for "something went wrong"
-            preview = True
-
-        app_access = ApplicationAccess.get_by_domain(domain)
-        accessor = CaseAccessors(domain)
-
-        if not preview:
-            apps = get_cloudcare_apps(domain)
-            if request.project.use_cloudcare_releases:
-
-                if (toggles.CLOUDCARE_LATEST_BUILD.enabled(domain) or
-                        toggles.CLOUDCARE_LATEST_BUILD.enabled(request.couch_user.username)):
-                    get_cloudcare_app = get_latest_build_doc
-                else:
-                    get_cloudcare_app = get_latest_released_app_doc
-
-                apps = map(
-                    lambda app: get_cloudcare_app(domain, app['_id']),
-                    apps,
-                )
-                apps = filter(None, apps)
-                apps = map(wrap_app, apps)
-
-                # convert to json
-                apps = [get_app_json(app) for app in apps]
-            else:
-                # legacy functionality - use the latest build regardless of stars
-                apps = [get_latest_build_doc(domain, app['_id']) for app in apps]
-                apps = [get_app_json(ApplicationBase.wrap(app)) for app in apps if app]
-
-        else:
-            # big TODO: write a new apps view for Formplayer, can likely cut most out now
-            if not toggles.USE_OLD_CLOUDCARE.enabled(domain):
-                apps = get_cloudcare_apps(domain)
-            else:
-                apps = get_brief_apps_in_domain(domain)
-            apps = [get_app_json(app) for app in apps if app and (
-                isinstance(app, RemoteApp) or app.application_version == V2)]
-            meta = get_meta(request)
-            track_clicked_preview_on_hubspot(request.couch_user, request.COOKIES, meta)
-
-        # trim out empty apps
-        apps = filter(lambda app: app, apps)
-        apps = filter(lambda app: app_access.user_can_access_app(request.couch_user, app), apps)
-        role = request.couch_user.get_role(domain)
-        if role:
-            apps = [app for app in apps if role.permissions.view_web_app(app)]
-
-        def _default_lang():
-            if apps:
-                # unfortunately we have to go back to the DB to find this
-                return Application.get(apps[0]["_id"]).default_language
-            else:
-                return "en"
-
-        # default language to user's preference, followed by
-        # first app's default, followed by english
-        language = request.couch_user.language or _default_lang()
-
-        def _url_context():
-            # given a url path, returns potentially the app, parent, and case, if
-            # they're selected. the front end optimizes with these to avoid excess
-            # server calls
-
-            # there's an annoying dependency between this logic and backbone's
-            # url routing that seems hard to solve well. this needs to be synced
-            # with apps.js if anything changes
-
-            # for apps anything with "view/app/" works
-
-            # for cases it will be:
-            # "view/:app/:module/:form/case/:case/"
-
-            # if there are parent cases, it will be:
-            # "view/:app/:module/:form/parent/:parent/case/:case/
-
-            # could use regex here but this is actually simpler with the potential
-            # absence of a trailing slash
-            split = urlPath.split('/')
-            app_id = split[1] if len(split) >= 2 else None
-
-            if len(split) >= 5 and split[4] == "parent":
-                parent_id = split[5]
-                case_id = split[7] if len(split) >= 7 else None
-            else:
-                parent_id = None
-                case_id = split[5] if len(split) >= 6 else None
-
-            app = None
-            if app_id:
-                if app_id in [a['_id'] for a in apps]:
-                    app = look_up_app_json(domain, app_id)
-                else:
-                    messages.info(request, _("That app is no longer valid. Try using the "
-                                             "navigation links to select an app."))
-            if app is None and len(apps) == 1:
-                app = look_up_app_json(domain, apps[0]['_id'])
-
-            def _get_case(domain, case_id):
-                case = accessor.get_case(case_id)
-                assert case.domain == domain, "case %s not in %s" % (case_id, domain)
-                return case.to_api_json()
-
-            case = _get_case(domain, case_id) if case_id else None
-            if parent_id is None and case is not None:
-                parent_id = case.get('indices', {}).get('parent', {}).get('case_id', None)
-            parent = _get_case(domain, parent_id) if parent_id else None
-
-            return {
-                "app": app,
-                "case": case,
-                "parent": parent
-            }
-
-        context = {
-            "domain": domain,
-            "language": language,
-            "apps": apps,
-            "apps_raw": apps,
-            "preview": preview,
-            "maps_api_key": settings.GMAPS_API_KEY,
-            "sessions_enabled": request.couch_user.is_commcare_user(),
-            "use_cloudcare_releases": request.project.use_cloudcare_releases,
-            "username": request.user.username,
-            "formplayer_url": settings.FORMPLAYER_URL,
-            'use_sqlite_backend': use_sqlite_backend(domain),
-            'use_live_query': toggles.FORMPLAYER_USE_LIVEQUERY.enabled(domain),
-        }
-        context.update(_url_context())
-        if not toggles.USE_OLD_CLOUDCARE.enabled(domain):
-            return render(request, "cloudcare/formplayer_home.html", context)
-        else:
-            return render(request, "cloudcare/cloudcare_home.html", context)
-
-
->>>>>>> fb83d0ae
 @location_safe
 class FormplayerMain(View):
 
