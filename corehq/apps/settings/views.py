import json
import re
from base64 import b64encode
from io import BytesIO

from django.conf import settings
from django.contrib import messages
from django.http import Http404, HttpResponseRedirect
from django.shortcuts import redirect
from django.urls import reverse
from django.utils.decorators import method_decorator
from django.utils.translation import ugettext as _
from django.utils.translation import ugettext_lazy, ugettext_noop
from django.views.decorators.debug import sensitive_post_parameters

import qrcode
from memoized import memoized
from two_factor.models import PhoneDevice
from two_factor.utils import default_device
from two_factor.views import (
    BackupTokensView,
    DisableView,
    PhoneDeleteView,
    PhoneSetupView,
    ProfileView,
    SetupCompleteView,
    SetupView,
)

from corehq.apps.domain.extension_points import has_custom_clean_password
from corehq.apps.sso.models import IdentityProvider
from corehq.apps.sso.utils.request_helpers import is_request_using_sso
from dimagi.utils.web import json_response

import langcodes
from corehq.apps.domain.decorators import (
    login_and_domain_required,
    login_required,
    require_superuser,
    two_factor_exempt,
)
from corehq import toggles
from corehq.apps.domain.views.base import BaseDomainView
from corehq.apps.hqwebapp.utils import sign, update_session_language
from corehq.apps.hqwebapp.views import BaseSectionPageView, CRUDPaginatedViewMixin
from corehq.apps.settings.exceptions import DuplicateApiKeyName
from corehq.apps.settings.forms import (
    HQApiKeyForm,
    HQDeviceValidationForm,
    HQEmptyForm,
    HQPasswordChangeForm,
    HQPhoneNumberForm,
    HQPhoneNumberMethodForm,
    HQTOTPDeviceForm,
    HQTwoFactorMethodForm,
)
from corehq.apps.users.models import HQApiKey
from corehq.apps.users.forms import AddPhoneNumberForm
from corehq.apps.users.util import log_user_change
from corehq.const import USER_CHANGE_VIA_WEB
from corehq.mobile_flags import (
    ADVANCED_SETTINGS_ACCESS,
    MULTIPLE_APPS_UNLIMITED,
)
from corehq.util.quickcache import quickcache


@login_and_domain_required
def default(request, domain):
    return HttpResponseRedirect(reverse("users_default", args=[domain]))


@login_and_domain_required
def redirect_users(request, domain, old_url=""):
    return HttpResponseRedirect(reverse("users_default", args=[domain]))


@login_and_domain_required
def redirect_domain_settings(request, domain, old_url=""):
    return HttpResponseRedirect(reverse("domain_forwarding", args=[domain]))


@require_superuser
def project_id_mapping(request, domain):
    from corehq.apps.users.models import CommCareUser
    from corehq.apps.groups.models import Group

    users = CommCareUser.by_domain(domain)
    groups = Group.by_domain(domain)

    return json_response({
        'users': dict([(user.raw_username, user.user_id) for user in users]),
        'groups': dict([(group.name, group.get_id) for group in groups]),
    })


class BaseMyAccountView(BaseSectionPageView):
    section_name = ugettext_lazy("My Account")

    @method_decorator(login_required)
    def dispatch(self, request, *args, **kwargs):
        # this is only here to add the login_required decorator
        return super(BaseMyAccountView, self).dispatch(request, *args, **kwargs)

    @property
    def page_url(self):
        return reverse(self.urlname)

    @property
    def main_context(self):
        context = super(BaseMyAccountView, self).main_context
        context.update({
            'is_my_account_settings': True,
        })
        return context

    @property
    def section_url(self):
        return reverse(MyAccountSettingsView.urlname)


class DefaultMySettingsView(BaseMyAccountView):
    urlname = "default_my_settings"

    def get(self, request, *args, **kwargs):
        return HttpResponseRedirect(reverse(MyAccountSettingsView.urlname))


class MyAccountSettingsView(BaseMyAccountView):
    urlname = 'my_account_settings'
    page_title = ugettext_lazy("My Information")
    template_name = 'settings/edit_my_account.html'

    @two_factor_exempt
    @method_decorator(login_required)
    def dispatch(self, request, *args, **kwargs):
        # this is only here to add the login_required decorator
        return super(MyAccountSettingsView, self).dispatch(request, *args, **kwargs)

    @property
    @memoized
    def settings_form(self):
        language_choices = langcodes.get_all_langs_for_select()
        from corehq.apps.users.forms import UpdateMyAccountInfoForm
        try:
            domain = self.request.domain
        except AttributeError:
            domain = ''
        if self.request.method == 'POST':
            form = UpdateMyAccountInfoForm(
                self.request.POST,
                domain=domain,
                existing_user=self.request.couch_user,
                request=self.request,
            )
        else:
            form = UpdateMyAccountInfoForm(
                domain=domain,
                existing_user=self.request.couch_user,
                request=self.request,
            )
        form.load_language(language_choices)
        return form

    @property
    def page_context(self):
        user = self.request.couch_user
        return {
            'form': self.settings_form,
            'add_phone_number_form': AddPhoneNumberForm(),
            'phonenumbers': user.phone_numbers_extended(user),
            'user_type': 'mobile' if user.is_commcare_user() else 'web',
        }

    def phone_number_is_valid(self):
        return (
            isinstance(self.phone_number, str)
            and re.compile(r'^\d+$').match(self.phone_number) is not None
        )

    def process_add_phone_number(self):
        if self.phone_number_is_valid():
            user = self.request.couch_user
            user.add_phone_number(self.phone_number)
            user.save()
            messages.success(self.request, _("Phone number added."))
        else:
            messages.error(self.request, _("Invalid phone number format entered. "
                "Please enter number, including country code, in digits only."))
        return HttpResponseRedirect(reverse(MyAccountSettingsView.urlname))

    def process_delete_phone_number(self):
        self.request.couch_user.delete_phone_number(self.phone_number)
        messages.success(self.request, _("Phone number deleted."))
        return HttpResponseRedirect(reverse(MyAccountSettingsView.urlname))

    def process_make_phone_number_default(self):
        self.request.couch_user.set_default_phone_number(self.phone_number)
        messages.success(self.request, _("Primary phone number updated."))
        return HttpResponseRedirect(reverse(MyAccountSettingsView.urlname))

    @property
    @memoized
    def phone_number(self):
        return self.request.POST.get('phone_number')

    @property
    @memoized
    def form_actions(self):
        return {
            'add-phonenumber': self.process_add_phone_number,
            'delete-phone-number': self.process_delete_phone_number,
            'make-phone-number-default': self.process_make_phone_number_default,
        }

    @property
    @memoized
    def form_type(self):
        return self.request.POST.get('form_type')

    def post(self, request, *args, **kwargs):
        if self.form_type and self.form_type in self.form_actions:
            return self.form_actions[self.form_type]()
        if self.settings_form.is_valid():
            old_lang = self.request.couch_user.language
            self.settings_form.update_user()
            new_lang = self.request.couch_user.language
            update_session_language(request, old_lang, new_lang)

        return self.get(request, *args, **kwargs)


class MyProjectsList(BaseMyAccountView):
    urlname = 'my_projects'
    page_title = ugettext_lazy("My Projects")
    template_name = 'settings/my_projects.html'

    @method_decorator(login_required)
    def dispatch(self, request, *args, **kwargs):
        if not request.couch_user.is_web_user():
            raise Http404

        return super(MyProjectsList, self).dispatch(request, *args, **kwargs)

    @property
    def page_context(self):
        return {
            'domains': [{
                'name': d,
                'is_admin': self.request.couch_user.is_domain_admin(d)
            } for d in self.request.couch_user.get_domains()],
            'web_user': self.request.couch_user.is_web_user
        }

    @property
    @memoized
    def domain_to_remove(self):
        if self.request.method == 'POST':
            return self.request.POST['domain']

    def post(self, request, *args, **kwargs):
        if self.request.couch_user.is_domain_admin(self.domain_to_remove):
            messages.error(request, _("Unable remove membership because you are the admin of %s")
                                    % self.domain_to_remove)
        else:
            try:
                self.request.couch_user.delete_domain_membership(self.domain_to_remove, create_record=True)
                self.request.couch_user.save()
                log_user_change(request.domain, couch_user=request.couch_user,
                                changed_by_user=request.couch_user, changed_via=USER_CHANGE_VIA_WEB,
<<<<<<< HEAD
                                message=_("Removed from domain"))
=======
                                message=_("Removed from domain {domain_name}").format(
                                    domain_name=self.domain_to_remove)
                                )
>>>>>>> f1ba20d5
                messages.success(request, _("You are no longer part of the project %s") % self.domain_to_remove)
            except Exception:
                messages.error(request, _("There was an error removing you from this project."))
        return self.get(request, *args, **kwargs)


class ChangeMyPasswordView(BaseMyAccountView):
    urlname = 'change_my_password'
    template_name = 'settings/change_my_password.html'
    page_title = ugettext_lazy("Change My Password")

    @method_decorator(login_required)
    def dispatch(self, request, *args, **kwargs):
        # this is only here to add the login_required decorator
        return super(ChangeMyPasswordView, self).dispatch(request, *args, **kwargs)

    @property
    @memoized
    def password_change_form(self):
        if self.request.method == 'POST':
            return HQPasswordChangeForm(user=self.request.user, data=self.request.POST)
        return HQPasswordChangeForm(user=self.request.user)

    @property
    def page_context(self):
        is_using_sso = is_request_using_sso(self.request)
        idp_name = None
        if is_using_sso:
            idp = IdentityProvider.get_active_identity_provider_by_username(
                self.request.user.username
            )
            idp_name = idp.name
        return {
            'form': self.password_change_form,
            'hide_password_feedback': has_custom_clean_password(),
            'is_using_sso': is_using_sso,
            'idp_name': idp_name,
        }

    @method_decorator(sensitive_post_parameters())
    def post(self, request, *args, **kwargs):
        if self.password_change_form.is_valid():
            self.password_change_form.save()
            messages.success(request, _("Your password was successfully changed!"))
        return self.get(request, *args, **kwargs)


class TwoFactorProfileView(BaseMyAccountView, ProfileView):
    urlname = 'two_factor_settings'
    template_name = 'two_factor/profile/profile.html'
    page_title = ugettext_lazy("Two Factor Authentication")

    @method_decorator(login_required)
    def dispatch(self, request, *args, **kwargs):
        # this is only here to add the login_required decorator
        return super(TwoFactorProfileView, self).dispatch(request, *args, **kwargs)

    @property
    def page_context(self):
        if not is_request_using_sso(self.request):
            return {}

        idp = IdentityProvider.get_active_identity_provider_by_username(
            self.request.user.username
        )
        return {
            'is_using_sso': True,
            'idp_name': idp.name,
        }


class TwoFactorSetupView(BaseMyAccountView, SetupView):
    urlname = 'two_factor_setup'
    template_name = 'two_factor/core/setup.html'
    page_title = ugettext_lazy("Two Factor Authentication Setup")

    form_list = (
        ('welcome_setup', HQEmptyForm),
        ('method', HQTwoFactorMethodForm),
        ('generator', HQTOTPDeviceForm),
        ('sms', HQPhoneNumberForm),
        ('call', HQPhoneNumberForm),
        ('validation', HQDeviceValidationForm),
    )

    @method_decorator(login_required)
    def dispatch(self, request, *args, **kwargs):
        # this is only here to add the login_required decorator
        return super(TwoFactorSetupView, self).dispatch(request, *args, **kwargs)


class TwoFactorSetupCompleteView(BaseMyAccountView, SetupCompleteView):
    urlname = 'two_factor_setup_complete'
    template_name = 'two_factor/core/setup_complete.html'
    page_title = ugettext_lazy("Two Factor Authentication Setup Complete")

    @method_decorator(login_required)
    def dispatch(self, request, *args, **kwargs):
        # this is only here to add the login_required decorator
        return super(TwoFactorSetupCompleteView, self).dispatch(request, *args, **kwargs)

    @property
    def page_context(self):
        return {
            "link_to_webapps": _show_link_to_webapps(self.request.couch_user),
        }


class TwoFactorBackupTokensView(BaseMyAccountView, BackupTokensView):
    urlname = 'two_factor_backup_tokens'
    template_name = 'two_factor/core/backup_tokens.html'
    page_title = ugettext_lazy("Two Factor Authentication Backup Tokens")

    @method_decorator(login_required)
    def dispatch(self, request, *args, **kwargs):
        # this is only here to add the login_required decorator
        return super(TwoFactorBackupTokensView, self).dispatch(request, *args, **kwargs)

    @property
    def page_context(self):
        return {
            "link_to_webapps": _show_link_to_webapps(self.request.couch_user),
        }


def _show_link_to_webapps(user):
    if user and user.is_commcare_user():
        if user.domain_memberships:
            membership = user.domain_memberships[0]
            if membership.role and membership.role.default_landing_page == "webapps":
                if toggles.TWO_STAGE_USER_PROVISIONING.enabled(membership.domain):
                    return True
    return False


class TwoFactorDisableView(BaseMyAccountView, DisableView):
    urlname = 'two_factor_disable'
    template_name = 'two_factor/profile/disable.html'
    page_title = ugettext_lazy("Remove Two-Factor Authentication")

    @method_decorator(login_required)
    def dispatch(self, request, *args, **kwargs):
        # this is only here to add the login_required decorator
        return super(TwoFactorDisableView, self).dispatch(request, *args, **kwargs)

    def get(self, request, *args, **kwargs):
        return DisableView.get(self, request, *args, **kwargs)


class TwoFactorPhoneSetupView(BaseMyAccountView, PhoneSetupView):
    urlname = 'two_factor_phone_setup'
    template_name = 'two_factor/core/phone_register.html'
    page_title = ugettext_lazy("Two Factor Authentication Phone Setup")

    form_list = (
        ('method', HQPhoneNumberMethodForm),
        ('validation', HQDeviceValidationForm),
    )

    @method_decorator(login_required)
    def dispatch(self, request, *args, **kwargs):
        # this is only here to add the login_required decorator
        return super(TwoFactorPhoneSetupView, self).dispatch(request, *args, **kwargs)

    def done(self, form_list, **kwargs):
        """
        Store the device and reload the page.
        """
        self.get_device(user=self.request.user, name='backup').save()
        messages.add_message(self.request, messages.SUCCESS, _("Phone number added."))
        return redirect(reverse(TwoFactorProfileView.urlname))

    def get_device(self, **kwargs):
        """
        Uses the data from the setup step and generated key to recreate device, gets the 'method' step
        in the form_list.
        """
        kwargs = kwargs or {}
        kwargs.update(self.storage.validated_step_data.get('method', {}))
        return PhoneDevice(key=self.get_key(), **kwargs)


class TwoFactorPhoneDeleteView(BaseMyAccountView, PhoneDeleteView):

    def get_success_url(self):
        messages.add_message(self.request, messages.SUCCESS, ugettext_lazy("Phone number removed."))
        return reverse(TwoFactorProfileView.urlname)

    @method_decorator(login_required)
    def dispatch(self, request, *args, **kwargs):
        # this is only here to add the login_required decorator
        return super(PhoneDeleteView, self).dispatch(request, *args, **kwargs)


class TwoFactorResetView(TwoFactorSetupView):
    urlname = 'reset'

    form_list = (
        ('welcome_reset', HQEmptyForm),
        ('method', HQTwoFactorMethodForm),
        ('generator', HQTOTPDeviceForm),
        ('sms', HQPhoneNumberForm),
        ('call', HQPhoneNumberForm),
        ('validation', HQDeviceValidationForm),
    )

    def get(self, request, *args, **kwargs):
        default_device(request.user).delete()
        return super(TwoFactorResetView, self).get(request, *args, **kwargs)


class BaseProjectDataView(BaseDomainView):
    section_name = ugettext_noop("Data")

    @property
    def section_url(self):
        return reverse('data_interfaces_default', args=[self.domain])


@quickcache(['data'])
def get_qrcode(data):
    """
    Return a QR Code PNG (binary data)
    """
    image = qrcode.make(data)
    output = BytesIO()
    image.save(output, "PNG")
    return output.getvalue()


class EnableMobilePrivilegesView(BaseMyAccountView):
    urlname = 'enable_mobile_privs'
    page_title = ugettext_lazy("Enable Privileges on Mobile")
    template_name = 'settings/enable_superuser.html'

    @method_decorator(login_required)
    def get(self, request, *args, **kwargs):
        message_v1 = json.dumps([
            {'username': request.user.username},
            {'flag': MULTIPLE_APPS_UNLIMITED.slug}
        ]).replace(' ', '').encode('utf-8')

        message_v2 = json.dumps([
            {'username': request.user.username},
            {'flags': [MULTIPLE_APPS_UNLIMITED.slug, ADVANCED_SETTINGS_ACCESS.slug]}
        ]).replace(' ', '').encode('utf-8')

        qrcode_data = json.dumps({
            'username': request.user.username,
            'version': 2,
            'flag': MULTIPLE_APPS_UNLIMITED.slug,
            'flags': [MULTIPLE_APPS_UNLIMITED.slug, ADVANCED_SETTINGS_ACCESS.slug],
            'signature': b64encode(sign(message_v1)).decode('utf-8'),
            'multiple_flags_signature': b64encode(sign(message_v2)).decode('utf-8')
        })

        qrcode = get_qrcode(qrcode_data)

        context = self.get_context_data(**kwargs)
        context['qrcode_64'] = b64encode(qrcode).decode('utf8')
        return self.render_to_response(context)


class ApiKeyView(BaseMyAccountView, CRUDPaginatedViewMixin):
    page_title = ugettext_lazy("API Keys")
    urlname = "user_api_keys"

    template_name = "settings/user_api_keys.html"

    @property
    def base_query(self):
        return HQApiKey.objects.filter(user=self.request.user)

    @property
    def total(self):
        return self.base_query.count()

    @property
    def column_names(self):
        return [
            _("Name"),
            _("API Key"),
            _("Project"),
            _("IP Allowlist"),
            _("Created"),
            _("Delete"),
        ]

    @property
    def page_context(self):
        return self.pagination_context

    @property
    def paginated_list(self):
        for api_key in self.base_query.order_by('-created').all():
            redacted_key = f"{api_key.key[0:4]}…{api_key.key[-4:]}"
            yield {
                "itemData": {
                    "id": api_key.id,
                    "name": api_key.name,
                    "key": redacted_key,
                    "domain": api_key.domain or _('All Projects'),
                    "ip_allowlist": (
                        ", ".join(api_key.ip_allowlist)
                        if api_key.ip_allowlist else _("All IP Addresses")
                    ),
                    "created": api_key.created.strftime('%Y-%m-%d %H:%M:%S'),
                },
                "template": "base-user-api-key-template",
            }

    def post(self, *args, **kwargs):
        return self.paginate_crud_response

    create_item_form_class = "form form-horizontal"

    def get_create_form(self, is_blank=False):
        if self.request.method == 'POST' and not is_blank:
            return HQApiKeyForm(self.request.POST, couch_user=self.request.couch_user)
        return HQApiKeyForm(couch_user=self.request.couch_user)

    def get_create_item_data(self, create_form):
        try:
            new_api_key = create_form.create_key(self.request.user)
        except DuplicateApiKeyName:
            return {'error': _(f"Api Key with name \"{create_form.cleaned_data['name']}\" already exists.")}
        copy_key_message = _("Copy this in a secure place. It will not be shown again.")
        return {
            'itemData': {
                'id': new_api_key.id,
                'name': new_api_key.name,
                'key': f"{new_api_key.key} ({copy_key_message})",
                "domain": new_api_key.domain or _('All Projects'),
                'ip_allowlist': new_api_key.ip_allowlist,
                'created': new_api_key.created.isoformat()
            },
            'template': 'new-user-api-key-template',
        }

    def get_deleted_item_data(self, item_id):
        deleted_key = HQApiKey.objects.get(id=item_id)
        deleted_key.delete()
        return {
            'itemData': {
                'name': deleted_key.name,
            },
            'template': 'deleted-user-api-key-template',
        }<|MERGE_RESOLUTION|>--- conflicted
+++ resolved
@@ -268,13 +268,9 @@
                 self.request.couch_user.save()
                 log_user_change(request.domain, couch_user=request.couch_user,
                                 changed_by_user=request.couch_user, changed_via=USER_CHANGE_VIA_WEB,
-<<<<<<< HEAD
-                                message=_("Removed from domain"))
-=======
                                 message=_("Removed from domain {domain_name}").format(
                                     domain_name=self.domain_to_remove)
                                 )
->>>>>>> f1ba20d5
                 messages.success(request, _("You are no longer part of the project %s") % self.domain_to_remove)
             except Exception:
                 messages.error(request, _("There was an error removing you from this project."))
