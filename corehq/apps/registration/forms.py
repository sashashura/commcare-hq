from corehq.apps.users.models import CouchUser
from django import forms
from django.contrib.auth.models import User
from corehq.apps.users.forms import RoleForm
import re
from corehq.apps.domain.forms import clean_password, max_pwd
from django.core.validators import validate_email
from corehq.apps.domain.models import Domain
from corehq.apps.domain.utils import new_domain_re, new_org_re, new_org_title_re, website_re
from corehq.apps.orgs.models import Organization

class NewWebUserRegistrationForm(forms.Form):
    """
    Form for a brand new user, before they've created a domain or done anything on CommCare HQ.
    """
    full_name = forms.CharField(label='Full Name', max_length=User._meta.get_field('first_name').max_length+User._meta.get_field('last_name').max_length+1)
    email = forms.EmailField(label='Email Address',
                                    max_length=User._meta.get_field('email').max_length,
                                    help_text='You will use this email to log in.')
    password  =  forms.CharField(label='Password', max_length=max_pwd, widget=forms.PasswordInput(render_value=False))
    eula_confirmed = forms.BooleanField(required=False, label="End User License Agreement") # Must be set to False to have the clean_*() routine called
    domain_type = forms.CharField(
        widget=forms.HiddenInput(), initial='commcare')

    def clean_full_name(self):
        data = self.cleaned_data['full_name'].split()
        return [data.pop(0)] + [' '.join(data)]

    def clean_email(self):
        data = self.cleaned_data['email'].strip().lower()
        validate_email(data)
        duplicate = CouchUser.get_by_username(data)
        if duplicate:
            # sync django user
            duplicate.save()
        if User.objects.filter(username__iexact=data).count() > 0 or duplicate:
            raise forms.ValidationError('Username already taken; please try another')
        return data

    def clean_password(self):
        return clean_password(self.cleaned_data.get('password'))

    def clean(self):
        for field in self.cleaned_data:
            if isinstance(self.cleaned_data[field], basestring):
                self.cleaned_data[field] = self.cleaned_data[field].strip()
        return self.cleaned_data

    def clean_eula_confirmed(self):
        data = self.cleaned_data['eula_confirmed']
        if data is not True:
            raise forms.ValidationError('You must agree to our End User License Agreement in order to register an account.')
        return data


class OrganizationRegistrationForm(forms.Form):
    """
    form for creating an organization for the first time
    """

    org_name = forms.CharField(label='Organization ID:', max_length=25, help_text='i.e. - worldbank')
    org_title = forms.CharField(label='Organization Title:', max_length=25, help_text='i.e. - The World Bank')
    email = forms.CharField(label='Organization Email:', max_length=35, required=False)
    url = forms.CharField(label='Organization Homepage:', max_length=35, required=False)
    location = forms.CharField(label='Organization Location:', max_length=25, required=False)
    logo = forms.ImageField(label='Organization Logo:', required=False)

    def clean_org_name(self):
        data = self.cleaned_data['org_name'].strip().lower()
        if not re.match("^%s$" % new_org_re, data):
            raise forms.ValidationError('Only lowercase letters and numbers allowed. Single hyphens may be used to separate words.')
        if Organization.get_by_name(data) or Organization.get_by_name(data.replace('-', '.')):
            raise forms.ValidationError('Organization name already taken---please try another')
        return data

    def clean_org_title(self):
        data = self.cleaned_data['org_title'].strip()
        if not re.match("^%s$" % new_org_title_re, data) and not data == '':
            raise forms.ValidationError('Only letters and numbers allowed. Single spaces may be used to separate words.')
        return data

    def clean_email(self):
        data = self.cleaned_data['email'].strip()
        if not data == '':
            validate_email(data)
        return data

    def clean_url(self):
        data = self.cleaned_data['url'].strip()
        if not re.match("^%s$" % website_re, data) and not data == '':
            raise forms.ValidationError('invalid url')
        return data

    def clean_location(self):
        data = self.cleaned_data['location']
        return data

    def clean_logo(self):
        data = self.cleaned_data['logo']
        #resize image to fit in website nicely
        return data

    def clean(self):
        for field in self.cleaned_data:
            if isinstance(self.cleaned_data[field], basestring):
                self.cleaned_data[field] = self.cleaned_data[field].strip()
        return self.cleaned_data

class DomainRegistrationForm(forms.Form):
    """
    Form for creating a domain for the first time
    """
    org = forms.CharField(widget=forms.HiddenInput(), required=False)
    domain_name = forms.CharField(label='Project Name:', max_length=25)
<<<<<<< HEAD
    domain_type = forms.CharField(
        widget=forms.HiddenInput(), initial='commcare')
=======
>>>>>>> 2657cadd

    def clean_domain_name(self):
        data = self.cleaned_data['domain_name'].strip().lower()
        if not re.match("^%s$" % new_domain_re, data):
            raise forms.ValidationError('Only lowercase letters and numbers allowed. Single hyphens may be used to separate words.')
        if 'org' in self.cleaned_data and self.cleaned_data['org']:
            org_name = self.cleaned_data['org']
            if Domain.get_by_organization_and_slug(org_name, data):
                raise forms.ValidationError('Project alias already exists in org --- please try another name')
            data = '{org_name}:{domain_name}'.format(org_name=org_name, domain_name=data)

        conflict = Domain.get_by_name(data) or Domain.get_by_name(data.replace('-', '.'))
        if conflict:
            raise forms.ValidationError('Project name already taken---please try another')
        return data

    def clean(self):
        for field in self.cleaned_data:
            if isinstance(self.cleaned_data[field], basestring):
                self.cleaned_data[field] = self.cleaned_data[field].strip()
        return self.cleaned_data

# From http://www.peterbe.com/plog/automatically-strip-whitespace-in-django-app_manager
#
# I'll put this in each app, so they can be standalone, but it should really go in some centralized 
# part of the distro

class _BaseForm(object):
    def clean(self):
        for field in self.cleaned_data:
            if isinstance(self.cleaned_data[field], basestring):
                self.cleaned_data[field] = self.cleaned_data[field].strip()
        return self.cleaned_data


class AdminInvitesUserForm(RoleForm, _BaseForm, forms.Form):
    # As above. Need email now; still don't need domain. Don't need TOS. Do need the is_active flag,
    # and do need to relabel some things.
    email       =  forms.EmailField(label="Email Address",
                                    max_length=User._meta.get_field('email').max_length)
#    is_domain_admin = forms.BooleanField(label='User is a domain administrator', initial=False, required=False)
    role = forms.ChoiceField(choices=(), label="Project Role")

    def __init__(self, data=None, excluded_emails=None, *args, **kwargs):
        super(AdminInvitesUserForm, self).__init__(data=data, *args, **kwargs)
        self.excluded_emails = excluded_emails or []

    def clean_email(self):
        email = self.cleaned_data['email'].strip()
        if email in self.excluded_emails:
            raise forms.ValidationError("A user with this email address is already on this project.")
        return email
<|MERGE_RESOLUTION|>--- conflicted
+++ resolved
@@ -112,11 +112,8 @@
     """
     org = forms.CharField(widget=forms.HiddenInput(), required=False)
     domain_name = forms.CharField(label='Project Name:', max_length=25)
-<<<<<<< HEAD
     domain_type = forms.CharField(
         widget=forms.HiddenInput(), initial='commcare')
-=======
->>>>>>> 2657cadd
 
     def clean_domain_name(self):
         data = self.cleaned_data['domain_name'].strip().lower()
