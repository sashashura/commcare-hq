from datetime import datetime
from django.conf import settings
from django.contrib import messages
from django.contrib.auth import authenticate, login
from django.core.urlresolvers import reverse
from django.db import transaction
from django.http import HttpResponseRedirect, Http404
from django.shortcuts import redirect, render
from django.template.loader import render_to_string
from django.utils.translation import ugettext as _
import sys

from corehq.apps.analytics.tasks import (
    track_created_hq_account_on_hubspot,
    track_workflow,
    track_confirmed_account_on_hubspot,
)
from corehq.apps.domain.decorators import login_required
from corehq.apps.domain.models import Domain
from corehq.apps.domain.exceptions import NameUnavailableException
from corehq.apps.orgs.views import orgs_landing
from corehq.apps.registration.models import RegistrationRequest
from corehq.apps.registration.forms import NewWebUserRegistrationForm, DomainRegistrationForm, OrganizationRegistrationForm
from corehq.apps.registration.utils import activate_new_user, send_new_request_update_email, request_new_domain, \
    send_domain_registration_email
from corehq.apps.users.models import WebUser, CouchUser
from dimagi.utils.couch.resource_conflict import retry_resource
from dimagi.utils.web import get_ip
from corehq.apps.orgs.models import Organization
from corehq.util.context_processors import get_per_domain_context

DOMAIN_TYPES = (
    'commcare',
    'commtrack'
)

def get_domain_context(domain_type='commcare'):
    """
    Set context variables that are normally set based on the domain type
    according to what user/domain type is being registered.
    """
    from corehq.apps.domain.utils import get_dummy_domain
    dummy_domain = get_dummy_domain(domain_type)
    return get_per_domain_context(dummy_domain)

def registration_default(request):
    return redirect(register_user)

@transaction.commit_on_success
def register_user(request, domain_type=None):
    domain_type = domain_type or 'commcare'
    if domain_type not in DOMAIN_TYPES:
        raise Http404()

    prefilled_email = request.GET.get('e', '')

    context = get_domain_context(domain_type)

    if request.user.is_authenticated():
        # Redirect to a page which lets user choose whether or not to create a new account
        domains_for_user = Domain.active_for_user(request.user)
        if len(domains_for_user) == 0:
            return redirect("registration_domain", domain_type=domain_type)
        else:
            return redirect("homepage")
    else:
        if request.method == 'POST':
            form = NewWebUserRegistrationForm(request.POST)
            if form.is_valid():
                activate_new_user(form, ip=get_ip(request))
                new_user = authenticate(username=form.cleaned_data['email'],
                                        password=form.cleaned_data['password'])
                login(request, new_user)
                track_workflow.delay(new_user.email, "Requested new account")
<<<<<<< HEAD
                track_created_hq_account_on_hubspot.delay(new_user, request.COOKIES)
                # jls: test this (both from invitation and creating new user from scratch)
                if form.cleaned_data['create_domain']:
                    org = None
                    # jls: update when new-domain-with-hr-name is merged
                    # (handle inability to create domain name gracefully)
                    request_new_domain(
                        request, form, org, new_user=True, domain_type=domain_type)

                requested_domain = form.cleaned_data['domain_name']
                context = get_domain_context(form.cleaned_data['domain_type']).update({
                    'alert_message': _("An email has been sent to %s.") % request.user.username,
                    'requested_domain': requested_domain,
                    'track_domain_registration': True,
                })
                return render(request, 'registration/confirmation_sent.html',
                        context)
=======
                meta = {
                    'HTTP_X_FORWARDED_FOR': request.META.get('HTTP_X_FORWARDED_FOR'),
                    'REMOTE_ADDR': request.META.get('REMOTE_ADDR')
                }
                track_created_hq_account_on_hubspot.delay(new_user, request.COOKIES, meta)
                return redirect(
                    'registration_domain', domain_type=domain_type)
>>>>>>> 194cfa8f
        else:
            form = NewWebUserRegistrationForm(
                initial={'domain_type': domain_type, 'email': prefilled_email, 'create_domain': True})

        context.update({
            'form': form,
            'domain_type': domain_type,
        })
        return render(request, 'registration/create_new_user.html', context)


@transaction.commit_on_success
@login_required
def register_org(request, template="registration/org_request.html"):
    referer_url = request.GET.get('referer', '')
    if request.method == "POST":
        form = OrganizationRegistrationForm(request.POST, request.FILES)
        if form.is_valid():
            name = form.cleaned_data["org_name"]
            title = form.cleaned_data["org_title"]
            email = form.cleaned_data["email"]
            url = form.cleaned_data["url"]
            location = form.cleaned_data["location"]

            org = Organization(name=name, title=title, location=location, email=email, url=url)
            org.save()

            request.couch_user.add_org_membership(org.name, is_admin=True)
            request.couch_user.save()

            send_new_request_update_email(request.couch_user, get_ip(request), org.name, entity_type="org")

            if referer_url:
                return redirect(referer_url)
            messages.info(request, render_to_string('orgs/partials/landing_notification.html',
                                                       {"org": org, "user": request.couch_user}), extra_tags="html")
            return HttpResponseRedirect(reverse("orgs_landing", args=[name]))
    else:
        form = OrganizationRegistrationForm()

    return render(request, template, {
        'form': form,
    })


@transaction.commit_on_success
@login_required
def register_domain(request, domain_type=None):
    domain_type = domain_type or 'commcare'
    if domain_type not in DOMAIN_TYPES or request.couch_user.is_commcare_user():
        raise Http404()

    context = get_domain_context(domain_type)

    is_new = False
    referer_url = request.GET.get('referer', '')

    active_domains_for_user = Domain.active_for_user(request.user)
    if len(active_domains_for_user) <= 0 and not request.user.is_superuser:
        is_new = True
        domains_for_user = Domain.active_for_user(request.user, is_active=False)
        if len(domains_for_user) > 0:
            context['requested_domain'] = domains_for_user[0]
            return render(request, 'registration/confirmation_waiting.html',
                    context)

    if request.method == 'POST':
        nextpage = request.POST.get('next')
        org = request.POST.get('org')
        form = DomainRegistrationForm(request.POST)
        if form.is_valid():
            reqs_today = RegistrationRequest.get_requests_today()
            max_req = settings.DOMAIN_MAX_REGISTRATION_REQUESTS_PER_DAY
            if reqs_today >= max_req:
                context.update({
                    'error_msg': _(
                        'Number of domains requested today exceeds limit (%d) - contact Dimagi'
                    ) % max_req,
                    'show_homepage_link': 1
                })
                return render(request, 'error.html', context)

            try:
                domain_name = request_new_domain(
                    request, form, org, new_user=is_new, domain_type=domain_type)
            except NameUnavailableException:
                context.update({
                    'error_msg': _('Project name already taken - please try another'),
                    'show_homepage_link': 1
                })
                return render(request, 'error.html', context)

            if is_new:
                context.update({
                    'alert_message': _("An email has been sent to %s.") % request.user.username,
                    'requested_domain': domain_name,
                    'track_domain_registration': True,
                })
                return render(request, 'registration/confirmation_sent.html',
                        context)
            else:
                if nextpage:
                    return HttpResponseRedirect(nextpage)
                if referer_url:
                    return redirect(referer_url)
                return HttpResponseRedirect(reverse("domain_homepage", args=[domain_name]))
        else:
            if nextpage:
                return orgs_landing(request, org, form=form)
    else:
        form = DomainRegistrationForm(initial={'domain_type': domain_type})

    context.update({
        'form': form,
        'is_new': is_new,
    })
    return render(request, 'registration/domain_request.html', context)

@transaction.commit_on_success
@login_required
def resend_confirmation(request):
    try:
        dom_req = RegistrationRequest.get_request_for_username(request.user.username)
    except Exception:
        dom_req = None
        
    if not dom_req:
        inactive_domains_for_user = Domain.active_for_user(request.user, is_active=False)
        if len(inactive_domains_for_user) > 0:
            for domain in inactive_domains_for_user:
                domain.is_active = True
                domain.save()
        return redirect('domain_select')

    context = get_domain_context(dom_req.project.domain_type)

    if request.method == 'POST':
        try:
            send_domain_registration_email(dom_req.new_user_username, dom_req.domain, dom_req.activation_guid)
        except Exception:
            context.update({
                'error_msg': _('There was a problem with your request'),
                'error_details': sys.exc_info(),
                'show_homepage_link': 1,
            })
            return render(request, 'error.html', context)
        else:
            context.update({
                'alert_message': _(
                    "An email has been sent to %s.") % dom_req.new_user_username,
                'requested_domain': dom_req.domain
            })
            return render(request, 'registration/confirmation_sent.html',
                context)

    context.update({
        'requested_domain': dom_req.domain
    })
    return render(request, 'registration/confirmation_resend.html', context)

@transaction.commit_on_success
def confirm_domain(request, guid=None):
    # Did we get a guid?
    vals = {}
    if guid is None:
        vals['message_title'] = _('Missing Activation Key')
        vals['message_subtitle'] = _('Account Activation Failed')
        vals['message_body'] = _(
            'An account activation key was not provided.  If you think this '
            'is an error, please contact the system administrator.'
        )
        vals['is_error'] = True
        return render(request, 'registration/confirmation_complete.html', vals)

    # Does guid exist in the system?
    req = RegistrationRequest.get_by_guid(guid)
    if not req:
        vals['message_title'] = _('Invalid Activation Key')
        vals['message_subtitle'] = _('Account Activation Failed')
        vals['message_body'] = _(
            'The account activation key "%s" provided is invalid. If you '
            'think this is an error, please contact the system '
            'administrator.'
        ) % guid
        vals['is_error'] = True
        return render(request, 'registration/confirmation_complete.html', vals)

    requested_domain = Domain.get_by_name(req.domain)
    context = get_domain_context(requested_domain.domain_type)
    context['requested_domain'] = req.domain

    # Has guid already been confirmed?
    if requested_domain.is_active:
        assert(req.confirm_time is not None and req.confirm_ip is not None)
        context['message_title'] = _('Already Activated')
        context['message_body'] = _(
            'Your account %s has already been activated. No further '
            'validation is required.'
        ) % req.new_user_username
        context['is_error'] = False
        return render(request, 'registration/confirmation_complete.html',
                context)

    # Set confirm time and IP; activate domain and new user who is in the
    req.confirm_time = datetime.utcnow()
    req.confirm_ip = get_ip(request)
    req.save()
    requested_domain.is_active = True
    requested_domain.save()
    requesting_user = WebUser.get_by_username(req.new_user_username)

    send_new_request_update_email(requesting_user, get_ip(request), requested_domain.name, is_confirming=True)

    context['message_title'] = _('Account Confirmed')
    context['message_subtitle'] = _(
        'Thank you for activating your account, %s!'
    ) % requesting_user.first_name
    context['message_body'] = _(
        'Your account has been successfully activated.  Thank you for taking '
        'the time to confirm your email address: %s.'
    ) % requesting_user.username
    context['is_error'] = False
    context['valid_confirmation'] = True
    track_confirmed_account_on_hubspot.delay(requesting_user)
    return render(request, 'registration/confirmation_complete.html', context)


@retry_resource(3)
def eula_agreement(request):
    if request.method == 'POST':
        current_user = CouchUser.from_django_user(request.user)
        current_user.eula.signed = True
        current_user.eula.date = datetime.utcnow()
        current_user.eula.user_ip = get_ip(request)
        current_user.save()

    return HttpResponseRedirect(request.POST.get('next', '/'))<|MERGE_RESOLUTION|>--- conflicted
+++ resolved
@@ -72,8 +72,11 @@
                                         password=form.cleaned_data['password'])
                 login(request, new_user)
                 track_workflow.delay(new_user.email, "Requested new account")
-<<<<<<< HEAD
-                track_created_hq_account_on_hubspot.delay(new_user, request.COOKIES)
+                meta = {
+                    'HTTP_X_FORWARDED_FOR': request.META.get('HTTP_X_FORWARDED_FOR'),
+                    'REMOTE_ADDR': request.META.get('REMOTE_ADDR')
+                }
+                track_created_hq_account_on_hubspot.delay(new_user, request.COOKIES, meta)
                 # jls: test this (both from invitation and creating new user from scratch)
                 if form.cleaned_data['create_domain']:
                     org = None
@@ -88,17 +91,7 @@
                     'requested_domain': requested_domain,
                     'track_domain_registration': True,
                 })
-                return render(request, 'registration/confirmation_sent.html',
-                        context)
-=======
-                meta = {
-                    'HTTP_X_FORWARDED_FOR': request.META.get('HTTP_X_FORWARDED_FOR'),
-                    'REMOTE_ADDR': request.META.get('REMOTE_ADDR')
-                }
-                track_created_hq_account_on_hubspot.delay(new_user, request.COOKIES, meta)
-                return redirect(
-                    'registration_domain', domain_type=domain_type)
->>>>>>> 194cfa8f
+                return render(request, 'registration/confirmation_sent.html', context)
         else:
             form = NewWebUserRegistrationForm(
                 initial={'domain_type': domain_type, 'email': prefilled_email, 'create_domain': True})
