import urllib
from datetime import datetime
import logging
from django.conf import settings
from django.contrib import messages
from django.contrib.auth import authenticate, login
from django.core.urlresolvers import reverse
from django.db import transaction
from django.http import HttpResponseRedirect, Http404
from django.shortcuts import redirect, render
from django.utils.decorators import method_decorator
from django.utils.translation import ugettext as _
import sys

from django.views.generic.base import TemplateView, View
from djangular.views.mixins import allow_remote_invocation, JSONResponseMixin

from corehq.apps.analytics import ab_tests
from corehq.apps.analytics.tasks import (
    track_workflow,
    track_confirmed_account_on_hubspot,
    track_clicked_signup_on_hubspot,
    update_hubspot_properties
)
<<<<<<< HEAD
from corehq.apps.app_manager.const import APP_V2
=======
>>>>>>> 34f2ec0b
from corehq.apps.app_manager.dbaccessors import get_apps_in_domain
from corehq.apps.app_manager.models import Application, Module
from corehq.apps.app_manager.util import save_xform
from corehq.apps.analytics.utils import get_meta
from corehq.apps.domain.decorators import login_required
from corehq.apps.domain.models import Domain
from corehq.apps.domain.exceptions import NameUnavailableException
from corehq.apps.hqwebapp.views import BasePageView
from corehq.apps.registration.models import RegistrationRequest
from corehq.apps.registration.forms import DomainRegistrationForm, RegisterWebUserForm
from corehq.apps.registration.utils import activate_new_user, send_new_request_update_email, request_new_domain, \
    send_domain_registration_email
from corehq.apps.style.decorators import use_blazy, use_jquery_ui, \
    use_ko_validation
from corehq.apps.users.models import WebUser, CouchUser
from django.contrib.auth.models import User
from dimagi.utils.couch.resource_conflict import retry_resource
from dimagi.utils.decorators.memoized import memoized
from dimagi.utils.web import get_ip
from corehq.util.context_processors import get_per_domain_context


def get_domain_context():
    return get_per_domain_context(Domain())


def registration_default(request):
    return redirect(UserRegistrationView.urlname)


class ProcessRegistrationView(JSONResponseMixin, View):
    urlname = 'process_registration'

    def get(self, request, *args, **kwargs):
        raise Http404()

    def _create_new_account(self, reg_form):
        activate_new_user(reg_form, ip=get_ip(self.request))
        new_user = authenticate(
            username=reg_form.cleaned_data['email'],
            password=reg_form.cleaned_data['password']
        )
        if 'phone_number' in reg_form.cleaned_data and reg_form.cleaned_data['phone_number']:
            web_user = WebUser.get_by_username(new_user.username)
            web_user.phone_numbers.append(reg_form.cleaned_data['phone_number'])
            web_user.save()
        track_workflow(new_user.email, "Requested new account")
        login(self.request, new_user)

    @property
    @memoized
    def ab(self):
        return ab_tests.ABTest(ab_tests.NEW_USER_NUMBER, self.request)

    @allow_remote_invocation
    def register_new_user(self, data):
        reg_form = RegisterWebUserForm(
            data['data'],
            show_number=(self.ab.version == ab_tests.NEW_USER_NUMBER_OPTION_SHOW_NUM)
        )
        if reg_form.is_valid():
            self._create_new_account(reg_form)
            try:
                requested_domain = request_new_domain(
                    self.request, reg_form, is_new_user=True
                )
                # If user created a form via prelogin demo, create an app for them
                if reg_form.cleaned_data['xform']:
                    lang = 'en'
<<<<<<< HEAD
                    app = Application.new_app(requested_domain, "Untitled Application", application_version=APP_V2)
=======
                    app = Application.new_app(requested_domain, "Untitled Application")
>>>>>>> 34f2ec0b
                    module = Module.new_module(_("Untitled Module"), lang)
                    app.add_module(module)
                    save_xform(app, app.new_form(0, "Untitled Form", lang), reg_form.cleaned_data['xform'])
                    app.save()
                    web_user = WebUser.get_by_username(reg_form.cleaned_data['email'])
                    if web_user:
                        update_hubspot_properties(web_user, {
                            'signup_via_demo': 'yes',
                        })
            except NameUnavailableException:
                # technically, the form should never reach this as names are
                # auto-generated now. But, just in case...
                logging.error("There as an issue generating a unique domain name "
                              "for a user during new registration.")
                return {
                    'errors': {
                        'project name unavailable': [],
                    }
                }
            return {
                'success': True,
            }
        logging.error(
            "There was an error processing a new user registration form."
            "This shouldn't happen as validation should be top-notch "
            "client-side. Here is what the errors are: {}".format(reg_form.errors))
        return {
            'errors': reg_form.errors,
        }

    @allow_remote_invocation
    def check_username_availability(self, data):
        email = data['email'].strip()
        duplicate = CouchUser.get_by_username(email)
        is_existing = User.objects.filter(username__iexact=email).count() > 0 or duplicate
        return {
            'isValid': not is_existing,
        }


class UserRegistrationView(BasePageView):
    urlname = 'register_user'
    template_name = 'registration/register_new_user.html'

    @use_blazy
    @use_jquery_ui
    @use_ko_validation
    @method_decorator(transaction.atomic)
    def dispatch(self, request, *args, **kwargs):
        if request.user.is_authenticated():
            # Redirect to a page which lets user choose whether or not to create a new account
            domains_for_user = Domain.active_for_user(request.user)
            if len(domains_for_user) == 0:
                return redirect("registration_domain")
            else:
                return redirect("homepage")
        response = super(UserRegistrationView, self).dispatch(request, *args, **kwargs)
        self.ab.update_response(response)
        return response

    def post(self, request, *args, **kwargs):
        if self.prefilled_email:
            meta = get_meta(request)
            track_clicked_signup_on_hubspot.delay(self.prefilled_email, request.COOKIES, meta)
        return super(UserRegistrationView, self).get(request, *args, **kwargs)

    @property
    def prefilled_email(self):
        return self.request.POST.get('e', '')

    @property
    def prefilled_xform(self):
        return self.request.POST.get('xform', '')

    @property
    @memoized
    def ab(self):
        return ab_tests.ABTest(ab_tests.NEW_USER_NUMBER, self.request)

    @property
    def page_context(self):
        prefills = {
            'email': self.prefilled_email,
            'xform': self.prefilled_xform,
        }
        return {
            'reg_form': RegisterWebUserForm(
                initial=prefills,
                show_number=(self.ab.version == ab_tests.NEW_USER_NUMBER_OPTION_SHOW_NUM)
            ),
            'reg_form_defaults': prefills,
            'hide_password_feedback': settings.ENABLE_DRACONIAN_SECURITY_FEATURES,
            'show_number': (self.ab.version == ab_tests.NEW_USER_NUMBER_OPTION_SHOW_NUM),
            'ab_test': self.ab.context,
        }

    @property
    def page_url(self):
        return reverse(self.urlname)


class RegisterDomainView(TemplateView):

    template_name = 'registration/domain_request.html'

    @method_decorator(login_required)
    def dispatch(self, request, *args, **kwargs):
        return super(RegisterDomainView, self).dispatch(request, *args, **kwargs)

    def get(self, request, *args, **kwargs):
        if self.is_new_user:
            pending_domains = Domain.active_for_user(request.user, is_active=False)
            if len(pending_domains) > 0:
                context = get_domain_context()
                context.update({
                    'requested_domain': pending_domains[0],
                    'current_page': {'page_name': _('Confirm Account')},
                })
                return render(request, 'registration/confirmation_waiting.html', context)
        return super(RegisterDomainView, self).get(request, *args, **kwargs)

    @property
    @memoized
    def is_new_user(self):
        user = self.request.user
        return not (Domain.active_for_user(user) or user.is_superuser)

    @transaction.atomic
    def post(self, request, *args, **kwargs):
        referer_url = request.GET.get('referer', '')
        nextpage = request.POST.get('next')
        form = DomainRegistrationForm(request.POST)
        context = self.get_context_data(form=form)
        if form.is_valid():
            reqs_today = RegistrationRequest.get_requests_today()
            max_req = settings.DOMAIN_MAX_REGISTRATION_REQUESTS_PER_DAY
            if reqs_today >= max_req:
                context.update({
                    'current_page': {'page_name': _('Oops!')},
                    'error_msg': _(
                        'Number of domains requested today exceeds limit (%d) - contact Dimagi'
                    ) % max_req,
                    'show_homepage_link': 1
                })
                return render(request, 'error.html', context)

            try:
                domain_name = request_new_domain(request, form, is_new_user=self.is_new_user)
            except NameUnavailableException:
                context.update({
                    'current_page': {'page_name': _('Oops!')},
                    'error_msg': _('Project name already taken - please try another'),
                    'show_homepage_link': 1
                })
                return render(request, 'error.html', context)

            if self.is_new_user:
                context.update({
                    'requested_domain': domain_name,
                    'track_domain_registration': True,
                    'current_page': {'page_name': _('Confirm Account')},
                })
                return render(request, 'registration/confirmation_sent.html', context)
            else:
                if nextpage:
                    return HttpResponseRedirect(nextpage)
                if referer_url:
                    return redirect(referer_url)
                return HttpResponseRedirect(reverse("domain_homepage", args=[domain_name]))

        return self.render_to_response(context)

    def get_context_data(self, **kwargs):
        request = self.request
        if (not request.couch_user) or request.couch_user.is_commcare_user():
            raise Http404()

        context = super(RegisterDomainView, self).get_context_data(**kwargs)
        context.update(get_domain_context())

        context.update({
            'form': kwargs.get('form') or DomainRegistrationForm(),
            'is_new_user': self.is_new_user,
        })
        return context


@transaction.atomic
@login_required
def resend_confirmation(request):
    try:
        dom_req = RegistrationRequest.get_request_for_username(request.user.username)
    except Exception:
        dom_req = None

    if not dom_req:
        inactive_domains_for_user = Domain.active_for_user(request.user, is_active=False)
        if len(inactive_domains_for_user) > 0:
            for domain in inactive_domains_for_user:
                domain.is_active = True
                domain.save()
        return redirect('domain_select')

    context = get_domain_context()

    if request.method == 'POST':
        try:
            send_domain_registration_email(dom_req.new_user_username,
                    dom_req.domain, dom_req.activation_guid,
                    request.user.get_full_name())
        except Exception:
            context.update({
                'current_page': {'page_name': _('Oops!')},
                'error_msg': _('There was a problem with your request'),
                'error_details': sys.exc_info(),
                'show_homepage_link': 1,
            })
            return render(request, 'error.html', context)
        else:
            context.update({
                'requested_domain': dom_req.domain,
                'current_page': {'page_name': ('Confirmation Email Sent')},
            })
            return render(request, 'registration/confirmation_sent.html',
                context)

    context.update({
        'requested_domain': dom_req.domain,
        'current_page': {'page_name': _('Resend Confirmation Email')},
    })
    return render(request, 'registration/confirmation_resend.html', context)


@transaction.atomic
def confirm_domain(request, guid=None):
    error = None
    # Did we get a guid?
    if guid is None:
        error = _('An account activation key was not provided.  If you think this '
                  'is an error, please contact the system administrator.')

    # Does guid exist in the system?
    else:
        req = RegistrationRequest.get_by_guid(guid)
        if not req:
            error = _('The account activation key "%s" provided is invalid. If you '
                      'think this is an error, please contact the system '
                      'administrator.') % guid

    if error is not None:
        context = {
            'message_body': error,
            'current_page': {'page_name': 'Account Not Activated'},
        }
        return render(request, 'registration/confirmation_error.html', context)

    requested_domain = Domain.get_by_name(req.domain)

    # Has guid already been confirmed?
    if requested_domain.is_active:
        assert(req.confirm_time is not None and req.confirm_ip is not None)
        messages.success(request, 'Your account %s has already been activated. '
            'No further validation is required.' % req.new_user_username)
        return HttpResponseRedirect(reverse("dashboard_default", args=[requested_domain]))

    # Set confirm time and IP; activate domain and new user who is in the
    req.confirm_time = datetime.utcnow()
    req.confirm_ip = get_ip(request)
    req.save()
    requested_domain.is_active = True
    requested_domain.save()
    requesting_user = WebUser.get_by_username(req.new_user_username)

    send_new_request_update_email(requesting_user, get_ip(request), requested_domain.name, is_confirming=True)

    messages.success(request,
            'Your account has been successfully activated.  Thank you for taking '
            'the time to confirm your email address: %s.'
        % (requesting_user.username))
    track_workflow(requesting_user.email, "Confirmed new project")
    track_confirmed_account_on_hubspot.delay(requesting_user)
    url = reverse("dashboard_default", args=[requested_domain])

    # If user already created an app (via prelogin demo), send them there
    apps = get_apps_in_domain(requested_domain.name, include_remote=False)
    if len(apps) == 1:
        app = apps[0]
        if len(app.modules) == 1 and len(app.modules[0].forms) == 1:
            url = reverse('form_source', args=[requested_domain.name, app.id, 0, 0])

    return HttpResponseRedirect(url)


@retry_resource(3)
def eula_agreement(request):
    if request.method == 'POST':
        current_user = CouchUser.from_django_user(request.user)
        current_user.eula.signed = True
        current_user.eula.date = datetime.utcnow()
        current_user.eula.user_ip = get_ip(request)
        current_user.save()

    return HttpResponseRedirect(request.POST.get('next', '/'))<|MERGE_RESOLUTION|>--- conflicted
+++ resolved
@@ -22,10 +22,6 @@
     track_clicked_signup_on_hubspot,
     update_hubspot_properties
 )
-<<<<<<< HEAD
-from corehq.apps.app_manager.const import APP_V2
-=======
->>>>>>> 34f2ec0b
 from corehq.apps.app_manager.dbaccessors import get_apps_in_domain
 from corehq.apps.app_manager.models import Application, Module
 from corehq.apps.app_manager.util import save_xform
@@ -95,11 +91,7 @@
                 # If user created a form via prelogin demo, create an app for them
                 if reg_form.cleaned_data['xform']:
                     lang = 'en'
-<<<<<<< HEAD
-                    app = Application.new_app(requested_domain, "Untitled Application", application_version=APP_V2)
-=======
                     app = Application.new_app(requested_domain, "Untitled Application")
->>>>>>> 34f2ec0b
                     module = Module.new_module(_("Untitled Module"), lang)
                     app.add_module(module)
                     save_xform(app, app.new_form(0, "Untitled Form", lang), reg_form.cleaned_data['xform'])
