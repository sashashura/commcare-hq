--- conflicted
+++ resolved
@@ -1,9 +1,6 @@
 import uuid
-<<<<<<< HEAD
-=======
+
 from collections import Counter
-
->>>>>>> 65247bdb
 from datetime import date
 
 from django.test import TestCase
