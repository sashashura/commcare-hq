import uuid

from datetime import date
<<<<<<< HEAD
from django.conf import settings
=======
>>>>>>> 5410287b
from django.test.testcases import SimpleTestCase
from django.test import TestCase
from mock import MagicMock, patch

from corehq.apps.case_search.const import RELEVANCE_SCORE
from corehq.apps.es.case_search import CaseSearchES, flatten_result
from corehq.apps.es.tests.utils import ElasticTestMixin, es_test
from corehq.apps.es.case_search import (
    case_property_missing,
    case_property_text_query
)
from corehq.elastic import get_es_new, SIZE_LIMIT
from corehq.form_processor.tests.utils import FormProcessorTestUtils
from corehq.pillows.case_search import CaseSearchReindexerFactory
from corehq.pillows.mappings.case_search_mapping import (
    CASE_SEARCH_INDEX,
    CASE_SEARCH_INDEX_INFO,
)
from corehq.util.elastic import ensure_index_deleted
from corehq.util.test_utils import create_and_save_a_case
from pillowtop.es_utils import initialize_index_and_mapping


@es_test
class TestCaseSearchES(ElasticTestMixin, SimpleTestCase):

    def setUp(self):
        self.es = CaseSearchES()

    def is_es7(self):
        return settings.ELASTICSEARCH_MAJOR_VERSION == 7

    def test_simple_case_property_query(self):
<<<<<<< HEAD
        if self.is_es7():
            json_output = {
                "query": {
                    "bool": {
                        "filter": [
                            {
                                "term": {
                                    "domain.exact": "swashbucklers"
                                }
                            },
                            {
                                "match_all": {}
                            }
                        ],
                        "must": {
                            "bool": {
                                "must": [
                                    {
                                        "nested": {
                                            "path": "case_properties",
                                            "query": {
                                                "bool": {
                                                    "filter": [
                                                        {
                                                            "bool": {
                                                                "filter": [
                                                                    {
                                                                        "term": {
                                                                            "case_properties.key.exact": "name"
                                                                        }
                                                                    },
                                                                    {
                                                                        "term": {
                                                                            "case_properties.value.exact": "redbeard"
                                                                        }
                                                                    }
                                                                ]
                                                            }
                                                        }
                                                    ],
                                                    "must": {
                                                        "match_all": {}
                                                    }
=======
        json_output = {
            "query": {
                "bool": {
                    "filter": [
                        {
                            "term": {
                                "domain.exact": "swashbucklers"
                            }
                        },
                        {
                            "match_all": {}
                        }
                    ],
                    "must": {
                        "bool": {
                            "must": [
                                {
                                    "nested": {
                                        "path": "case_properties",
                                        "query": {
                                            "bool": {
                                                "filter": [
                                                    {
                                                        "bool": {
                                                            "filter": [
                                                                {
                                                                    "term": {
                                                                        "case_properties.key.exact": "name"
                                                                    }
                                                                },
                                                                {
                                                                    "term": {
                                                                        "case_properties.value.exact": "redbeard"
                                                                    }
                                                                }
                                                            ]
                                                        }
                                                    }
                                                ],
                                                "must": {
                                                    "match_all": {}
>>>>>>> 5410287b
                                                }
                                            }
                                        }
                                    }
                                ]
                            }
                        }
                    }
                },
                "size": SIZE_LIMIT
            }
        else:
            json_output = {
                "query": {
                    "filtered": {
                        "filter": {
                            "and": [
                                {
                                    "term": {
                                        "domain.exact": "swashbucklers"
                                    }
                                },
                                {
                                    "match_all": {}
                                }
                            ]
                        },
                        "query": {
                            "bool": {
                                "must": [
                                    {
                                        "nested": {
                                            "path": "case_properties",
                                            "query": {
                                                "filtered": {
                                                    "query": {
                                                        "match_all": {
                                                        }
                                                    },
                                                    "filter": {
                                                        "and": (
                                                            {
                                                                "term": {
                                                                    "case_properties.key.exact": "name"
                                                                }
                                                            },
                                                            {
                                                                "term": {
                                                                    "case_properties.value.exact": "redbeard"
                                                                }
                                                            }
                                                        )
                                                    }
                                                }
                                            }
                                        }
                                    }
                                ]
                            }
                        }
                    }
                },
                "size": SIZE_LIMIT
            }

        query = self.es.domain('swashbucklers').case_property_query("name", "redbeard")

        self.checkQuery(query, json_output, validate_query=False)

    def test_multiple_case_search_queries(self):
<<<<<<< HEAD
        if self.is_es7():
            json_output = {
                "query": {
                    "bool": {
                        "filter": [
                            {
                                "term": {
                                    "domain.exact": "swashbucklers"
                                }
                            },
                            {
                                "match_all": {}
                            }
                        ],
                        "must": {
                            "bool": {
                                "must": [
                                    {
                                        "nested": {
                                            "path": "case_properties",
                                            "query": {
                                                "bool": {
                                                    "filter": [
                                                        {
                                                            "bool": {
                                                                "filter": [
                                                                    {
                                                                        "term": {
                                                                            "case_properties.key.exact": "name"
                                                                        }
                                                                    },
                                                                    {
                                                                        "term": {
                                                                            "case_properties.value.exact": "redbeard"
                                                                        }
                                                                    }
                                                                ]
                                                            }
                                                        }
                                                    ],
                                                    "must": {
                                                        "match_all": {}
=======
        json_output = {
            "query": {
                "bool": {
                    "filter": [
                        {
                            "term": {
                                "domain.exact": "swashbucklers"
                            }
                        },
                        {
                            "match_all": {}
                        }
                    ],
                    "must": {
                        "bool": {
                            "must": [
                                {
                                    "nested": {
                                        "path": "case_properties",
                                        "query": {
                                            "bool": {
                                                "filter": [
                                                    {
                                                        "bool": {
                                                            "filter": [
                                                                {
                                                                    "term": {
                                                                        "case_properties.key.exact": "name"
                                                                    }
                                                                },
                                                                {
                                                                    "term": {
                                                                        "case_properties.value.exact": "redbeard"
                                                                    }
                                                                }
                                                            ]
                                                        }
>>>>>>> 5410287b
                                                    }
                                                ],
                                                "must": {
                                                    "match_all": {}
                                                }
                                            }
                                        }
                                    }
<<<<<<< HEAD
                                ],
                                "should": [
                                    {
                                        "bool": {
                                            "filter": [
                                                {
                                                    "nested": {
                                                        "path": "case_properties",
                                                        "query": {
                                                            "bool": {
                                                                "filter": [
                                                                    {
                                                                        "term": {
                                                                            "case_properties.key.exact": "parrot_name"
                                                                        }
                                                                    }
                                                                ],
                                                                "must": {
                                                                    "match": {
                                                                        "case_properties.value": {
                                                                            "query": "polly",
                                                                            "fuzziness": "AUTO"
                                                                        }
                                                                    }
                                                                }
                                                            }
                                                        }
                                                    }
                                                }
                                            ]
                                        }
                                    },
                                    {
                                        "bool": {
                                            "filter": [
                                                {
                                                    "nested": {
                                                        "path": "case_properties",
                                                        "query": {
                                                            "bool": {
                                                                "filter": [
                                                                    {
                                                                        "term": {
                                                                            "case_properties.key.exact": "parrot_name"
                                                                        }
                                                                    }
                                                                ],
                                                                "must": {
                                                                    "match": {
                                                                        "case_properties.value": {
                                                                            "query": "polly",
                                                                            "fuzziness": "0"
                                                                        }
                                                                    }
                                                                }
                                                            }
=======
                                }
                            ],
                            "should": [
                                {
                                    "nested": {
                                        "path": "case_properties",
                                        "query": {
                                            "bool": {
                                                "filter": [
                                                    {
                                                        "term": {
                                                            "case_properties.key.exact": "parrot_name"
                                                        }
                                                    }
                                                ],
                                                "must": {
                                                    "match": {
                                                        "case_properties.value": {
                                                            "query": "polly",
                                                            "fuzziness": "AUTO"
>>>>>>> 5410287b
                                                        }
                                                    }
                                                }
                                            ]
                                        }
                                    }
                                ]
                            }
                        }
                    }
                },
                "size": SIZE_LIMIT
            }
        else:
            json_output = {
                "query": {
                    "filtered": {
                        "filter": {
                            "and": [
                                {
                                    "term": {
                                        "domain.exact": "swashbucklers"
                                    }
                                },
                                {
<<<<<<< HEAD
                                    "match_all": {}
                                }
                            ]
                        },
                        "query": {
                            "bool": {
                                "must": [
                                    {
                                        "nested": {
                                            "path": "case_properties",
                                            "query": {
                                                "filtered": {
                                                    "filter": {
                                                        "and": (
                                                            {
                                                                "term": {
                                                                    "case_properties.key.exact": "name"
                                                                }
                                                            },
                                                            {
                                                                "term": {
                                                                    "case_properties.value.exact": "redbeard"
                                                                }
                                                            }
                                                        )
                                                    },
                                                    "query": {
                                                        "match_all": {
                                                        }
                                                    }
                                                }
                                            }
                                        }
                                    }
                                ],
                                "should": [
                                    {
                                        "nested": {
                                            "path": "case_properties",
                                            "query": {
                                                "filtered": {
                                                    "filter": {
                                                        "term": {
                                                            "case_properties.key.exact": "parrot_name"
                                                        }
                                                    },
                                                    "query": {
                                                        "match": {
                                                            "case_properties.value": {
                                                                "query": "polly",
                                                                "fuzziness": "AUTO"
                                                            }
                                                        }
                                                    }
                                                }
                                            }
                                        }
                                    },
                                    {
                                        "nested": {
                                            "path": "case_properties",
                                            "query": {
                                                "filtered": {
                                                    "filter": {
                                                        "term": {
                                                            "case_properties.key.exact": "parrot_name"
                                                        }
                                                    },
                                                    "query": {
                                                        "match": {
                                                            "case_properties.value": {
                                                                "query": "polly",
                                                                "fuzziness": "0"
                                                            }
=======
                                    "nested": {
                                        "path": "case_properties",
                                        "query": {
                                            "bool": {
                                                "filter": [
                                                    {
                                                        "term": {
                                                            "case_properties.key.exact": "parrot_name"
                                                        }
                                                    }
                                                ],
                                                "must": {
                                                    "match": {
                                                        "case_properties.value": {
                                                            "query": "polly",
                                                            "fuzziness": "0"
>>>>>>> 5410287b
                                                        }
                                                    }
                                                }
                                            }
                                        }
                                    }
                                ]
                            }
                        }
                    }
                },
                "size": SIZE_LIMIT
            }

        query = (self.es.domain('swashbucklers')
                 .case_property_query("name", "redbeard")
                 .case_property_query("parrot_name", "polly", clause="should", fuzzy=True))
        self.checkQuery(query, json_output, validate_query=False)

    def test_flatten_result(self):
        expected = {'name': 'blah', 'foo': 'bar', 'baz': 'buzz', RELEVANCE_SCORE: "1.095"}
        self.assertEqual(
            flatten_result(
                {
                    "_score": "1.095",
                    "_source": {
                        'name': 'blah',
                        'case_properties': [
                            {'key': '@case_id', 'value': 'should be removed'},
                            {'key': 'name', 'value': 'should be removed'},
                            {'key': 'case_name', 'value': 'should be removed'},
                            {'key': 'last_modified', 'value': 'should be removed'},
                            {'key': 'foo', 'value': 'bar'},
                            {'key': 'baz', 'value': 'buzz'}]
                    }
                },
                include_score=True
            ),
            expected
        )

    def test_blacklisted_owner_ids(self):
        query = self.es.domain('swashbucklers').blacklist_owner_id('123').owner('234')
<<<<<<< HEAD
        if self.is_es7():
            expected = {'query': {'bool': {'filter': [{'term': {'domain.exact': 'swashbucklers'}},
                               {'bool': {'must_not': {'term': {'owner_id': '123'}}}},
                               {'term': {'owner_id': '234'}},
                               {'match_all': {}}],
                    'must': {'match_all': {}}}},
                    'size': SIZE_LIMIT}
        else:
            expected = {'query':
                        {'filtered':
                        {'filter':
                        {'and': [
                            {'term': {'domain.exact': 'swashbucklers'}},
                            {'not': {'term': {'owner_id': '123'}}},
                            {'term': {'owner_id': '234'}},
                            {'match_all': {}}
                        ]},
                        "query": {
                            "match_all": {}
                        }}},
                        'size': SIZE_LIMIT}
=======
        expected = {'query': {'bool': {'filter': [{'term': {'domain.exact': 'swashbucklers'}},
                            {'bool': {'must_not': {'term': {'owner_id': '123'}}}},
                            {'term': {'owner_id': '234'}},
                            {'match_all': {}}],
                'must': {'match_all': {}}}},
                'size': SIZE_LIMIT}

>>>>>>> 5410287b
        self.checkQuery(query, expected, validate_query=False)


@es_test
class TestCaseSearchLookups(TestCase):

    def setUp(self):
        self.domain = 'case_search_es'
        super(TestCaseSearchLookups, self).setUp()
        FormProcessorTestUtils.delete_all_cases()
        self.elasticsearch = get_es_new()
        ensure_index_deleted(CASE_SEARCH_INDEX)

        # Bootstrap ES
        initialize_index_and_mapping(get_es_new(), CASE_SEARCH_INDEX_INFO)

    def tearDown(self):
        ensure_index_deleted(CASE_SEARCH_INDEX)
        super(TestCaseSearchLookups, self).tearDown()

    def _make_case(self, domain, case_properties):
        # make a case
        case_properties = case_properties or {}
        case_id = case_properties.pop('_id')
        case_name = 'case-name-{}'.format(uuid.uuid4().hex)
        owner_id = case_properties.pop('owner_id', None)
        case = create_and_save_a_case(domain, case_id, case_name, case_properties, owner_id=owner_id)
        return case

    def _bootstrap_cases_in_es_for_domain(self, domain):
        with patch('corehq.pillows.case_search.domains_needing_search_index',
                   MagicMock(return_value=[domain])):
            CaseSearchReindexerFactory(domain=domain).build().reindex()

<<<<<<< HEAD
    def _assert_query_runs_correctly(self, domain, input_cases, query, output):
=======
    def _assert_query_runs_correctly(self, domain, input_cases, query, xpath_query, output):
>>>>>>> 5410287b
        for case in input_cases:
            self._make_case(domain, case)
        self._bootstrap_cases_in_es_for_domain(domain)
        self.elasticsearch.indices.refresh(CASE_SEARCH_INDEX)
        self.assertItemsEqual(
            query.get_ids(),
            output
        )
<<<<<<< HEAD
=======
        if xpath_query:
            self.assertItemsEqual(
                CaseSearchES().xpath_query(self.domain, xpath_query).get_ids(),
                output
            )
>>>>>>> 5410287b

    def test_simple_case_property_query(self):
        self._assert_query_runs_correctly(
            self.domain,
            [
<<<<<<< HEAD
                {'_id': 'c1', 'name': 'redbeard'},
                {'_id': 'c2', 'name': 'blackbeard'},
            ],
            CaseSearchES().domain(self.domain).case_property_query("name", "redbeard"),
=======
                {'_id': 'c1', 'foo': 'redbeard'},
                {'_id': 'c2', 'foo': 'blackbeard'},
            ],
            CaseSearchES().domain(self.domain).case_property_query("foo", "redbeard"),
            "foo = 'redbeard'",
>>>>>>> 5410287b
            ['c1']
        )

    def test_multiple_case_search_queries(self):
        query = (CaseSearchES().domain(self.domain)
<<<<<<< HEAD
                 .case_property_query("name", "redbeard")
=======
                 .case_property_query("foo", "redbeard")
>>>>>>> 5410287b
                 .case_property_query("parrot_name", "polly"))
        self._assert_query_runs_correctly(
            self.domain,
            [
<<<<<<< HEAD
                {'_id': 'c1', 'name': 'redbeard', 'parrot_name': 'polly'},
                {'_id': 'c2', 'name': 'blackbeard', 'parrot_name': 'polly'},
                {'_id': 'c3', 'name': 'redbeard', 'parrot_name': 'molly'}
            ],
            query,
=======
                {'_id': 'c1', 'foo': 'redbeard', 'parrot_name': 'polly'},
                {'_id': 'c2', 'foo': 'blackbeard', 'parrot_name': 'polly'},
                {'_id': 'c3', 'foo': 'redbeard', 'parrot_name': 'molly'}
            ],
            query,
            "foo = 'redbeard' and parrot_name = 'polly'",
>>>>>>> 5410287b
            ['c1']
        )

    def test_multiple_case_search_queries_should_clause(self):
        query = (CaseSearchES().domain(self.domain)
<<<<<<< HEAD
                 .case_property_query("name", "redbeard")
=======
                 .case_property_query("foo", "redbeard")
>>>>>>> 5410287b
                 .case_property_query("parrot_name", "polly", clause="should"))
        self._assert_query_runs_correctly(
            self.domain,
            [
<<<<<<< HEAD
                {'_id': 'c1', 'name': 'redbeard', 'parrot_name': 'polly'},
                {'_id': 'c2', 'name': 'blackbeard', 'parrot_name': 'polly'},
                {'_id': 'c3', 'name': 'redbeard', 'parrot_name': 'molly'}
            ],
            query,
=======
                {'_id': 'c1', 'foo': 'redbeard', 'parrot_name': 'polly'},
                {'_id': 'c2', 'foo': 'blackbeard', 'parrot_name': 'polly'},
                {'_id': 'c3', 'foo': 'redbeard', 'parrot_name': 'molly'}
            ],
            query,
            None,
>>>>>>> 5410287b
            ['c1', 'c3']
        )

    def test_blacklisted_owner_ids(self):
        self._assert_query_runs_correctly(
            self.domain,
            [
                {'_id': 'c1', 'owner_id': '123'},
                {'_id': 'c2', 'owner_id': '234'},
            ],
            CaseSearchES().domain(self.domain).blacklist_owner_id('123'),
<<<<<<< HEAD
=======
            None,
>>>>>>> 5410287b
            ['c2']
        )

    def test_missing_case_property(self):
        self._assert_query_runs_correctly(
            self.domain,
            [
<<<<<<< HEAD
                {'_id': 'c2', 'name': 'blackbeard'},
                {'_id': 'c3', 'name': ''},
                {'_id': 'c4'},
            ],
            CaseSearchES().domain(self.domain).filter(case_property_missing('name')),
            ['c3']
=======
                {'_id': 'c2', 'foo': 'blackbeard'},
                {'_id': 'c3', 'foo': ''},
                {'_id': 'c4'},
            ],
            CaseSearchES().domain(self.domain).filter(case_property_missing('foo')),
            "foo = ''",
            ['c3', 'c4']
>>>>>>> 5410287b
        )

    def test_full_text_query(self):
        self._assert_query_runs_correctly(
            self.domain,
            [
                {'_id': 'c1', 'description': 'redbeards are red'},
                {'_id': 'c2', 'description': 'blackbeards are black'},
            ],
            CaseSearchES().domain(self.domain).filter(case_property_text_query('description', 'red')),
<<<<<<< HEAD
=======
            None,
>>>>>>> 5410287b
            ['c1']
        )

    def test_numeric_range_query(self):
        self._assert_query_runs_correctly(
            self.domain,
            [
                {'_id': 'c1', 'num': '1'},
                {'_id': 'c2', 'num': '2'},
                {'_id': 'c3', 'num': '3'},
                {'_id': 'c4', 'num': '4'},
            ],
            CaseSearchES().domain(self.domain).numeric_range_case_property_query('num', gte=2, lte=3),
<<<<<<< HEAD
=======
            'num <= 3 and num >= 2',
>>>>>>> 5410287b
            ['c2', 'c3']
        )

    def test_date_range_query(self):
        self._assert_query_runs_correctly(
            self.domain,
            [
                {'_id': 'c1', 'dob': date(2020, 3, 1)},
                {'_id': 'c2', 'dob': date(2020, 3, 2)},
                {'_id': 'c3', 'dob': date(2020, 3, 3)},
                {'_id': 'c4', 'dob': date(2020, 3, 4)},
            ],
            CaseSearchES().domain(self.domain).date_range_case_property_query('dob', gte='2020-03-02', lte='2020-03-03'),
<<<<<<< HEAD
=======
            "dob >= '2020-03-02' and dob <= '2020-03-03'",
>>>>>>> 5410287b
            ['c2', 'c3']
        )<|MERGE_RESOLUTION|>--- conflicted
+++ resolved
@@ -1,10 +1,6 @@
 import uuid
 
 from datetime import date
-<<<<<<< HEAD
-from django.conf import settings
-=======
->>>>>>> 5410287b
 from django.test.testcases import SimpleTestCase
 from django.test import TestCase
 from mock import MagicMock, patch
@@ -34,55 +30,7 @@
     def setUp(self):
         self.es = CaseSearchES()
 
-    def is_es7(self):
-        return settings.ELASTICSEARCH_MAJOR_VERSION == 7
-
     def test_simple_case_property_query(self):
-<<<<<<< HEAD
-        if self.is_es7():
-            json_output = {
-                "query": {
-                    "bool": {
-                        "filter": [
-                            {
-                                "term": {
-                                    "domain.exact": "swashbucklers"
-                                }
-                            },
-                            {
-                                "match_all": {}
-                            }
-                        ],
-                        "must": {
-                            "bool": {
-                                "must": [
-                                    {
-                                        "nested": {
-                                            "path": "case_properties",
-                                            "query": {
-                                                "bool": {
-                                                    "filter": [
-                                                        {
-                                                            "bool": {
-                                                                "filter": [
-                                                                    {
-                                                                        "term": {
-                                                                            "case_properties.key.exact": "name"
-                                                                        }
-                                                                    },
-                                                                    {
-                                                                        "term": {
-                                                                            "case_properties.value.exact": "redbeard"
-                                                                        }
-                                                                    }
-                                                                ]
-                                                            }
-                                                        }
-                                                    ],
-                                                    "must": {
-                                                        "match_all": {}
-                                                    }
-=======
         json_output = {
             "query": {
                 "bool": {
@@ -124,121 +72,24 @@
                                                 ],
                                                 "must": {
                                                     "match_all": {}
->>>>>>> 5410287b
                                                 }
                                             }
                                         }
                                     }
-                                ]
-                            }
+                                }
+                            ]
                         }
                     }
-                },
-                "size": SIZE_LIMIT
-            }
-        else:
-            json_output = {
-                "query": {
-                    "filtered": {
-                        "filter": {
-                            "and": [
-                                {
-                                    "term": {
-                                        "domain.exact": "swashbucklers"
-                                    }
-                                },
-                                {
-                                    "match_all": {}
-                                }
-                            ]
-                        },
-                        "query": {
-                            "bool": {
-                                "must": [
-                                    {
-                                        "nested": {
-                                            "path": "case_properties",
-                                            "query": {
-                                                "filtered": {
-                                                    "query": {
-                                                        "match_all": {
-                                                        }
-                                                    },
-                                                    "filter": {
-                                                        "and": (
-                                                            {
-                                                                "term": {
-                                                                    "case_properties.key.exact": "name"
-                                                                }
-                                                            },
-                                                            {
-                                                                "term": {
-                                                                    "case_properties.value.exact": "redbeard"
-                                                                }
-                                                            }
-                                                        )
-                                                    }
-                                                }
-                                            }
-                                        }
-                                    }
-                                ]
-                            }
-                        }
-                    }
-                },
-                "size": SIZE_LIMIT
-            }
+                }
+            },
+            "size": SIZE_LIMIT
+        }
 
         query = self.es.domain('swashbucklers').case_property_query("name", "redbeard")
 
         self.checkQuery(query, json_output, validate_query=False)
 
     def test_multiple_case_search_queries(self):
-<<<<<<< HEAD
-        if self.is_es7():
-            json_output = {
-                "query": {
-                    "bool": {
-                        "filter": [
-                            {
-                                "term": {
-                                    "domain.exact": "swashbucklers"
-                                }
-                            },
-                            {
-                                "match_all": {}
-                            }
-                        ],
-                        "must": {
-                            "bool": {
-                                "must": [
-                                    {
-                                        "nested": {
-                                            "path": "case_properties",
-                                            "query": {
-                                                "bool": {
-                                                    "filter": [
-                                                        {
-                                                            "bool": {
-                                                                "filter": [
-                                                                    {
-                                                                        "term": {
-                                                                            "case_properties.key.exact": "name"
-                                                                        }
-                                                                    },
-                                                                    {
-                                                                        "term": {
-                                                                            "case_properties.value.exact": "redbeard"
-                                                                        }
-                                                                    }
-                                                                ]
-                                                            }
-                                                        }
-                                                    ],
-                                                    "must": {
-                                                        "match_all": {}
-=======
         json_output = {
             "query": {
                 "bool": {
@@ -276,7 +127,6 @@
                                                                 }
                                                             ]
                                                         }
->>>>>>> 5410287b
                                                     }
                                                 ],
                                                 "must": {
@@ -285,64 +135,6 @@
                                             }
                                         }
                                     }
-<<<<<<< HEAD
-                                ],
-                                "should": [
-                                    {
-                                        "bool": {
-                                            "filter": [
-                                                {
-                                                    "nested": {
-                                                        "path": "case_properties",
-                                                        "query": {
-                                                            "bool": {
-                                                                "filter": [
-                                                                    {
-                                                                        "term": {
-                                                                            "case_properties.key.exact": "parrot_name"
-                                                                        }
-                                                                    }
-                                                                ],
-                                                                "must": {
-                                                                    "match": {
-                                                                        "case_properties.value": {
-                                                                            "query": "polly",
-                                                                            "fuzziness": "AUTO"
-                                                                        }
-                                                                    }
-                                                                }
-                                                            }
-                                                        }
-                                                    }
-                                                }
-                                            ]
-                                        }
-                                    },
-                                    {
-                                        "bool": {
-                                            "filter": [
-                                                {
-                                                    "nested": {
-                                                        "path": "case_properties",
-                                                        "query": {
-                                                            "bool": {
-                                                                "filter": [
-                                                                    {
-                                                                        "term": {
-                                                                            "case_properties.key.exact": "parrot_name"
-                                                                        }
-                                                                    }
-                                                                ],
-                                                                "must": {
-                                                                    "match": {
-                                                                        "case_properties.value": {
-                                                                            "query": "polly",
-                                                                            "fuzziness": "0"
-                                                                        }
-                                                                    }
-                                                                }
-                                                            }
-=======
                                 }
                             ],
                             "should": [
@@ -363,108 +155,14 @@
                                                         "case_properties.value": {
                                                             "query": "polly",
                                                             "fuzziness": "AUTO"
->>>>>>> 5410287b
-                                                        }
-                                                    }
-                                                }
-                                            ]
-                                        }
-                                    }
-                                ]
-                            }
-                        }
-                    }
-                },
-                "size": SIZE_LIMIT
-            }
-        else:
-            json_output = {
-                "query": {
-                    "filtered": {
-                        "filter": {
-                            "and": [
-                                {
-                                    "term": {
-                                        "domain.exact": "swashbucklers"
-                                    }
-                                },
-                                {
-<<<<<<< HEAD
-                                    "match_all": {}
-                                }
-                            ]
-                        },
-                        "query": {
-                            "bool": {
-                                "must": [
-                                    {
-                                        "nested": {
-                                            "path": "case_properties",
-                                            "query": {
-                                                "filtered": {
-                                                    "filter": {
-                                                        "and": (
-                                                            {
-                                                                "term": {
-                                                                    "case_properties.key.exact": "name"
-                                                                }
-                                                            },
-                                                            {
-                                                                "term": {
-                                                                    "case_properties.value.exact": "redbeard"
-                                                                }
-                                                            }
-                                                        )
-                                                    },
-                                                    "query": {
-                                                        "match_all": {
                                                         }
                                                     }
                                                 }
                                             }
                                         }
                                     }
-                                ],
-                                "should": [
-                                    {
-                                        "nested": {
-                                            "path": "case_properties",
-                                            "query": {
-                                                "filtered": {
-                                                    "filter": {
-                                                        "term": {
-                                                            "case_properties.key.exact": "parrot_name"
-                                                        }
-                                                    },
-                                                    "query": {
-                                                        "match": {
-                                                            "case_properties.value": {
-                                                                "query": "polly",
-                                                                "fuzziness": "AUTO"
-                                                            }
-                                                        }
-                                                    }
-                                                }
-                                            }
-                                        }
-                                    },
-                                    {
-                                        "nested": {
-                                            "path": "case_properties",
-                                            "query": {
-                                                "filtered": {
-                                                    "filter": {
-                                                        "term": {
-                                                            "case_properties.key.exact": "parrot_name"
-                                                        }
-                                                    },
-                                                    "query": {
-                                                        "match": {
-                                                            "case_properties.value": {
-                                                                "query": "polly",
-                                                                "fuzziness": "0"
-                                                            }
-=======
+                                },
+                                {
                                     "nested": {
                                         "path": "case_properties",
                                         "query": {
@@ -481,20 +179,20 @@
                                                         "case_properties.value": {
                                                             "query": "polly",
                                                             "fuzziness": "0"
->>>>>>> 5410287b
                                                         }
                                                     }
                                                 }
                                             }
                                         }
                                     }
-                                ]
-                            }
+                                }
+                            ]
                         }
                     }
-                },
-                "size": SIZE_LIMIT
-            }
+                }
+            },
+            "size": SIZE_LIMIT
+        }
 
         query = (self.es.domain('swashbucklers')
                  .case_property_query("name", "redbeard")
@@ -525,29 +223,6 @@
 
     def test_blacklisted_owner_ids(self):
         query = self.es.domain('swashbucklers').blacklist_owner_id('123').owner('234')
-<<<<<<< HEAD
-        if self.is_es7():
-            expected = {'query': {'bool': {'filter': [{'term': {'domain.exact': 'swashbucklers'}},
-                               {'bool': {'must_not': {'term': {'owner_id': '123'}}}},
-                               {'term': {'owner_id': '234'}},
-                               {'match_all': {}}],
-                    'must': {'match_all': {}}}},
-                    'size': SIZE_LIMIT}
-        else:
-            expected = {'query':
-                        {'filtered':
-                        {'filter':
-                        {'and': [
-                            {'term': {'domain.exact': 'swashbucklers'}},
-                            {'not': {'term': {'owner_id': '123'}}},
-                            {'term': {'owner_id': '234'}},
-                            {'match_all': {}}
-                        ]},
-                        "query": {
-                            "match_all": {}
-                        }}},
-                        'size': SIZE_LIMIT}
-=======
         expected = {'query': {'bool': {'filter': [{'term': {'domain.exact': 'swashbucklers'}},
                             {'bool': {'must_not': {'term': {'owner_id': '123'}}}},
                             {'term': {'owner_id': '234'}},
@@ -555,7 +230,6 @@
                 'must': {'match_all': {}}}},
                 'size': SIZE_LIMIT}
 
->>>>>>> 5410287b
         self.checkQuery(query, expected, validate_query=False)
 
 
@@ -590,11 +264,7 @@
                    MagicMock(return_value=[domain])):
             CaseSearchReindexerFactory(domain=domain).build().reindex()
 
-<<<<<<< HEAD
-    def _assert_query_runs_correctly(self, domain, input_cases, query, output):
-=======
     def _assert_query_runs_correctly(self, domain, input_cases, query, xpath_query, output):
->>>>>>> 5410287b
         for case in input_cases:
             self._make_case(domain, case)
         self._bootstrap_cases_in_es_for_domain(domain)
@@ -603,87 +273,53 @@
             query.get_ids(),
             output
         )
-<<<<<<< HEAD
-=======
         if xpath_query:
             self.assertItemsEqual(
                 CaseSearchES().xpath_query(self.domain, xpath_query).get_ids(),
                 output
             )
->>>>>>> 5410287b
 
     def test_simple_case_property_query(self):
         self._assert_query_runs_correctly(
             self.domain,
             [
-<<<<<<< HEAD
-                {'_id': 'c1', 'name': 'redbeard'},
-                {'_id': 'c2', 'name': 'blackbeard'},
-            ],
-            CaseSearchES().domain(self.domain).case_property_query("name", "redbeard"),
-=======
                 {'_id': 'c1', 'foo': 'redbeard'},
                 {'_id': 'c2', 'foo': 'blackbeard'},
             ],
             CaseSearchES().domain(self.domain).case_property_query("foo", "redbeard"),
             "foo = 'redbeard'",
->>>>>>> 5410287b
             ['c1']
         )
 
     def test_multiple_case_search_queries(self):
         query = (CaseSearchES().domain(self.domain)
-<<<<<<< HEAD
-                 .case_property_query("name", "redbeard")
-=======
                  .case_property_query("foo", "redbeard")
->>>>>>> 5410287b
                  .case_property_query("parrot_name", "polly"))
         self._assert_query_runs_correctly(
             self.domain,
             [
-<<<<<<< HEAD
-                {'_id': 'c1', 'name': 'redbeard', 'parrot_name': 'polly'},
-                {'_id': 'c2', 'name': 'blackbeard', 'parrot_name': 'polly'},
-                {'_id': 'c3', 'name': 'redbeard', 'parrot_name': 'molly'}
-            ],
-            query,
-=======
                 {'_id': 'c1', 'foo': 'redbeard', 'parrot_name': 'polly'},
                 {'_id': 'c2', 'foo': 'blackbeard', 'parrot_name': 'polly'},
                 {'_id': 'c3', 'foo': 'redbeard', 'parrot_name': 'molly'}
             ],
             query,
             "foo = 'redbeard' and parrot_name = 'polly'",
->>>>>>> 5410287b
             ['c1']
         )
 
     def test_multiple_case_search_queries_should_clause(self):
         query = (CaseSearchES().domain(self.domain)
-<<<<<<< HEAD
-                 .case_property_query("name", "redbeard")
-=======
                  .case_property_query("foo", "redbeard")
->>>>>>> 5410287b
                  .case_property_query("parrot_name", "polly", clause="should"))
         self._assert_query_runs_correctly(
             self.domain,
             [
-<<<<<<< HEAD
-                {'_id': 'c1', 'name': 'redbeard', 'parrot_name': 'polly'},
-                {'_id': 'c2', 'name': 'blackbeard', 'parrot_name': 'polly'},
-                {'_id': 'c3', 'name': 'redbeard', 'parrot_name': 'molly'}
-            ],
-            query,
-=======
                 {'_id': 'c1', 'foo': 'redbeard', 'parrot_name': 'polly'},
                 {'_id': 'c2', 'foo': 'blackbeard', 'parrot_name': 'polly'},
                 {'_id': 'c3', 'foo': 'redbeard', 'parrot_name': 'molly'}
             ],
             query,
             None,
->>>>>>> 5410287b
             ['c1', 'c3']
         )
 
@@ -695,10 +331,7 @@
                 {'_id': 'c2', 'owner_id': '234'},
             ],
             CaseSearchES().domain(self.domain).blacklist_owner_id('123'),
-<<<<<<< HEAD
-=======
             None,
->>>>>>> 5410287b
             ['c2']
         )
 
@@ -706,14 +339,6 @@
         self._assert_query_runs_correctly(
             self.domain,
             [
-<<<<<<< HEAD
-                {'_id': 'c2', 'name': 'blackbeard'},
-                {'_id': 'c3', 'name': ''},
-                {'_id': 'c4'},
-            ],
-            CaseSearchES().domain(self.domain).filter(case_property_missing('name')),
-            ['c3']
-=======
                 {'_id': 'c2', 'foo': 'blackbeard'},
                 {'_id': 'c3', 'foo': ''},
                 {'_id': 'c4'},
@@ -721,7 +346,6 @@
             CaseSearchES().domain(self.domain).filter(case_property_missing('foo')),
             "foo = ''",
             ['c3', 'c4']
->>>>>>> 5410287b
         )
 
     def test_full_text_query(self):
@@ -732,10 +356,7 @@
                 {'_id': 'c2', 'description': 'blackbeards are black'},
             ],
             CaseSearchES().domain(self.domain).filter(case_property_text_query('description', 'red')),
-<<<<<<< HEAD
-=======
             None,
->>>>>>> 5410287b
             ['c1']
         )
 
@@ -749,10 +370,7 @@
                 {'_id': 'c4', 'num': '4'},
             ],
             CaseSearchES().domain(self.domain).numeric_range_case_property_query('num', gte=2, lte=3),
-<<<<<<< HEAD
-=======
             'num <= 3 and num >= 2',
->>>>>>> 5410287b
             ['c2', 'c3']
         )
 
@@ -766,9 +384,6 @@
                 {'_id': 'c4', 'dob': date(2020, 3, 4)},
             ],
             CaseSearchES().domain(self.domain).date_range_case_property_query('dob', gte='2020-03-02', lte='2020-03-03'),
-<<<<<<< HEAD
-=======
             "dob >= '2020-03-02' and dob <= '2020-03-03'",
->>>>>>> 5410287b
             ['c2', 'c3']
         )