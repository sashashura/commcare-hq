--- conflicted
+++ resolved
@@ -1,4 +1,3 @@
-from django.conf import settings
 from django.test.testcases import SimpleTestCase
 
 from corehq.apps.es.sms import SMSES
@@ -9,74 +8,6 @@
 @es_test
 class TestSMSES(ElasticTestMixin, SimpleTestCase):
     def test_processed_or_incoming(self):
-<<<<<<< HEAD
-        if settings.ELASTICSEARCH_MAJOR_VERSION == 7:
-            json_output = {
-                "query": {
-                    "bool": {
-                        "filter": [
-                            {
-                                "term": {
-                                    "domain.exact": "demo"
-                                }
-                            },
-                            {
-                                "bool": {
-                                    "must_not": {
-                                        "bool": {
-                                            "filter": [
-                                                {
-                                                    "term": {
-                                                        "direction": "o"
-                                                    }
-                                                },
-                                                {
-                                                    "term": {
-                                                        "processed": False
-                                                    }
-                                                }
-                                            ]
-                                        }
-                                    }
-                                }
-                            },
-                            {
-                                "match_all": {}
-                            }
-                        ],
-                        "must": {
-                            "match_all": {}
-                        }
-                    }
-                },
-                "size": SIZE_LIMIT
-            }
-        else:
-            json_output = {
-                "query": {
-                    "filtered": {
-                        "filter": {
-                            "and": [
-                                {"term": {"domain.exact": "demo"}},
-                                {
-                                    "or": (
-                                        {
-                                            "not": {"term": {"direction": "o"}},
-                                        },
-                                        {
-                                            "not": {"term": {"processed": False}},
-                                        }
-                                    ),
-                                },
-                                {"match_all": {}},
-                            ]
-                        },
-                        "query": {"match_all": {}}
-                    }
-                },
-                "size": SIZE_LIMIT
-            }
-=======
         json_output = {
             "query": {
                 "bool": {
@@ -117,7 +48,6 @@
             },
             "size": SIZE_LIMIT
         }
->>>>>>> e052d340
 
         query = SMSES().domain('demo').processed_or_incoming_messages()
 
