"""
Available Filters
-----------------

The following filters are available on any ESQuery instance - you can chain
any of these on your query.

Note also that the ``term`` filter accepts either a list or a single element.
Simple filters which match against a field are based on this filter, so those
will also accept lists.
That means you can do ``form_query.xmlns(XMLNS1)`` or
``form_query.xmlns([XMLNS1, XMLNS2, ...])``.

Contributing:
Additions to this file should be added to the ``builtin_filters`` method on
either ESQuery or HQESQuery, as appropriate (is it an HQ thing?).
"""
from django.conf import settings


def match_all():
    return {"match_all": {}}


def term(field, value):
    """
    Filter docs by a field
    'value' can be a singleton or a list.
    """
    if isinstance(value, list):
        return {"terms": {field: value}}
    elif isinstance(value, tuple):
        return {"terms": {field: list(value)}}
    elif isinstance(value, set):
        return {"terms": {field: list(value)}}
    else:
        return {"term": {field: value}}


def OR(*filters):
    """Filter docs to match any of the filters passed in"""
<<<<<<< HEAD
    if settings.ELASTICSEARCH_MAJOR_VERSION == 7:
        return {"bool": {"should": filters}}
    else:
        return {"or": filters}
=======
    return {"bool": {"should": filters}}
>>>>>>> a350675c


def AND(*filters):
    """Filter docs to match all of the filters passed in"""
<<<<<<< HEAD
    # return {"and": filters}
    if settings.ELASTICSEARCH_MAJOR_VERSION == 7:
        return {"bool": {"filter": filters}}
    else:
        return {"and": filters}
=======
    return {"bool": {"filter": filters}}
>>>>>>> a350675c


def NOT(filter_):
    """Exclude docs matching the filter passed in"""
<<<<<<< HEAD
    if settings.ELASTICSEARCH_MAJOR_VERSION == 7:
        return {"bool": {"must_not": filter_}}

    if 'or' in filter_:
        # ES 2.4 appears not to accept {"not": {"or": [A, B]}} e.g. not (A or B)
        # but accepts the same logic
        # formulated as {"and": [{"not": A}, {"not": B}]} (e.g. not A and not B)
        return AND(*(NOT(condition) for condition in filter_['or']))
    elif 'and' in filter_:
        # Same ES 2.4 issue as above.
        # Rewrite "not (A and B)" as "not A or not B"
        return OR(*(NOT(condition) for condition in filter_['and']))
    elif 'not' in filter_:
        # This may not be strictly necessary
        # but prevents {'not': {'not': A}}, in favor of just A
        return filter_['not']
    else:
        return {"not": filter_}
=======
    return {"bool": {"must_not": filter_}}
>>>>>>> a350675c


def not_term(field, value):
    return NOT(term(field, value))


def range_filter(field, gt=None, gte=None, lt=None, lte=None):
    """
    Filter ``field`` by a range.  Pass in some sensible combination of ``gt``
    (greater than), ``gte`` (greater than or equal to), ``lt``, and ``lte``.
    """
    return {"range": {field: {
        k: v for k, v in {'gt': gt, 'gte': gte, 'lt': lt, 'lte': lte}.items()
        if v is not None
    }}}


def date_range(field, gt=None, gte=None, lt=None, lte=None):
    """Range filter that accepts datetime objects as arguments"""
    def format_date(date):
        return date if isinstance(date, str) else date.isoformat()
    params = [d if d is None else format_date(d) for d in [gt, gte, lt, lte]]
    return range_filter(field, *params)


def domain(domain_name):
    """Filter by domain."""
    return term('domain.exact', domain_name)


def doc_type(doc_type):
    """Filter by doc_type.  Also accepts a list"""
    return term('doc_type', doc_type)


def doc_id(doc_id):
    """Filter by doc_id.  Also accepts a list of doc ids"""
    return term("_id", doc_id)


def missing(field, exist=True, null=True):
    """Only return docs missing a value for ``field``"""
<<<<<<< HEAD
    if settings.ELASTICSEARCH_MAJOR_VERSION == 7:
        # null and empty values are considered to be missing
        return {
            "bool": {"must_not": exists(field)}
        }
    else:
        return {
            "missing": {
                "field": field,
                "existence": exist,
                "null_value": null
            }
        }


def field_exists(field):
    if settings.ELASTICSEARCH_MAJOR_VERSION == 7:
        return exists(field)
    else:
        return {"not": {"missing": {"field": field}}}
=======
    return {
        "bool": {"must_not": exists(field)}
    }
>>>>>>> a350675c


def field_exists(field):
    return exists(field)


def exists(field):
    """Only return docs which have a value for ``field``"""
    return {"exists": {"field": field}}


def empty(field):
    """Only return docs with a missing or null value for ``field``"""
    return OR(missing(field, exist=True, null=True),
              term(field, ''))


def non_null(field):
    """Only return docs with a real, non-null value for ``field``"""
    return NOT(empty(field))


def nested(path, filter_):
    """Query nested documents which normally can't be queried directly"""
<<<<<<< HEAD
    if settings.ELASTICSEARCH_MAJOR_VERSION == 7:
        return {
            "nested": {
                "path": path,
                "query": {
                    "bool": {
                        "filter": filter_
                    }
                }
            }
        }
    else:
        return {
            "nested": {
                "path": path,
                "filter": filter_
            }
=======
    return {
        "nested": {
            "path": path,
            "query": {
                "bool": {
                    "filter": filter_
                }
            }
>>>>>>> a350675c
        }


def regexp(field, regex):
    return {"regexp": {field: regex}}<|MERGE_RESOLUTION|>--- conflicted
+++ resolved
@@ -39,53 +39,17 @@
 
 def OR(*filters):
     """Filter docs to match any of the filters passed in"""
-<<<<<<< HEAD
-    if settings.ELASTICSEARCH_MAJOR_VERSION == 7:
-        return {"bool": {"should": filters}}
-    else:
-        return {"or": filters}
-=======
     return {"bool": {"should": filters}}
->>>>>>> a350675c
 
 
 def AND(*filters):
     """Filter docs to match all of the filters passed in"""
-<<<<<<< HEAD
-    # return {"and": filters}
-    if settings.ELASTICSEARCH_MAJOR_VERSION == 7:
-        return {"bool": {"filter": filters}}
-    else:
-        return {"and": filters}
-=======
     return {"bool": {"filter": filters}}
->>>>>>> a350675c
 
 
 def NOT(filter_):
     """Exclude docs matching the filter passed in"""
-<<<<<<< HEAD
-    if settings.ELASTICSEARCH_MAJOR_VERSION == 7:
-        return {"bool": {"must_not": filter_}}
-
-    if 'or' in filter_:
-        # ES 2.4 appears not to accept {"not": {"or": [A, B]}} e.g. not (A or B)
-        # but accepts the same logic
-        # formulated as {"and": [{"not": A}, {"not": B}]} (e.g. not A and not B)
-        return AND(*(NOT(condition) for condition in filter_['or']))
-    elif 'and' in filter_:
-        # Same ES 2.4 issue as above.
-        # Rewrite "not (A and B)" as "not A or not B"
-        return OR(*(NOT(condition) for condition in filter_['and']))
-    elif 'not' in filter_:
-        # This may not be strictly necessary
-        # but prevents {'not': {'not': A}}, in favor of just A
-        return filter_['not']
-    else:
-        return {"not": filter_}
-=======
     return {"bool": {"must_not": filter_}}
->>>>>>> a350675c
 
 
 def not_term(field, value):
@@ -128,32 +92,9 @@
 
 def missing(field, exist=True, null=True):
     """Only return docs missing a value for ``field``"""
-<<<<<<< HEAD
-    if settings.ELASTICSEARCH_MAJOR_VERSION == 7:
-        # null and empty values are considered to be missing
-        return {
-            "bool": {"must_not": exists(field)}
-        }
-    else:
-        return {
-            "missing": {
-                "field": field,
-                "existence": exist,
-                "null_value": null
-            }
-        }
-
-
-def field_exists(field):
-    if settings.ELASTICSEARCH_MAJOR_VERSION == 7:
-        return exists(field)
-    else:
-        return {"not": {"missing": {"field": field}}}
-=======
     return {
         "bool": {"must_not": exists(field)}
     }
->>>>>>> a350675c
 
 
 def field_exists(field):
@@ -178,25 +119,6 @@
 
 def nested(path, filter_):
     """Query nested documents which normally can't be queried directly"""
-<<<<<<< HEAD
-    if settings.ELASTICSEARCH_MAJOR_VERSION == 7:
-        return {
-            "nested": {
-                "path": path,
-                "query": {
-                    "bool": {
-                        "filter": filter_
-                    }
-                }
-            }
-        }
-    else:
-        return {
-            "nested": {
-                "path": path,
-                "filter": filter_
-            }
-=======
     return {
         "nested": {
             "path": path,
@@ -205,8 +127,8 @@
                     "filter": filter_
                 }
             }
->>>>>>> a350675c
         }
+    }
 
 
 def regexp(field, regex):
