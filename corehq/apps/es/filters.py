"""
Available Filters
-----------------

The following filters are available on any ESQuery instance - you can chain
any of these on your query.

Note also that the ``term`` filter accepts either a list or a single element.
Simple filters which match against a field are based on this filter, so those
will also accept lists.
That means you can do ``form_query.xmlns(XMLNS1)`` or
``form_query.xmlns([XMLNS1, XMLNS2, ...])``.

Contributing:
Additions to this file should be added to the ``builtin_filters`` method on
either ESQuery or HQESQuery, as appropriate (is it an HQ thing?).
"""
from django.conf import settings


def match_all():
    return {"match_all": {}}


def term(field, value):
    """
    Filter docs by a field
    'value' can be a singleton or a list.
    """
    if isinstance(value, list):
        return {"terms": {field: value}}
    elif isinstance(value, tuple):
        return {"terms": {field: list(value)}}
    elif isinstance(value, set):
        return {"terms": {field: list(value)}}
    else:
        return {"term": {field: value}}


def OR(*filters):
    """Filter docs to match any of the filters passed in"""
<<<<<<< HEAD
    if settings.ELASTICSEARCH_MAJOR_VERSION == 7:
        return {"bool": {"should": filters}}
    else:
        return {"or": filters}
=======
    return {"bool": {"should": filters}}
>>>>>>> 5410287b


def AND(*filters):
    """Filter docs to match all of the filters passed in"""
<<<<<<< HEAD
    # return {"and": filters}
    if settings.ELASTICSEARCH_MAJOR_VERSION == 7:
        return {"bool": {"filter": filters}}
    else:
        return {"and": filters}
=======
    return {"bool": {"filter": filters}}
>>>>>>> 5410287b


def NOT(filter_):
    """Exclude docs matching the filter passed in"""
<<<<<<< HEAD
    if settings.ELASTICSEARCH_MAJOR_VERSION == 7:
        return {"bool": {"must_not": filter_}}

    if 'or' in filter_:
        # ES 2.4 appears not to accept {"not": {"or": [A, B]}} e.g. not (A or B)
        # but accepts the same logic
        # formulated as {"and": [{"not": A}, {"not": B}]} (e.g. not A and not B)
        return AND(*(NOT(condition) for condition in filter_['or']))
    elif 'and' in filter_:
        # Same ES 2.4 issue as above.
        # Rewrite "not (A and B)" as "not A or not B"
        return OR(*(NOT(condition) for condition in filter_['and']))
    elif 'not' in filter_:
        # This may not be strictly necessary
        # but prevents {'not': {'not': A}}, in favor of just A
        return filter_['not']
    else:
        return {"not": filter_}
=======
    return {"bool": {"must_not": filter_}}
>>>>>>> 5410287b


def not_term(field, value):
    return NOT(term(field, value))


def range_filter(field, gt=None, gte=None, lt=None, lte=None):
    """
    Filter ``field`` by a range.  Pass in some sensible combination of ``gt``
    (greater than), ``gte`` (greater than or equal to), ``lt``, and ``lte``.
    """
    return {"range": {field: {
        k: v for k, v in {'gt': gt, 'gte': gte, 'lt': lt, 'lte': lte}.items()
        if v is not None
    }}}


def date_range(field, gt=None, gte=None, lt=None, lte=None):
    """Range filter that accepts datetime objects as arguments"""
    def format_date(date):
        return date if isinstance(date, str) else date.isoformat()
    params = [d if d is None else format_date(d) for d in [gt, gte, lt, lte]]
    return range_filter(field, *params)


def domain(domain_name):
    """Filter by domain."""
    return term('domain.exact', domain_name)


def doc_type(doc_type):
    """Filter by doc_type.  Also accepts a list"""
    return term('doc_type', doc_type)


def doc_id(doc_id):
    """Filter by doc_id.  Also accepts a list of doc ids"""
    return term("_id", doc_id)


def missing(field):
    """Only return docs missing a value for ``field``"""
<<<<<<< HEAD
    if settings.ELASTICSEARCH_MAJOR_VERSION == 7:
        # null and empty values are considered to be missing
        return {
            "bool": {"must_not": exists(field)}
        }
    else:
        return {
            "missing": {
                "field": field,
                "existence": exist,
                "null_value": null
            }
        }


def field_exists(field):
    if settings.ELASTICSEARCH_MAJOR_VERSION == 7:
        return exists(field)
    else:
        return {"not": {"missing": {"field": field}}}
=======
    return NOT(exists(field))
>>>>>>> 5410287b


def exists(field):
    """Only return docs which have a value for ``field``"""
    return {"exists": {"field": field}}


def empty(field):
    """Only return docs with a missing or null value for ``field``"""
    return OR(missing(field), term(field, ''))


def non_null(field):
    """Only return docs with a real, non-null value for ``field``"""
    return NOT(empty(field))


def nested(path, filter_):
    """Query nested documents which normally can't be queried directly"""
<<<<<<< HEAD
    if settings.ELASTICSEARCH_MAJOR_VERSION == 7:
        return {
            "nested": {
                "path": path,
                "query": {
                    "bool": {
                        "filter": filter_
                    }
                }
            }
        }
    else:
        return {
            "nested": {
                "path": path,
                "filter": filter_
            }
=======
    return {
        "nested": {
            "path": path,
            "query": {
                "bool": {
                    "filter": filter_
                }
            }
>>>>>>> 5410287b
        }


def regexp(field, regex):
    return {"regexp": {field: regex}}<|MERGE_RESOLUTION|>--- conflicted
+++ resolved
@@ -39,53 +39,17 @@
 
 def OR(*filters):
     """Filter docs to match any of the filters passed in"""
-<<<<<<< HEAD
-    if settings.ELASTICSEARCH_MAJOR_VERSION == 7:
-        return {"bool": {"should": filters}}
-    else:
-        return {"or": filters}
-=======
     return {"bool": {"should": filters}}
->>>>>>> 5410287b
 
 
 def AND(*filters):
     """Filter docs to match all of the filters passed in"""
-<<<<<<< HEAD
-    # return {"and": filters}
-    if settings.ELASTICSEARCH_MAJOR_VERSION == 7:
-        return {"bool": {"filter": filters}}
-    else:
-        return {"and": filters}
-=======
     return {"bool": {"filter": filters}}
->>>>>>> 5410287b
 
 
 def NOT(filter_):
     """Exclude docs matching the filter passed in"""
-<<<<<<< HEAD
-    if settings.ELASTICSEARCH_MAJOR_VERSION == 7:
-        return {"bool": {"must_not": filter_}}
-
-    if 'or' in filter_:
-        # ES 2.4 appears not to accept {"not": {"or": [A, B]}} e.g. not (A or B)
-        # but accepts the same logic
-        # formulated as {"and": [{"not": A}, {"not": B}]} (e.g. not A and not B)
-        return AND(*(NOT(condition) for condition in filter_['or']))
-    elif 'and' in filter_:
-        # Same ES 2.4 issue as above.
-        # Rewrite "not (A and B)" as "not A or not B"
-        return OR(*(NOT(condition) for condition in filter_['and']))
-    elif 'not' in filter_:
-        # This may not be strictly necessary
-        # but prevents {'not': {'not': A}}, in favor of just A
-        return filter_['not']
-    else:
-        return {"not": filter_}
-=======
     return {"bool": {"must_not": filter_}}
->>>>>>> 5410287b
 
 
 def not_term(field, value):
@@ -128,30 +92,7 @@
 
 def missing(field):
     """Only return docs missing a value for ``field``"""
-<<<<<<< HEAD
-    if settings.ELASTICSEARCH_MAJOR_VERSION == 7:
-        # null and empty values are considered to be missing
-        return {
-            "bool": {"must_not": exists(field)}
-        }
-    else:
-        return {
-            "missing": {
-                "field": field,
-                "existence": exist,
-                "null_value": null
-            }
-        }
-
-
-def field_exists(field):
-    if settings.ELASTICSEARCH_MAJOR_VERSION == 7:
-        return exists(field)
-    else:
-        return {"not": {"missing": {"field": field}}}
-=======
     return NOT(exists(field))
->>>>>>> 5410287b
 
 
 def exists(field):
@@ -171,25 +112,6 @@
 
 def nested(path, filter_):
     """Query nested documents which normally can't be queried directly"""
-<<<<<<< HEAD
-    if settings.ELASTICSEARCH_MAJOR_VERSION == 7:
-        return {
-            "nested": {
-                "path": path,
-                "query": {
-                    "bool": {
-                        "filter": filter_
-                    }
-                }
-            }
-        }
-    else:
-        return {
-            "nested": {
-                "path": path,
-                "filter": filter_
-            }
-=======
     return {
         "nested": {
             "path": path,
@@ -198,8 +120,8 @@
                     "filter": filter_
                 }
             }
->>>>>>> 5410287b
         }
+    }
 
 
 def regexp(field, regex):
