--- conflicted
+++ resolved
@@ -65,14 +65,6 @@
 
 
 def domain(domain, allow_mirroring=False):
-<<<<<<< HEAD
-    if allow_mirroring:
-        from corehq.apps.users.models import DomainPermissionsMirror
-        source_domain = DomainPermissionsMirror.source_domain(domain)
-        return domains([domain, source_domain])
-    else:
-        return domains(domain)
-=======
     domain_list = [domain]
     if allow_mirroring:
         from corehq.apps.users.models import DomainPermissionsMirror
@@ -80,7 +72,6 @@
         if source_domain:
             domain_list.append(source_domain)
     return domains(domain_list)
->>>>>>> ccd27008
 
 
 def domains(domains):
