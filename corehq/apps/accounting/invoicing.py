import calendar
from decimal import Decimal
import datetime
import logging
from django.db.models import F, Q, Min, Max
from django.template.loader import render_to_string

from django.utils.translation import ugettext as _
from corehq.apps.accounting.utils import ensure_domain_instance
from dimagi.utils.decorators.memoized import memoized

from corehq import Domain
from corehq.apps.accounting.exceptions import LineItemError, InvoiceError, InvoiceEmailThrottledError, BillingContactInfoError
from corehq.apps.accounting.models import (
    LineItem, FeatureType, Invoice, DefaultProductPlan, Subscriber,
    Subscription, BillingAccount, SubscriptionAdjustment,
    SubscriptionAdjustmentMethod, BillingRecord,
    BillingContactInfo, SoftwarePlanEdition, CreditLine,
    EntryPoint, WireInvoice, WireBillingRecord,
    SMALL_INVOICE_THRESHOLD,
)
from corehq.apps.smsbillables.models import SmsBillable
from corehq.apps.users.models import CommCareUser

logger = logging.getLogger('accounting')


DEFAULT_DAYS_UNTIL_DUE = 30


class DomainInvoiceFactory(object):
    """
    This handles all the little details when generating an Invoice.
    """

    def __init__(self, date_start, date_end, domain):
        """
        The Invoice generated will always be for the month preceding the
        invoicing_date.
        For example, if today is July 5, 2014 then the invoice will be from
        June 1, 2014 to June 30, 2014.
        """
        self.date_start = date_start
        self.date_end = date_end
        self.domain = ensure_domain_instance(domain)
        self.logged_throttle_error = False
        if self.domain is None:
            raise InvoiceError("Domain '%s' is not a valid domain on HQ!"
                               % domain)
        self.is_community_invoice = False

    @property
    def subscriber(self):
        return Subscriber.objects.get_or_create(domain=self.domain.name)[0]

    def get_subscriptions(self):
        subscriptions = Subscription.objects.filter(
            subscriber=self.subscriber, date_start__lte=self.date_end
        ).filter(Q(date_end=None) | Q(date_end__gt=self.date_start)
        ).filter(Q(date_end=None) | Q(date_end__gt=F('date_start'))
        ).order_by('date_start', 'date_end').all()
        return list(subscriptions)

    def get_community_ranges(self, subscriptions):
        community_ranges = []
        if len(subscriptions) == 0:
            community_ranges.append((self.date_start, self.date_end))
        else:
            prev_sub_end = self.date_end
            for ind, sub in enumerate(subscriptions):
                if ind == 0 and sub.date_start > self.date_start:
                    # the first subscription started AFTER the beginning
                    # of the invoicing period
                    community_ranges.append((self.date_start, sub.date_start))

                if prev_sub_end < self.date_end and sub.date_start > prev_sub_end:
                    community_ranges.append((prev_sub_end, sub.date_start))
                prev_sub_end = sub.date_end

                if (ind == len(subscriptions) - 1
                    and sub.date_end is not None
                    and sub.date_end <= self.date_end
                ):
                    # the last subscription ended BEFORE the end of
                    # the invoicing period
                    community_ranges.append(
                        (sub.date_end, self.date_end + datetime.timedelta(days=1))
                    )
        return community_ranges

    def ensure_full_coverage(self, subscriptions):
        plan_version = DefaultProductPlan.get_default_plan_by_domain(
            self.domain, edition=SoftwarePlanEdition.COMMUNITY
        ).plan.get_version()
        if not plan_version.feature_charges_exist_for_domain(self.domain):
            return
        community_ranges = self.get_community_ranges(subscriptions)
        if not community_ranges:
            return
        do_not_invoice = any([s.do_not_invoice for s in subscriptions])
        account = BillingAccount.get_or_create_account_by_domain(
            self.domain.name,
            created_by=self.__class__.__name__,
            created_by_invoicing=True,
            entry_point=EntryPoint.SELF_STARTED,
        )[0]
        if account.date_confirmed_extra_charges is None:
            logger.info(
                "Did not generate invoice because date_confirmed_extra_charges "
                "was null for domain %s" % self.domain.name
            )
            do_not_invoice = True
        if not BillingContactInfo.objects.filter(account=account).exists():
            # No contact information exists for this account.
            # This shouldn't happen, but if it does, we can't continue
            # with the invoice generation.
            raise BillingContactInfoError(
                "Project %s has incurred charges, but does not have their "
                "Billing Contact Info filled out." % self.domain.name
            )
        # First check to make sure none of the existing subscriptions is set
        # to do not invoice. Let's be on the safe side and not send a
        # community invoice out, if that's the case.
        for c in community_ranges:
            # create a new community subscription for each
            # date range that the domain did not have a subscription
            community_subscription = Subscription(
                account=account,
                plan_version=plan_version,
                subscriber=self.subscriber,
                date_start=c[0],
                date_end=c[1],
                do_not_invoice=do_not_invoice,
            )
            community_subscription.save()
            subscriptions.append(community_subscription)

    def create_invoices(self):
        subscriptions = self.get_subscriptions()
        self.ensure_full_coverage(subscriptions)
        for subscription in subscriptions:
            self.create_invoice_for_subscription(subscription)

    def create_invoice_for_subscription(self, subscription):
        if subscription.is_trial:
            # Don't create invoices for trial subscriptions
            logger.info("[BILLING] Skipping invoicing for Subscription "
                        "%s because it's a trial." % subscription.pk)
            return

        if subscription.auto_generate_credits:
            for product_rate in subscription.plan_version.product_rates.all():
                CreditLine.add_credit(
                    product_rate.monthly_fee,
                    subscription=subscription,
                    product_type=product_rate.product.product_type,
                    permit_inactive=True,
                )

        if subscription.date_start > self.date_start:
            invoice_start = subscription.date_start
        else:
            invoice_start = self.date_start

        if (subscription.date_end is not None
           and subscription.date_end <= self.date_end):
            # Since the Subscription is actually terminated on date_end
            # have the invoice period be until the day before date_end.
            invoice_end = subscription.date_end - datetime.timedelta(days=1)
        else:
            invoice_end = self.date_end

        invoice = Invoice(
            subscription=subscription,
            date_start=invoice_start,
            date_end=invoice_end,
            is_hidden=subscription.do_not_invoice,
        )
        invoice.save()

        if subscription.subscriptionadjustment_set.count() == 0:
            # record that the subscription was created
            SubscriptionAdjustment.record_adjustment(
                subscription,
                method=SubscriptionAdjustmentMethod.TASK,
                invoice=invoice,
            )

        self.generate_line_items(invoice, subscription)
        invoice.calculate_credit_adjustments()
        invoice.update_balance()
        invoice.save()
        total_balance = sum(invoice.balance for invoice in Invoice.objects.filter(
            is_hidden=False,
            subscription__subscriber__domain=invoice.get_domain(),
        ))
        if total_balance > SMALL_INVOICE_THRESHOLD:
            days_until_due = DEFAULT_DAYS_UNTIL_DUE
            if subscription.date_delay_invoicing is not None:
                td = subscription.date_delay_invoicing - self.date_end
                days_until_due = max(days_until_due, td.days)
            invoice.date_due = self.date_end + datetime.timedelta(days_until_due)
        invoice.save()

        record = BillingRecord.generate_record(invoice)
        try:
            if subscription.auto_generate_credits and not invoice.balance:
                record.skipped_email = True
                record.save()
            else:
                record.send_email()
        except InvoiceEmailThrottledError as e:
            if not self.logged_throttle_error:
                logger.error("[BILLING] %s" % e)
                self.logged_throttle_error = True

        return invoice

    def generate_line_items(self, invoice, subscription):
        for product_rate in subscription.plan_version.product_rates.all():
            product_factory = ProductLineItemFactory(subscription, product_rate, invoice)
            product_factory.create()

        for feature_rate in subscription.plan_version.feature_rates.all():
            feature_factory_class = FeatureLineItemFactory.get_factory_by_feature_type(
                feature_rate.feature.feature_type
            )
            feature_factory = feature_factory_class(subscription, feature_rate, invoice)
            feature_factory.create()


class DomainWireInvoiceFactory(object):

    def __init__(self, domain, date_start=None, date_end=None, contact_emails=None):
        self.date_start = date_start
        self.date_end = date_end
        self.contact_emails = contact_emails
        self.domain = ensure_domain_instance(domain)
        self.logged_throttle_error = False
        if self.domain is None:
            raise InvoiceError("Domain '{}' is not a valid domain on HQ!".format(self.domain))

    def create_wire_invoice(self, balance):

        # Gather relevant invoices
        invoices = Invoice.objects.filter(
            subscription__subscriber__domain=self.domain,
            is_hidden=False,
            date_paid__exact=None,
        ).order_by('-date_start')

        account = BillingAccount.get_or_create_account_by_domain(
            self.domain.name,
            created_by=self.__class__.__name__,
            created_by_invoicing=True,
            entry_point=EntryPoint.SELF_STARTED,
        )[0]

        # If no start date supplied, default earliest start date of unpaid invoices
        if self.date_start:
            date_start = self.date_start
        else:
            date_start = invoices.aggregate(Min('date_start'))['date_start__min']

        # If no end date supplied, default latest end date of unpaid invoices
        if self.date_end:
            date_end = self.date_end
        else:
            date_end = invoices.aggregate(Max('date_end'))['date_end__max']

        if not date_end:
            date_end = datetime.datetime.today()

        date_due = date_end + datetime.timedelta(DEFAULT_DAYS_UNTIL_DUE)

        # TODO: figure out how to handle line items
        wire_invoice = WireInvoice.objects.create(
            domain=self.domain.name,
            date_start=date_start,
            date_end=date_end,
            date_due=date_due,
            balance=balance,
            account=account
        )

        record = WireBillingRecord.generate_record(wire_invoice)

        try:
            record.send_email(contact_emails=self.contact_emails)
        except InvoiceEmailThrottledError as e:
            # Currently wire invoices are never throttled
            if not self.logged_throttle_error:
                logger.error("[BILLING] %s" % e)
                self.logged_throttle_error = True

        return wire_invoice


class LineItemFactory(object):
    """
    This generates a line item based on what type of Feature or Product rate triggers it.
    """
    line_item_details_template = ""  # todo

    def __init__(self, subscription, rate, invoice):
        self.subscription = subscription
        self.rate = rate
        self.invoice = invoice

    @property
    def unit_description(self):
        """
        If this returns None then the unit unit_description, unit_cost, and quantity
        will not show up for the line item in the printed invoice.
        """
        return None

    @property
    def base_description(self):
        """
        If this returns None then the unit base_description and base_cost
        will not show up for the line item in the printed invoice.
        """
        return None

    @property
    def unit_cost(self):
        raise NotImplementedError()

    @property
    def quantity(self):
        raise NotImplementedError()

    @property
    @memoized
    def subscribed_domains(self):
        if self.subscription.subscriber.organization is None and self.subscription.subscriber.domain is None:
            raise LineItemError("No domain or organization could be obtained as the subscriber.")
        if self.subscription.subscriber.organization is not None:
            return Domain.get_by_organization(self.subscription.subscriber.organization)
        return [self.subscription.subscriber.domain]

    @property
    @memoized
    def line_item_details(self):
        return []

    def create(self):
        line_item = LineItem(
            invoice=self.invoice,
            base_description=self.base_description,
            unit_description=self.unit_description,
            unit_cost=self.unit_cost,
            quantity=self.quantity,
        )
        return line_item

    @classmethod
    def get_factory_by_feature_type(cls, feature_type):
        try:
            return {
                FeatureType.SMS: SmsLineItemFactory,
                FeatureType.USER: UserLineItemFactory,
            }[feature_type]
        except KeyError:
            raise LineItemError("No line item factory exists for the feature type '%s" % feature_type)


class ProductLineItemFactory(LineItemFactory):

    def create(self):
        line_item = super(ProductLineItemFactory, self).create()
        line_item.product_rate = self.rate
        if not self.is_prorated:
            line_item.base_cost = self.rate.monthly_fee
        line_item.save()
        return line_item

    @property
    @memoized
    def is_prorated(self):
        last_day = calendar.monthrange(self.invoice.date_end.year, self.invoice.date_end.month)[1]
        return not (self.invoice.date_end.day == last_day and self.invoice.date_start.day == 1)

    @property
    def base_description(self):
        if not self.is_prorated:
<<<<<<< HEAD
            return _("One month of %(plan_name)s Software Plan.") % {
                'plan_name': self.rate.product.name,
            }
=======
            return _("One month of %(plan_name)s Software Plan." % {
                'plan_name': self.plan_name,
            })
>>>>>>> 93da603c

    @property
    def unit_description(self):
        if self.is_prorated:
            return _("%(num_days)s day%(pluralize)s of %(plan_name)s Software Plan.") % {
                'num_days': self.num_prorated_days,
                'pluralize': "" if self.num_prorated_days == 1 else "s",
<<<<<<< HEAD
                'plan_name': self.rate.product.name,
            }
=======
                'plan_name': self.plan_name,
            })
>>>>>>> 93da603c

    @property
    def num_prorated_days(self):
        return self.invoice.date_end.day - self.invoice.date_start.day + 1

    @property
    def unit_cost(self):
        if self.is_prorated:
            return Decimal("%.2f" % round(self.rate.monthly_fee / 30, 2))
        return Decimal('0.0')

    @property
    def quantity(self):
        if self.is_prorated:
            return self.num_prorated_days
        return 1

    @property
    def plan_name(self):
        return self.subscription.plan_version.plan.name


class FeatureLineItemFactory(LineItemFactory):

    def create(self):
        line_item = super(FeatureLineItemFactory, self).create()
        line_item.feature_rate = self.rate
        line_item.save()
        return line_item

    @property
    def unit_cost(self):
        return self.rate.per_excess_fee


class UserLineItemFactory(FeatureLineItemFactory):

    @property
    def quantity(self):
        return self.num_excess_users

    @property
    def num_excess_users(self):
        if self.rate.monthly_limit == -1:
            return 0
        else:
            return max(self.num_users - self.rate.monthly_limit, 0)

    @property
    @memoized
    def num_users(self):
        total_users = 0
        for domain in self.subscribed_domains:
            total_users += CommCareUser.total_by_domain(domain, is_active=True)
        return total_users

    @property
    def unit_description(self):
        if self.num_excess_users > 0:
            return _("Per User fee exceeding monthly limit of "
                     "%(monthly_limit)s users.") % {
                         'monthly_limit': self.rate.monthly_limit,
                     }


class SmsLineItemFactory(FeatureLineItemFactory):

    @property
    @memoized
    def unit_cost(self):
        total_excess = Decimal('0.0')
        if self.is_within_monthly_limit:
            return total_excess

        sms_count = 0
        for billable in self.sms_billables:
            sms_count += 1
            if sms_count <= self.rate.monthly_limit:
                # don't count fees until the free monthly limit is exceeded
                continue
            if billable.usage_fee:
                total_excess += billable.usage_fee.amount
            if billable.gateway_fee:
                total_excess += billable.gateway_charge
        return Decimal("%.2f" % round(total_excess, 2))

    @property
    @memoized
    def quantity(self):
        return 1

    @property
    @memoized
    def unit_description(self):
        if self.rate.monthly_limit == -1:
            return _("%(num_sms)d SMS Message%(plural)s") % {
                'num_sms': self.num_sms,
                'plural': '' if self.num_sms == 1 else 's',
            }
        elif self.is_within_monthly_limit:
            return _(
                "%(num_sms)d of %(monthly_limit)d included SMS messages"
            ) % {
                'num_sms': self.num_sms,
                'monthly_limit': self.rate.monthly_limit,
            }
        else:
            assert self.rate.monthly_limit != -1
            assert self.rate.monthly_limit < self.num_sms
            num_extra = self.num_sms - self.rate.monthly_limit
            assert num_extra > 0
            return _(
                "%(num_extra_sms)d SMS %(messages)s beyond "
                "%(monthly_limit)d messages included."
            ) % {
                'num_extra_sms': num_extra,
                'messages': (_('Messages') if num_extra == 1
                             else _('Messages')),
                'monthly_limit': self.rate.monthly_limit,
            }

    @property
    @memoized
    def sms_billables_queryset(self):
        return SmsBillable.objects.filter(
            domain__in=self.subscribed_domains,
            is_valid=True,
            date_sent__range=[self.invoice.date_start, self.invoice.date_end]
        ).order_by('-date_sent')

    @property
    @memoized
    def sms_billables(self):
        return list(self.sms_billables_queryset)

    @property
    @memoized
    def num_sms(self):
        return self.sms_billables_queryset.count()

    @property
    @memoized
    def is_within_monthly_limit(self):
        if self.rate.monthly_limit == -1:
            return True
        else:
            return self.num_sms <= self.rate.monthly_limit

    @property
    def line_item_details(self):
        details = []
        for billable in self.sms_billables:
            gateway_api = billable.gateway_fee.criteria.backend_api_id if billable.gateway_fee else "custom"
            gateway_fee = billable.gateway_charge
            usage_fee = billable.usage_fee.amount if billable.usage_fee else Decimal('0.0')
            total_fee = gateway_fee + usage_fee
            details.append(
                [billable.phone_number, billable.direction, gateway_api, total_fee]
            )
        return details<|MERGE_RESOLUTION|>--- conflicted
+++ resolved
@@ -385,15 +385,9 @@
     @property
     def base_description(self):
         if not self.is_prorated:
-<<<<<<< HEAD
             return _("One month of %(plan_name)s Software Plan.") % {
-                'plan_name': self.rate.product.name,
+                'plan_name': self.plan_name,
             }
-=======
-            return _("One month of %(plan_name)s Software Plan." % {
-                'plan_name': self.plan_name,
-            })
->>>>>>> 93da603c
 
     @property
     def unit_description(self):
@@ -401,13 +395,8 @@
             return _("%(num_days)s day%(pluralize)s of %(plan_name)s Software Plan.") % {
                 'num_days': self.num_prorated_days,
                 'pluralize': "" if self.num_prorated_days == 1 else "s",
-<<<<<<< HEAD
-                'plan_name': self.rate.product.name,
+                'plan_name': self.plan_name,
             }
-=======
-                'plan_name': self.plan_name,
-            })
->>>>>>> 93da603c
 
     @property
     def num_prorated_days(self):
