--- conflicted
+++ resolved
@@ -207,11 +207,7 @@
         ])
         for loc_type in self.location_types:
             additional_headers = []
-<<<<<<< HEAD
-            additional_headers.extend('data: {}'.format(f.slug) for f in self.data_model.field_set.all())
-=======
             additional_headers.extend('data: {}'.format(f.slug) for f in self.data_model.get_fields())
->>>>>>> a9046de9
             if self.include_consumption_flag and loc_type.name not in self.administrative_types:
                 additional_headers.extend('consumption: {}'.format(code) for code in self.product_codes)
             additional_headers.append(LOCATION_SHEET_HEADERS_OPTIONAL['uncategorized_data'])
@@ -244,11 +240,7 @@
                     'do_delete': '',
                 }
                 row = [row_data[attr] for attr in LOCATION_SHEET_HEADERS_BASE.keys()]
-<<<<<<< HEAD
-                for field in self.data_model.field_set.all():
-=======
                 for field in self.data_model.get_fields():
->>>>>>> a9046de9
                     row.append(model_data.get(field.slug, ''))
 
                 if include_consumption:
