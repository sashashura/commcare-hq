--- conflicted
+++ resolved
@@ -261,23 +261,6 @@
     def test_cant_edit_worker(self):
         self._assert_edit_user_gives_status(self.cambridge_worker, 404)
 
-<<<<<<< HEAD
-    def _call_djangoRMI(self, url, method_name, data):
-        data = json.dumps(data)
-        if six.PY3:
-            data = data.encode('utf-8')
-        return self.client.post(
-            url,
-            content_type="application/json;charset=utf-8",
-            **{
-                'HTTP_DJNG_REMOTE_METHOD': method_name,
-                'HTTP_X_REQUESTED_WITH': 'XMLHttpRequest',
-                'CONTENT_LENGTH': len(data),
-                'wsgi.input': BytesIO(data),
-            })
-
-=======
->>>>>>> 6f68166a
     def test_restricted_worker_list(self):
         url = reverse('paginate_mobile_workers', args=[self.domain])
         self.client.login(username=self.suffolk_user.username, password="password")
