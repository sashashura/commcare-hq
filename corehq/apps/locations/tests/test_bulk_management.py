--- conflicted
+++ resolved
@@ -1052,19 +1052,11 @@
 
     def test_download_reupload_no_changes(self):
         # Make sure there's a bunch of data
-<<<<<<< HEAD
         loc_fields = CustomDataFieldsDefinition.get_or_create(self.domain, 'LocationFields')
-        loc_fields.field_set.set([
+        loc_fields.set_fields([
             Field(slug='favorite_color'),
             Field(slug='language'),
-        ], bulk=False)
-=======
-        loc_fields = SQLCustomDataFieldsDefinition.get_or_create(self.domain, 'LocationFields')
-        loc_fields.set_fields([
-            SQLField(slug='favorite_color'),
-            SQLField(slug='language'),
         ])
->>>>>>> 4f670fad
         loc_fields.save()
 
         self.locations['City111'].latitude = Decimal('42.36')
