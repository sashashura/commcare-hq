--- conflicted
+++ resolved
@@ -363,7 +363,6 @@
     })
 
 
-<<<<<<< HEAD
 def location_descendants_count(request, domain, loc_id):
     location = SQLLocation.objects.get(location_id=loc_id)
     if location.domain != domain:
@@ -373,8 +372,6 @@
         'count': count
     })
 
-=======
->>>>>>> 7f4e3099
 @can_edit_location
 def unarchive_location(request, domain, loc_id):
     # hack for circumventing cache
