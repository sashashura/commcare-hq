hqDefine('locations/js/import', [
    'jquery',
    'knockout',
    'analytix/js/google',
<<<<<<< HEAD
], function(
=======
    'commtrack/js/location_bulk_upload_file',
], function (
>>>>>>> 12188b54
    $,
    ko,
    googleAnalytics
) {
    $(function () {
        googleAnalytics.track.click($('#download_link'), 'Organization Structure', 'Bulk Import', 'Download');
        $("button[type='submit']").click(function () {
            googleAnalytics.track.event('Organization Structure', 'Bulk Import', 'Upload');
        });

        if ($("#bulk_upload_form").get(0)) {
            $("#bulk_upload_form").koApplyBindings({
                file: ko.observable(null),
            });
        }

        // modify download url to pass extra options
        function consumptionOptionsViewModel(baseUrl) {
            var self = {};
            self.base_url = baseUrl;
            self.include_consumption = ko.observable(false);
            self.url = ko.computed(function () {
                return (
                    self.base_url + "?"
                    + (self.include_consumption() ? "include_consumption=true" : "")
                );
            });
            return self;
        }

        $("#download_block").koApplyBindings(
            consumptionOptionsViewModel($("#download_link").get(0).href)
        );
    });
});<|MERGE_RESOLUTION|>--- conflicted
+++ resolved
@@ -2,12 +2,7 @@
     'jquery',
     'knockout',
     'analytix/js/google',
-<<<<<<< HEAD
-], function(
-=======
-    'commtrack/js/location_bulk_upload_file',
 ], function (
->>>>>>> 12188b54
     $,
     ko,
     googleAnalytics
