--- conflicted
+++ resolved
@@ -39,12 +39,9 @@
     UserRole,
     UserHistory,
     WebUser,
-<<<<<<< HEAD
     DeactivateMobileWorkerTrigger,
     DeactivateMobileWorkerTriggerUpdateMessage,
-=======
     Permissions,
->>>>>>> 1a60854e
 )
 from corehq.apps.users.model_log import UserModelAction
 from corehq.apps.users.views.mobile.custom_data_fields import UserFieldsView
