from copy import deepcopy

from django.test import TestCase

from mock import patch, mock

from corehq.apps.accounting.tests.utils import DomainSubscriptionMixin
from corehq.apps.commtrack.tests.util import make_loc
from corehq.apps.custom_data_fields.models import (
    CustomDataFieldsDefinition,
    CustomDataFieldsProfile,
    Field,
    PROFILE_SLUG,
)
from corehq.apps.domain.models import Domain
from corehq.apps.user_importer.importer import (
    create_or_update_users_and_groups,
)
from corehq.apps.user_importer.tasks import import_users_and_groups
from corehq.apps.users.dbaccessors.all_commcare_users import delete_all_users
from corehq.apps.users.models import (
    CommCareUser, DomainPermissionsMirror, Permissions, UserRole, WebUser, Invitation
)
from corehq.apps.users.views.mobile.custom_data_fields import UserFieldsView


class TestUserBulkUpload(TestCase, DomainSubscriptionMixin):
    @classmethod
    def setUpClass(cls):
        super().setUpClass()
        delete_all_users()
        cls.domain_name = 'mydomain'
        cls.domain = Domain.get_or_create_with_name(name=cls.domain_name)
        cls.other_domain = Domain.get_or_create_with_name(name='other-domain')

        permissions = Permissions(edit_apps=True, view_apps=True, view_reports=True)
        cls.role = UserRole.get_or_create_with_permissions(cls.domain.name, permissions, 'edit-apps')
        cls.other_role = UserRole.get_or_create_with_permissions(cls.domain.name, permissions, 'admin')
        cls.patcher = patch('corehq.apps.user_importer.tasks.UserUploadRecord')
        cls.patcher.start()

        cls.definition = CustomDataFieldsDefinition(domain=cls.domain_name,
                                                    field_type=UserFieldsView.field_type)
        cls.definition.save()
        cls.definition.set_fields([
            Field(
                slug='key',
                is_required=False,
                label='Key',
                regex='^[A-G]',
                regex_msg='Starts with A-G',
            ),
            Field(
                slug='mode',
                is_required=False,
                label='Mode',
                choices=['major', 'minor']
            ),
        ])
        cls.definition.save()
        cls.profile = CustomDataFieldsProfile(
            name='melancholy',
            fields={'mode': 'minor'},
            definition=cls.definition,
        )
        cls.profile.save()

    @classmethod
    def tearDownClass(cls):
        cls.domain.delete()
        cls.other_domain.delete()
        cls.patcher.stop()
        cls.definition.delete()
        super().tearDownClass()

    def tearDown(self):
        Invitation.objects.all().delete()
        delete_all_users()

    @property
    def user(self):
        return CommCareUser.get_by_username('{}@{}.commcarehq.org'.format(
            'hello',
            self.domain.name))

    def _get_spec(self, delete_keys=None, **kwargs):
        spec = {
            'username': 'hello',
            'name': 'Another One',
            'language': None,
            'is_active': 'True',
            'phone-number': '23424123',
            'password': 123,
            'email': None
        }
        if delete_keys:
            for key in delete_keys:
                spec.pop(key)
        spec.update(kwargs)
        return spec

    def test_upload_with_missing_user_id(self):
        import_users_and_groups(
            self.domain.name,
            [self._get_spec(user_id='missing')],
            [],
            None,
            mock.MagicMock()
        )

        self.assertIsNone(self.user)

    @patch('corehq.apps.user_importer.importer.domain_has_privilege', lambda x, y: True)
    def test_location_not_list(self):
        self.setup_locations()

        # location_code can also just be string instead of array for single location assignmentss
        import_users_and_groups(
            self.domain.name,
            [self._get_spec(location_code=self.loc1.site_code)],
            [],
            None,
            mock.MagicMock()
        )
        self.assertEqual(self.user.location_id, self.loc1._id)
<<<<<<< HEAD
        self.assertEqual(self.user.location_id, self.user.user_session_data.get('commcare_location_id'))
=======
        self.assertEqual(self.user.location_id, self.user.metadata.get('commcare_location_id'))
>>>>>>> d339ac2d
        # multiple locations
        self.assertListEqual([self.loc1._id], self.user.assigned_location_ids)

    @patch('corehq.apps.user_importer.importer.domain_has_privilege', lambda x, y: True)
    def test_location_unknown_site_code(self):
        self.setup_locations()

        # location_code should be an array of multiple excel columns
        # with self.assertRaises(UserUploadError):
        result = create_or_update_users_and_groups(
            self.domain.name,
            [self._get_spec(location_code='unknownsite')],
            None
        )
        self.assertEqual(len(result["rows"]), 1)

    @patch('corehq.apps.user_importer.importer.domain_has_privilege', lambda x, y: True)
    def test_location_add(self):
        self.setup_locations()
        import_users_and_groups(
            self.domain.name,
            [self._get_spec(location_code=[a.site_code for a in [self.loc1, self.loc2]])],
            [],
            None,
            mock.MagicMock()
        )
        # first location should be primary location
        self.assertEqual(self.user.location_id, self.loc1._id)
<<<<<<< HEAD
        self.assertEqual(self.user.location_id, self.user.user_session_data.get('commcare_location_id'))
        # multiple locations
        self.assertListEqual([l._id for l in [self.loc1, self.loc2]], self.user.assigned_location_ids)
        # non-primary location
        self.assertTrue(self.loc2._id in self.user.user_session_data.get('commcare_location_ids'))
=======
        self.assertEqual(self.user.location_id, self.user.metadata.get('commcare_location_id'))
        # multiple locations
        self.assertListEqual([l._id for l in [self.loc1, self.loc2]], self.user.assigned_location_ids)
        # non-primary location
        self.assertTrue(self.loc2._id in self.user.metadata.get('commcare_location_ids'))
>>>>>>> d339ac2d

    @patch('corehq.apps.user_importer.importer.domain_has_privilege', lambda x, y: True)
    def test_location_remove(self):
        self.setup_locations()
        # first assign both locations
        import_users_and_groups(
            self.domain.name,
            [self._get_spec(location_code=[a.site_code for a in [self.loc1, self.loc2]])],
            [],
            None,
            mock.MagicMock()
        )

        # deassign all locations
        import_users_and_groups(
            self.domain.name,
            [self._get_spec(location_code=[], user_id=self.user._id)],
            [],
            None,
            mock.MagicMock()
        )

        # user should have no locations
        self.assertEqual(self.user.location_id, None)
<<<<<<< HEAD
        self.assertEqual(self.user.user_session_data.get('commcare_location_id'), None)
=======
        self.assertEqual(self.user.metadata.get('commcare_location_id'), None)
>>>>>>> d339ac2d
        self.assertListEqual(self.user.assigned_location_ids, [])

    @patch('corehq.apps.user_importer.importer.domain_has_privilege', lambda x, y: True)
    def test_primary_location_replace(self):
        self.setup_locations()
        # first assign to loc1
        create_or_update_users_and_groups(
            self.domain.name,
            [self._get_spec(location_code=[a.site_code for a in [self.loc1, self.loc2]])],
            None
        )

        # user's primary location should be loc1
        self.assertEqual(self.user.location_id, self.loc1._id)
<<<<<<< HEAD
        self.assertEqual(self.user.user_session_data.get('commcare_location_id'), self.loc1._id)
        self.assertEqual(
            self.user.user_session_data.get('commcare_location_ids'),
            " ".join([self.loc1._id, self.loc2._id])
        )
=======
        self.assertEqual(self.user.metadata.get('commcare_location_id'), self.loc1._id)
        self.assertEqual(self.user.metadata.get('commcare_location_ids'), " ".join([self.loc1._id, self.loc2._id]))
>>>>>>> d339ac2d
        self.assertListEqual(self.user.assigned_location_ids, [self.loc1._id, self.loc2._id])

        # reassign to loc2
        create_or_update_users_and_groups(
            self.domain.name,
            [self._get_spec(location_code=[self.loc2.site_code], user_id=self.user._id)],
            None
        )

        # user's location should now be loc2
        self.assertEqual(self.user.location_id, self.loc2._id)
<<<<<<< HEAD
        self.assertEqual(self.user.user_session_data.get('commcare_location_ids'), self.loc2._id)
        self.assertEqual(self.user.user_session_data.get('commcare_location_id'), self.loc2._id)
=======
        self.assertEqual(self.user.metadata.get('commcare_location_ids'), self.loc2._id)
        self.assertEqual(self.user.metadata.get('commcare_location_id'), self.loc2._id)
>>>>>>> d339ac2d
        self.assertListEqual(self.user.assigned_location_ids, [self.loc2._id])

    @patch('corehq.apps.user_importer.importer.domain_has_privilege', lambda x, y: True)
    def test_location_replace(self):
        self.setup_locations()

        # first assign to loc1
        create_or_update_users_and_groups(
            self.domain.name,
            [self._get_spec(location_code=[self.loc1.site_code])],
            None
        )

        # reassign to loc2
        create_or_update_users_and_groups(
            self.domain.name,
            [self._get_spec(location_code=[self.loc2.site_code], user_id=self.user._id)],
            None
        )

        # user's location should now be loc2
        self.assertEqual(self.user.location_id, self.loc2._id)
<<<<<<< HEAD
        self.assertEqual(self.user.user_session_data.get('commcare_location_id'), self.loc2._id)
=======
        self.assertEqual(self.user.metadata.get('commcare_location_id'), self.loc2._id)
>>>>>>> d339ac2d
        self.assertListEqual(self.user.assigned_location_ids, [self.loc2._id])

    def setup_locations(self):
        self.loc1 = make_loc('loc1', type='state', domain=self.domain_name)
        self.loc2 = make_loc('loc2', type='state', domain=self.domain_name)

    def test_numeric_user_name(self):
        """
        Test that bulk upload doesn't choke if the user's name is a number
        """
        import_users_and_groups(
            self.domain.name,
            [self._get_spec(name=1234)],
            [],
            None,
            mock.MagicMock()
        )
        self.assertEqual(self.user.full_name, "1234")

    def test_empty_user_name(self):
        """
        This test confirms that a name of None doesn't set the users name to
        "None" or anything like that.
        """
        import_users_and_groups(
            self.domain.name,
            [self._get_spec(name=None)],
            [],
            None,
            mock.MagicMock()
        )
        self.assertEqual(self.user.full_name, "")

    def test_metadata(self):
        import_users_and_groups(
            self.domain.name,
            [self._get_spec(data={'key': 'F#'})],
            [],
            None,
            mock.MagicMock()
        )
        self.assertEqual(self.user.metadata, {'commcare_project': 'mydomain', 'key': 'F#'})

    @patch('corehq.apps.user_importer.importer.domain_has_privilege', lambda x, y: True)
    def test_metadata_ignore_system_fields(self):
        self.setup_locations()
        import_users_and_groups(
            self.domain.name,
            [self._get_spec(data={'key': 'F#'}, location_code=self.loc1.site_code)],
            [],
            None,
            mock.MagicMock()
        )
        self.assertEqual(self.user.metadata, {
            'commcare_project': 'mydomain',
            'commcare_location_id': self.loc1.location_id,
            'commcare_location_ids': self.loc1.location_id,
            'commcare_primary_case_sharing_id': self.loc1.group_id,
            'key': 'F#',
        })

        import_users_and_groups(
            self.domain.name,
            [self._get_spec(user_id=self.user.user_id, data={'key': 'G#'}, location_code=self.loc1.site_code)],
            [],
            None,
            mock.MagicMock()
        )
        self.assertEqual(self.user.metadata, {
            'commcare_project': 'mydomain',
            'key': 'G#',
            'commcare_location_id': self.loc1.location_id,
            'commcare_location_ids': self.loc1.location_id,
            'commcare_primary_case_sharing_id': self.loc1.group_id,
        })

    def test_metadata_profile(self):
        import_users_and_groups(
            self.domain.name,
            [self._get_spec(data={'key': 'F#', PROFILE_SLUG: self.profile.id})],
            [],
            None,
            mock.MagicMock()
        )
        self.assertEqual(self.user.metadata, {
            'commcare_project': 'mydomain',
            'key': 'F#',
            'mode': 'minor',
            PROFILE_SLUG: self.profile.id,
        })

    def test_metadata_profile_redundant(self):
        import_users_and_groups(
            self.domain.name,
            [self._get_spec(data={PROFILE_SLUG: self.profile.id, 'mode': 'minor'})],
            [],
            None,
            mock.MagicMock()
        )
        self.assertEqual(self.user.metadata, {
            'commcare_project': 'mydomain',
            'mode': 'minor',
            PROFILE_SLUG: self.profile.id,
        })
        # Profile fields shouldn't actually be added to user_data
        self.assertEqual(self.user.user_data, {
            'commcare_project': 'mydomain',
            PROFILE_SLUG: self.profile.id,
        })

    def test_metadata_profile_blank(self):
        import_users_and_groups(
            self.domain.name,
            [self._get_spec(data={PROFILE_SLUG: self.profile.id, 'mode': ''})],
            [],
            None,
            mock.MagicMock()
        )
        self.assertEqual(self.user.metadata, {
            'commcare_project': 'mydomain',
            'mode': 'minor',
            PROFILE_SLUG: self.profile.id,
        })

    def test_metadata_profile_conflict(self):
        rows = import_users_and_groups(
            self.domain.name,
            [self._get_spec(data={PROFILE_SLUG: self.profile.id, 'mode': 'major'})],
            [],
            None,
            mock.MagicMock()
        )['messages']['rows']
        self.assertEqual(rows[0]['flag'], "metadata properties conflict with profile: mode")

    def test_metadata_profile_unknown(self):
        bad_id = self.profile.id + 100
        rows = import_users_and_groups(
            self.domain.name,
            [self._get_spec(data={PROFILE_SLUG: bad_id})],
            [],
            None,
            mock.MagicMock()
        )['messages']['rows']
        self.assertEqual(rows[0]['flag'], "Could not find profile with id {}".format(bad_id))

    def test_upper_case_email(self):
        """
        Ensure that bulk upload throws a proper error when the email has caps in it
        """
        email = 'IlOvECaPs@gmaiL.Com'
        import_users_and_groups(
            self.domain.name,
            [self._get_spec(email=email)],
            [],
            None,
            mock.MagicMock()
        )
        self.assertEqual(self.user.email, email.lower())

    def test_set_role(self):
        import_users_and_groups(
            self.domain.name,
            [self._get_spec(role=self.role.name)],
            [],
            None,
            mock.MagicMock()
        )
        self.assertEqual(self.user.get_role(self.domain_name).name, self.role.name)

    def test_blank_is_active(self):
        import_users_and_groups(
            self.domain.name,
            [self._get_spec(is_active='')],
            [],
            None,
            mock.MagicMock()
        )
        self.assertTrue(self.user.is_active)

    def test_update_user_no_username(self):
        import_users_and_groups(
            self.domain.name,
            [self._get_spec()],
            [],
            None,
            mock.MagicMock()
        )
        self.assertIsNotNone(self.user)

        import_users_and_groups(
            self.domain.name,
            [self._get_spec(user_id=self.user._id, username='')],
            [],
            None,
            mock.MagicMock()
        )

    def test_update_user_numeric_username(self):
        import_users_and_groups(
            self.domain.name,
            [self._get_spec(username=123)],
            [],
            None,
            mock.MagicMock()
        )
        self.assertIsNotNone(
            CommCareUser.get_by_username('{}@{}.commcarehq.org'.format('123', self.domain.name))
        )

    def test_upload_with_unconfirmed_account(self):
        import_users_and_groups(
            self.domain.name,
            [self._get_spec(delete_keys=['is_active'], is_account_confirmed='False')],
            [],
            None,
            mock.MagicMock()
        )
        user = self.user
        self.assertIsNotNone(user)
        self.assertEqual(False, user.is_active)
        self.assertEqual(False, user.is_account_confirmed)

    @mock.patch('corehq.apps.user_importer.importer.send_account_confirmation_if_necessary')
    def test_upload_with_unconfirmed_account_send_email(self, mock_account_confirm_email):
        import_users_and_groups(
            self.domain.name,
            [
                self._get_spec(
                    username='with_email',
                    delete_keys=['is_active'],
                    is_account_confirmed='False',
                    send_confirmation_email='True',
                ),
                self._get_spec(
                    username='no_email',
                    delete_keys=['is_active'],
                    is_account_confirmed='False',
                    send_confirmation_email='False',
                ),
                self._get_spec(
                    username='email_missing',
                    delete_keys=['is_active'],
                    is_account_confirmed='False',
                ),
            ],
            [],
            None,
            mock.MagicMock()
        )
        self.assertEqual(mock_account_confirm_email.call_count, 1)
        self.assertEqual('with_email', mock_account_confirm_email.call_args[0][0].raw_username)

    @mock.patch('corehq.apps.user_importer.importer.Invitation.send_activation_email')
    def test_upload_invite_web_user(self, mock_send_activation_email):
        upload_user = mock.MagicMock()
        upload_user.user_id = "31415926"
        import_users_and_groups(
            self.domain.name,
            [
                self._get_spec(
                    web_user='a@a.com',
                    is_account_confirmed='False',
                    send_confirmation_email='True',
                    role=self.role.name
                )
            ],
            [],
            upload_user,
            mock.MagicMock()
        )
        self.assertEqual(mock_send_activation_email.call_count, 1)

    @mock.patch('corehq.apps.user_importer.importer.Invitation')
    def test_upload_add_web_user(self, mock_invitation_class):
        username = 'a@a.com'
        web_user = WebUser.create(self.other_domain.name, username, 'password', None, None)
        mock_invite = mock_invitation_class.return_value
        import_users_and_groups(
            self.domain.name,
            [self._get_spec(web_user='a@a.com', is_account_confirmed='True', role=self.role.name)],
            [],
            mock.MagicMock(),
            mock.MagicMock()
        )
        web_user = WebUser.get_by_username(username)
        self.assertFalse(mock_invite.send_activation_email.called)
        self.assertTrue(web_user.is_member_of(self.domain.name))

    def test_upload_edit_web_user(self):
        username = 'a@a.com'
        web_user = WebUser.create(self.domain.name, username, 'password', None, None)
        import_users_and_groups(
            self.domain.name,
            [self._get_spec(web_user='a@a.com', role=self.role.name)],
            [],
            mock.MagicMock(),
            mock.MagicMock()
        )
        web_user = WebUser.get_by_username(username)
        self.assertEqual(web_user.get_role(self.domain.name).name, self.role.name)

    def test_remove_web_user(self):
        username = 'a@a.com'
        web_user = WebUser.create(self.domain.name, username, 'password', None, None)
        import_users_and_groups(
            self.domain.name,
            [self._get_spec(web_user='a@a.com', remove_web_user='True')],
            [],
            mock.MagicMock(),
            mock.MagicMock()
        )
        web_user = WebUser.get_by_username(username)
        self.assertFalse(web_user.is_member_of(self.domain.name))

    def test_multi_domain(self):
        dm = DomainPermissionsMirror(source=self.domain.name, mirror=self.other_domain.name)
        dm.save()
        import_users_and_groups(
            self.domain.name,
            [self._get_spec(username=123, domain=self.other_domain.name)],
            [],
            None,
            mock.MagicMock()
        )
        self.assertIsNotNone(
            CommCareUser.get_by_username('{}@{}.commcarehq.org'.format('123', self.other_domain.name))
        )

    @mock.patch('corehq.apps.user_importer.importer.Invitation.send_activation_email')
    def test_update_pending_user_role(self, mock_send_activation_email):
        upload_user = mock.MagicMock()
        upload_user.user_id = "31415926"
        import_users_and_groups(
            self.domain.name,
            [
                self._get_spec(
                    web_user='a@a.com',
                    is_account_confirmed='False',
                    send_confirmation_email='True',
                    role=self.role.name
                )
            ],
            [],
            upload_user,
            mock.MagicMock()
        )
        self.assertEqual(mock_send_activation_email.call_count, 1)
        self.assertEqual(self.user.get_role(self.domain_name).name, self.role.name)
        self.assertEqual(Invitation.by_email('a@a.com')[0].role.split(":")[1], self.role._id)

        added_user_id = self.user._id
        import_users_and_groups(
            self.domain.name,
            [
                self._get_spec(
                    web_user='a@a.com',
                    user_id=added_user_id,
                    is_account_confirmed='False',
                    send_confirmation_email='True',
                    role=self.other_role.name
                )
            ],
            [],
            upload_user,
            mock.MagicMock()
        )
        self.assertEqual(mock_send_activation_email.call_count, 1)  # invite only sent once
        self.assertEqual(len(Invitation.by_email('a@a.com')), 1)  # only one invite associated with user
        self.assertEqual(self.user.get_role(self.domain.name).name, self.other_role.name)
        self.assertEqual(Invitation.by_email('a@a.com')[0].role, self.other_role.get_qualified_id())


class TestUserBulkUploadStrongPassword(TestCase, DomainSubscriptionMixin):
    @classmethod
    def setUpClass(cls):
        super().setUpClass()
        cls.patcher = patch('corehq.apps.user_importer.tasks.UserUploadRecord')
        cls.patcher.start()

    @classmethod
    def tearDownClass(cls):
        cls.patcher.stop()
        super().tearDownClass()

    def setUp(self):
        super(TestUserBulkUploadStrongPassword, self).setUp()
        delete_all_users()
        self.domain_name = 'mydomain'
        self.domain = Domain(name=self.domain_name)
        self.domain.strong_mobile_passwords = True
        self.domain.save()
        self.user_specs = [{
            'username': 'tswift',
            'user_id': '1989',
            'name': 'Taylor Swift',
            'language': None,
            'is_active': 'True',
            'phone-number': '8675309',
            'password': 'TaylorSwift89!',
            'email': None
        }]

    def tearDown(self):
        self.domain.delete()
        super(TestUserBulkUploadStrongPassword, self).tearDown()

    def test_duplicate_password(self):
        user_spec = [{
            'username': 'thiddleston',
            'user_id': '1990',
            'name': 'Tom Hiddleston',
            'language': None,
            'is_active': 'True',
            'phone-number': '8675309',
            'password': 'TaylorSwift89!',
            'email': None
        }]

        rows = import_users_and_groups(
            self.domain.name,
            list(user_spec + self.user_specs),
            [],
            None,
            mock.MagicMock()
        )['messages']['rows']
        self.assertEqual(rows[0]['flag'], "'password' values must be unique")

    def test_weak_password(self):
        updated_user_spec = deepcopy(self.user_specs[0])
        updated_user_spec["password"] = '123'

        rows = import_users_and_groups(
            self.domain.name,
            list([updated_user_spec]),
            [],
            None,
            mock.MagicMock()
        )['messages']['rows']
        self.assertEqual(rows[0]['flag'], 'Password is not strong enough. Try making your password more complex.')<|MERGE_RESOLUTION|>--- conflicted
+++ resolved
@@ -123,11 +123,7 @@
             mock.MagicMock()
         )
         self.assertEqual(self.user.location_id, self.loc1._id)
-<<<<<<< HEAD
         self.assertEqual(self.user.location_id, self.user.user_session_data.get('commcare_location_id'))
-=======
-        self.assertEqual(self.user.location_id, self.user.metadata.get('commcare_location_id'))
->>>>>>> d339ac2d
         # multiple locations
         self.assertListEqual([self.loc1._id], self.user.assigned_location_ids)
 
@@ -156,19 +152,11 @@
         )
         # first location should be primary location
         self.assertEqual(self.user.location_id, self.loc1._id)
-<<<<<<< HEAD
         self.assertEqual(self.user.location_id, self.user.user_session_data.get('commcare_location_id'))
         # multiple locations
         self.assertListEqual([l._id for l in [self.loc1, self.loc2]], self.user.assigned_location_ids)
         # non-primary location
         self.assertTrue(self.loc2._id in self.user.user_session_data.get('commcare_location_ids'))
-=======
-        self.assertEqual(self.user.location_id, self.user.metadata.get('commcare_location_id'))
-        # multiple locations
-        self.assertListEqual([l._id for l in [self.loc1, self.loc2]], self.user.assigned_location_ids)
-        # non-primary location
-        self.assertTrue(self.loc2._id in self.user.metadata.get('commcare_location_ids'))
->>>>>>> d339ac2d
 
     @patch('corehq.apps.user_importer.importer.domain_has_privilege', lambda x, y: True)
     def test_location_remove(self):
@@ -193,11 +181,7 @@
 
         # user should have no locations
         self.assertEqual(self.user.location_id, None)
-<<<<<<< HEAD
         self.assertEqual(self.user.user_session_data.get('commcare_location_id'), None)
-=======
-        self.assertEqual(self.user.metadata.get('commcare_location_id'), None)
->>>>>>> d339ac2d
         self.assertListEqual(self.user.assigned_location_ids, [])
 
     @patch('corehq.apps.user_importer.importer.domain_has_privilege', lambda x, y: True)
@@ -212,16 +196,11 @@
 
         # user's primary location should be loc1
         self.assertEqual(self.user.location_id, self.loc1._id)
-<<<<<<< HEAD
         self.assertEqual(self.user.user_session_data.get('commcare_location_id'), self.loc1._id)
         self.assertEqual(
             self.user.user_session_data.get('commcare_location_ids'),
             " ".join([self.loc1._id, self.loc2._id])
         )
-=======
-        self.assertEqual(self.user.metadata.get('commcare_location_id'), self.loc1._id)
-        self.assertEqual(self.user.metadata.get('commcare_location_ids'), " ".join([self.loc1._id, self.loc2._id]))
->>>>>>> d339ac2d
         self.assertListEqual(self.user.assigned_location_ids, [self.loc1._id, self.loc2._id])
 
         # reassign to loc2
@@ -233,13 +212,8 @@
 
         # user's location should now be loc2
         self.assertEqual(self.user.location_id, self.loc2._id)
-<<<<<<< HEAD
         self.assertEqual(self.user.user_session_data.get('commcare_location_ids'), self.loc2._id)
         self.assertEqual(self.user.user_session_data.get('commcare_location_id'), self.loc2._id)
-=======
-        self.assertEqual(self.user.metadata.get('commcare_location_ids'), self.loc2._id)
-        self.assertEqual(self.user.metadata.get('commcare_location_id'), self.loc2._id)
->>>>>>> d339ac2d
         self.assertListEqual(self.user.assigned_location_ids, [self.loc2._id])
 
     @patch('corehq.apps.user_importer.importer.domain_has_privilege', lambda x, y: True)
@@ -262,11 +236,7 @@
 
         # user's location should now be loc2
         self.assertEqual(self.user.location_id, self.loc2._id)
-<<<<<<< HEAD
         self.assertEqual(self.user.user_session_data.get('commcare_location_id'), self.loc2._id)
-=======
-        self.assertEqual(self.user.metadata.get('commcare_location_id'), self.loc2._id)
->>>>>>> d339ac2d
         self.assertListEqual(self.user.assigned_location_ids, [self.loc2._id])
 
     def setup_locations(self):
