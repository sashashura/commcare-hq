from dimagi.utils.parsing import string_to_boolean

from corehq.apps.custom_data_fields.models import PROFILE_SLUG
from corehq.apps.user_importer.exceptions import UserUploadError

from corehq.apps.users.audit.change_messages import UserChangeMessage
from corehq.apps.users.model_log import UserModelAction
from corehq.apps.users.util import log_user_change


def spec_value_to_boolean_or_none(user_spec_dict, key):
    value = user_spec_dict.get(key, None)
    if value and isinstance(value, str):
        return string_to_boolean(value)
    elif isinstance(value, bool):
        return value
    else:
        return None


class UserChangeLogger(object):
    """
    User change logger to record
        - changes to user properties
        - text messages for changes
        - useful info for changes to associated data models like role/locations
    """

    def __init__(self, domain, user, is_new_user, changed_by_user, changed_via, upload_record_id):
        self.domain = domain
        self.user = user
        self.is_new_user = is_new_user
        self.changed_by_user = changed_by_user
        self.changed_via = changed_via
        self.upload_record_id = upload_record_id

        if not is_new_user:
            self.original_user_doc = self.user.to_json()
        else:
            self.original_user_doc = None

        self.fields_changed = {}
        self.messages = []

        self._save = False  # flag to check if log needs to be saved for updates

    def add_changes(self, changes):
        """
        Add changes to user properties.
        Ignored for new user since the whole user doc is logged for a new user
        :param changes: dict of property mapped to it's new value
        """
        if self.is_new_user:
            return
        for name, new_value in changes.items():
            if self.original_user_doc[name] != new_value:
                self.fields_changed[name] = new_value
                self._save = True

    def add_change_message(self, message):
        """
        Add raw/untranslated text messages for changes that are not exactly user properties.
        Ignored for new user since the whole user doc is logged for a new user
        :param message: text message for the change like 'Password reset' / 'Added as web user to domain foo'
        """
        if self.is_new_user:
            return
        self.messages.append(message)
        self._save = True

    def add_info(self, info):
        """
        Useful raw/untranslated info for display, specifically of associated data models like roles/locations.
        Info will also include ID if the data model is not linked directly on the user like
        primary location for CommCareUser is present on the user record but for a WebUser it's
        stored on Domain Membership. So for WebUser, info should also include the primary location's location id.
        :param info: text info like "Role: RoleName[role_id]" / "Primary location: Boston[boston-location-id]"
        """
        self.messages.append(info)
        self._save = True

    def save(self):
        if self.is_new_user or self._save:
            action = UserModelAction.CREATE if self.is_new_user else UserModelAction.UPDATE
            fields_changed = None if self.is_new_user else self.fields_changed
            log_user_change(
                self.domain,
                self.user,
                changed_by_user=self.changed_by_user,
                changed_via=self.changed_via,
                message=". ".join(self.messages),
                action=action,
                fields_changed=fields_changed,
                bulk_upload_record_id=self.upload_record_id,
            )


class BaseUserImporter(object):
    """
    Imports a Web/CommCareUser via bulk importer and also handles the logging
    save_log should be called explicitly to save logs, after user is saved
    """

    def __init__(self, upload_domain, user_domain, user, upload_user, is_new_user, via, upload_record_id):
        """
        :param upload_domain: domain on which the bulk upload is being done
        :param user_domain: domain user is being updated for
        :param user: user to update
        :param upload_user: user doing the upload
        :param is_new_user: if user is a new user
        :param via: USER_CHANGE_VIA_BULK_IMPORTER
        :param upload_record_id: ID of the bulk upload record
        """
        self.user_domain = user_domain
        self.user = user
        self.upload_user = upload_user
        self.logger = UserChangeLogger(upload_domain, user=user, is_new_user=is_new_user,
                                       changed_by_user=upload_user, changed_via=via,
                                       upload_record_id=upload_record_id)

        self.role_updated = False

    def update_role(self, role_qualified_id):
        user_current_role = self.user.get_role(domain=self.user_domain)
        self.role_updated = not (user_current_role
                                 and user_current_role.get_qualified_id() == role_qualified_id)
        if self.role_updated:
            self.user.set_role(self.user_domain, role_qualified_id)

    def save_log(self):
        # Tracking for role is done post save to have role setup correctly on save
        if self.role_updated:
            new_role = self.user.get_role(domain=self.user_domain)
<<<<<<< HEAD
            self.logger.add_info(UserChangeMessage.role_change_message(new_role))
=======
            self.logger.add_info(UserChangeMessage.role_change(new_role))
>>>>>>> fc022b7e

        self._include_user_data_changes()
        self.logger.save()

    def _include_user_data_changes(self):
        # ToDo: consider putting just the diff
        if self.logger.original_user_doc and self.logger.original_user_doc['user_data'] != self.user.user_data:
            self.logger.add_changes({'user_data': self.user.user_data})


class CommCareUserImporter(BaseUserImporter):
    def update_password(self, password):
        self.user.set_password(password)
<<<<<<< HEAD
        self.logger.add_change_message(UserChangeMessage.password_reset_message())
=======
        self.logger.add_change_message(UserChangeMessage.password_reset())
>>>>>>> fc022b7e

    def update_phone_numbers(self, phone_numbers):
        """
        The first item in 'phone_numbers' will be the default
        """
        old_user_phone_numbers = self.user.phone_numbers
        fmt_phone_numbers = [_fmt_phone(n) for n in phone_numbers]

        if any(fmt_phone_numbers):
            self.user.set_phone_numbers(fmt_phone_numbers, default_number=fmt_phone_numbers[0])
        else:
            self.user.set_phone_numbers([])

        self._log_phone_number_changes(old_user_phone_numbers, fmt_phone_numbers)

    def update_name(self, name):
        self.user.set_full_name(str(name))
        self.logger.add_changes({'first_name': self.user.first_name, 'last_name': self.user.last_name})

    def update_user_data(self, data, uncategorized_data, profile, domain_info):
        # Add in existing data. Don't use metadata - we don't want to add profile-controlled fields.
        current_profile_id = self.user.user_data.get(PROFILE_SLUG)

        for key, value in self.user.user_data.items():
            if key not in data:
                data[key] = value
        if profile:
            profile_obj = domain_info.profiles_by_name[profile]
            data[PROFILE_SLUG] = profile_obj.id
            for key in profile_obj.fields.keys():
                self.user.pop_metadata(key)
        try:
            self.user.update_metadata(data)
        except ValueError as e:
            raise UserUploadError(str(e))
        if uncategorized_data:
            self.user.update_metadata(uncategorized_data)

        # Clear blank user data so that it can be purged by remove_unused_custom_fields_from_users_task
        for key in dict(data, **uncategorized_data):
            value = self.user.metadata[key]
            if value is None or value == '':
                self.user.pop_metadata(key)

        if self.user.user_data.get(PROFILE_SLUG) and self.user.user_data[PROFILE_SLUG] != current_profile_id:
            profile_name = domain_info.profile_name_by_id[self.user.user_data[PROFILE_SLUG]]
<<<<<<< HEAD
            self.logger.add_info(UserChangeMessage.profile_info_message(profile_name))
=======
            self.logger.add_info(UserChangeMessage.profile_info(profile_name))
>>>>>>> fc022b7e

    def update_language(self, language):
        self.user.language = language
        self.logger.add_changes({'language': language})

    def update_email(self, email):
        self.user.email = email.lower()
        self.logger.add_changes({'email': self.user.email})

    def update_status(self, is_active):
        self.user.is_active = is_active
        self.logger.add_changes({'is_active': is_active})

    def update_locations(self, location_codes, domain_info):
        from corehq.apps.user_importer.importer import (
            check_modified_user_loc,
            find_location_id,
            get_location_from_site_code
        )

        location_ids = find_location_id(location_codes, domain_info.location_cache)
        user_current_primary_location_id = self.user.location_id
        locations_updated, primary_loc_removed = check_modified_user_loc(location_ids,
                                                                         self.user.location_id,
                                                                         self.user.assigned_location_ids)
        if primary_loc_removed:
            self.user.unset_location(commit=False)
        if locations_updated:
            self.user.reset_locations(location_ids, commit=False)
            self.logger.add_changes({'assigned_location_ids': location_ids})
            if location_ids:
                location_names = [get_location_from_site_code(code, domain_info.location_cache).name
                                  for code in location_codes]
                self.logger.add_info(
<<<<<<< HEAD
                    UserChangeMessage.commcare_user_assigned_locations_info_message(location_names))
=======
                    UserChangeMessage.commcare_user_assigned_locations_info(location_names))
>>>>>>> fc022b7e

        # log this after assigned locations are updated, which can re-set primary location
        if self.user.location_id != user_current_primary_location_id:
            self.logger.add_changes({'location_id': self.user.location_id})
            if self.user.location_id:
                user_updated_primary_location_name = get_user_primary_location_name(self.user, self.user_domain)
                self.logger.add_info(
<<<<<<< HEAD
                    UserChangeMessage.commcare_user_primary_location_info_message(
=======
                    UserChangeMessage.commcare_user_primary_location_info(
>>>>>>> fc022b7e
                        user_updated_primary_location_name
                    )
                )

    def _log_phone_number_changes(self, old_phone_numbers, new_phone_numbers):
        (items_added, items_removed) = find_differences_in_list(
            target=new_phone_numbers,
            source=old_phone_numbers
        )

        for number in items_added:
<<<<<<< HEAD
            self.logger.add_change_message(UserChangeMessage.phone_number_added_message(number))

        for number in items_removed:
            self.logger.add_change_message(UserChangeMessage.phone_number_removed_message(number))
=======
            self.logger.add_change_message(UserChangeMessage.phone_number_added(number))

        for number in items_removed:
            self.logger.add_change_message(UserChangeMessage.phone_number_removed(number))
>>>>>>> fc022b7e


def _fmt_phone(phone_number):
    if phone_number and not isinstance(phone_number, str):
        phone_number = str(int(phone_number))
    return phone_number.lstrip("+")


class WebUserImporter(BaseUserImporter):
    def add_to_domain(self, role_qualified_id, location_id):
        self.user.add_as_web_user(self.user_domain, role=role_qualified_id, location_id=location_id)
        self.role_updated = bool(role_qualified_id)

<<<<<<< HEAD
        self.logger.add_change_message(UserChangeMessage.added_as_web_user_message(self.user_domain))
=======
        self.logger.add_change_message(UserChangeMessage.added_as_web_user(self.user_domain))
>>>>>>> fc022b7e
        if location_id:
            self._log_primary_location_info()

    def _log_primary_location_info(self):
        primary_location = self.user.get_sql_location(self.user_domain)
<<<<<<< HEAD
        self.logger.add_info(UserChangeMessage.web_user_primary_location_info_message(primary_location))
=======
        self.logger.add_info(UserChangeMessage.web_user_primary_location_info(primary_location))
>>>>>>> fc022b7e

    def update_primary_location(self, location_id):
        current_primary_location_id = get_user_primary_location_id(self.user, self.user_domain)
        if location_id:
            self.user.set_location(self.user_domain, location_id)
            if current_primary_location_id != location_id:
                self._log_primary_location_info()
        else:
            self.user.unset_location(self.user_domain)
            # if there was a location before, log that it was cleared
            if current_primary_location_id:
<<<<<<< HEAD
                self.logger.add_info(UserChangeMessage.primary_location_removed_message())
=======
                self.logger.add_info(UserChangeMessage.primary_location_removed())
>>>>>>> fc022b7e

    def update_locations(self, location_codes, membership, domain_info):
        from corehq.apps.user_importer.importer import (
            check_modified_user_loc,
            find_location_id,
            get_location_from_site_code
        )

        location_ids = find_location_id(location_codes, domain_info.location_cache)
        user_current_primary_location_id = membership.location_id
        locations_updated, primary_loc_removed = check_modified_user_loc(location_ids,
                                                                         membership.location_id,
                                                                         membership.assigned_location_ids)
        if primary_loc_removed:
            self.user.unset_location(self.user_domain, commit=False)
        if locations_updated:
            self.user.reset_locations(self.user_domain, location_ids, commit=False)
            if location_ids:
                locations = [get_location_from_site_code(code, domain_info.location_cache)
                             for code in location_codes]
                locations_info = ", ".join([f"{location.name}[{location.location_id}]" for location in locations])
            else:
                locations_info = []
<<<<<<< HEAD
            self.logger.add_info(UserChangeMessage.web_user_assigned_locations_info_message(locations_info))
=======
            self.logger.add_info(UserChangeMessage.web_user_assigned_locations_info(locations_info))
>>>>>>> fc022b7e

        # log this after assigned locations are updated, which can re-set primary location
        user_updated_primary_location_id = get_user_primary_location_id(self.user, self.user_domain)
        if user_updated_primary_location_id != user_current_primary_location_id:
            if user_updated_primary_location_id:
                self._log_primary_location_info()
            else:
<<<<<<< HEAD
                self.logger.add_info(UserChangeMessage.primary_location_removed_message())
=======
                self.logger.add_info(UserChangeMessage.primary_location_removed())
>>>>>>> fc022b7e


def get_user_primary_location_id(user, domain):
    primary_location = user.get_sql_location(domain)
    if primary_location:
        return primary_location.location_id


def get_user_primary_location_name(user, domain):
    primary_location = user.get_sql_location(domain)
    if primary_location:
        return primary_location.name


def find_differences_in_list(target: list, source: list):
    """
    Find the differences between 'source' and 'target' and
    return (added_items, removed_items)

    'added_items': items that are in 'target' but not in 'source'
    'removed_items': items that are in 'source' but not 'target'

    >>> find_differences_in_list(list_to_compare=[3,4,5,6], reference_list=[1,2,3,5])
    ({4, 6}, {1, 2})
    """

    shared_items = set(target).intersection(source)

    added_items = set(target).difference(shared_items)
    removed_items = set(source).difference(shared_items)

    return added_items, removed_items<|MERGE_RESOLUTION|>--- conflicted
+++ resolved
@@ -131,11 +131,7 @@
         # Tracking for role is done post save to have role setup correctly on save
         if self.role_updated:
             new_role = self.user.get_role(domain=self.user_domain)
-<<<<<<< HEAD
-            self.logger.add_info(UserChangeMessage.role_change_message(new_role))
-=======
             self.logger.add_info(UserChangeMessage.role_change(new_role))
->>>>>>> fc022b7e
 
         self._include_user_data_changes()
         self.logger.save()
@@ -149,11 +145,7 @@
 class CommCareUserImporter(BaseUserImporter):
     def update_password(self, password):
         self.user.set_password(password)
-<<<<<<< HEAD
-        self.logger.add_change_message(UserChangeMessage.password_reset_message())
-=======
         self.logger.add_change_message(UserChangeMessage.password_reset())
->>>>>>> fc022b7e
 
     def update_phone_numbers(self, phone_numbers):
         """
@@ -200,11 +192,7 @@
 
         if self.user.user_data.get(PROFILE_SLUG) and self.user.user_data[PROFILE_SLUG] != current_profile_id:
             profile_name = domain_info.profile_name_by_id[self.user.user_data[PROFILE_SLUG]]
-<<<<<<< HEAD
-            self.logger.add_info(UserChangeMessage.profile_info_message(profile_name))
-=======
             self.logger.add_info(UserChangeMessage.profile_info(profile_name))
->>>>>>> fc022b7e
 
     def update_language(self, language):
         self.user.language = language
@@ -239,11 +227,7 @@
                 location_names = [get_location_from_site_code(code, domain_info.location_cache).name
                                   for code in location_codes]
                 self.logger.add_info(
-<<<<<<< HEAD
-                    UserChangeMessage.commcare_user_assigned_locations_info_message(location_names))
-=======
                     UserChangeMessage.commcare_user_assigned_locations_info(location_names))
->>>>>>> fc022b7e
 
         # log this after assigned locations are updated, which can re-set primary location
         if self.user.location_id != user_current_primary_location_id:
@@ -251,11 +235,7 @@
             if self.user.location_id:
                 user_updated_primary_location_name = get_user_primary_location_name(self.user, self.user_domain)
                 self.logger.add_info(
-<<<<<<< HEAD
-                    UserChangeMessage.commcare_user_primary_location_info_message(
-=======
                     UserChangeMessage.commcare_user_primary_location_info(
->>>>>>> fc022b7e
                         user_updated_primary_location_name
                     )
                 )
@@ -267,17 +247,10 @@
         )
 
         for number in items_added:
-<<<<<<< HEAD
-            self.logger.add_change_message(UserChangeMessage.phone_number_added_message(number))
-
-        for number in items_removed:
-            self.logger.add_change_message(UserChangeMessage.phone_number_removed_message(number))
-=======
             self.logger.add_change_message(UserChangeMessage.phone_number_added(number))
 
         for number in items_removed:
             self.logger.add_change_message(UserChangeMessage.phone_number_removed(number))
->>>>>>> fc022b7e
 
 
 def _fmt_phone(phone_number):
@@ -291,21 +264,13 @@
         self.user.add_as_web_user(self.user_domain, role=role_qualified_id, location_id=location_id)
         self.role_updated = bool(role_qualified_id)
 
-<<<<<<< HEAD
-        self.logger.add_change_message(UserChangeMessage.added_as_web_user_message(self.user_domain))
-=======
         self.logger.add_change_message(UserChangeMessage.added_as_web_user(self.user_domain))
->>>>>>> fc022b7e
         if location_id:
             self._log_primary_location_info()
 
     def _log_primary_location_info(self):
         primary_location = self.user.get_sql_location(self.user_domain)
-<<<<<<< HEAD
-        self.logger.add_info(UserChangeMessage.web_user_primary_location_info_message(primary_location))
-=======
         self.logger.add_info(UserChangeMessage.web_user_primary_location_info(primary_location))
->>>>>>> fc022b7e
 
     def update_primary_location(self, location_id):
         current_primary_location_id = get_user_primary_location_id(self.user, self.user_domain)
@@ -317,11 +282,7 @@
             self.user.unset_location(self.user_domain)
             # if there was a location before, log that it was cleared
             if current_primary_location_id:
-<<<<<<< HEAD
-                self.logger.add_info(UserChangeMessage.primary_location_removed_message())
-=======
                 self.logger.add_info(UserChangeMessage.primary_location_removed())
->>>>>>> fc022b7e
 
     def update_locations(self, location_codes, membership, domain_info):
         from corehq.apps.user_importer.importer import (
@@ -345,11 +306,7 @@
                 locations_info = ", ".join([f"{location.name}[{location.location_id}]" for location in locations])
             else:
                 locations_info = []
-<<<<<<< HEAD
-            self.logger.add_info(UserChangeMessage.web_user_assigned_locations_info_message(locations_info))
-=======
             self.logger.add_info(UserChangeMessage.web_user_assigned_locations_info(locations_info))
->>>>>>> fc022b7e
 
         # log this after assigned locations are updated, which can re-set primary location
         user_updated_primary_location_id = get_user_primary_location_id(self.user, self.user_domain)
@@ -357,11 +314,7 @@
             if user_updated_primary_location_id:
                 self._log_primary_location_info()
             else:
-<<<<<<< HEAD
-                self.logger.add_info(UserChangeMessage.primary_location_removed_message())
-=======
                 self.logger.add_info(UserChangeMessage.primary_location_removed())
->>>>>>> fc022b7e
 
 
 def get_user_primary_location_id(user, domain):
