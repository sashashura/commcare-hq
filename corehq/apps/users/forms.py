--- conflicted
+++ resolved
@@ -34,13 +34,8 @@
 from corehq.apps.domain.forms import EditBillingAccountInfoForm, clean_password
 from corehq.apps.domain.models import Domain
 from corehq.apps.enterprise.models import (
-<<<<<<< HEAD
-    EnterprisePermissions,
-    EnterpriseMobileWorkerSettings,
-=======
     EnterpriseMobileWorkerSettings,
     EnterprisePermissions,
->>>>>>> 9e0ba186
 )
 from corehq.apps.hqwebapp import crispy as hqcrispy
 from corehq.apps.hqwebapp.crispy import HQModalFormHelper
@@ -53,20 +48,6 @@
 from corehq.apps.sso.models import IdentityProvider
 from corehq.apps.sso.utils.request_helpers import is_request_using_sso
 from corehq.apps.user_importer.helpers import UserChangeLogger
-<<<<<<< HEAD
-from corehq.apps.users.audit.change_messages import UserChangeMessage
-from corehq.apps.users.dbaccessors import user_exists
-from corehq.apps.users.models import UserRole, DeactivateMobileWorkerTrigger
-from corehq.apps.users.util import (
-    cc_user_domain,
-    format_username,
-    log_user_change,
-)
-from corehq.const import USER_CHANGE_VIA_WEB
-from corehq.pillows.utils import MOBILE_USER_TYPE, WEB_USER_TYPE
-from corehq.toggles import TWO_STAGE_USER_PROVISIONING
-from dimagi.utils.dates import get_date_from_month_and_year_string
-=======
 from corehq.const import LOADTEST_HARD_LIMIT, USER_CHANGE_VIA_WEB
 from corehq.pillows.utils import MOBILE_USER_TYPE, WEB_USER_TYPE
 from corehq.toggles import TWO_STAGE_USER_PROVISIONING
@@ -76,7 +57,6 @@
 from .dbaccessors import user_exists
 from .models import DeactivateMobileWorkerTrigger, UserRole
 from .util import cc_user_domain, format_username, log_user_change
->>>>>>> 9e0ba186
 
 UNALLOWED_MOBILE_WORKER_NAMES = ('admin', 'demo_user')
 
@@ -432,18 +412,6 @@
     # the field here allows us to use CommCareUserFormSet.update_user() to set
     # this property on the user.
     loadtest_factor = forms.IntegerField(
-<<<<<<< HEAD
-        required=False, min_value=1, max_value=50000,
-        help_text=gettext_lazy(
-            "Multiply this user's case load by a number for load testing on phones. "
-            "Leave blank for normal users."
-        ),
-        widget=forms.HiddenInput())
-    deactivate_after_date = forms.CharField(
-        label=ugettext_lazy("Deactivate After"),
-        required=False,
-        help_text=ugettext_lazy(
-=======
         required=False,
         widget=forms.HiddenInput(),
     )
@@ -451,7 +419,6 @@
         label=gettext_lazy("Deactivate After"),
         required=False,
         help_text=gettext_lazy(
->>>>>>> 9e0ba186
             "When specified, the mobile worker is automatically deactivated "
             "on the first day of the month and year selected."
         )
@@ -482,22 +449,6 @@
     def clean_deactivate_after_date(self):
         return clean_deactivate_after_date(self.cleaned_data['deactivate_after_date'])
 
-        self.show_deactivate_after_date = EnterpriseMobileWorkerSettings.is_domain_using_custom_deactivation(
-            self.domain
-        )
-
-        if self.show_deactivate_after_date:
-            initial_deactivate_after_date = DeactivateMobileWorkerTrigger.get_deactivate_after_date(
-                self.domain, self.existing_user.user_id
-            )
-            if initial_deactivate_after_date is not None:
-                self.initial['deactivate_after_date'] = initial_deactivate_after_date.strftime('%m-%Y')
-        else:
-            del self.fields['deactivate_after_date']
-
-    def clean_deactivate_after_date(self):
-        return clean_deactivate_after_date(self.cleaned_data['deactivate_after_date'])
-
     @property
     def direct_properties(self):
         indirect_props = ['role', 'deactivate_after_date']
@@ -512,8 +463,6 @@
             )
         return super().update_user(**kwargs)
 
-<<<<<<< HEAD
-=======
 
 class CommCareUserActionForm(BaseUpdateUserForm):
 
@@ -559,7 +508,6 @@
             )
         )
 
->>>>>>> 9e0ba186
 
 class RoleForm(forms.Form):
 
@@ -767,15 +715,9 @@
         label=gettext_noop("Password"),
     )
     deactivate_after_date = forms.CharField(
-<<<<<<< HEAD
-        label=ugettext_lazy("Deactivate After"),
-        required=False,
-        help_text=ugettext_lazy(
-=======
         label=gettext_lazy("Deactivate After"),
         required=False,
         help_text=gettext_lazy(
->>>>>>> 9e0ba186
             "When specified, the mobile worker is automatically deactivated "
             "on the first day of the month and year selected."
         ),
