import datetime
import json
import re

from django import forms
from django.conf import settings
from django.contrib.auth.forms import SetPasswordForm
from django.core.exceptions import ValidationError
from django.core.validators import EmailValidator, validate_email
from django.forms.widgets import PasswordInput
from django.template.loader import get_template
from django.urls import reverse
from django.utils.translation import ugettext as _
from django.utils.translation import ugettext_lazy, ugettext_noop

from crispy_forms import bootstrap as twbscrispy
from crispy_forms import layout as crispy
from crispy_forms.bootstrap import InlineField, StrictButton
from crispy_forms.helper import FormHelper
from crispy_forms.layout import Fieldset, Layout, Submit
from django_countries.data import COUNTRIES
from memoized import memoized

from corehq.apps.sso.models import IdentityProvider
from corehq.apps.sso.utils.request_helpers import is_request_using_sso
from corehq import toggles
from corehq.apps.analytics.tasks import set_analytics_opt_out
from corehq.apps.app_manager.models import validate_lang
from corehq.apps.custom_data_fields.edit_entity import CustomDataEditor
from corehq.apps.domain.extension_points import has_custom_clean_password
from corehq.apps.domain.forms import EditBillingAccountInfoForm, clean_password
from corehq.apps.domain.models import Domain
from corehq.apps.hqwebapp import crispy as hqcrispy
from corehq.apps.hqwebapp.crispy import HQModalFormHelper
from corehq.apps.hqwebapp.widgets import Select2Ajax, SelectToggle
from corehq.apps.locations.models import SQLLocation
from corehq.apps.locations.permissions import user_can_access_location_id
from corehq.apps.programs.models import Program
from corehq.apps.reports.filters.users import ExpandedMobileWorkerFilter
from corehq.apps.users.dbaccessors import user_exists
from corehq.apps.users.models import UserRole, DomainPermissionsMirror
from corehq.apps.users.util import cc_user_domain, format_username, log_user_role_update
from corehq.const import USER_CHANGE_VIA_WEB
from corehq.pillows.utils import MOBILE_USER_TYPE, WEB_USER_TYPE
from corehq.toggles import TWO_STAGE_USER_PROVISIONING

from corehq.apps.hqwebapp.utils.translation import format_html_lazy


UNALLOWED_MOBILE_WORKER_NAMES = ('admin', 'demo_user')


def get_mobile_worker_max_username_length(domain):
    """
    The auth_user table only allows for usernames up to 128 characters long.
    The code used to allow for usernames up to 80 characters, but that
    didn't properly take into consideration the fact that the domain and
    site name vary.
    """
    return min(128 - len(cc_user_domain(domain)) - 1, 80)


def clean_mobile_worker_username(domain, username, name_too_long_message=None,
        name_reserved_message=None, name_exists_message=None):

    max_username_length = get_mobile_worker_max_username_length(domain)

    if len(username) > max_username_length:
        raise forms.ValidationError(name_too_long_message or
            _('Username %(username)s is too long.  Must be under %(max_length)s characters.')
            % {'username': username, 'max_length': max_username_length})

    if username in UNALLOWED_MOBILE_WORKER_NAMES:
        raise forms.ValidationError(name_reserved_message or
            _('The username "%(username)s" is reserved for CommCare.')
            % {'username': username})

    username = format_username(username, domain)
    validate_username(username)

    exists = user_exists(username)
    if exists.exists:
        if exists.is_deleted:
            raise forms.ValidationError(_('This username was used previously.'))
        raise forms.ValidationError(name_exists_message or
            _('This Mobile Worker already exists.'))

    return username


def wrapped_language_validation(value):
    try:
        validate_lang(value)
    except ValueError:
        raise forms.ValidationError("%s is not a valid language code! Please "
                                    "enter a valid two or three digit code." % value)


def generate_strong_password():
    import string
    import random
    possible = string.punctuation + string.ascii_lowercase + string.ascii_uppercase + string.digits
    password = ''
    password += random.choice(string.punctuation)
    password += random.choice(string.ascii_lowercase)
    password += random.choice(string.ascii_uppercase)
    password += random.choice(string.digits)
    password += ''.join(random.choice(possible) for i in range(random.randrange(6, 11)))

    return ''.join(random.sample(password, len(password)))


class LanguageField(forms.CharField):
    """
    Adds language code validation to a field
    """

    def __init__(self, *args, **kwargs):
        super(LanguageField, self).__init__(*args, **kwargs)
        self.min_length = 2
        self.max_length = 3

    default_error_messages = {
        'invalid': ugettext_lazy('Please enter a valid two or three digit language code.'),
    }
    default_validators = [wrapped_language_validation]


class BaseUpdateUserForm(forms.Form):

    def __init__(self, *args, **kwargs):
        self.domain = kwargs.pop('domain')
        self.existing_user = kwargs.pop('existing_user')
        self.request = kwargs.pop('request')
        super(BaseUpdateUserForm, self).__init__(*args, **kwargs)

        self.helper = FormHelper()

        self.helper.form_method = 'POST'
        self.helper.form_class = 'form-horizontal'

        self.helper.label_class = 'col-sm-3 col-md-2'
        self.helper.field_class = 'col-sm-9 col-md-8 col-lg-6'

        for prop in self.direct_properties:
            self.initial[prop] = getattr(self.existing_user, prop, "")

    @property
    def direct_properties(self):
        return []

    def clean_email(self):
        return self.cleaned_data['email'].lower()

    def update_user(self, save=True):
        is_update_successful = False

        for prop in self.direct_properties:
            setattr(self.existing_user, prop, self.cleaned_data[prop])
            is_update_successful = True

        if is_update_successful and save:
            self.existing_user.save()
        return is_update_successful


class UpdateUserRoleForm(BaseUpdateUserForm):
    role = forms.ChoiceField(choices=(), required=False)

    def update_user(self):
        is_update_successful = super(UpdateUserRoleForm, self).update_user(save=False)

        if self.domain and 'role' in self.cleaned_data:
            role = self.cleaned_data['role']
            try:
                self.existing_user.set_role(self.domain, role)
                if self.existing_user.is_commcare_user():
                    self.existing_user.save(spawn_task=True)
                else:
                    self.existing_user.save()
                is_update_successful = True
                log_user_role_update(self.domain, self.existing_user, self.request.user, USER_CHANGE_VIA_WEB)
            except KeyError:
                pass
        elif is_update_successful:
            self.existing_user.save()

        return is_update_successful

    def load_roles(self, role_choices=None, current_role=None):
        if role_choices is None:
            role_choices = []
        self.fields['role'].choices = role_choices

        if current_role:
            self.initial['role'] = current_role


class UpdateUserPermissionForm(forms.Form):
    super_user = forms.BooleanField(label=ugettext_lazy('System Super User'), required=False)

    def update_user_permission(self, couch_user=None, editable_user=None, is_super_user=None):
        is_update_successful = False
        if editable_user and couch_user.is_superuser:
            editable_user.is_superuser = is_super_user
            editable_user.save()
            is_update_successful = True

        return is_update_successful


class BaseUserInfoForm(forms.Form):
    first_name = forms.CharField(label=ugettext_lazy('First Name'), max_length=30, required=False)
    last_name = forms.CharField(label=ugettext_lazy('Last Name'), max_length=30, required=False)
    email = forms.EmailField(label=ugettext_lazy("E-Mail"), max_length=75, required=False)
    language = forms.ChoiceField(
        choices=(),
        initial=None,
        required=False,
        help_text=ugettext_lazy(
            "<i class=\"fa fa-info-circle\"></i> "
            "Becomes default language seen in Web Apps and reports (if applicable), "
            "but does not affect mobile applications. "
            "Supported languages for reports are en, fr (partial), and hin (partial)."
        )
    )

    def load_language(self, language_choices=None):
        if language_choices is None:
            language_choices = []
        self.fields['language'].choices = [('', '')] + language_choices


class UpdateMyAccountInfoForm(BaseUpdateUserForm, BaseUserInfoForm):
    analytics_enabled = forms.BooleanField(
        required=False,
        label=ugettext_lazy("Enable Tracking"),
        help_text=ugettext_lazy(
            "Allow Dimagi to collect usage information to improve CommCare. "
            "You can learn more about the information we collect and the ways "
            "we use it in our "
            '<a href="http://www.dimagi.com/terms/latest/privacy/">privacy policy</a>'
        ),
    )

    def __init__(self, *args, **kwargs):
        from corehq.apps.settings.views import ApiKeyView
        self.user = kwargs['existing_user']
        self.is_using_sso = (
            toggles.ENTERPRISE_SSO.enabled_for_request(kwargs['request'])
            and is_request_using_sso(kwargs['request'])
        )
        super(UpdateMyAccountInfoForm, self).__init__(*args, **kwargs)
        self.username = self.user.username

        username_controls = []
        if self.username:
            username_controls.append(hqcrispy.StaticField(
                ugettext_lazy('Username'), self.username)
            )

        self.fields['language'].label = ugettext_lazy("My Language")

        self.new_helper = FormHelper()
        self.new_helper.form_method = 'POST'
        self.new_helper.form_class = 'form-horizontal'
        self.new_helper.attrs = {
            'name': 'user_information',
        }
        self.new_helper.label_class = 'col-sm-3 col-md-2 col-lg-2'
        self.new_helper.field_class = 'col-sm-9 col-md-8 col-lg-6'

        basic_fields = [
            crispy.Div(*username_controls),
            hqcrispy.Field('first_name'),
            hqcrispy.Field('last_name'),
        ]

        if self.is_using_sso:
            idp = IdentityProvider.get_active_identity_provider_by_username(
                self.request.user.username
            )
            self.fields['email'].initial = self.user.email
            self.fields['email'].help_text = _(
                "This email is managed by {} and cannot be edited."
            ).format(idp.name)

            # It is the presence of the "readonly" attribute that determines
            # whether an input is readonly. Its value does not matter.
            basic_fields.append(hqcrispy.Field('email', readonly="readonly"))
        else:
            basic_fields.append(hqcrispy.Field('email'))

        if self.set_analytics_enabled:
            basic_fields.append(twbscrispy.PrependedText('analytics_enabled', ''),)

        self.new_helper.layout = crispy.Layout(
            crispy.Fieldset(
                ugettext_lazy("Basic"),
                *basic_fields
            ),
            (hqcrispy.FieldsetAccordionGroup if self.collapse_other_options else crispy.Fieldset)(
                ugettext_lazy("Other Options"),
                hqcrispy.Field('language'),
                crispy.Div(hqcrispy.StaticField(
                    ugettext_lazy('API Key'),
                    format_html_lazy(
                        ugettext_lazy('API key management has moved <a href="{}">here</a>.'),
                        reverse(ApiKeyView.urlname)),
                )),
            ),
            hqcrispy.FormActions(
                twbscrispy.StrictButton(
                    ugettext_lazy("Update My Information"),
                    type='submit',
                    css_class='btn-primary',
                )
            )
        )

    @property
    def set_analytics_enabled(self):
        return not settings.ENTERPRISE_MODE

    @property
    def collapse_other_options(self):
        return self.user.is_commcare_user()

    @property
    def direct_properties(self):
        result = list(self.fields)
        if self.is_using_sso:
            result.remove('email')
        if not self.set_analytics_enabled:
            result.remove('analytics_enabled')
        return result

    def update_user(self, save=True, **kwargs):
        if save and self.set_analytics_enabled:
            analytics_enabled = self.cleaned_data['analytics_enabled']
            if self.user.analytics_enabled != analytics_enabled:
                set_analytics_opt_out(self.user, analytics_enabled)
        return super(UpdateMyAccountInfoForm, self).update_user(save=save, **kwargs)


class UpdateCommCareUserInfoForm(BaseUserInfoForm, UpdateUserRoleForm):
    loadtest_factor = forms.IntegerField(
        required=False, min_value=1, max_value=50000,
        help_text=ugettext_lazy(
            "Multiply this user's case load by a number for load testing on phones. "
            "Leave blank for normal users."
        ),
        widget=forms.HiddenInput())

    def __init__(self, *args, **kwargs):
        super(UpdateCommCareUserInfoForm, self).__init__(*args, **kwargs)
        self.fields['role'].help_text = _(
            '<i class="fa fa-info-circle"></i> '
            'Only applies to mobile workers who will be entering data using '
            '<a href="https://wiki.commcarehq.org/display/commcarepublic/Web+Apps">'
            'Web Apps</a>'
        )
        if toggles.ENABLE_LOADTEST_USERS.enabled(self.domain):
            self.fields['loadtest_factor'].widget = forms.TextInput()

    @property
    def direct_properties(self):
        indirect_props = ['role']
        return [k for k in self.fields if k not in indirect_props]


class RoleForm(forms.Form):

    def __init__(self, *args, **kwargs):
        if 'role_choices' in kwargs:
            role_choices = kwargs.pop('role_choices')
        else:
            role_choices = ()
        super(RoleForm, self).__init__(*args, **kwargs)
        self.fields['role'].choices = role_choices


class SetUserPasswordForm(SetPasswordForm):

    new_password1 = forms.CharField(
        label=ugettext_noop("New password"),
        widget=forms.PasswordInput(),
    )

    def __init__(self, project, user_id, **kwargs):
        super(SetUserPasswordForm, self).__init__(**kwargs)
        self.project = project
        initial_password = ''

        if self.project.strong_mobile_passwords:
            self.fields['new_password1'].widget = forms.TextInput()
            self.fields['new_password1'].help_text = format_html_lazy(
                ('<i class="fa fa-warning"></i>{}<br />'
                    '<span data-bind="text: passwordHelp, css: color">'),
                ugettext_lazy(
                    "This password is automatically generated. "
                    "Please copy it or create your own. It will not be shown again."))
            initial_password = generate_strong_password()

        self.helper = FormHelper()

        self.helper.form_method = 'POST'
        self.helper.form_tag = False

        self.helper.label_class = 'col-sm-3 col-md-2'
        self.helper.field_class = 'col-sm-9 col-md-8 col-lg-6'
        self.helper.form_action = reverse("change_password", args=[project.name, user_id])
        self.helper.layout = crispy.Layout(
            crispy.Fieldset(
                _("Reset Password for Mobile Worker"),
                crispy.Field(
                    'new_password1',
                    data_bind="initializeValue: password, value: password, valueUpdate: 'input'",
                    value=initial_password,
                ),
                crispy.Field(
                    'new_password2',
                    value=initial_password,
                ),
                hqcrispy.FormActions(
                    crispy.ButtonHolder(
                        Submit('submit', _('Reset Password'))
                    )
                ),
                css_class="check-password",
            ),
        )

    def clean_new_password1(self):
        password1 = self.cleaned_data.get('new_password1')
        if self.project.strong_mobile_passwords:
            return clean_password(password1)
        return password1


class CommCareAccountForm(forms.Form):
    """
    Form for CommCareAccounts
    """
    username = forms.CharField(required=True)
    password_1 = forms.CharField(label=ugettext_lazy('Password'), widget=PasswordInput(),
                                 required=True, min_length=1)
    password_2 = forms.CharField(label=ugettext_lazy('Password (reenter)'), widget=PasswordInput(),
                                 required=True, min_length=1)
    phone_number = forms.CharField(
        max_length=80,
        required=False,
        help_text=ugettext_lazy("Please enter number, including "
                                "international code, in digits only.")
    )

    def __init__(self, *args, **kwargs):
        if 'domain' not in kwargs:
            raise Exception('Expected kwargs: domain')
        self.domain = kwargs.pop('domain', None)
        super(forms.Form, self).__init__(*args, **kwargs)
        self.helper = FormHelper()
        self.helper.form_tag = False
        self.helper.label_class = 'col-lg-3'
        self.helper.field_class = 'col-lg-9'
        self.helper.layout = Layout(
            Fieldset(
                _("Mobile Worker's Primary Information"),
                'username',
                'password_1',
                'password_2',
                'phone_number',
            )
        )

    def clean_username(self):
        return clean_mobile_worker_username(
            self.domain,
            self.cleaned_data.get('username')
        )

    def clean_phone_number(self):
        phone_number = self.cleaned_data['phone_number']
        phone_number = re.sub(r'\s|\+|\-', '', phone_number)
        if phone_number == '':
            return None
        elif not re.match(r'\d+$', phone_number):
            raise forms.ValidationError(_("%s is an invalid phone number." % phone_number))
        return phone_number

    def clean(self):
        try:
            password_1 = self.cleaned_data['password_1']
            password_2 = self.cleaned_data['password_2']
        except KeyError:
            pass
        else:
            if password_1 != password_2:
                raise forms.ValidationError("Passwords do not match")

        return self.cleaned_data

validate_username = EmailValidator(message=ugettext_lazy('Username contains invalid characters.'))


class NewMobileWorkerForm(forms.Form):
    username = forms.CharField(
        max_length=50,
        required=True,
        help_text="""
            <span data-bind="visible: $root.usernameAvailabilityStatus() !== $root.STATUS.NONE">
                <i class="fa fa-circle-o-notch fa-spin"
                   data-bind="visible: $root.usernameAvailabilityStatus() === $root.STATUS.PENDING"></i>
                <i class="fa fa-check"
                   data-bind="visible: $root.usernameAvailabilityStatus() === $root.STATUS.SUCCESS"></i>
                <i class="fa fa-exclamation-triangle"
                   data-bind="visible: $root.usernameAvailabilityStatus() === $root.STATUS.WARNING ||
                                       $root.usernameAvailabilityStatus() === $root.STATUS.ERROR"></i>
                <!-- ko text: $root.usernameStatusMessage --><!-- /ko -->
            </span>
        """,
        label=ugettext_noop("Username"),
    )
    first_name = forms.CharField(
        max_length=30,
        required=False,
        label=ugettext_noop("First Name"),
    )
    last_name = forms.CharField(
        max_length=30,
        required=False,
        label=ugettext_noop("Last Name")
    )
    location_id = forms.CharField(
        label=ugettext_noop("Location"),
        required=False,
    )
    force_account_confirmation = forms.BooleanField(
        label=ugettext_noop("Require Account Confirmation?"),
        help_text=ugettext_noop(
            "The user's account will not be active until "
            "they have confirmed their email and set a password."
        ),
        required=False,
    )
    email = forms.EmailField(
        label=ugettext_noop("Email"),
        required=False,
        help_text="""
            <span data-bind="visible: $root.emailStatus() !== $root.STATUS.NONE">
                <i class="fa fa-exclamation-triangle"
                   data-bind="visible: $root.emailStatus() === $root.STATUS.ERROR"></i>
                <!-- ko text: $root.emailStatusMessage --><!-- /ko -->
            </span>
        """
    )
    send_account_confirmation_email = forms.BooleanField(
        label=ugettext_noop("Send Account Confirmation Email Now?"),
        help_text=ugettext_noop(
            "The user will be sent their account confirmation email now. "
            "Otherwise it must be sent manually from the Mobile Worker 'Deactivated Users' list."
        ),
        required=False,
    )
    new_password = forms.CharField(
        widget=forms.PasswordInput(),
        required=True,
        min_length=1,
        label=ugettext_noop("Password"),
    )

    def __init__(self, project, request_user, *args, **kwargs):
        super(NewMobileWorkerForm, self).__init__(*args, **kwargs)
        email_string = "@{}.{}".format(project.name, settings.HQ_ACCOUNT_ROOT)
        max_chars_username = 80 - len(email_string)
        self.project = project
        self.domain = self.project.name
        self.request_user = request_user
        self.can_access_all_locations = request_user.has_permission(self.domain, 'access_all_locations')
        if not self.can_access_all_locations:
            self.fields['location_id'].required = True

        if self.project.strong_mobile_passwords:
            # Use normal text input so auto-generated strong password is visible
            self.fields['new_password'].widget = forms.TextInput()
            self.fields['new_password'].help_text = format_html_lazy(
                '<i class="fa fa-warning"></i>{}<br />',
                ugettext_lazy(
                    'This password is automatically generated. '
                    'Please copy it or create your own. It will not be shown again.'))

        if project.uses_locations:
            self.fields['location_id'].widget = forms.Select()
            location_field = crispy.Field(
                'location_id',
                data_bind='value: location_id',
                data_query_url=reverse('location_search', args=[self.domain]),
            )
        else:
            location_field = crispy.Hidden(
                'location_id',
                '',
                data_bind='value: location_id',
            )

        self.two_stage_provisioning_enabled = TWO_STAGE_USER_PROVISIONING.enabled(self.domain)
        if self.two_stage_provisioning_enabled:
            confirm_account_field = crispy.Field(
                'force_account_confirmation',
                data_bind='checked: force_account_confirmation',
            )
            email_field = crispy.Div(
                crispy.Field(
                    'email',
                    data_bind="value: email, valueUpdate: 'keyup'",
                ),
                data_bind='''
                    css: {
                        'has-error': $root.emailStatus() === $root.STATUS.ERROR,
                    },
                '''
            )
            send_email_field = crispy.Field(
                'send_account_confirmation_email',
                data_bind='checked: send_account_confirmation_email, enable: sendConfirmationEmailEnabled',
            )
        else:
            confirm_account_field = crispy.Hidden(
                'force_account_confirmation',
                '',
                data_bind='value: force_account_confirmation',
            )
            email_field = crispy.Hidden(
                'email',
                '',
                data_bind='value: email',
            )
            send_email_field = crispy.Hidden(
                'send_account_confirmation_email',
                '',
                data_bind='value: send_account_confirmation_email',
            )


        self.helper = HQModalFormHelper()
        self.helper.form_tag = False
        self.helper.layout = Layout(
            Fieldset(
                _('Basic Information'),
                crispy.Div(
                    crispy.Field(
                        'username',
                        data_bind="value: username, valueUpdate: 'keyup'",
                        maxlength=max_chars_username,
                    ),
                    data_bind='''
                        css: {
                            'has-pending': $root.usernameAvailabilityStatus() === $root.STATUS.PENDING,
                            'has-success': $root.usernameAvailabilityStatus() === $root.STATUS.SUCCESS,
                            'has-warning': $root.usernameAvailabilityStatus() === $root.STATUS.WARNING,
                            'has-error': $root.usernameAvailabilityStatus() === $root.STATUS.ERROR,
                        },
                    '''
                ),
                crispy.Field(
                    'first_name',
                    data_bind='value: first_name',
                ),
                crispy.Field(
                    'last_name',
                    data_bind='value: last_name',
                ),
                location_field,
                confirm_account_field,
                email_field,
                send_email_field,
                crispy.Div(
                    hqcrispy.B3MultiField(
                        _("Password"),
                        InlineField(
                            'new_password',
                            data_bind="value: password, valueUpdate: 'input', enable: passwordEnabled",
                        ),
                        crispy.HTML('''
                            <p class="help-block" data-bind="if: $root.isSuggestedPassword">
                                <i class="fa fa-warning"></i> {suggested}
                            </p>
                            <p class="help-block" data-bind="ifnot: $root.isSuggestedPassword()">
                                <!-- ko ifnot: $root.skipStandardValidations() -->
                                    <!-- ko if: $root.passwordStatus() === $root.STATUS.SUCCESS -->
                                        <i class="fa fa-check"></i> {strong}
                                    <!-- /ko -->
                                    <!-- ko if: $root.passwordStatus() === $root.STATUS.WARNING -->
                                        {almost}
                                    <!-- /ko -->
                                    <!-- ko if: $root.passwordStatus() === $root.STATUS.ERROR -->
                                        <i class="fa fa-warning"></i> {weak}
                                    <!-- /ko -->
                                <!-- /ko -->

                                <!-- ko if: $root.skipStandardValidations() -->
                                    <i class="fa fa-info-circle"></i> {custom_warning}
                                <!-- /ko -->
                                <!-- ko if: $root.passwordStatus() === $root.STATUS.DISABLED -->
                                    <i class="fa fa-warning"></i> {disabled}
                                <!-- /ko -->
                            </p>
                        '''.format(
                            suggested=_("This password is automatically generated. Please copy it or create "
                                "your own. It will not be shown again."),
                            strong=_("Good Job! Your password is strong!"),
                            almost=_("Your password is almost strong enough! Try adding numbers or symbols!"),
                            weak=_("Your password is too weak! Try adding numbers or symbols!"),
                            custom_warning=_(settings.CUSTOM_PASSWORD_STRENGTH_MESSAGE),
                            disabled=_("Setting a password is disabled. "
                                       "The user will set their own password on confirming their account email."),
                        )),
                        required=True,
                    ),
                    data_bind='''
                        css: {
                            'has-success': $root.passwordStatus() === $root.STATUS.SUCCESS,
                            'has-warning': $root.passwordStatus() === $root.STATUS.WARNING,
                            'has-error': $root.passwordStatus() === $root.STATUS.ERROR,
                        }
                    ''' if not has_custom_clean_password() else ''
                ),
            )
        )

    def clean_email(self):
        clean_email = self.cleaned_data['email'].strip().lower()
        if clean_email:
            validate_email(clean_email)
        return clean_email

    def clean_location_id(self):
        location_id = self.cleaned_data['location_id']
        if not user_can_access_location_id(self.domain, self.request_user, location_id):
            raise forms.ValidationError("You do not have access to that location.")
        return location_id

    def clean_username(self):
        username = self.cleaned_data['username']
        if username == 'admin' or username == 'demo_user':
            raise forms.ValidationError("The username %s is reserved for CommCare." % username)
        return clean_mobile_worker_username(self.domain, username)

    def clean_new_password(self):
        cleaned_password = self.cleaned_data.get('new_password')
        if self.project.strong_mobile_passwords:
            return clean_password(cleaned_password)
        return cleaned_password


class GroupMembershipForm(forms.Form):
    selected_ids = forms.Field(
        label=ugettext_lazy("Group Membership"),
        required=False,
        widget=Select2Ajax(multiple=True),
    )

    def __init__(self, group_api_url, *args, **kwargs):
        submit_label = kwargs.pop('submit_label', "Update")
        fieldset_title = kwargs.pop(
            'fieldset_title', ugettext_lazy("Edit Group Membership"))

        super(GroupMembershipForm, self).__init__(*args, **kwargs)
        self.fields['selected_ids'].widget.set_url(group_api_url)

        self.helper = FormHelper()
        self.helper.label_class = 'col-sm-3 col-md-2'
        self.helper.field_class = 'col-sm-9 col-md-8 col-lg-6'
        self.helper.form_tag = False

        self.helper.layout = crispy.Layout(
            crispy.Fieldset(
                fieldset_title,
                crispy.Field('selected_ids'),
            ),
            hqcrispy.FormActions(
                crispy.ButtonHolder(
                    Submit('submit', submit_label)
                )
            )
        )


class MultipleSelectionForm(forms.Form):
    """
    Form for selecting groups (used by the group UI on the user page)
    Usage::

        # views.py
        @property
        @memoized
        def users_form(self):
            form = MultipleSelectionForm(
                initial={'selected_ids': self.users_at_location},
                submit_label=_("Update Users at this Location"),
            )
            form.fields['selected_ids'].choices = self.all_users
            return form

        <form class="form disable-on-submit" id="edit_users" action="" method='post'>
            <legend>{% trans 'Specify Users At This Location' %}</legend>
            {% crispy users_per_location_form %}
        </form>

        @use_multiselect
        def dispatch(self, request, *args, **kwargs):
            return super(MyView, self).dispatch(request, *args, **kwargs)

        # javascript
        hqDefine("app/js/module", function() {
            // Multiselect widget
            $(function () {
                var multiselect_utils = hqImport('hqwebapp/js/multiselect_utils');
                multiselect_utils.createFullMultiselectWidget(
                    'id_of_multiselect_field',
                    django.gettext("Available Things"),
                    django.gettext("Things Selected"),
                    django.gettext("Search Things...")
                );
            });
        });
    """
    selected_ids = forms.MultipleChoiceField(
        label=ugettext_lazy("Group Membership"),
        required=False,
    )

    def __init__(self, *args, **kwargs):
        submit_label = kwargs.pop('submit_label', "Update")
        fieldset_title = kwargs.pop('fieldset_title', ugettext_lazy("Edit Group Membership"))

        super(MultipleSelectionForm, self).__init__(*args, **kwargs)
        self.helper = FormHelper()
        self.helper.form_id = 'id-scheduledReportForm'
        self.helper.label_class = 'col-sm-3 col-md-2'
        self.helper.field_class = 'col-sm-9 col-md-8 col-lg-6'
        self.helper.form_tag = False

        self.helper.layout = crispy.Layout(
            crispy.Fieldset(
                fieldset_title,
                crispy.Field('selected_ids', css_class="hide"),
            ),
            hqcrispy.FormActions(
                crispy.ButtonHolder(
                    Submit('submit', submit_label)
                )
            )
        )


class PrimaryLocationWidget(forms.Widget):
    """
    Options for this field are dynamically set in JS depending on what options are selected
    for 'assigned_locations'. This works in conjunction with LocationSelectWidget.
    """
    def __init__(self, css_id, source_css_id, attrs=None):
        """
        args:
            css_id: css_id of primary_location field
            source_css_id: css_id of assigned_locations field
        """
        super(PrimaryLocationWidget, self).__init__(attrs)
        self.css_id = css_id
        self.source_css_id = source_css_id
        self.template = 'locations/manage/partials/drilldown_location_widget.html'

    def render(self, name, value, attrs=None, renderer=None):
        initial_data = {}
        if value:
            try:
                loc = SQLLocation.objects.get(location_id=value)
                initial_data = {
                    'id': loc.location_id,
                    'text': loc.get_path_display(),
                }
            except SQLLocation.DoesNotExist:
                pass

        return get_template(self.template).render({
            'css_id': self.css_id,
            'source_css_id': self.source_css_id,
            'name': name,
            'value': value,
            'initial_data': initial_data,
            'attrs': self.build_attrs(self.attrs, attrs),
        })


class CommtrackUserForm(forms.Form):
    assigned_locations = forms.CharField(
        label=ugettext_noop("Locations"),
        required=False,
        widget=forms.SelectMultiple(choices=[]),
    )
    primary_location = forms.CharField(
        label=ugettext_noop("Primary Location"),
        required=False,
        help_text=ugettext_lazy('Primary Location must always be set to one of above locations')
    )
    program_id = forms.ChoiceField(
        label=ugettext_noop("Program"),
        choices=(),
        required=False
    )

    def __init__(self, *args, **kwargs):
        from corehq.apps.locations.forms import LocationSelectWidget
        self.domain = kwargs.pop('domain', None)
        super(CommtrackUserForm, self).__init__(*args, **kwargs)
        self.fields['assigned_locations'].widget = LocationSelectWidget(
            self.domain, multiselect=True, id='id_assigned_locations'
        )
        self.fields['assigned_locations'].help_text = ExpandedMobileWorkerFilter.location_search_help
        self.fields['primary_location'].widget = PrimaryLocationWidget(
            css_id='id_primary_location',
            source_css_id='id_assigned_locations',
        )
        if self.commtrack_enabled:
            programs = Program.by_domain(self.domain)
            choices = list((prog.get_id, prog.name) for prog in programs)
            choices.insert(0, ('', ''))
            self.fields['program_id'].choices = choices
        else:
            self.fields['program_id'].widget = forms.HiddenInput()

        self.helper = FormHelper()

        self.helper.form_method = 'POST'
        self.helper.form_class = 'form-horizontal'
        self.helper.form_tag = False

        self.helper.label_class = 'col-sm-3 col-md-2'
        self.helper.field_class = 'col-sm-9 col-md-8 col-lg-6'

    @property
    @memoized
    def commtrack_enabled(self):
        return Domain.get_by_name(self.domain).commtrack_enabled

    def save(self, user):
        # todo: Avoid multiple user.save
        domain_membership = user.get_domain_membership(self.domain)
        if self.commtrack_enabled:
            domain_membership.program_id = self.cleaned_data['program_id']

        self._update_location_data(user)

    def _update_location_data(self, user):
        location_id = self.cleaned_data['primary_location']
        location_ids = self.cleaned_data['assigned_locations']

        if user.is_commcare_user():
            old_location_id = user.location_id
            if location_id != old_location_id:
                if location_id:
                    user.set_location(SQLLocation.objects.get(location_id=location_id))
                else:
                    user.unset_location()

            old_location_ids = user.assigned_location_ids
            if set(location_ids) != set(old_location_ids):
                user.reset_locations(location_ids)
        else:
            domain_membership = user.get_domain_membership(self.domain)
            old_location_id = domain_membership.location_id
            if location_id != old_location_id:
                if location_id:
                    user.set_location(self.domain, SQLLocation.objects.get(location_id=location_id))
                else:
                    user.unset_location(self.domain)

            old_location_ids = domain_membership.assigned_location_ids
            if set(location_ids) != set(old_location_ids):
                user.reset_locations(self.domain, location_ids)

    def clean_assigned_locations(self):
        from corehq.apps.locations.models import SQLLocation
        from corehq.apps.locations.util import get_locations_from_ids

        location_ids = self.data.getlist('assigned_locations')
        try:
            locations = get_locations_from_ids(location_ids, self.domain)
        except SQLLocation.DoesNotExist:
            raise ValidationError(_('One or more of the locations was not found.'))

        return [location.location_id for location in locations]

    def clean(self):
        cleaned_data = super(CommtrackUserForm, self).clean()

        primary_location_id = cleaned_data['primary_location']
        assigned_location_ids = cleaned_data.get('assigned_locations', [])
        if primary_location_id:
            if primary_location_id not in assigned_location_ids:
                self.add_error('primary_location',
                               _("Primary location can only be one of user's locations"))
        if assigned_location_ids and not primary_location_id:
            self.add_error('primary_location',
                           _("Primary location can't be empty if user has any locations set"))


class DomainRequestForm(forms.Form):
    full_name = forms.CharField(label=ugettext_lazy('Full Name'), required=True,
                                widget=forms.TextInput(attrs={'class': 'form-control'}))
    email = forms.CharField(
        label=ugettext_lazy('Email Address'),
        required=True,
        help_text=ugettext_lazy('You will use this email to log in.'),
        widget=forms.TextInput(attrs={'class': 'form-control'}),
    )
    domain = forms.CharField(widget=forms.HiddenInput(), required=True)

    @property
    def form_actions(self):
        return hqcrispy.FormActions(
            twbscrispy.StrictButton(
                ugettext_lazy('Request Access'),
                type='submit',
                css_class='btn-primary',
            )
        )

    def __init__(self, *args, **kwargs):
        super(DomainRequestForm, self).__init__(*args, **kwargs)

        self.helper = FormHelper()
        self.helper.form_class = 'form-horizontal'
        self.helper.label_class = 'col-sm-3 col-md-4 col-lg-2'
        self.helper.field_class = 'col-sm-6 col-md-5 col-lg-3'
        self.helper.show_form_errors = True
        self.helper.layout = crispy.Layout(
            hqcrispy.Field('full_name'),
            hqcrispy.Field('email'),
            hqcrispy.Field('domain'),
            self.form_actions,
        )

    def clean_email(self):
        data = self.cleaned_data['email'].strip().lower()
        validate_email(data)
        return data


class ConfirmExtraUserChargesForm(EditBillingAccountInfoForm):
    def __init__(self, account, domain, creating_user, data=None, *args, **kwargs):
        super(ConfirmExtraUserChargesForm, self).__init__(account, domain, creating_user, data=data, *args, **kwargs)

        from corehq.apps.users.views.mobile import MobileWorkerListView
        self.helper.label_class = 'col-sm-3 col-md-2'
        self.helper.field_class = 'col-sm-9 col-md-8 col-lg-6'
        self.helper.layout = crispy.Layout(
            crispy.Fieldset(
                _("Basic Information"),
                'company_name',
                'first_name',
                'last_name',
                crispy.Field('email_list', css_class='input-xxlarge accounting-email-select2',
                             data_initial=json.dumps(self.initial.get('email_list'))),
                'phone_number',
            ),
            crispy.Fieldset(
                 _("Mailing Address"),
                'first_line',
                'second_line',
                'city',
                'state_province_region',
                'postal_code',
                crispy.Field('country', css_class="input-large accounting-country-select2",
                             data_country_code=self.current_country or '',
                             data_country_name=COUNTRIES.get(self.current_country, '')),
            ),
            hqcrispy.FormActions(
                crispy.HTML(
                    '<a href="%(user_list_url)s" class="btn btn-default">%(text)s</a>' % {
                        'user_list_url': reverse(MobileWorkerListView.urlname, args=[self.domain]),
                        'text': _("Back to Mobile Workers List")
                    }
                ),
                StrictButton(
                    _("Confirm Billing Information"),
                    type="submit",
                    css_class='btn btn-primary disabled',
                ),
            ),
        )

    def save(self, commit=True):
        account_save_success = super(ConfirmExtraUserChargesForm, self).save(commit=False)
        if not account_save_success:
            return False
        self.account.date_confirmed_extra_charges = datetime.datetime.today()
        self.account.save()
        return True


class AddPhoneNumberForm(forms.Form):
    phone_number = forms.CharField(
        max_length=50, help_text=ugettext_lazy('Please enter number, including country code, in digits only.')
    )

    form_type = forms.CharField(initial='add-phonenumber', widget=forms.HiddenInput)

    def __init__(self, *args, **kwargs):
        super(AddPhoneNumberForm, self).__init__(*args, **kwargs)
        self.helper = FormHelper()
        self.helper.form_class = 'form form-horizontal'
        self.helper.label_class = 'col-sm-3 col-md-4 col-lg-2'
        self.helper.field_class = 'col-sm-9 col-md-8 col-lg-6'
        self.helper.layout = crispy.Layout(
            Fieldset(
                _('Add a Phone Number'),
                'form_type',
                twbscrispy.PrependedText('phone_number', '+', type='tel', pattern=r'\d+')
            ),
            hqcrispy.FormActions(
                StrictButton(
                    _('Add Number'),
                    css_class='btn-primary disable-on-submit',
                    type='submit',
                )
            )
        )
        self.fields['phone_number'].label = ugettext_lazy('Phone number')


class CommCareUserFormSet(object):
    """Combines the CommCareUser form and the Custom Data form"""

    def __init__(self, domain, editable_user, request_user, request, data=None, *args, **kwargs):
        self.domain = domain
        self.editable_user = editable_user
        self.request_user = request_user
        self.request = request
        self.data = data

    @property
    @memoized
    def user_form(self):
        return UpdateCommCareUserInfoForm(
            data=self.data, domain=self.domain, existing_user=self.editable_user, request=self.request)

    @property
    @memoized
    def custom_data(self):
        from corehq.apps.users.views.mobile.custom_data_fields import UserFieldsView
        return CustomDataEditor(
            domain=self.domain,
            field_view=UserFieldsView,
            existing_custom_data=self.editable_user.metadata,
            post_dict=self.data,
            ko_model="custom_fields",
        )

    def is_valid(self):
        return (self.data is not None
                and all([self.user_form.is_valid(), self.custom_data.is_valid()]))

    def update_user(self):
        self.user_form.existing_user.update_metadata(self.custom_data.get_data_to_save())
        return self.user_form.update_user()


class UserFilterForm(forms.Form):
    USERNAMES_COLUMN_OPTION = 'usernames'
    COLUMNS_CHOICES = (
        ('all', ugettext_noop('All')),
        (USERNAMES_COLUMN_OPTION, ugettext_noop('Only Usernames'))
    )
    role_id = forms.ChoiceField(label=ugettext_lazy('Role'), choices=(), required=False)
    search_string = forms.CharField(
        label=ugettext_lazy('Name or Username'),
        max_length=30,
        required=False
    )
    location_id = forms.CharField(
        label=ugettext_noop("Location"),
        required=False,
    )
    columns = forms.ChoiceField(
        required=False,
        label=ugettext_noop("Columns"),
        choices=COLUMNS_CHOICES,
        widget=SelectToggle(choices=COLUMNS_CHOICES, apply_bindings=True),
    )
    domains = forms.MultipleChoiceField(
        required=False,
        label=_('Project Spaces'),
        widget=forms.SelectMultiple(attrs={'class': 'hqwebapp-select2'}),
<<<<<<< HEAD
        help_text=_('Add project spaces containing the desired users'),
=======
>>>>>>> 5d5ef966
    )

    def __init__(self, *args, **kwargs):
        from corehq.apps.locations.forms import LocationSelectWidget
        self.domain = kwargs.pop('domain')
        self.couch_user = kwargs.pop('couch_user')
        self.user_type = kwargs.pop('user_type')
        if self.user_type not in [MOBILE_USER_TYPE, WEB_USER_TYPE]:
            raise AssertionError(f"Invalid user type for UserFilterForm: {self.user_type}")
        super().__init__(*args, **kwargs)
        self.fields['location_id'].widget = LocationSelectWidget(self.domain)
        self.fields['location_id'].help_text = ExpandedMobileWorkerFilter.location_search_help

        roles = UserRole.by_domain(self.domain)
        self.fields['role_id'].choices = [('', _('All Roles'))] + [
            (role._id, role.name or _('(No Name)')) for role in roles]

        self.fields['domains'].choices = [(self.domain, self.domain)]
        if len(DomainPermissionsMirror.mirror_domains(self.domain)) > 0:
            self.fields['domains'].choices = [('all_project_spaces', _('All Project Spaces'))] + \
                                             [(self.domain, self.domain)] + \
                                             [(domain, domain) for domain in
                                              DomainPermissionsMirror.mirror_domains(self.domain)]
        self.helper = FormHelper()
        self.helper.form_method = 'GET'
        self.helper.form_id = 'user-filters'
        self.helper.form_class = 'form-horizontal'
        view_name = 'download_commcare_users' if self.user_type == MOBILE_USER_TYPE else 'download_web_users'
        self.helper.form_action = reverse(view_name, args=[self.domain])

        self.helper.label_class = 'col-sm-3 col-md-2'
        self.helper.field_class = 'col-sm-9 col-md-8 col-lg-6'
        self.helper.form_text_inline = True

<<<<<<< HEAD
        fields = []
        if self.user_type == MOBILE_USER_TYPE:
            fields += crispy.Field('role_id', css_class="hqwebapp-select2")
        fields += [crispy.Field('search_string')]
        if self.user_type == MOBILE_USER_TYPE:
            fields += [
                crispy.Field('location_id'),
                crispy.Field('columns'),
            ]
=======
        fields = [
            crispy.Field('role_id', css_class="hqwebapp-select2"),
            crispy.Field('search_string'),
            crispy.Field('location_id'),
        ]
        if self.user_type == MOBILE_USER_TYPE:
            fields += [crispy.Field('columns')]
>>>>>>> 5d5ef966
        fields += [crispy.Field('domains')]

        self.helper.layout = crispy.Layout(
            crispy.Fieldset(
                _("Filter and Download Users"),
                *fields,
            ),
            hqcrispy.FormActions(
                twbscrispy.StrictButton(
                    _("Download All Users"),
                    type="submit",
                    css_class="btn btn-primary submit_button",
                )
            ),
        )

    def clean_role_id(self):
        role_id = self.cleaned_data['role_id']
        if not role_id:
            return None

        role = UserRole.get(role_id)
        if not role.domain == self.domain:
            raise forms.ValidationError(_("Invalid Role"))
        return role_id

    def clean_search_string(self):
        search_string = self.cleaned_data['search_string']
        if "*" in search_string or "?" in search_string:
            raise forms.ValidationError(_("* and ? are not allowed"))
        return search_string

    def clean_domains(self):
        if 'domains' in self.data:
            domains = self.data.getlist('domains')
        else:
            domains = self.data.getlist('domains[]', [self.domain])

        if 'all_project_spaces' in domains:
            domains = DomainPermissionsMirror.mirror_domains(self.domain)
            domains += [self.domain]
        return domains


class CreateDomainPermissionsMirrorForm(forms.Form):
    mirror_domain = forms.CharField(label=ugettext_lazy('Project Space'), max_length=30, required=True)

    def __init__(self, *args, **kwargs):
        if 'domain' not in kwargs:
            raise Exception('Expected kwargs: domain')
        self.domain = kwargs.pop('domain', None)
        super().__init__(*args, **kwargs)

    def clean_mirror_domain(self):
        mirror_domain = self.data.get('mirror_domain')
        if self.domain == mirror_domain:
            raise forms.ValidationError(_("""
                Enterprise permissions cannot be granted from a project space to itself.
            """))
        return mirror_domain<|MERGE_RESOLUTION|>--- conflicted
+++ resolved
@@ -1192,10 +1192,6 @@
         required=False,
         label=_('Project Spaces'),
         widget=forms.SelectMultiple(attrs={'class': 'hqwebapp-select2'}),
-<<<<<<< HEAD
-        help_text=_('Add project spaces containing the desired users'),
-=======
->>>>>>> 5d5ef966
     )
 
     def __init__(self, *args, **kwargs):
@@ -1230,17 +1226,6 @@
         self.helper.field_class = 'col-sm-9 col-md-8 col-lg-6'
         self.helper.form_text_inline = True
 
-<<<<<<< HEAD
-        fields = []
-        if self.user_type == MOBILE_USER_TYPE:
-            fields += crispy.Field('role_id', css_class="hqwebapp-select2")
-        fields += [crispy.Field('search_string')]
-        if self.user_type == MOBILE_USER_TYPE:
-            fields += [
-                crispy.Field('location_id'),
-                crispy.Field('columns'),
-            ]
-=======
         fields = [
             crispy.Field('role_id', css_class="hqwebapp-select2"),
             crispy.Field('search_string'),
@@ -1248,7 +1233,6 @@
         ]
         if self.user_type == MOBILE_USER_TYPE:
             fields += [crispy.Field('columns')]
->>>>>>> 5d5ef966
         fields += [crispy.Field('domains')]
 
         self.helper.layout = crispy.Layout(
