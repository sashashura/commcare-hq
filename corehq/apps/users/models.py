import hmac
import json
import logging
import re
from collections import namedtuple
from datetime import datetime
from hashlib import sha1
from typing import List
from uuid import uuid4
from xml.etree import cElementTree as ElementTree

from django.conf import settings
from django.contrib.auth.models import User
from django.contrib.postgres.fields import ArrayField, JSONField
from django.db import connection, models, router
from django.template.loader import render_to_string
from django.utils import timezone
from django.utils.translation import override as override_language
from django.utils.translation import ugettext as _
from django.utils.translation import ugettext_noop

from couchdbkit import MultipleResultsFound, ResourceNotFound
from couchdbkit.exceptions import BadValueError, ResourceConflict
from dateutil.relativedelta import relativedelta
from memoized import memoized

from casexml.apps.case.mock import CaseBlock
from casexml.apps.phone.models import OTARestoreCommCareUser, OTARestoreWebUser
from casexml.apps.phone.restore_caching import get_loadtest_factor_for_user

from corehq.util.model_log import log_model_change, ModelAction
from corehq.util.models import BouncedEmail
from dimagi.ext.couchdbkit import (
    BooleanProperty,
    DateProperty,
    DateTimeProperty,
    DictProperty,
    Document,
    DocumentSchema,
    IntegerProperty,
    ListProperty,
    SchemaListProperty,
    SchemaProperty,
    StringListProperty,
    StringProperty,
)
from dimagi.utils.chunked import chunked
from dimagi.utils.couch import CriticalSection
from dimagi.utils.couch.database import get_safe_write_kwargs, iter_docs
from dimagi.utils.couch.migration import SyncCouchToSQLMixin
from dimagi.utils.couch.undo import DELETED_SUFFIX, DeleteRecord
from dimagi.utils.dates import force_to_datetime
from dimagi.utils.logging import log_signal_errors, notify_exception
from dimagi.utils.modules import to_function
from dimagi.utils.web import get_static_url_prefix

from corehq import toggles
from corehq.apps.app_manager.const import USERCASE_TYPE
from corehq.apps.cachehq.mixins import QuickCachedDocumentMixin
from corehq.apps.commtrack.const import USER_LOCATION_OWNER_MAP_TYPE
from corehq.apps.domain.models import Domain, LicenseAgreement
from corehq.apps.domain.shortcuts import create_user
from corehq.apps.domain.utils import (
    domain_restricts_superusers,
    guess_domain_language,
)
from corehq.apps.hqwebapp.tasks import send_html_email_async
from corehq.apps.sms.mixin import CommCareMobileContactMixin, apply_leniency
from corehq.apps.users.exceptions import IllegalAccountConfirmation
from corehq.apps.users.landing_pages import ALL_LANDING_PAGES
from corehq.apps.users.permissions import EXPORT_PERMISSIONS
from corehq.apps.users.tasks import (
    tag_cases_as_deleted_and_remove_indices,
    tag_forms_as_deleted_rebuild_associated_cases,
    tag_system_forms_as_deleted,
    undelete_system_forms,
)
from corehq.apps.users.util import (
    filter_by_app,
    user_display_string,
    user_location_data,
    username_to_user_id,
)
from corehq.form_processor.exceptions import CaseNotFound, NotAllowed
from corehq.form_processor.interfaces.dbaccessors import (
    CaseAccessors,
    FormAccessors,
)
from corehq.form_processor.interfaces.supply import SupplyInterface
from corehq.util.dates import get_timestamp
from corehq.util.quickcache import quickcache
from corehq.util.view_utils import absolute_reverse

from .models_sql import (  # noqa
    SQLUserRole, SQLPermission, RolePermission, RoleAssignableBy, StaticRole,
    migrate_role_permissions_to_sql,
    migrate_role_assignable_by_to_sql,
)

MAX_LOGIN_ATTEMPTS = 5


def _add_to_list(list, obj, default):
    if obj in list:
        list.remove(obj)
    if default:
        ret = [obj]
        ret.extend(list)
        return ret
    else:
        list.append(obj)
    return list


def _get_default(list):
    return list[0] if list else None


class PermissionInfo(namedtuple("Permission", "name, allow")):
    ALLOW_ALL = "*"

    def __new__(cls, name, allow=ALLOW_ALL):
        allow = allow if allow == cls.ALLOW_ALL else tuple(allow)
        if allow != cls.ALLOW_ALL and name not in PARAMETERIZED_PERMISSIONS:
            raise TypeError(f"Permission '{name}' does not support parameterization")
        return super(PermissionInfo, cls).__new__(cls, name, allow)

    @property
    def allow_all(self):
        return self.allow == self.ALLOW_ALL

    @property
    def allowed_items(self):
        if self.allow_all:
            return []
        assert isinstance(self.allow, tuple), self.allow
        return self.allow


PARAMETERIZED_PERMISSIONS = {
    'view_reports': 'view_report_list',
}


class Permissions(DocumentSchema):
    edit_web_users = BooleanProperty(default=False)
    view_web_users = BooleanProperty(default=False)

    # only domain admins can edit roles, due to security issues.
    view_roles = BooleanProperty(default=False)

    edit_commcare_users = BooleanProperty(default=False)
    view_commcare_users = BooleanProperty(default=False)

    edit_groups = BooleanProperty(default=False)
    view_groups = BooleanProperty(default=False)
    edit_users_in_groups = BooleanProperty(default=False)

    edit_locations = BooleanProperty(default=False)
    view_locations = BooleanProperty(default=False)
    edit_users_in_locations = BooleanProperty(default=False)

    edit_motech = BooleanProperty(default=False)
    edit_data = BooleanProperty(default=False)
    edit_apps = BooleanProperty(default=False)
    view_apps = BooleanProperty(default=False)
    edit_shared_exports = BooleanProperty(default=False)
    access_all_locations = BooleanProperty(default=True)
    access_api = BooleanProperty(default=True)
    access_web_apps = BooleanProperty(default=False)

    edit_reports = BooleanProperty(default=False)
    view_reports = BooleanProperty(default=False)
    view_report_list = StringListProperty(default=[])

    edit_billing = BooleanProperty(default=False)
    report_an_issue = BooleanProperty(default=True)

    access_mobile_endpoints = BooleanProperty(default=True)

    view_file_dropzone = BooleanProperty(default=False)
    edit_file_dropzone = BooleanProperty(default=False)

    login_as_all_users = BooleanProperty(default=False)
    limited_login_as = BooleanProperty(default=False)
    access_default_login_as_user = BooleanProperty(default=False)

    @classmethod
    def wrap(cls, data):
        # this is why you don't store module paths in the database...
        MOVED_REPORT_MAPPING = {
            'corehq.apps.reports.standard.inspect.CaseListReport': 'corehq.apps.reports.standard.cases.basic.CaseListReport'
        }
        reports = data.get('view_report_list', [])
        for i, report_name in enumerate(reports):
            if report_name in MOVED_REPORT_MAPPING:
                reports[i] = MOVED_REPORT_MAPPING[report_name]

        return super(Permissions, cls).wrap(data)

    @classmethod
    def from_permission_list(cls, permission_list):
        """Converts a list of Permission objects into a Permissions object"""
        permissions = Permissions.min()
        for perm in permission_list:
            setattr(permissions, perm.name, perm.allow_all)
            if perm.name in PARAMETERIZED_PERMISSIONS:
                setattr(permissions, PARAMETERIZED_PERMISSIONS[perm.name], list(perm.allowed_items))
        return permissions

    @classmethod
    @memoized
    def permission_names(cls):
        """Returns a list of permission names"""
        return {
            name for name, value in Permissions.properties().items()
            if isinstance(value, BooleanProperty)
        }

    def to_list(self) -> List[PermissionInfo]:
        """Returns a list of Permission objects for those permissions that are enabled."""
        return list(self._yield_enabled())

    def _yield_enabled(self):
        for name in Permissions.permission_names():
            value = getattr(self, name)
            list_value = None
            if name in PARAMETERIZED_PERMISSIONS:
                list_name = PARAMETERIZED_PERMISSIONS[name]
                list_value = getattr(self, list_name)
            if value or list_value:
                yield PermissionInfo(name, allow=PermissionInfo.ALLOW_ALL if value else list_value)

    def view_report(self, report):
        return self.view_reports or report in self.view_report_list

    def has(self, permission, data=None):
        if data:
            return getattr(self, permission)(data)
        else:
            return getattr(self, permission)

    def _getattr(self, name):
        a = getattr(self, name)
        if isinstance(a, list):
            a = set(a)
        return a

    def __eq__(self, other):
        for name in self.properties():
            if self._getattr(name) != other._getattr(name):
                return False
        return True

    @classmethod
    def max(cls):
        return Permissions._all(True)

    @classmethod
    def min(cls):
        return Permissions._all(False)

    @classmethod
    def _all(cls, value: bool):
        perms = Permissions()
        for name in Permissions.permission_names():
            setattr(perms, name, value)
        return perms


class UserRolePresets(object):
    # this is kind of messy, but we're only marking for translation (and not using ugettext_lazy)
    # because these are in JSON and cannot be serialized
    # todo: apply translation to these in the UI
    # note: these are also tricky to change because these are just some default names,
    # that end up being stored in the database. Think about the consequences of changing these before you do.
    READ_ONLY_NO_REPORTS = ugettext_noop("Read Only (No Reports)")
    APP_EDITOR = ugettext_noop("App Editor")
    READ_ONLY = ugettext_noop("Read Only")
    FIELD_IMPLEMENTER = ugettext_noop("Field Implementer")
    BILLING_ADMIN = ugettext_noop("Billing Admin")
    INITIAL_ROLES = (
        READ_ONLY,
        APP_EDITOR,
        FIELD_IMPLEMENTER,
        BILLING_ADMIN
    )

    ID_NAME_MAP = {
        'read-only-no-reports': READ_ONLY_NO_REPORTS,
        'no-permissions': READ_ONLY,
        'read-only': READ_ONLY,
        'field-implementer': FIELD_IMPLEMENTER,
        'edit-apps': APP_EDITOR,
        'billing-admin': BILLING_ADMIN
    }

    # skip legacy duplicate ('no-permissions')
    NAME_ID_MAP = {name: id for id, name in ID_NAME_MAP.items() if id != 'no-permissions'}

    @classmethod
    def get_preset_role_id(cls, name):
        return cls.NAME_ID_MAP.get(name, None)

    @classmethod
    def get_preset_role_name(cls, role_id):
        return cls.ID_NAME_MAP.get(role_id, None)

    @classmethod
    def get_preset_map(cls):
        return {
            cls.READ_ONLY_NO_REPORTS: lambda: Permissions(),
            cls.READ_ONLY: lambda: Permissions(view_reports=True),
            cls.FIELD_IMPLEMENTER: lambda: Permissions(edit_commcare_users=True,
                                                       view_commcare_users=True,
                                                       edit_groups=True,
                                                       view_groups=True,
                                                       edit_locations=True,
                                                       view_locations=True,
                                                       edit_shared_exports=True,
                                                       view_reports=True),
            cls.APP_EDITOR: lambda: Permissions(edit_apps=True, view_apps=True, view_reports=True),
            cls.BILLING_ADMIN: lambda: Permissions(edit_billing=True)
        }

    @classmethod
    def get_permissions(cls, preset):
        preset_map = cls.get_preset_map()
        if preset not in preset_map:
            return None
        return preset_map[preset]()

    @classmethod
    def get_role_name_with_matching_permissions(cls, permissions):
        for name, factory in UserRolePresets.get_preset_map().items():
            if factory() == permissions:
                return name


class UserRole(SyncCouchToSQLMixin, QuickCachedDocumentMixin, Document):
    domain = StringProperty()
    name = StringProperty()
    default_landing_page = StringProperty(
        choices=[page.id for page in ALL_LANDING_PAGES],
    )
    permissions = SchemaProperty(Permissions)
    # role can be assigned by all non-admins
    is_non_admin_editable = BooleanProperty(default=False)
    # role assignable by specific non-admins
    assignable_by = StringListProperty(default=[])
    is_archived = BooleanProperty(default=False)
    upstream_id = StringProperty()

    @classmethod
    def by_domain(cls, domain, include_archived=False):
        all_roles = cls.view(
            'users/roles_by_domain',
            startkey=[domain],
            endkey=[domain, {}],
            include_docs=True,
            reduce=False,
        )
        if include_archived:
            return list(all_roles)
        return [x for x in all_roles if not x.is_archived]

    @classmethod
    def by_domain_and_name(cls, domain, name):
        all_roles = cls.view(
            'users/roles_by_domain',
            key=[domain, name],
            include_docs=True,
            reduce=False,
        )
        return list(all_roles)

    @classmethod
    def create(cls, domain, name, **kwargs):
        role = cls(domain=domain, name=name, **kwargs)
        role.save()
        return role

    @property
    def has_users_assigned(self):
        from corehq.apps.es.users import UserES
        return bool(UserES().is_active().domain(self.domain).role_id(self._id).count())

    def get_qualified_id(self):
        return 'user-role:%s' % self.get_id

    @property
    def cache_version(self):
        return self._rev

    def accessible_by_non_admin_role(self, role_id):
        return self.is_non_admin_editable or (role_id and role_id in self.assignable_by)

    @classmethod
    def _migration_get_fields(cls):
        return [
            "domain",
            "name",
            "default_landing_page",
            "is_non_admin_editable",
            "is_archived",
            "upstream_id",
        ]

    @classmethod
    def _migration_get_sql_model_class(cls):
        return SQLUserRole

    def _migration_sync_submodels_to_sql(self, sql_object):
        if not sql_object._get_pk_val():
            sql_object.save(sync_to_couch=False)
        migrate_role_permissions_to_sql(self, sql_object)
        migrate_role_assignable_by_to_sql(self, sql_object)


class DomainMembershipError(Exception):
    pass


class DomainPermissionsMirror(models.Model):
    # These are both domain names
    source = models.CharField(max_length=126, db_index=True)
    mirror = models.CharField(max_length=126, db_index=True, unique=True)

    @classmethod
    def mirror_domains(cls, source_domain):
        try:
            return [o.mirror for o in cls.objects.filter(source=source_domain)]
        except DomainPermissionsMirror.DoesNotExist:
            return []

    @classmethod
    def source_domain(cls, mirror_domain):
        try:
            return cls.objects.get(mirror=mirror_domain).source
        except DomainPermissionsMirror.DoesNotExist:
            return None


class Membership(DocumentSchema):
    # If we find a need for making UserRoles more general and decoupling it from a domain
    # then most of the role stuff from Domain membership can be put in here
    is_admin = BooleanProperty(default=False)


class DomainMembership(Membership):
    """
    Each user can have multiple accounts on individual domains
    """

    domain = StringProperty()
    timezone = StringProperty(default=getattr(settings, "TIME_ZONE", "UTC"))
    override_global_tz = BooleanProperty(default=False)
    role_id = StringProperty()
    # This should not be set directly but using set_location method only
    location_id = StringProperty()
    assigned_location_ids = StringListProperty()
    program_id = StringProperty()
    last_accessed = DateProperty()

    @property
    def permissions(self):
        if self.role:
            return self.role.permissions
        else:
            return Permissions()

    @classmethod
    def wrap(cls, data):
        if data.get('subject'):
            data['domain'] = data['subject']
            del data['subject']

        return super(DomainMembership, cls).wrap(data)

    @property
    @memoized
    def role(self):
        if self.is_admin:
            return StaticRole.domain_admin(self.domain)
        elif self.role_id:
            try:
                return UserRole.get(self.role_id)
            except ResourceNotFound:
                logging.exception('no role with id %s found in domain %s' % (self.role_id, self.domain))
                return None
        else:
            return None

    def has_permission(self, permission, data=None):
        return self.is_admin or self.permissions.has(permission, data)

    def viewable_reports(self):
        return self.permissions.view_report_list

    class Meta(object):
        app_label = 'users'


class IsMemberOfMixin(DocumentSchema):

    def _is_member_of(self, domain, allow_enterprise):
        if self.is_global_admin() and not domain_restricts_superusers(domain):
            return True

        domains = self.get_domains()
        if domain in domains:
            return True

        if allow_enterprise:
            from corehq.apps.accounting.models import BillingAccount
<<<<<<< HEAD
            account = BillingAccount.get_account_by_domain(domain)
            if account.permissions_source_domain:
=======
            if domain in BillingAccount.get_enterprise_permissions_domains(domain):
                account = BillingAccount.get_account_by_domain(domain)
>>>>>>> 1aaa17c0
                return self.is_member_of(account.permissions_source_domain, allow_enterprise=False)

        return False

    def is_member_of(self, domain_qs, allow_enterprise=False):
        """
        Takes either a domain name or a domain object and returns whether the user is part of that domain
        """

        try:
            domain = domain_qs.name
        except Exception:
            domain = domain_qs
        return self._is_member_of(domain, allow_enterprise)

    def is_global_admin(self):
        # subclasses to override if they want this functionality
        return False


class _AuthorizableMixin(IsMemberOfMixin):
    """
        Use either SingleMembershipMixin or MultiMembershipMixin instead of this
    """

    def get_domain_membership(self, domain, allow_enterprise=True):
        domain_membership = None
        try:
            for d in self.domain_memberships:
                if d.domain == domain:
                    domain_membership = d
                    if domain not in self.domains:
                        raise self.Inconsistent("Domain '%s' is in domain_memberships but not domains" % domain)
            if not domain_membership:
                if domain in self.domains:
                    raise self.Inconsistent("Domain '%s' is in domain but not in domain_memberships" % domain)
<<<<<<< HEAD
                if allow_enterprise:
                    from corehq.apps.accounting.models import BillingAccount
=======
                from corehq.apps.accounting.models import BillingAccount
                if allow_enterprise and domain in BillingAccount.get_enterprise_permissions_domains(domain):
>>>>>>> 1aaa17c0
                    account = BillingAccount.get_account_by_domain(domain)
                    return self.get_domain_membership(account.permissions_source_domain, allow_enterprise=False)
        except self.Inconsistent as e:
            logging.warning(e)
            self.domains = [d.domain for d in self.domain_memberships]
        return domain_membership

    def add_domain_membership(self, domain, timezone=None, **kwargs):
        for d in self.domain_memberships:
            if d.domain == domain:
                if domain not in self.domains:
                    raise self.Inconsistent("Domain '%s' is in domain_memberships but not domains" % domain)
                return

        domain_obj = Domain.get_by_name(domain, strict=True)

        if timezone:
            domain_membership = DomainMembership(domain=domain, timezone=timezone, **kwargs)
        else:
            domain_membership = DomainMembership(domain=domain,
                                            timezone=domain_obj.default_timezone,
                                            **kwargs)
        self.domain_memberships.append(domain_membership)
        self.domains.append(domain)

    def add_as_web_user(self, domain, role, location_id=None, program_id=None):
        domain_obj = Domain.get_by_name(domain)
        self.add_domain_membership(domain=domain)
        self.set_role(domain, role)
        if domain_obj.commtrack_enabled:
            self.get_domain_membership(domain).program_id = program_id
        if domain_obj.uses_locations and location_id:
            self.set_location(domain, location_id)
        self.save()

    def delete_domain_membership(self, domain, create_record=False):
        """
        If create_record is True, a DomainRemovalRecord is created so that the
        action can be undone, and the DomainRemovalRecord is returned.

        If create_record is True but the domain membership is not found,
        then None is returned.
        """
        self.get_by_user_id.clear(self.__class__, self.user_id, domain)
        record = None

        for i, dm in enumerate(self.domain_memberships):
            if dm.domain == domain:
                if create_record:
                    record = DomainRemovalRecord(
                        domain=domain,
                        user_id=self.user_id,
                        domain_membership=dm,
                    )
                del self.domain_memberships[i]
                break

        for i, domain_name in enumerate(self.domains):
            if domain_name == domain:
                del self.domains[i]
                break

        if record:
            record.save()
            return record

    def transfer_domain_membership(self, domain, to_user, create_record=False, is_admin=True):
        to_user.add_domain_membership(domain, is_admin=is_admin)
        self.delete_domain_membership(domain, create_record=create_record)

    @memoized
    def is_domain_admin(self, domain=None):
        if not domain:
            # hack for template
            if hasattr(self, 'current_domain'):
                # this is a hack needed because we can't pass parameters from views
                domain = self.current_domain
            else:
                return False  # no domain, no admin
        if self.is_global_admin() and (domain is None or not domain_restricts_superusers(domain)):
            return True
        dm = self.get_domain_membership(domain, allow_enterprise=True)
        if dm:
            return dm.is_admin
        else:
            return False

    def get_domains(self):
        domains = [dm.domain for dm in self.domain_memberships]
        if set(domains) == set(self.domains):
            return domains
        else:
            raise self.Inconsistent("domains and domain_memberships out of sync")

    @memoized
    def has_permission(self, domain, permission, data=None, restrict_global_admin=False):
        if not restrict_global_admin:
            # is_admin is the same as having all the permissions set
            if self.is_global_admin() and (domain is None or not domain_restricts_superusers(domain)):
                return True
            elif self.is_domain_admin(domain):
                return True

        dm = self.get_domain_membership(domain, allow_enterprise=True)
        if dm:
            # an admin has access to all features by default, restrict that if needed
            if dm.is_admin and restrict_global_admin:
                return False
            return dm.has_permission(permission, data)
        return False

    @memoized
    def get_role(self, domain=None, checking_global_admin=True, allow_enterprise=False):
        """
        Get the role object for this user
        """
        if domain is None:
            # default to current_domain for django templates
            if hasattr(self, 'current_domain'):
                domain = self.current_domain
            else:
                domain = None

        if checking_global_admin and self.is_global_admin():
            return StaticRole.domain_admin(domain)
        if self.is_member_of(domain, allow_enterprise):
            return self.get_domain_membership(domain, allow_enterprise).role
        else:
            raise DomainMembershipError()

    def set_role(self, domain, role_qualified_id):
        """
        role_qualified_id is either 'admin' 'user-role:[id]'
        """
        from corehq.apps.users.role_utils import get_or_create_role_with_permissions

        dm = self.get_domain_membership(domain)
        dm.is_admin = False
        if role_qualified_id == "admin":
            dm.is_admin = True
            dm.role_id = None
        elif role_qualified_id.startswith('user-role:'):
            dm.role_id = role_qualified_id[len('user-role:'):]
        elif role_qualified_id in UserRolePresets.ID_NAME_MAP:
            role_name = UserRolePresets.get_preset_role_name(role_qualified_id)
            permissions = UserRolePresets.get_permissions(role_name)
            dm.role_id = get_or_create_role_with_permissions(domain, role_name, permissions).get_id
        elif role_qualified_id == 'none':
            dm.role_id = None
        else:
            raise Exception("unexpected role_qualified_id is %r" % role_qualified_id)

        self.has_permission.reset_cache(self)
        self.get_role.reset_cache(self)

    def role_label(self, domain=None):
        if not domain:
            try:
                domain = self.current_domain
            except (AttributeError, KeyError):
                return None
        try:
            return self.get_role(domain, checking_global_admin=False).name
        except TypeError:
            return _("Unknown User")
        except DomainMembershipError:
            if self.is_global_admin():
                return _("Dimagi User")
            if self.is_member_of(domain, allow_enterprise=True):
                return _("Enterprise User")
            return _("Unauthorized User")
        except Exception:
            return None


class SingleMembershipMixin(_AuthorizableMixin):
    domain_membership = SchemaProperty(DomainMembership)

    @property
    def domains(self):
        return [self.domain]

    @property
    def domain_memberships(self):
        return [self.domain_membership]

    def add_domain_membership(self, domain, timezone=None, **kwargs):
        raise NotImplementedError

    def delete_domain_membership(self, domain, create_record=False):
        raise NotImplementedError

    def transfer_domain_membership(self, domain, user, create_record=False):
        raise NotImplementedError


class MultiMembershipMixin(_AuthorizableMixin):
    domains = StringListProperty()
    domain_memberships = SchemaListProperty(DomainMembership)


class LowercaseStringProperty(StringProperty):
    """
    Make sure that the string is always lowercase'd
    """

    def __init__(self, validators=None, *args, **kwargs):
        if validators is None:
            validators = ()

        def check_lowercase(value):
            if value and any(char.isupper() for char in value):
                raise BadValueError('uppercase characters not allowed')

        validators += (check_lowercase,)
        super(LowercaseStringProperty, self).__init__(validators=validators, *args, **kwargs)


class DjangoUserMixin(DocumentSchema):
    username = LowercaseStringProperty()
    first_name = StringProperty()
    last_name = StringProperty()
    email = LowercaseStringProperty()
    password = StringProperty()
    is_staff = BooleanProperty()
    is_active = BooleanProperty()
    is_superuser = BooleanProperty()
    last_login = DateTimeProperty()
    date_joined = DateTimeProperty()

    ATTRS = (
        'username',
        'first_name',
        'last_name',
        'email',
        'password',
        'is_staff',
        'is_active',
        'is_superuser',
        'last_login',
        'date_joined',
    )

    def set_password(self, raw_password):
        dummy = User()
        dummy.set_password(raw_password)
        self.password = dummy.password

    def check_password(self, password):
        """ Currently just for debugging"""
        dummy = User()
        dummy.password = self.password
        return dummy.check_password(password)


class EulaMixin(DocumentSchema):
    CURRENT_VERSION = '3.0'  # Set this to the most up to date version of the eula
    eulas = SchemaListProperty(LicenseAgreement)

    @classmethod
    def migrate_eula(cls, data):
        if 'eula' in data:
            data['eulas'] = [data['eula']]
            data['eulas'][0]['version'] = '1.0'
            del data['eula']
        return data

    def is_eula_signed(self, version=CURRENT_VERSION):
        if self.is_superuser:
            return True
        for eula in self.eulas:
            if eula.version == version:
                return eula.signed
        return False

    def get_eula(self, version):
        for eula in self.eulas:
            if eula.version == version:
                return eula
        return None

    @property
    def eula(self, version=CURRENT_VERSION):
        current_eula = self.get_eula(version)
        if not current_eula:
            current_eula = LicenseAgreement(type="End User License Agreement", version=version)
            self.eulas.append(current_eula)
        assert current_eula.type == "End User License Agreement"
        return current_eula


class DeviceAppMeta(DocumentSchema):
    """Metadata for an app on a device"""
    app_id = StringProperty()
    build_id = StringProperty()
    build_version = IntegerProperty()
    last_request = DateTimeProperty()
    last_submission = DateTimeProperty()
    last_sync = DateTimeProperty()
    last_heartbeat = DateTimeProperty()
    num_unsent_forms = IntegerProperty()
    num_quarantined_forms = IntegerProperty()

    def _update_latest_request(self):
        dates = [date for date in (self.last_submission, self.last_heartbeat, self.last_sync) if date]
        self.last_request = max(dates) if dates else None

    def merge(self, other):
        # ensure that last_request is updated
        self.last_request is None and self._update_latest_request()
        other.last_request is None and other._update_latest_request()

        if other.last_request <= self.last_request:
            return

        for key, prop in self.properties().items():
            new_val = getattr(other, key)
            if new_val:
                old_val = getattr(self, key)
                if not old_val:
                    setattr(self, key, new_val)
                    continue

                prop_is_date = isinstance(prop, DateTimeProperty)
                if prop_is_date and new_val > old_val:
                    setattr(self, key, new_val)
                elif not prop_is_date and old_val != new_val:
                    setattr(self, key, new_val)

        self._update_latest_request()


class DeviceIdLastUsed(DocumentSchema):
    device_id = StringProperty()
    last_used = DateTimeProperty()
    commcare_version = StringProperty()
    app_meta = SchemaListProperty(DeviceAppMeta)

    def update_meta(self, commcare_version=None, app_meta=None):
        if commcare_version:
            self.commcare_version = commcare_version
        if app_meta:
            self._merge_app_meta(app_meta)

    def _merge_app_meta(self, app_meta):
        current_meta = self.get_meta_for_app(app_meta.app_id)
        if not current_meta:
            app_meta._update_latest_request()
            self.app_meta.append(app_meta)
        else:
            current_meta.merge(app_meta)

    def get_meta_for_app(self, app_id):
        return filter_by_app(self.app_meta, app_id)

    def get_last_used_app_meta(self):
        try:
            return max(self.app_meta, key=lambda a: a.last_request)
        except ValueError:
            pass

    def __eq__(self, other):
        return all(getattr(self, p) == getattr(other, p) for p in self.properties())


class LastSubmission(DocumentSchema):
    """Metadata for form sumbissions. This data is keyed by app_id"""
    app_id = StringProperty()
    submission_date = DateTimeProperty()
    build_id = StringProperty()
    device_id = StringProperty()
    build_version = IntegerProperty()
    commcare_version = StringProperty()


class LastSync(DocumentSchema):
    """Metadata for syncs and restores. This data is keyed by app_id"""
    app_id = StringProperty()
    sync_date = DateTimeProperty()
    build_version = IntegerProperty()


class LastBuild(DocumentSchema):
    """
    Build info for the app on the user's phone
    when they last synced or submitted or sent heartbeat request
    """
    app_id = StringProperty()
    build_profile_id = StringProperty()
    build_version = IntegerProperty()
    build_version_date = DateTimeProperty()


class ReportingMetadata(DocumentSchema):
    last_submissions = SchemaListProperty(LastSubmission)
    last_submission_for_user = SchemaProperty(LastSubmission)
    last_syncs = SchemaListProperty(LastSync)
    last_sync_for_user = SchemaProperty(LastSync)
    last_builds = SchemaListProperty(LastBuild)
    last_build_for_user = SchemaProperty(LastBuild)


class CouchUser(Document, DjangoUserMixin, IsMemberOfMixin, EulaMixin):
    """
    A user (for web and commcare)
    """
    base_doc = 'CouchUser'

    # todo: it looks like this is only ever set to a useless string and we should probably just remove it
    # https://github.com/dimagi/commcare-hq/pull/14087#discussion_r90423396
    device_ids = ListProperty()

    # this is the real list of devices
    devices = SchemaListProperty(DeviceIdLastUsed)
    # most recent device with most recent app for easy reporting
    last_device = SchemaProperty(DeviceIdLastUsed)

    phone_numbers = ListProperty()
    created_on = DateTimeProperty(default=datetime(year=1900, month=1, day=1))
    last_modified = DateTimeProperty()
    #    For now, 'status' is things like:
    #        ('auto_created',     'Automatically created from form submission.'),
    #        ('phone_registered', 'Registered from phone'),
    #        ('site_edited',     'Manually added or edited from the HQ website.'),
    status = StringProperty()
    language = StringProperty()
    subscribed_to_commcare_users = BooleanProperty(default=False)
    announcements_seen = ListProperty()
    user_data = DictProperty()      # use metadata property instead of accessing this directly
    # This should not be set directly but using set_location method only
    location_id = StringProperty()
    assigned_location_ids = StringListProperty()
    has_built_app = BooleanProperty(default=False)
    analytics_enabled = BooleanProperty(default=True)

    two_factor_auth_disabled_until = DateTimeProperty()
    login_attempts = IntegerProperty(default=0)
    attempt_date = DateProperty()

    reporting_metadata = SchemaProperty(ReportingMetadata)

    _user = None

    @classmethod
    def wrap(cls, data, should_save=False):
        if "organizations" in data:
            del data["organizations"]
            should_save = True

        data = cls.migrate_eula(data)

        couch_user = super(CouchUser, cls).wrap(data)
        if should_save:
            couch_user.save()

        return couch_user

    class AccountTypeError(Exception):
        pass

    class Inconsistent(Exception):
        pass

    class InvalidID(Exception):
        pass

    class UnsuportedOperation(Exception):
        pass

    def __repr__(self):
        # copied from jsonobject/base.py
        name = self.__class__.__name__
        predefined_properties = set(self._properties_by_attr)
        predefined_property_keys = set(self._properties_by_attr[p].name
                                       for p in predefined_properties)
        dynamic_properties = set(self._wrapped) - predefined_property_keys

        # redact hashed password
        properties = sorted(predefined_properties - {'password'}) + sorted(dynamic_properties - {'password'})

        return '{name}({keyword_args})'.format(
            name=name,
            keyword_args=', '.join('{key}={value!r}'.format(
                key=key,
                value=getattr(self, key)
            ) for key in properties),
        )

    @property
    def metadata(self):
        return self.user_data

    def update_metadata(self, data):
        self.user_data.update(data)

    def pop_metadata(self, key, default=None):
        return self.user_data.pop(key, default)

    @property
    def two_factor_disabled(self):
        return (
            self.two_factor_auth_disabled_until
            and datetime.utcnow() < self.two_factor_auth_disabled_until
        )

    @property
    def is_dimagi(self):
        return self.username.endswith('@dimagi.com')

    def is_locked_out(self):
        return self.supports_lockout() and self.should_be_locked_out()

    def should_be_locked_out(self):
        return self.login_attempts >= MAX_LOGIN_ATTEMPTS

    @property
    def raw_username(self):
        if self.doc_type == "CommCareUser":
            return self.username.split("@")[0]
        else:
            return self.username

    @property
    def username_in_report(self):
        return user_display_string(self.username, self.first_name, self.last_name)

    def html_username(self):
        username = self.raw_username
        if '@' in username:
            html = "<span class='user_username'>%s</span><span class='user_domainname'>@%s</span>" % \
                   tuple(username.split('@'))
        else:
            html = "<span class='user_username'>%s</span>" % username
        return html

    @property
    def userID(self):
        return self._id

    user_id = userID

    def __str__(self):
        return "<%s '%s'>" % (self.__class__.__name__, self.get_id)

    def get_email(self):
        # Do not change the name of this method because this ends up implementing
        # get_email() from the CommCareMobileContactMixin for the CommCareUser
        return self.email

    def is_commcare_user(self):
        return self._get_user_type() == 'commcare'

    def is_web_user(self):
        return self._get_user_type() == 'web'

    def supports_lockout(self):
        return self.is_web_user() or toggles.MOBILE_LOGIN_LOCKOUT.enabled(self.domain)

    def _get_user_type(self):
        if self.doc_type == 'WebUser':
            return 'web'
        elif self.doc_type == 'CommCareUser':
            return 'commcare'
        else:
            raise NotImplementedError(f'Unrecognized user type {self.doc_type!r}')

    @property
    def full_name(self):
        return ("%s %s" % (self.first_name or '', self.last_name or '')).strip()

    @property
    def human_friendly_name(self):
        return self.full_name if self.full_name else self.raw_username

    @property
    def name_in_filters(self):
        username = self.username.split("@")[0]
        return "%s <%s>" % (self.full_name, username) if self.full_name else username

    @property
    def days_since_created(self):
        # Note this does not round, but returns the floor of days since creation
        return (datetime.utcnow() - self.created_on).days

    @property
    def timestamp_created(self):
        return get_timestamp(self.created_on)

    formatted_name = full_name
    name = full_name

    def set_full_name(self, full_name):
        data = full_name.split()
        self.first_name = data.pop(0)
        self.last_name = ' '.join(data)

    @property
    def user_session_data(self):
        from corehq.apps.custom_data_fields.models import (
            SYSTEM_PREFIX,
            COMMCARE_USER_TYPE_KEY,
            COMMCARE_USER_TYPE_DEMO
        )

        session_data = self.metadata

        if self.is_commcare_user() and self.is_demo_user:
            session_data.update({
                COMMCARE_USER_TYPE_KEY: COMMCARE_USER_TYPE_DEMO
            })

        session_data.update({
            '{}_first_name'.format(SYSTEM_PREFIX): self.first_name,
            '{}_last_name'.format(SYSTEM_PREFIX): self.last_name,
            '{}_phone_number'.format(SYSTEM_PREFIX): self.phone_number,
        })
        return session_data

    def delete(self, deleted_by, deleted_via=None):
        self.clear_quickcache_for_user()
        try:
            user = self.get_django_user()
            user.delete()
            if deleted_by:
                log_model_change(deleted_by, user, message=f"deleted_via: {deleted_via}",
                                 action=ModelAction.DELETE)
        except User.DoesNotExist:
            pass
        super(CouchUser, self).delete()  # Call the "real" delete() method.

    def delete_phone_number(self, phone_number):
        for i in range(0, len(self.phone_numbers)):
            if self.phone_numbers[i] == phone_number:
                del self.phone_numbers[i]
                break
        self.save()
        self.delete_phone_entry(phone_number)

    def get_django_user(self, use_primary_db=False):
        queryset = User.objects
        if use_primary_db:
            queryset = queryset.using(router.db_for_write(User))
        return queryset.get(username__iexact=self.username)

    def add_phone_number(self, phone_number, default=False, **kwargs):
        """ Don't add phone numbers if they already exist """
        if not isinstance(phone_number, str):
            phone_number = str(phone_number)
        self.phone_numbers = _add_to_list(self.phone_numbers, phone_number, default)

    def set_default_phone_number(self, phone_number):
        self.add_phone_number(phone_number, True)
        self.save()

    @property
    def default_phone_number(self):
        return _get_default(self.phone_numbers)
    phone_number = default_phone_number

    def phone_numbers_extended(self, requesting_user):
        """
        Returns information about the status of each of this user's phone numbers.
        requesting_user - The user that is requesting this information (from a view)
        """
        from corehq.apps.sms.models import PhoneNumber
        from corehq.apps.hqwebapp.doc_info import get_object_url

        phone_entries = self.get_phone_entries()

        def get_phone_info(phone):
            info = {}
            phone_entry = phone_entries.get(apply_leniency(phone))

            if phone_entry and phone_entry.verified:
                status = 'verified'
            elif phone_entry and phone_entry.pending_verification:
                status = 'pending'
            else:
                duplicate = PhoneNumber.get_reserved_number(phone)
                if duplicate:
                    status = 'duplicate'
                    if requesting_user.is_member_of(duplicate.domain):
                        info['dup_url'] = get_object_url(duplicate.domain,
                            duplicate.owner_doc_type, duplicate.owner_id)
                else:
                    status = 'unverified'

            info.update({'number': phone, 'status': status})
            return info

        return [get_phone_info(phone) for phone in self.phone_numbers]

    @property
    def couch_id(self):
        return self._id

    # Couch view wrappers
    @classmethod
    def all(cls):
        return CouchUser.view("users/by_username", include_docs=True, reduce=False)

    @classmethod
    def username_exists(cls, username):
        reduced = cls.view('users/by_username', key=username, reduce=True).all()
        if reduced:
            return reduced[0]['value'] > 0
        return False

    @classmethod
    def by_domain(cls, domain, is_active=True, reduce=False, limit=None, skip=0, strict=False, doc_type=None):
        flag = "active" if is_active else "inactive"
        doc_type = doc_type or cls.__name__
        if cls.__name__ == "CouchUser":
            key = [flag, domain]
        else:
            key = [flag, domain, doc_type]
        extra_args = dict()
        if not reduce:
            extra_args.update(include_docs=True)
            if limit is not None:
                extra_args.update(
                    limit=limit,
                    skip=skip
                )

        return cls.view("users/by_domain",
            reduce=reduce,
            startkey=key,
            endkey=key + [{}],
            #stale=None if strict else settings.COUCH_STALE_QUERY,
            **extra_args
        ).all()

    @classmethod
    def ids_by_domain(cls, domain, is_active=True):
        flag = "active" if is_active else "inactive"
        if cls.__name__ == "CouchUser":
            key = [flag, domain]
        else:
            key = [flag, domain, cls.__name__]
        return [r['id'] for r in cls.get_db().view("users/by_domain",
            startkey=key,
            endkey=key + [{}],
            reduce=False,
            include_docs=False,
        )]

    @classmethod
    def total_by_domain(cls, domain, is_active=True):
        data = cls.by_domain(domain, is_active, reduce=True)
        return data[0].get('value', 0) if data else 0

    @classmethod
    def phone_users_by_domain(cls, domain):
        return CouchUser.view("users/phone_users_by_domain",
            startkey=[domain],
            endkey=[domain, {}],
            include_docs=True,
        )

    def is_previewer(self):
        from django.conf import settings
        return (self.is_superuser or
                bool(re.compile(settings.PREVIEWER_RE).match(self.username)))

    def sync_from_django_user(self, django_user):
        if not django_user:
            django_user = self.get_django_user()
        for attr in DjangoUserMixin.ATTRS:
            # name might be truncated so don't backwards sync
            one_way_attrs = ['first_name', 'last_name']
            if attr not in one_way_attrs or not getattr(self, attr):
                # don't sync one-way attrs back to couch unless we didn't have
                # something there in the first place. this is hack to allow
                # unit test workflows that create the django user first to work
                setattr(self, attr, getattr(django_user, attr))

    def sync_to_django_user(self):
        try:
            django_user = self.get_django_user()
        except User.DoesNotExist:
            django_user = User(username=self.username)
        for attr in DjangoUserMixin.ATTRS:
            attr_val = getattr(self, attr)
            if attr in [
                'is_active',
                'is_staff',
                'is_superuser',
            ]:
                attr_val = attr_val if attr_val is True else False
            elif not attr_val and attr != 'last_login':
                attr_val = ''
            # truncate names when saving to django
            if attr == 'first_name' or attr == 'last_name':
                attr_val = attr_val[:30]
            setattr(django_user, attr, attr_val)
        django_user.DO_NOT_SAVE_COUCH_USER = True
        return django_user

    @classmethod
    def wrap_correctly(cls, source, allow_deleted_doc_types=False):
        try:
            doc_type = source['doc_type']
        except KeyError as err:
            raise KeyError(f"'doc_type' not found in {source!r}") from err
        if allow_deleted_doc_types:
            doc_type = doc_type.replace(DELETED_SUFFIX, '')

        return {
            'WebUser': WebUser,
            'CommCareUser': CommCareUser,
            'FakeUser': FakeUser,
        }[doc_type].wrap(source)

    @classmethod
    @quickcache(['username'], skip_arg="strict")
    def get_by_username(cls, username, strict=False):
        if not username:
            return None

        view_result = cls.get_db().view(
            'users/by_username',
            key=username,
            include_docs=True,
            reduce=False,
        )
        result = view_result.all()
        if len(result) > 1:
            raise MultipleResultsFound('"{}": {}'.format(
                username, ', '.join([row['id'] for row in result])
            ))
        result = result[0] if result else None
        if result and result['doc'] and result['doc']['username'] == username:
            couch_user = cls.wrap_correctly(result['doc'])
            cls.get_by_user_id.set_cached_value(couch_user.__class__, couch_user.get_id).to(couch_user)
            return couch_user
        else:
            return None

    def clear_quickcache_for_user(self):
        from corehq.apps.domain.views.base import (
            get_domain_links_for_dropdown,
            get_enterprise_links_for_dropdown,
        )
        from corehq.apps.sms.util import is_user_contact_active

        self.get_by_username.clear(self.__class__, self.username)
        self.get_by_user_id.clear(self.__class__, self.user_id)
        username_to_user_id.clear(self.username)
        domains = getattr(self, 'domains', None)
        if domains is None:
            domain = getattr(self, 'domain', None)
            domains = [domain] if domain else []
        for domain in domains:
            self.get_by_user_id.clear(self.__class__, self.user_id, domain)
            is_user_contact_active.clear(domain, self.user_id)
        Domain.active_for_couch_user.clear(self)
        get_domain_links_for_dropdown.clear(self)
        get_enterprise_links_for_dropdown.clear(self)

    @classmethod
    @quickcache(['userID', 'domain'])
    def get_by_user_id(cls, userID, domain=None):
        """
        if domain is given, checks to make sure the user is a member of that domain
        returns None if there's no user found or if the domain check fails
        """
        try:
            couch_user = cls.wrap_correctly(cls.get_db().get(userID))
        except ResourceNotFound:
            return None
        if couch_user.doc_type != cls.__name__ and cls.__name__ != "CouchUser":
            raise CouchUser.AccountTypeError()
        if domain:
            if not couch_user.is_member_of(domain):
                return None
        cls.get_by_username.set_cached_value(couch_user.__class__, couch_user.username).to(couch_user)
        return couch_user

    @classmethod
    def from_django_user(cls, django_user, strict=False):
        return cls.get_by_username(django_user.username, strict=strict)

    @classmethod
    def create(cls, domain, username, password, created_by, created_via, email=None, uuid='', date='',
               first_name='', last_name='', metadata=None, **kwargs):
        try:
            django_user = User.objects.using(router.db_for_write(User)).get(username=username)
        except User.DoesNotExist:
            django_user = create_user(
                username, password=password, email=email,
                first_name=first_name, last_name=last_name, **kwargs
            )

        if uuid:
            if not re.match(r'[\w-]+', uuid):
                raise cls.InvalidID('invalid id %r' % uuid)
            couch_user = cls(_id=uuid)
        else:
            couch_user = cls()

        if date:
            couch_user.created_on = force_to_datetime(date)
        else:
            couch_user.created_on = datetime.utcnow()

        if 'user_data' in kwargs:
            raise ValueError("Do not access user_data directly, pass metadata argument to create.")
        metadata = metadata or {}
        metadata.update({'commcare_project': domain})
        couch_user.update_metadata(metadata)
        couch_user.sync_from_django_user(django_user)
        return couch_user

    def to_be_deleted(self):
        return self.base_doc.endswith(DELETED_SUFFIX)

    @classmethod
    def save_docs(cls, docs, **kwargs):
        utcnow = datetime.utcnow()
        for doc in docs:
            doc['last_modified'] = utcnow
        super(CouchUser, cls).save_docs(docs, **kwargs)
        for user in docs:
            user.clear_quickcache_for_user()

    bulk_save = save_docs

    def save(self, fire_signals=True, **params):
        self.last_modified = datetime.utcnow()
        self.clear_quickcache_for_user()
        with CriticalSection(['username-check-%s' % self.username], timeout=120):
            # test no username conflict
            by_username = self.get_db().view('users/by_username', key=self.username, reduce=False).first()
            if by_username and by_username['id'] != self._id:
                raise self.Inconsistent("CouchUser with username %s already exists" % self.username)

            if self._rev and not self.to_be_deleted():
                django_user = self.sync_to_django_user()
                django_user.save()

            super(CouchUser, self).save(**params)

        if fire_signals:
            from .signals import couch_user_post_save
            results = couch_user_post_save.send_robust(sender='couch_user', couch_user=self)
            log_signal_errors(results, "Error occurred while syncing user (%s)", {'username': self.username})

    @classmethod
    def django_user_post_save_signal(cls, sender, django_user, created, max_tries=3):
        if hasattr(django_user, 'DO_NOT_SAVE_COUCH_USER'):
            del django_user.DO_NOT_SAVE_COUCH_USER
        else:
            couch_user = cls.from_django_user(django_user)
            if couch_user:
                couch_user.sync_from_django_user(django_user)

                try:
                    # avoid triggering cyclical sync
                    super(CouchUser, couch_user).save(**get_safe_write_kwargs())
                except ResourceConflict:
                    if max_tries > 0:
                        couch_user.clear_quickcache_for_user()
                        cls.django_user_post_save_signal(sender, django_user, created, max_tries - 1)
                    else:
                        raise

                couch_user.clear_quickcache_for_user()

    def is_deleted(self):
        return self.base_doc.endswith(DELETED_SUFFIX)

    def get_viewable_reports(self, domain=None, name=False, slug=False):
        def slug_name(model):
            try:
                if slug:
                    return to_function(model).slug
                if name:
                    return to_function(model).name
            except AttributeError:
                logging.warning("Unable to load report model: %s", model)
                return None

        models = self._get_viewable_report_slugs(domain)
        if slug or name:
            return [_f for _f in [slug_name(m) for m in models] if _f]

        return models

    def _get_viewable_report_slugs(self, domain):
        try:
            domain = domain or self.current_domain
        except AttributeError:
            domain = None

        if self.is_commcare_user():
            role = self.get_role(domain)
            if role is None:
                return []
            else:
                return role.permissions.view_report_list
        else:
            dm = self.get_domain_membership(domain, allow_enterprise=True)
            return dm.viewable_reports() if dm else []

    def can_view_some_reports(self, domain):
        return self.can_view_reports(domain) or bool(self.get_viewable_reports(domain))

    def can_access_any_exports(self, domain=None):
        return self.can_view_reports(domain) or any([
            permission_slug for permission_slug in self._get_viewable_report_slugs(domain)
            if permission_slug in EXPORT_PERMISSIONS
        ])

    def can_login_as(self, domain):
        return (
            self.has_permission(domain, 'login_as_all_users')
            or self.has_permission(domain, 'limited_login_as')
        )

    def is_current_web_user(self, request):
        return self.user_id == request.couch_user.user_id

    # gets hit for can_view_reports, etc.
    def __getattr__(self, item):
        if item.startswith('can_'):
            perm = item[len('can_'):]
            if perm:
                fn = self._get_perm_check_fn(perm)
                fn.__name__ = item
                return fn

        raise AttributeError("'{}' object has no attribute '{}'".format(
            self.__class__.__name__, item))

    def _get_perm_check_fn(self, perm):
        def fn(domain=None, data=None):
            try:
                domain = domain or self.current_domain
            except AttributeError:
                domain = None
            return self.has_permission(domain, perm, data)
        return fn

    def get_location_id(self, domain):
        return getattr(self.get_domain_membership(domain), 'location_id', None)

    def set_has_built_app(self):
        if not self.has_built_app:
            self.has_built_app = True
            self.save()

    def log_user_create(self, created_by, created_via):
        if settings.UNIT_TESTING and created_by is None and created_via is None:
            return
        # fallback to self if not created by any user
        self_django_user = self.get_django_user(use_primary_db=True)
        created_by = created_by or self_django_user
        if isinstance(created_by, CouchUser):
            created_by = created_by.get_django_user()
        log_model_change(
            created_by,
            self_django_user,
            message=f"created_via: {created_via}",
            action=ModelAction.CREATE
        )


class CommCareUser(CouchUser, SingleMembershipMixin, CommCareMobileContactMixin):

    domain = StringProperty()
    registering_device_id = StringProperty()
    # used by loadtesting framework - should typically be empty
    loadtest_factor = IntegerProperty()
    is_demo_user = BooleanProperty(default=False)
    demo_restore_id = IntegerProperty()
    # used by user provisioning workflow. defaults to true unless explicitly overridden during
    # user creation
    is_account_confirmed = BooleanProperty(default=True)

    # This means that this user represents a location, and has a 1-1 relationship
    # with a location where location.location_type.has_user == True
    user_location_id = StringProperty()

    @classmethod
    def wrap(cls, data):
        # migrations from using role_id to using the domain_memberships
        role_id = None
        if 'role_id' in data:
            role_id = data["role_id"]
            del data['role_id']
        if not data.get('domain_membership', {}).get('domain', None):
            data['domain_membership'] = DomainMembership(
                domain=data.get('domain', ""), role_id=role_id
            ).to_json()
        if not data.get('user_data', {}).get('commcare_project'):
            data['user_data'] = dict(data['user_data'], **{'commcare_project': data['domain']})

        return super(CommCareUser, cls).wrap(data)

    @property
    def metadata(self):
        from corehq.apps.custom_data_fields.models import PROFILE_SLUG
        data = self.to_json().get('user_data', {})
        profile_id = data.get(PROFILE_SLUG)
        profile = self._get_user_data_profile(profile_id)
        if profile:
            data.update(profile.fields)
        return data

    def update_metadata(self, data):
        from corehq.apps.custom_data_fields.models import PROFILE_SLUG

        new_data = {**self.user_data, **data}

        profile = self._get_user_data_profile(new_data.get(PROFILE_SLUG))
        if profile:
            overlap = {k for k, v in profile.fields.items() if new_data.get(k) and v != new_data[k]}
            if overlap:
                raise ValueError("metadata properties conflict with profile: {}".format(", ".join(overlap)))
            for key in profile.fields.keys():
                new_data.pop(key, None)

        self.user_data = new_data

    def pop_metadata(self, key, default=None):
        return self.user_data.pop(key, default)

    def _get_user_data_profile(self, profile_id):
        from corehq.apps.users.views.mobile.custom_data_fields import UserFieldsView
        from corehq.apps.custom_data_fields.models import CustomDataFieldsProfile
        if not profile_id:
            return None

        try:
            profile = CustomDataFieldsProfile.objects.get(id=profile_id)
        except CustomDataFieldsProfile.DoesNotExist:
            raise ValueError("Could not find profile with id {}".format(profile_id))
        if profile.definition.domain != self.domain:
            raise ValueError("Could not find profile with id {}".format(profile_id))
        if profile.definition.field_type != UserFieldsView.field_type:
            raise ValueError("Could not find profile with id {}".format(profile_id))
        return profile

    def _is_demo_user_cached_value_is_stale(self):
        from corehq.apps.users.dbaccessors import get_practice_mode_mobile_workers
        cached_demo_users = get_practice_mode_mobile_workers.get_cached_value(self.domain)
        if cached_demo_users is not Ellipsis:
            cached_is_demo_user = any(user['_id'] == self._id for user in cached_demo_users)
            if cached_is_demo_user != self.is_demo_user:
                return True
        return False

    def clear_quickcache_for_user(self):
        from corehq.apps.users.dbaccessors import get_practice_mode_mobile_workers
        self.get_usercase_id.clear(self)
        get_loadtest_factor_for_user.clear(self.domain, self.user_id)

        if self._is_demo_user_cached_value_is_stale():
            get_practice_mode_mobile_workers.clear(self.domain)
        super(CommCareUser, self).clear_quickcache_for_user()

    def save(self, fire_signals=True, spawn_task=False, **params):
        is_new_user = self.new_document  # before saving, check if this is a new document
        super(CommCareUser, self).save(fire_signals=fire_signals, **params)

        if fire_signals:
            from corehq.apps.callcenter.tasks import sync_usercases_if_applicable
            from .signals import commcare_user_post_save
            results = commcare_user_post_save.send_robust(sender='couch_user', couch_user=self,
                                                          is_new_user=is_new_user)
            log_signal_errors(results, "Error occurred while syncing user (%s)", {'username': self.username})
            sync_usercases_if_applicable(self, spawn_task)

    def delete(self, deleted_by, deleted_via=None):
        from corehq.apps.ota.utils import delete_demo_restore_for_user
        # clear demo restore objects if any
        delete_demo_restore_for_user(self)

        super(CommCareUser, self).delete(deleted_by=deleted_by, deleted_via=deleted_via)

    @property
    @memoized
    def project(self):
        return Domain.get_by_name(self.domain)

    def is_domain_admin(self, domain=None):
        # cloudcare workaround
        return False

    @classmethod
    def create(cls,
               domain,
               username,
               password,
               created_by,
               created_via,
               email=None,
               uuid='',
               date='',
               phone_number=None,
               location=None,
               commit=True,
               is_account_confirmed=True,
               metadata=None,
               **kwargs):
        """
        Main entry point into creating a CommCareUser (mobile worker).
        """
        uuid = uuid or uuid4().hex
        # if the account is not confirmed, also set is_active false so they can't login
        if 'is_active' not in kwargs:
            kwargs['is_active'] = is_account_confirmed
        elif not is_account_confirmed:
            assert not kwargs['is_active'], \
                "it's illegal to create a user with is_active=True and is_account_confirmed=False"
        commcare_user = super(CommCareUser, cls).create(domain, username, password, created_by, created_via,
                                                        email, uuid, date, metadata=None, **kwargs)
        if phone_number is not None:
            commcare_user.add_phone_number(phone_number)

        device_id = kwargs.get('device_id', '')
        # populate the couch user
        commcare_user.domain = domain
        commcare_user.device_ids = [device_id]
        commcare_user.registering_device_id = device_id
        commcare_user.is_account_confirmed = is_account_confirmed
        commcare_user.domain_membership = DomainMembership(domain=domain, **kwargs)
        # metadata can't be set until domain is present
        if 'user_data' in kwargs:
            raise ValueError("Do not access user_data directly, pass metadata argument to create.")
        commcare_user.update_metadata(metadata or {})

        if location:
            commcare_user.set_location(location, commit=False)

        if commit:
            commcare_user.save(**get_safe_write_kwargs())
            commcare_user.log_user_create(created_by, created_via)
        return commcare_user

    @property
    def filter_flag(self):
        from corehq.apps.reports.models import HQUserType
        return HQUserType.ACTIVE

    @property
    def project(self):
        return Domain.get_by_name(self.domain)

    def is_commcare_user(self):
        return True

    def is_web_user(self):
        return False

    def to_ota_restore_user(self, request_user=None):
        return OTARestoreCommCareUser(
            self.domain,
            self,
            loadtest_factor=self.loadtest_factor or 1,
            request_user=request_user,
        )

    def _get_form_ids(self):
        return FormAccessors(self.domain).get_form_ids_for_user(self.user_id)

    def _get_case_ids(self):
        return CaseAccessors(self.domain).get_case_ids_by_owners([self.user_id])

    def _get_deleted_form_ids(self):
        return FormAccessors(self.domain).get_deleted_form_ids_for_user(self.user_id)

    def _get_deleted_case_ids(self):
        return CaseAccessors(self.domain).get_deleted_case_ids_by_owner(self.user_id)

    def get_owner_ids(self, domain=None):
        owner_ids = [self.user_id]
        owner_ids.extend([g._id for g in self.get_case_sharing_groups()])
        return owner_ids

    def unretire(self, unretired_by, unretired_via=None):
        """
        This un-deletes a user, but does not fully restore the state to
        how it previously was. Using this has these caveats:
        - It will not restore Case Indexes that were removed
        - It will not restore the user's phone numbers
        - It will not restore reminders for cases
        """
        NotAllowed.check(self.domain)
        by_username = self.get_db().view('users/by_username', key=self.username, reduce=False).first()
        if by_username and by_username['id'] != self._id:
            return False, "A user with the same username already exists in the system"
        if self.base_doc.endswith(DELETED_SUFFIX):
            self.base_doc = self.base_doc[:-len(DELETED_SUFFIX)]

        deleted_form_ids = self._get_deleted_form_ids()
        FormAccessors(self.domain).soft_undelete_forms(deleted_form_ids)

        deleted_case_ids = self._get_deleted_case_ids()
        CaseAccessors(self.domain).soft_undelete_cases(deleted_case_ids)

        undelete_system_forms.delay(self.domain, set(deleted_form_ids), set(deleted_case_ids))
        self.save()
        if unretired_by:
            log_model_change(
                unretired_by,
                self.get_django_user(use_primary_db=True),
                message=f"unretired_via: {unretired_via}",
            )
        return True, None

    def retire(self, deleted_by, deleted_via=None):
        NotAllowed.check(self.domain)
        suffix = DELETED_SUFFIX
        deletion_id = uuid4().hex
        deletion_date = datetime.utcnow()
        # doc_type remains the same, since the views use base_doc instead
        if not self.base_doc.endswith(suffix):
            self.base_doc += suffix
            self['-deletion_id'] = deletion_id
            self['-deletion_date'] = deletion_date

        deleted_cases = set()
        for case_id_list in chunked(self._get_case_ids(), 50):
            tag_cases_as_deleted_and_remove_indices.delay(self.domain, case_id_list, deletion_id, deletion_date)
            deleted_cases.update(case_id_list)

        deleted_forms = set()
        for form_id_list in chunked(self._get_form_ids(), 50):
            tag_forms_as_deleted_rebuild_associated_cases.delay(
                self.user_id, self.domain, form_id_list, deletion_id, deletion_date, deleted_cases=deleted_cases
            )
            deleted_forms.update(form_id_list)

        tag_system_forms_as_deleted.delay(self.domain, deleted_forms, deleted_cases, deletion_id, deletion_date)

        from corehq.apps.app_manager.views.utils import unset_practice_mode_configured_apps
        unset_practice_mode_configured_apps(self.domain, self.get_id)

        try:
            django_user = self.get_django_user()
        except User.DoesNotExist:
            pass
        else:
            django_user.delete()
            if deleted_by:
                log_model_change(deleted_by, django_user, message=f"deleted_via: {deleted_via}",
                                 action=ModelAction.DELETE)
        self.save()

    def confirm_account(self, password):
        if self.is_account_confirmed:
            raise IllegalAccountConfirmation('Account is already confirmed')
        assert not self.is_active, 'Active account should not be unconfirmed!'
        self.is_active = True
        self.is_account_confirmed = True
        self.set_password(password)
        self.save()

    def get_case_sharing_groups(self):
        from corehq.apps.groups.models import Group
        from corehq.apps.locations.models import get_case_sharing_groups_for_locations
        # get faked location group objects
        groups = list(get_case_sharing_groups_for_locations(
            self.get_sql_locations(self.domain),
            self._id
        ))

        groups += [group for group in Group.by_user_id(self._id) if group.case_sharing]
        return groups

    def get_reporting_groups(self):
        from corehq.apps.groups.models import Group
        return [group for group in Group.by_user_id(self._id) if group.reporting]

    @classmethod
    def cannot_share(cls, domain, limit=None, skip=0):
        users_checked = list(cls.by_domain(domain, limit=limit, skip=skip))
        if not users_checked:
            # stop fetching when you come back with none
            return []
        users = [user for user in users_checked if len(user.get_case_sharing_groups()) != 1]
        if limit is not None:
            total = cls.total_by_domain(domain)
            max_limit = min(total - skip, limit)
            if len(users) < max_limit:
                new_limit = max_limit - len(users_checked)
                new_skip = skip + len(users_checked)
                users.extend(cls.cannot_share(domain, new_limit, new_skip))
                return users
        return users

    def get_group_ids(self):
        from corehq.apps.groups.models import Group
        return Group.by_user_id(self._id, wrap=False)

    def set_groups(self, group_ids):
        from corehq.apps.groups.models import Group
        desired = set(group_ids)
        current = set(self.get_group_ids())
        touched = []
        for to_add in desired - current:
            group = Group.get(to_add)
            group.add_user(self._id, save=False)
            touched.append(group)
        for to_remove in current - desired:
            group = Group.get(to_remove)
            group.remove_user(self._id)
            touched.append(group)

        Group.bulk_save(touched)

    def get_time_zone(self):
        if self.memoized_usercase:
            return self.memoized_usercase.get_time_zone()

        return None

    def get_language_code(self):
        if self.language:
            return self.language

        if self.memoized_usercase:
            return self.memoized_usercase.get_language_code()

        return None

    @property
    @memoized
    def location(self):
        return self.sql_location

    @property
    def sql_location(self):
        from corehq.apps.locations.models import SQLLocation
        if self.location_id:
            return SQLLocation.objects.get_or_None(location_id=self.location_id)
        return None

    def get_location_ids(self, domain):
        # domain arg included here for compatibility with WebUser
        return self.assigned_location_ids

    def get_sql_locations(self, domain):
        # domain arg included here for compatibility with WebUser
        from corehq.apps.locations.models import SQLLocation
        if self.assigned_location_ids:
            return SQLLocation.objects.filter(location_id__in=self.assigned_location_ids)
        else:
            return SQLLocation.objects.none()

    def add_to_assigned_locations(self, location, commit=True):
        if self.location_id:
            if location.location_id in self.assigned_location_ids:
                return
            self.assigned_location_ids.append(location.location_id)
            self.get_domain_membership(self.domain).assigned_location_ids.append(location.location_id)
            self.update_metadata({'commcare_location_ids': user_location_data(self.assigned_location_ids)})
            if commit:
                self.save()
        else:
            self.set_location(location, commit=commit)

    @memoized
    def get_sql_location(self, domain):
        return self.sql_location

    def set_location(self, location, commit=True):
        """
        Set the primary location, and all important user data, for
        the user.

        :param location: may be a sql or couch location
        """
        from corehq.apps.fixtures.models import UserFixtureType

        if not location.location_id:
            raise AssertionError("You can't set an unsaved location")

        self.update_metadata({'commcare_location_id': location.location_id})

        if not location.location_type_object.administrative:
            # just need to trigger a get or create to make sure
            # this exists, otherwise things blow up
            sp = SupplyInterface(self.domain).get_or_create_by_location(location)

            self.update_metadata({
                'commtrack-supply-point': sp.case_id
            })

        self.create_location_delegates([location])

        self.update_metadata({
            'commcare_primary_case_sharing_id':
            location.location_id
        })

        self.update_fixture_status(UserFixtureType.LOCATION)
        self.location_id = location.location_id
        self.get_domain_membership(self.domain).location_id = location.location_id
        if self.location_id not in self.assigned_location_ids:
            self.assigned_location_ids.append(self.location_id)
            self.get_domain_membership(self.domain).assigned_location_ids.append(self.location_id)
            self.update_metadata({'commcare_location_ids': user_location_data(self.assigned_location_ids)})
        self.get_sql_location.reset_cache(self)
        if commit:
            self.save()

    def unset_location(self, fall_back_to_next=False, commit=True):
        """
        Resets primary location to next available location from assigned_location_ids.
            If there are no more locations in assigned_location_ids,
            then the primary location and user data are cleared

            If fall_back_to_next is True, primary location is not set to next but cleared.
            This option exists only to be backwards compatible when user can only have one location
        """
        from corehq.apps.fixtures.models import UserFixtureType
        from corehq.apps.locations.models import SQLLocation
        old_primary_location_id = self.location_id
        if old_primary_location_id:
            self._remove_location_from_user(old_primary_location_id)

        if self.assigned_location_ids:
            self.update_metadata({'commcare_location_ids': user_location_data(self.assigned_location_ids)})
        elif self.metadata.get('commcare_location_ids'):
            self.pop_metadata('commcare_location_ids')

        if self.assigned_location_ids and fall_back_to_next:
            new_primary_location_id = self.assigned_location_ids[0]
            self.set_location(SQLLocation.objects.get(location_id=new_primary_location_id))
        else:
            self.pop_metadata('commcare_location_id', None)
            self.pop_metadata('commtrack-supply-point', None)
            self.pop_metadata('commcare_primary_case_sharing_id', None)
            self.location_id = None
            self.clear_location_delegates()
            self.update_fixture_status(UserFixtureType.LOCATION)
            self.get_domain_membership(self.domain).location_id = None
            self.get_sql_location.reset_cache(self)
            if commit:
                self.save()

    def unset_location_by_id(self, location_id, fall_back_to_next=False):
        """
        Unset a location that the user is assigned to that may or may not be primary location.
            If the location_id is primary-location, then next available location from
            assigned_location_ids is set as the primary-location.
            If fall_back_to_next is True, primary location is not set to next
        """
        if location_id == self.location_id:
            # check if primary location
            self.unset_location(fall_back_to_next)
        else:
            self._remove_location_from_user(location_id)

            if self.assigned_location_ids:
                self.update_metadata({'commcare_location_ids': user_location_data(self.assigned_location_ids)})
            else:
                self.pop_metadata('commcare_location_ids')
            self.save()

    def _remove_location_from_user(self, location_id):
        from corehq.apps.fixtures.models import UserFixtureType
        try:
            self.assigned_location_ids.remove(location_id)
            self.update_fixture_status(UserFixtureType.LOCATION)
        except ValueError:
            notify_exception(None, "Location missing from user", {
                'user_id': self._id,
                'location_id': location_id
            })
        try:
            self.get_domain_membership(self.domain).assigned_location_ids.remove(location_id)
        except ValueError:
            notify_exception(None, "Location missing from domain membership", {
                'user_id': self._id,
                'location_id': location_id
            })

    def reset_locations(self, location_ids, commit=True):
        """
        Reset user's assigned_locations to given location_ids and update user data.
            This should be called after updating primary location via set_location/unset_location
            If primary-location is not set, then next available location from
            assigned_location_ids is set as the primary-location
        """
        from corehq.apps.locations.models import SQLLocation

        self.assigned_location_ids = location_ids
        self.get_domain_membership(self.domain).assigned_location_ids = location_ids
        if location_ids:
            self.update_metadata({
                'commcare_location_ids': user_location_data(location_ids)
            })
        else:
            self.pop_metadata('commcare_location_ids', None)

        # try to set primary-location if not set already
        if not self.location_id and location_ids:
            self.set_location(SQLLocation.objects.get(location_id=location_ids[0]), commit=False)

        if commit:
            self.save()

    def supply_point_index_mapping(self, supply_point, clear=False):
        from corehq.apps.commtrack.exceptions import (
            LinkedSupplyPointNotFoundError
        )

        if supply_point:
            return {
                'supply_point-' + supply_point.case_id:
                (
                    supply_point.type,
                    supply_point.case_id if not clear else ''
                )
            }
        else:
            raise LinkedSupplyPointNotFoundError(
                "There was no linked supply point for the location."
            )

    def submit_location_block(self, caseblock, source):
        from corehq.apps.hqcase.utils import submit_case_blocks

        submit_case_blocks(
            ElementTree.tostring(
                caseblock.as_xml(), encoding='utf-8'
            ).decode('utf-8'),
            self.domain,
            device_id=__name__ + ".CommCareUser." + source,
        )

    def clear_location_delegates(self):
        """
        Wipe all case delagate access.
        """
        from casexml.apps.case.cleanup import safe_hard_delete
        mapping = self.get_location_map_case()
        if mapping:
            safe_hard_delete(mapping)

    def create_location_delegates(self, locations):
        """
        Submit the case blocks creating the delgate case access
        for the location(s).
        """
        self.clear_location_delegates()

        if not locations:
            return

        index = {}
        for location in locations:
            if not location.location_type_object.administrative:
                sp = SupplyInterface(self.domain).get_by_location(location)
                index.update(self.supply_point_index_mapping(sp))

        from corehq.apps.commtrack.util import location_map_case_id
        caseblock = CaseBlock.deprecated_init(
            create=True,
            case_type=USER_LOCATION_OWNER_MAP_TYPE,
            case_id=location_map_case_id(self),
            owner_id=self._id,
            index=index
        )

        self.submit_location_block(caseblock, "create_location_delegates")

    def get_location_map_case(self):
        """
        Returns the location mapping case for this supply point.

        That lets us give access to the supply point via
        delagate access.
        """
        try:
            from corehq.apps.commtrack.util import location_map_case_id
            return CaseAccessors(self.domain).get_case(location_map_case_id(self))
        except CaseNotFound:
            return None

    @property
    def fixture_statuses(self):
        """Returns all of the last modified times for each fixture type"""
        return get_fixture_statuses(self._id)

    def fixture_status(self, fixture_type):
        try:
            return self.fixture_statuses[fixture_type]
        except KeyError:
            from corehq.apps.fixtures.models import UserFixtureStatus
            return UserFixtureStatus.DEFAULT_LAST_MODIFIED

    def update_fixture_status(self, fixture_type):
        from corehq.apps.fixtures.models import UserFixtureStatus
        now = datetime.utcnow()
        user_fixture_sync, new = UserFixtureStatus.objects.get_or_create(
            user_id=self._id,
            fixture_type=fixture_type,
            defaults={'last_modified': now},
        )
        if not new:
            user_fixture_sync.last_modified = now
            user_fixture_sync.save()
        get_fixture_statuses.clear(self._id)

    def __repr__(self):
        return ("{class_name}(username={self.username!r})".format(
            class_name=self.__class__.__name__,
            self=self
        ))

    @property
    @memoized
    def memoized_usercase(self):
        return self.get_usercase()

    def get_usercase(self):
        return CaseAccessors(self.domain).get_case_by_domain_hq_user_id(self._id, USERCASE_TYPE)

    @quickcache(['self._id'], lambda _: settings.UNIT_TESTING)
    def get_usercase_id(self):
        case = self.get_usercase()
        return case.case_id if case else None

    def update_device_id_last_used(self, device_id, when=None, commcare_version=None, device_app_meta=None):
        """
        Sets the last_used date for the device to be the current time
        Does NOT save the user object.

        :returns: True if user was updated and needs to be saved
        """
        when = when or datetime.utcnow()

        device = self.get_device(device_id)
        if device:
            do_update = False
            if when.date() > device.last_used.date():
                do_update = True
            elif device_app_meta:
                existing_app_meta = device.get_meta_for_app(device_app_meta.app_id)
                if not existing_app_meta:
                    do_update = True
                else:
                    last_request = device_app_meta.last_request
                    do_update = (
                        last_request
                        and existing_app_meta.last_request
                        and last_request > existing_app_meta.last_request.date()
                    )

            if do_update:
                device.last_used = when
                device.update_meta(commcare_version, device_app_meta)

                self.last_device = DeviceIdLastUsed.wrap(self.get_last_used_device().to_json())
                meta = self.last_device.get_last_used_app_meta()
                self.last_device.app_meta = [meta] if meta else []
                return True
        else:
            device = DeviceIdLastUsed(device_id=device_id, last_used=when)
            device.update_meta(commcare_version, device_app_meta)
            self.devices.append(device)
            self.last_device = device
            return True
        return False

    def get_last_used_device(self):
        if not self.devices:
            return None

        return max(self.devices, key=lambda dev: dev.last_used)

    def get_device(self, device_id):
        for device in self.devices:
            if device.device_id == device_id:
                return device


def update_fixture_status_for_users(user_ids, fixture_type):
    from corehq.apps.fixtures.models import UserFixtureStatus
    from dimagi.utils.chunked import chunked

    now = datetime.utcnow()
    for ids in chunked(user_ids, 50):
        (UserFixtureStatus.objects
         .filter(user_id__in=ids,
                 fixture_type=fixture_type)
         .update(last_modified=now))
    for user_id in user_ids:
        get_fixture_statuses.clear(user_id)


@quickcache(['user_id'], skip_arg=lambda user_id: settings.UNIT_TESTING)
def get_fixture_statuses(user_id):
    from corehq.apps.fixtures.models import UserFixtureType, UserFixtureStatus
    last_modifieds = {choice[0]: UserFixtureStatus.DEFAULT_LAST_MODIFIED
                      for choice in UserFixtureType.CHOICES}
    for fixture_status in UserFixtureStatus.objects.filter(user_id=user_id):
        last_modifieds[fixture_status.fixture_type] = fixture_status.last_modified
    return last_modifieds


class WebUser(CouchUser, MultiMembershipMixin, CommCareMobileContactMixin):
    program_id = StringProperty()
    last_password_set = DateTimeProperty(default=datetime(year=1900, month=1, day=1))

    fcm_device_token = StringProperty()
    # this property is used to mark users who signed up from internal invitations
    # such as those going through the recruiting pipeline
    # to better mark them in our analytics
    atypical_user = BooleanProperty(default=False)

    def is_global_admin(self):
        # override this function to pass global admin rights off to django
        return self.is_superuser

    @classmethod
    def create(cls, domain, username, password, created_by, created_via, email=None, uuid='', date='',
               metadata=None, **kwargs):
        web_user = super(WebUser, cls).create(domain, username, password, created_by, created_via, email, uuid,
                                              date, metadata=metadata, **kwargs)
        if domain:
            web_user.add_domain_membership(domain, **kwargs)
        web_user.save()
        web_user.log_user_create(created_by, created_via)
        return web_user

    def is_commcare_user(self):
        return False

    def is_web_user(self):
        return True

    def to_ota_restore_user(self, domain, request_user=None):
        return OTARestoreWebUser(
            domain,
            self,
            request_user=request_user
        )

    def get_email(self):
        # Do not change the name of this method because this is implementing
        # get_email() from the CommCareMobileContactMixin
        return self.email or self.username

    def get_time_zone(self):
        from corehq.util.timezones.utils import get_timezone_for_user

        if hasattr(self, 'current_domain'):
            domain = self.current_domain
        elif len(self.domains) > 0:
            domain = self.domains[0]
        else:
            return None

        timezone = get_timezone_for_user(self.user_id, domain)
        return timezone.zone

    def get_language_code(self):
        return self.language

    def get_domains(self):
        return [dm.domain for dm in self.domain_memberships]

    @classmethod
    def get_admins_by_domain(cls, domain):
        user_ids = cls.ids_by_domain(domain)
        for user_doc in iter_docs(cls.get_db(), user_ids):
            web_user = cls.wrap(user_doc)
            if web_user.is_domain_admin(domain):
                yield web_user

    @classmethod
    def get_dimagi_emails_by_domain(cls, domain):
        user_ids = cls.ids_by_domain(domain)
        for user_doc in iter_docs(cls.get_db(), user_ids):
            if user_doc['email'].endswith('@dimagi.com'):
                yield user_doc['email']

    def add_to_assigned_locations(self, domain, location):
        membership = self.get_domain_membership(domain)

        if membership.location_id:
            if location.location_id in membership.assigned_location_ids:
                return
            membership.assigned_location_ids.append(location.location_id)
            self.get_sql_locations.reset_cache(self)
            self.save()
        else:
            self.set_location(domain, location)

    def set_location(self, domain, location_object_or_id):
        # set the primary location for user's domain_membership
        if isinstance(location_object_or_id, str):
            location_id = location_object_or_id
        else:
            location_id = location_object_or_id.location_id

        if not location_id:
            raise AssertionError("You can't set an unsaved location")

        membership = self.get_domain_membership(domain)
        membership.location_id = location_id
        if self.location_id not in membership.assigned_location_ids:
            membership.assigned_location_ids.append(location_id)
            self.get_sql_locations.reset_cache(self)
        self.get_sql_location.reset_cache(self)
        self.save()

    def unset_location(self, domain, fall_back_to_next=False, commit=True):
        """
        Change primary location to next location from assigned_location_ids,
        if there are no more locations in assigned_location_ids, primary location is cleared
        """
        membership = self.get_domain_membership(domain)
        old_location_id = membership.location_id
        if old_location_id:
            membership.assigned_location_ids.remove(old_location_id)
            self.get_sql_locations.reset_cache(self)
        if membership.assigned_location_ids and fall_back_to_next:
            membership.location_id = membership.assigned_location_ids[0]
        else:
            membership.location_id = None
        self.get_sql_location.reset_cache(self)
        if commit:
            self.save()

    def unset_location_by_id(self, domain, location_id, fall_back_to_next=False):
        """
        Unset a location that the user is assigned to that may or may not be primary location
        """
        membership = self.get_domain_membership(domain)
        primary_id = membership.location_id
        if location_id == primary_id:
            # check if primary location
            self.unset_location(domain, fall_back_to_next)
        else:
            membership.assigned_location_ids.remove(location_id)
            self.get_sql_locations.reset_cache(self)
            self.save()

    def reset_locations(self, domain, location_ids, commit=True):
        """
        reset locations to given list of location_ids. Before calling this, primary location
            should be explicitly set/unset via set_location/unset_location
        """
        membership = self.get_domain_membership(domain)
        membership.assigned_location_ids = location_ids
        if not membership.location_id and location_ids:
            membership.location_id = location_ids[0]
        self.get_sql_locations.reset_cache(self)
        if commit:
            self.save()

    @memoized
    def get_sql_location(self, domain):
        from corehq.apps.locations.models import SQLLocation
        loc_id = self.get_location_id(domain)
        if loc_id:
            return SQLLocation.objects.get_or_None(domain=domain, location_id=loc_id)

    def get_location_ids(self, domain):
        return getattr(self.get_domain_membership(domain), 'assigned_location_ids', [])

    @memoized
    def get_sql_locations(self, domain=None):
        from corehq.apps.locations.models import SQLLocation
        loc_ids = self.get_location_ids(domain)
        if loc_ids:
            return SQLLocation.objects.get_locations(loc_ids)
        else:
            return SQLLocation.objects.none()

    def get_location(self, domain):
        return self.get_sql_location(domain)


class FakeUser(WebUser):
    """
    Prevent actually saving user types that don't exist in the database
    """

    def save(self, **kwargs):
        raise NotImplementedError("You aren't allowed to do that!")

    @property
    def _id(self):
        return "fake-user"


class InvalidUser(FakeUser):
    """
    Public users have read-only access to certain domains
    """

    def is_member_of(self, domain_qs):
        return False


class DomainRequest(models.Model):
    '''
    Request to join domain. Requester might or might not already have an account.
    '''
    email = models.CharField(max_length=100, db_index=True)
    full_name = models.CharField(max_length=100, db_index=True)
    is_approved = models.BooleanField(default=False)
    domain = models.CharField(max_length=255, db_index=True)

    class Meta(object):
        app_label = "users"

    @classmethod
    def by_domain(cls, domain, is_approved=False):
        return DomainRequest.objects.filter(domain=domain, is_approved=is_approved)

    @classmethod
    def by_email(cls, domain, email, is_approved=False):
        return DomainRequest.by_domain(domain, is_approved).filter(email=email).first()

    def send_approval_email(self):
        domain_name = Domain.get_by_name(self.domain).display_name()
        params = {
            'domain_name': domain_name,
            'url': absolute_reverse("domain_homepage", args=[self.domain]),
        }
        text_content = render_to_string("users/email/new_domain_request.txt", params)
        html_content = render_to_string("users/email/new_domain_request.html", params)
        subject = _('Request to join %s approved') % domain_name
        send_html_email_async.delay(subject, self.email, html_content, text_content=text_content,
                                    email_from=settings.DEFAULT_FROM_EMAIL)

    def send_request_email(self):
        domain_name = Domain.get_by_name(self.domain).display_name()
        params = {
            'full_name': self.full_name,
            'email': self.email,
            'domain_name': domain_name,
            'url': absolute_reverse("web_users", args=[self.domain]),
        }
        recipients = {u.get_email() for u in
            WebUser.get_admins_by_domain(self.domain)}
        text_content = render_to_string("users/email/request_domain_access.txt", params)
        html_content = render_to_string("users/email/request_domain_access.html", params)
        subject = _('Request from %(name)s to join %(domain)s') % {
            'name': self.full_name,
            'domain': domain_name,
        }
        send_html_email_async.delay(subject, recipients, html_content, text_content=text_content,
                                    email_from=settings.DEFAULT_FROM_EMAIL)


class InvitationStatus(object):
    BOUNCED = "Bounced"
    SENT = "Sent"
    DELIVERED = "Delivered"


class Invitation(models.Model):
    EMAIL_ID_PREFIX = "Invitation:"

    uuid = models.UUIDField(primary_key=True, db_index=True, default=uuid4)
    email = models.CharField(max_length=255, db_index=True)
    email_status = models.CharField(max_length=126, null=True)
    invited_by = models.CharField(max_length=126)           # couch id of a WebUser
    invited_on = models.DateTimeField()
    is_accepted = models.BooleanField(default=False)
    domain = models.CharField(max_length=255)
    role = models.CharField(max_length=100, null=True)
    program = models.CharField(max_length=126, null=True)   # couch id of a Program
    supply_point = models.CharField(max_length=126, null=True)  # couch id of a Location

    @classmethod
    def by_domain(cls, domain, is_accepted=False, **filters):
        return Invitation.objects.filter(domain=domain, is_accepted=is_accepted, **filters)

    @classmethod
    def by_email(cls, email):
        return Invitation.objects.filter(email=email, is_accepted=False)

    @property
    def is_expired(self):
        return self.invited_on.date() + relativedelta(months=1) < datetime.utcnow().date()

    @property
    def email_marked_as_bounced(self):
        return BouncedEmail.get_hard_bounced_emails([self.email])

    def send_activation_email(self, remaining_days=30):
        inviter = CouchUser.get_by_user_id(self.invited_by)
        url = absolute_reverse("domain_accept_invitation", args=[self.domain, self.uuid])
        params = {
            "domain": self.domain,
            "url": url,
            "days": remaining_days,
            "inviter": inviter.formatted_name,
            "url_prefix": get_static_url_prefix(),
        }

        domain_request = DomainRequest.by_email(self.domain, self.email, is_approved=True)
        lang = guess_domain_language(self.domain)
        with override_language(lang):
            if domain_request is None:
                text_content = render_to_string("domain/email/domain_invite.txt", params)
                html_content = render_to_string("domain/email/domain_invite.html", params)
                subject = _('Invitation from %s to join CommCareHQ') % inviter.formatted_name
            else:
                text_content = render_to_string("domain/email/domain_request_approval.txt", params)
                html_content = render_to_string("domain/email/domain_request_approval.html", params)
                subject = _('Request to join CommCareHQ approved')
        send_html_email_async.delay(subject, self.email, html_content,
                                    text_content=text_content,
                                    cc=[inviter.get_email()],
                                    email_from=settings.DEFAULT_FROM_EMAIL,
                                    messaging_event_id=f"{self.EMAIL_ID_PREFIX}{self.uuid}")

    def get_role_name(self):
        if self.role:
            if self.role == 'admin':
                return _('Admin')
            else:
                role_id = self.role[len('user-role:'):]
                try:
                    return UserRole.get(role_id).name
                except ResourceNotFound:
                    return _('Unknown Role')
        else:
            return None

    def _send_confirmation_email(self):
        """
        This sends the confirmation email to the invited_by user that their
        invitation was accepted.
        :return:
        """
        invited_user = self.email
        subject = _('{} accepted your invitation to CommCare HQ').format(invited_user)
        recipient = WebUser.get_by_user_id(self.invited_by).get_email()
        context = {
            'invited_user': invited_user,
        }
        html_content = render_to_string('domain/email/invite_confirmation.html',
                                        context)
        text_content = render_to_string('domain/email/invite_confirmation.txt',
                                        context)
        send_html_email_async.delay(
            subject,
            recipient,
            html_content,
            text_content=text_content
        )

    def accept_invitation_and_join_domain(self, web_user):
        """
        Call this method to confirm that a user has accepted the invite to
        a domain and add them as a member to the domain in the invitation.
        :param web_user: WebUser
        """
        web_user.add_as_web_user(
            self.domain,
            role=self.role,
            location_id=self.supply_point,
            program_id=self.program,
        )
        self.is_accepted = True
        self.save()
        self._send_confirmation_email()


class DomainRemovalRecord(DeleteRecord):
    user_id = StringProperty()
    domain_membership = SchemaProperty(DomainMembership)

    def undo(self):
        user = WebUser.get_by_user_id(self.user_id)
        user.domain_memberships.append(self.domain_membership)
        user.domains.append(self.domain)
        user.save()


class AnonymousCouchUser(object):

    username = "public_user"
    doc_type = "CommCareUser"
    _id = 'anonymous_couch_user'

    @property
    def get_id(self):
        return self._id

    @property
    def is_active(self):
        return True

    @property
    def is_staff(self):
        return False

    def is_domain_admin(self):
        return False

    def is_member_of(self, domain):
        return True

    def has_permission(self, domain, perm=None, data=None):
        return False

    def can_view_report(self, domain, report):
        return False

    def can_view_some_reports(self, domain):
        return False

    @property
    def analytics_enabled(self):
        return False

    def can_edit_data(self):
        return False

    def can_edit_apps(self):
        return False

    def can_view_apps(self):
        return False

    def can_edit_reports(self):
        return False

    def is_eula_signed(self, version=None):
        return True

    def is_commcare_user(self):
        return True

    def is_web_user(self):
        return False

    def can_access_any_exports(self, domain):
        return False

    def can_edit_commcare_users(self):
        return False

    def can_view_commcare_users(self):
        return False

    def can_edit_groups(self):
        return False

    def can_view_groups(self):
        return False

    def can_edit_users_in_groups(self):
        return False

    def can_edit_locations(self):
        return False

    def can_view_locations(self):
        return False

    def can_edit_users_in_locations(self):
        return False

    def can_edit_web_users(self):
        return False

    def can_view_web_uers(self):
        return False

    def can_view_roles(self):
        return False


class UserReportingMetadataStaging(models.Model):
    id = models.BigAutoField(primary_key=True)
    domain = models.TextField()
    user_id = models.TextField()
    app_id = models.TextField(null=True)  # not all form submissions include an app_id
    modified_on = models.DateTimeField(auto_now=True)
    created_on = models.DateTimeField(auto_now=True)

    # should build_id actually be nullable?
    build_id = models.TextField(null=True)

    # The following properties are null if a user has not submitted a form since their last sync
    xform_version = models.IntegerField(null=True)
    form_meta = JSONField(null=True)  # This could be filtered to only the parts we need
    received_on = models.DateTimeField(null=True)

    # The following properties are null if a user has not synced since their last form submission
    device_id = models.TextField(null=True)
    sync_date = models.DateTimeField(null=True)

    # The following properties are set when a mobile heartbeat occurs
    app_version = models.IntegerField(null=True)
    num_unsent_forms = models.IntegerField(null=True)
    num_quarantined_forms = models.IntegerField(null=True)
    commcare_version = models.TextField(null=True)
    build_profile_id = models.TextField(null=True)
    last_heartbeat = models.DateTimeField(null=True)

    @classmethod
    def add_submission(cls, domain, user_id, app_id, build_id, version, metadata, received_on):
        params = {
            'domain': domain,
            'user_id': user_id,
            'app_id': app_id,
            'build_id': build_id,
            'xform_version': version,
            'form_meta': json.dumps(metadata),
            'received_on': received_on,
        }
        with connection.cursor() as cursor:
            cursor.execute(f"""
                INSERT INTO {cls._meta.db_table} AS staging (
                    domain, user_id, app_id, modified_on, created_on,
                    build_id,
                    xform_version, form_meta, received_on
                ) VALUES (
                    %(domain)s, %(user_id)s, %(app_id)s, CLOCK_TIMESTAMP(), CLOCK_TIMESTAMP(),
                    %(build_id)s,
                    %(xform_version)s, %(form_meta)s, %(received_on)s
                )
                ON CONFLICT (domain, user_id, app_id)
                DO UPDATE SET
                    modified_on = CLOCK_TIMESTAMP(),
                    build_id = EXCLUDED.build_id,
                    xform_version = EXCLUDED.xform_version,
                    form_meta = EXCLUDED.form_meta,
                    received_on = EXCLUDED.received_on
                WHERE staging.received_on IS NULL OR EXCLUDED.received_on > staging.received_on
                """, params)

    @classmethod
    def add_sync(cls, domain, user_id, app_id, build_id, sync_date, device_id):
        params = {
            'domain': domain,
            'user_id': user_id,
            'app_id': app_id,
            'build_id': build_id,
            'sync_date': sync_date,
            'device_id': device_id,
        }
        with connection.cursor() as cursor:
            cursor.execute(f"""
                INSERT INTO {cls._meta.db_table} AS staging (
                    domain, user_id, app_id, modified_on, created_on,
                    build_id,
                    sync_date, device_id
                ) VALUES (
                    %(domain)s, %(user_id)s, %(app_id)s, CLOCK_TIMESTAMP(), CLOCK_TIMESTAMP(),
                    %(build_id)s,
                    %(sync_date)s, %(device_id)s
                )
                ON CONFLICT (domain, user_id, app_id)
                DO UPDATE SET
                    modified_on = CLOCK_TIMESTAMP(),
                    build_id = EXCLUDED.build_id,
                    sync_date = EXCLUDED.sync_date,
                    device_id = EXCLUDED.device_id
                WHERE staging.sync_date IS NULL OR EXCLUDED.sync_date > staging.sync_date
                """, params)

    @classmethod
    def add_heartbeat(cls, domain, user_id, app_id, build_id, sync_date, device_id,
        app_version, num_unsent_forms, num_quarantined_forms, commcare_version, build_profile_id):
        params = {
            'domain': domain,
            'user_id': user_id,
            'app_id': app_id,
            'build_id': build_id,
            'sync_date': sync_date,
            'device_id': device_id,
            'app_version': app_version,
            'num_unsent_forms': num_unsent_forms,
            'num_quarantined_forms': num_quarantined_forms,
            'commcare_version': commcare_version,
            'build_profile_id': build_profile_id,
        }
        with connection.cursor() as cursor:
            cursor.execute(f"""
                INSERT INTO {cls._meta.db_table} AS staging (
                    domain, user_id, app_id, modified_on, created_on,
                    build_id,
                    sync_date, device_id,
                    app_version, num_unsent_forms, num_quarantined_forms,
                    commcare_version, build_profile_id, last_heartbeat
                ) VALUES (
                    %(domain)s, %(user_id)s, %(app_id)s, CLOCK_TIMESTAMP(), CLOCK_TIMESTAMP(),
                    %(build_id)s,
                    %(sync_date)s, %(device_id)s,
                    %(app_version)s, %(num_unsent_forms)s, %(num_quarantined_forms)s,
                    %(commcare_version)s, %(build_profile_id)s, CLOCK_TIMESTAMP()
                )
                ON CONFLICT (domain, user_id, app_id)
                DO UPDATE SET
                    modified_on = CLOCK_TIMESTAMP(),
                    build_id = COALESCE(EXCLUDED.build_id, staging.build_id),
                    sync_date = COALESCE(EXCLUDED.sync_date, staging.sync_date),
                    device_id = COALESCE(EXCLUDED.device_id, staging.device_id),
                    app_version = EXCLUDED.app_version,
                    num_unsent_forms = EXCLUDED.num_unsent_forms,
                    num_quarantined_forms = EXCLUDED.num_quarantined_forms,
                    commcare_version = EXCLUDED.commcare_version,
                    build_profile_id = EXCLUDED.build_profile_id,
                    last_heartbeat = CLOCK_TIMESTAMP()
                WHERE staging.last_heartbeat is NULL or EXCLUDED.last_heartbeat > staging.last_heartbeat
                """, params)

    def process_record(self, user):
        from corehq.pillows.synclog import mark_last_synclog
        from pillowtop.processors.form import mark_latest_submission

        save = False
        if not user or user.is_deleted():
            return

        if self.received_on:
            save = mark_latest_submission(
                self.domain, user, self.app_id, self.build_id,
                self.xform_version, self.form_meta, self.received_on, save_user=False
            )
        if self.device_id or self.sync_date or self.last_heartbeat:
            device_app_meta = DeviceAppMeta(
                app_id=self.app_id,
                build_id=self.build_id,
                build_version=self.app_version,
                last_heartbeat=self.last_heartbeat,
                last_sync=self.sync_date,
                num_unsent_forms=self.num_unsent_forms,
                num_quarantined_forms=self.num_quarantined_forms
            )
            if not self.last_heartbeat:
                # coming from sync
                latest_build_date = self.sync_date
            else:
                # coming from hearbeat
                latest_build_date = self.modified_on
            save |= mark_last_synclog(
                self.domain, user, self.app_id, self.build_id,
                self.sync_date, latest_build_date, self.device_id, device_app_meta,
                commcare_version=self.commcare_version, build_profile_id=self.build_profile_id,
                save_user=False
            )
        if save:
            user.save(fire_signals=False)

    class Meta(object):
        unique_together = ('domain', 'user_id', 'app_id')


class HQApiKey(models.Model):
    user = models.ForeignKey(User, related_name='api_keys', on_delete=models.CASCADE)
    key = models.CharField(max_length=128, blank=True, default='', db_index=True)
    name = models.CharField(max_length=255, blank=True, default='')
    created = models.DateTimeField(default=timezone.now)
    ip_allowlist = ArrayField(models.GenericIPAddressField(), default=list)
    domain = models.CharField(max_length=255, blank=True, default='')
    role_id = models.CharField(max_length=40, blank=True, default='')

    class Meta(object):
        unique_together = ('user', 'name')

    def save(self, *args, **kwargs):
        if not self.key:
            self.key = self.generate_key()

        return super().save(*args, **kwargs)

    def generate_key(self):
        # From tastypie
        new_uuid = uuid4()
        return hmac.new(new_uuid.bytes, digestmod=sha1).hexdigest()

    @property
    @memoized
    def role(self):
        if self.role_id:
            try:
                return UserRole.get(self.role_id)
            except ResourceNotFound:
                logging.exception('no role with id %s found in domain %s' % (self.role_id, self.domain))
        elif self.domain:
            return CouchUser.from_django_user(self.user).get_domain_membership(self.domain).role
        return None<|MERGE_RESOLUTION|>--- conflicted
+++ resolved
@@ -513,13 +513,8 @@
 
         if allow_enterprise:
             from corehq.apps.accounting.models import BillingAccount
-<<<<<<< HEAD
-            account = BillingAccount.get_account_by_domain(domain)
-            if account.permissions_source_domain:
-=======
             if domain in BillingAccount.get_enterprise_permissions_domains(domain):
                 account = BillingAccount.get_account_by_domain(domain)
->>>>>>> 1aaa17c0
                 return self.is_member_of(account.permissions_source_domain, allow_enterprise=False)
 
         return False
@@ -556,13 +551,8 @@
             if not domain_membership:
                 if domain in self.domains:
                     raise self.Inconsistent("Domain '%s' is in domain but not in domain_memberships" % domain)
-<<<<<<< HEAD
-                if allow_enterprise:
-                    from corehq.apps.accounting.models import BillingAccount
-=======
                 from corehq.apps.accounting.models import BillingAccount
                 if allow_enterprise and domain in BillingAccount.get_enterprise_permissions_domains(domain):
->>>>>>> 1aaa17c0
                     account = BillingAccount.get_account_by_domain(domain)
                     return self.get_domain_membership(account.permissions_source_domain, allow_enterprise=False)
         except self.Inconsistent as e:
