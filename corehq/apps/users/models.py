from __future__ import absolute_import
from __future__ import unicode_literals
import inspect
from datetime import datetime
from dateutil.relativedelta import relativedelta
import logging
import re
from uuid import uuid4

from rest_framework.authtoken.models import Token
from django.conf import settings
from django.contrib.auth.models import User
from django.db import models
from django.template.loader import render_to_string
from django.utils.translation import ugettext as _, override as override_language, ugettext_noop
from casexml.apps.phone.restore_caching import get_loadtest_factor_for_user
from corehq import toggles
from corehq.apps.app_manager.const import USERCASE_TYPE
from corehq.apps.domain.dbaccessors import get_docs_in_domain_by_class
from corehq.apps.users.landing_pages import ALL_LANDING_PAGES
from corehq.apps.users.permissions import EXPORT_PERMISSIONS
from corehq.apps.users.const import ANONYMOUS_USERNAME
from corehq.form_processor.interfaces.supply import SupplyInterface
from corehq.form_processor.interfaces.dbaccessors import FormAccessors
from corehq.util.soft_assert import soft_assert
from dimagi.ext.couchdbkit import (
    StringProperty,
    IntegerProperty,
    DateTimeProperty,
    SchemaListProperty,
    DocumentSchema,
    BooleanProperty,
    StringListProperty,
    ListProperty,
    SchemaProperty,
    DictProperty,
    Document,
    DateProperty
)
from couchdbkit.resource import ResourceNotFound
from corehq.util.dates import get_timestamp
from corehq.util.view_utils import absolute_reverse
from dimagi.utils.chunked import chunked
from dimagi.utils.couch import CriticalSection
from dimagi.utils.couch.database import get_safe_write_kwargs, iter_docs
from dimagi.utils.logging import notify_exception, log_signal_errors

from memoized import memoized
from dimagi.utils.make_uuid import random_hex
from dimagi.utils.modules import to_function
from corehq.util.quickcache import quickcache
from casexml.apps.case.mock import CaseBlock
from corehq.form_processor.interfaces.dbaccessors import CaseAccessors
from corehq.form_processor.exceptions import CaseNotFound
from corehq.apps.commtrack.const import USER_LOCATION_OWNER_MAP_TYPE
from casexml.apps.phone.models import OTARestoreWebUser, OTARestoreCommCareUser
from corehq.apps.cachehq.mixins import QuickCachedDocumentMixin
from corehq.apps.domain.shortcuts import create_user
from corehq.apps.domain.utils import normalize_domain_name, domain_restricts_superusers, guess_domain_language
from corehq.apps.domain.models import Domain, LicenseAgreement
from corehq.apps.users.util import (
    user_display_string,
    user_location_data,
    username_to_user_id,
    format_username,
    filter_by_app
)
from corehq.apps.users.tasks import tag_forms_as_deleted_rebuild_associated_cases, \
    tag_cases_as_deleted_and_remove_indices, tag_system_forms_as_deleted, \
    undelete_system_forms
from corehq.apps.sms.mixin import CommCareMobileContactMixin, apply_leniency
from dimagi.utils.couch.undo import DeleteRecord, DELETED_SUFFIX
from corehq.apps.hqwebapp.tasks import send_html_email_async
from dimagi.utils.mixins import UnicodeMixIn
from dimagi.utils.dates import force_to_datetime
from xml.etree import cElementTree as ElementTree

from couchdbkit.exceptions import ResourceConflict, NoResultFound, BadValueError

from dimagi.utils.web import get_site_domain
import six
from six.moves import range
from six.moves import map

COUCH_USER_AUTOCREATED_STATUS = 'autocreated'

MAX_LOGIN_ATTEMPTS = 5


def _add_to_list(list, obj, default):
    if obj in list:
        list.remove(obj)
    if default:
        ret = [obj]
        ret.extend(list)
        return ret
    else:
        list.append(obj)
    return list


def _get_default(list):
    return list[0] if list else None


class Permissions(DocumentSchema):
    edit_web_users = BooleanProperty(default=False)
    edit_commcare_users = BooleanProperty(default=False)
    edit_locations = BooleanProperty(default=False)
    edit_motech = BooleanProperty(default=False)
    edit_data = BooleanProperty(default=False)
    edit_apps = BooleanProperty(default=False)
    access_all_locations = BooleanProperty(default=True)

    view_reports = BooleanProperty(default=False)
    view_report_list = StringListProperty(default=[])

    edit_billing = BooleanProperty(default=False)
    report_an_issue = BooleanProperty(default=True)

    view_web_apps = BooleanProperty(default=True)
    view_web_apps_list = StringListProperty(default=[])

    @classmethod
    def wrap(cls, data):
        # this is why you don't store module paths in the database...
        MOVED_REPORT_MAPPING = {
            'corehq.apps.reports.standard.inspect.CaseListReport': 'corehq.apps.reports.standard.cases.basic.CaseListReport'
        }
        reports = data.get('view_report_list', [])
        for i, report_name in enumerate(reports):
            if report_name in MOVED_REPORT_MAPPING:
                reports[i] = MOVED_REPORT_MAPPING[report_name]

        return super(Permissions, cls).wrap(data)

    def view_web_app(self, app):
        if self.view_web_apps:
            return True
        return any(app_id in self.view_web_apps_list for app_id in [app['_id'], app['copy_of']])

    def view_report(self, report, value=None):
        """Both a getter (when value=None) and setter (when value=True|False)"""

        if value is None:
            return self.view_reports or report in self.view_report_list
        else:
            if value:
                if report not in self.view_report_list:
                    self.view_report_list.append(report)
            else:
                try:
                    self.view_report_list.remove(report)
                except ValueError:
                    pass

    def has(self, permission, data=None):
        if data:
            return getattr(self, permission)(data)
        else:
            return getattr(self, permission)

    def set(self, permission, value, data=None):
        if self.has(permission, data) == value:
            return
        if data:
            getattr(self, permission)(data, value)
        else:
            setattr(self, permission, value)

    def _getattr(self, name):
        a = getattr(self, name)
        if isinstance(a, list):
            a = set(a)
        return a

    def _setattr(self, name, value):
        if isinstance(value, set):
            value = list(value)
        setattr(self, name, value)

    def __or__(self, other):
        permissions = Permissions()
        for name, value in permissions.properties().items():
            if isinstance(value, (BooleanProperty, ListProperty)):
                permissions._setattr(name, self._getattr(name) | other._getattr(name))
        return permissions

    def __eq__(self, other):
        for name in self.properties():
            if self._getattr(name) != other._getattr(name):
                return False
        return True

    @classmethod
    def max(cls):
        return Permissions(
            edit_web_users=True,
            edit_commcare_users=True,
            edit_locations=True,
            edit_motech=True,
            edit_data=True,
            edit_apps=True,
            view_reports=True,
            edit_billing=True
        )


class UserRolePresets(object):
    # this is kind of messy, but we're only marking for translation (and not using ugettext_lazy)
    # because these are in JSON and cannot be serialized
    # todo: apply translation to these in the UI
    # note: these are also tricky to change because these are just some default names,
    # that end up being stored in the database. Think about the consequences of changing these before you do.
    READ_ONLY_NO_REPORTS = ugettext_noop("Read Only (No Reports)")
    APP_EDITOR = ugettext_noop("App Editor")
    READ_ONLY = ugettext_noop("Read Only")
    FIELD_IMPLEMENTER = ugettext_noop("Field Implementer")
    BILLING_ADMIN = ugettext_noop("Billing Admin")
    INITIAL_ROLES = (
        READ_ONLY,
        APP_EDITOR,
        FIELD_IMPLEMENTER,
        BILLING_ADMIN
    )

    @classmethod
    def get_preset_map(cls):
        return {
            cls.READ_ONLY_NO_REPORTS: lambda: Permissions(),
            cls.READ_ONLY: lambda: Permissions(view_reports=True),
            cls.FIELD_IMPLEMENTER: lambda: Permissions(edit_commcare_users=True,
                                                       edit_locations=True,
                                                       view_reports=True),
            cls.APP_EDITOR: lambda: Permissions(edit_apps=True, view_reports=True),
            cls.BILLING_ADMIN: lambda: Permissions(edit_billing=True)
        }

    @classmethod
    def get_permissions(cls, preset):
        preset_map = cls.get_preset_map()
        if preset not in preset_map:
            return None
        return preset_map[preset]()


class UserRole(QuickCachedDocumentMixin, Document):
    domain = StringProperty()
    name = StringProperty()
    default_landing_page = StringProperty(
        choices=[page.id for page in ALL_LANDING_PAGES],
    )
    permissions = SchemaProperty(Permissions)
    is_non_admin_editable = BooleanProperty(default=False)
    is_archived = BooleanProperty(default=False)

    def get_qualified_id(self):
        return 'user-role:%s' % self.get_id

    @classmethod
    def by_domain(cls, domain, is_archived=False):
        # todo change this view to show is_archived status or move to PRBAC UserRole
        all_roles = cls.view(
            'users/roles_by_domain',
            startkey=[domain],
            endkey=[domain, {}],
            include_docs=True,
            reduce=False,
        )
        return [x for x in all_roles if x.is_archived == is_archived]

    @classmethod
    def by_domain_and_name(cls, domain, name, is_archived=False):
        # todo change this view to show is_archived status or move to PRBAC UserRole
        all_roles = cls.view(
            'users/roles_by_domain',
            key=[domain, name],
            include_docs=True,
            reduce=False,
        )
        return [x for x in all_roles if x.is_archived == is_archived]

    @classmethod
    def get_or_create_with_permissions(cls, domain, permissions, name=None):
        if isinstance(permissions, dict):
            permissions = Permissions.wrap(permissions)
        roles = cls.by_domain(domain)
        # try to get a matching role from the db
        for role in roles:
            if role.permissions == permissions:
                return role
        # otherwise create it

        def get_name():
            if name:
                return name
            preset_match = [x for x in UserRolePresets.get_preset_map().items() if x[1]() == permissions]
            if preset_match:
                return preset_match[0][0]
        role = cls(domain=domain, permissions=permissions, name=get_name())
        role.save()
        return role

    @classmethod
    def get_read_only_role_by_domain(cls, domain):
        try:
            return cls.by_domain_and_name(domain, UserRolePresets.READ_ONLY)[0]
        except (IndexError, TypeError):
            return cls.get_or_create_with_permissions(
                domain, UserRolePresets.get_permissions(
                    UserRolePresets.READ_ONLY), UserRolePresets.READ_ONLY)

    @classmethod
    def get_custom_roles_by_domain(cls, domain):
        return [x for x in cls.by_domain(domain) if x.name not in UserRolePresets.INITIAL_ROLES]

    @classmethod
    def reset_initial_roles_for_domain(cls, domain):
        initial_roles = [x for x in cls.by_domain(domain) if x.name in UserRolePresets.INITIAL_ROLES]
        for role in initial_roles:
            role.permissions = UserRolePresets.get_permissions(role.name)
            role.save()

    @classmethod
    def archive_custom_roles_for_domain(cls, domain):
        custom_roles = cls.get_custom_roles_by_domain(domain)
        for role in custom_roles:
            role.is_archived = True
            role.save()

    @classmethod
    def unarchive_roles_for_domain(cls, domain):
        archived_roles = cls.by_domain(domain, is_archived=True)
        for role in archived_roles:
            role.is_archived = False
            role.save()

    @classmethod
    def init_domain_with_presets(cls, domain):
        for role_name in UserRolePresets.INITIAL_ROLES:
            cls.get_or_create_with_permissions(
                domain, UserRolePresets.get_permissions(role_name), role_name)

    @classmethod
    def get_default(cls, domain=None):
        return cls(permissions=Permissions(), domain=domain, name=None)

    @property
    def ids_of_assigned_users(self):
        from corehq.apps.api.es import UserES
        query = {"query": {"bool": {"must": [{"term": {"user.doc_type": "WebUser"}},
                                             {"term": {"user.domain_memberships.role_id": self.get_id}},
                                             {"term": {"user.domain_memberships.domain": self.domain}},
                                             {"term": {"user.is_active": True}},
                                             {"term": {"user.base_doc": "couchuser"}}],
                                    }}, "fields": []}
        query_results = UserES(self.domain).run_query(es_query=query, security_check=False)
        assigned_user_ids = []
        for user in query_results['hits'].get('hits', []):
            assigned_user_ids.append(user['_id'])

        return assigned_user_ids

    @classmethod
    def get_preset_permission_by_name(cls, name):
        matches = {k for k, v in six.iteritems(PERMISSIONS_PRESETS) if v['name'] == name}
        return matches.pop() if matches else None

    @classmethod
    def preset_and_domain_role_names(cls, domain_name):
        return cls.preset_permissions_names().union(set([role.name for role in cls.by_domain(domain_name)]))

    @classmethod
    def preset_permissions_names(cls):
        return {details['name'] for role, details in six.iteritems(PERMISSIONS_PRESETS)}

PERMISSIONS_PRESETS = {
    'edit-apps': {'name': 'App Editor',
                  'permissions': Permissions(edit_apps=True, view_reports=True)},
    'field-implementer': {'name': 'Field Implementer',
                          'permissions': Permissions(edit_commcare_users=True,
                                                     edit_locations=True,
                                                     view_reports=True)},
    'read-only': {'name': 'Read Only',
                  'permissions': Permissions(view_reports=True)},
    'no-permissions': {'name': 'Read Only',
                       'permissions': Permissions(view_reports=True)},
}


class AdminUserRole(UserRole):

    def __init__(self, domain):
        super(AdminUserRole, self).__init__(domain=domain, name='Admin', permissions=Permissions.max())

    def get_qualified_id(self):
        return 'admin'


class DomainMembershipError(Exception):
    pass


class Membership(DocumentSchema):
#   If we find a need for making UserRoles more general and decoupling it from domain then most of the role stuff from
#   Domain membership can be put in here
    is_admin = BooleanProperty(default=False)


class DomainMembership(Membership):
    """
    Each user can have multiple accounts on the
    web domain. This is primarily for Dimagi staff.
    """

    domain = StringProperty()
    timezone = StringProperty(default=getattr(settings, "TIME_ZONE", "UTC"))
    override_global_tz = BooleanProperty(default=False)
    role_id = StringProperty()
    location_id = StringProperty()
    assigned_location_ids = StringListProperty()
    program_id = StringProperty()

    @property
    def permissions(self):
        if self.role:
            return self.role.permissions
        else:
            return Permissions()

    @classmethod
    def wrap(cls, data):
        if data.get('subject'):
            data['domain'] = data['subject']
            del data['subject']

        return super(DomainMembership, cls).wrap(data)

    @property
    @memoized
    def role(self):
        if self.is_admin:
            return AdminUserRole(self.domain)
        elif self.role_id:
            try:
                return UserRole.get(self.role_id)
            except ResourceNotFound:
                logging.exception('no role with id %s found in domain %s' % (self.role_id, self.domain))
                return None
        else:
            return None

    def has_permission(self, permission, data=None):
        return self.is_admin or self.permissions.has(permission, data)

    def viewable_reports(self):
        return self.permissions.view_report_list

    class Meta(object):
        app_label = 'users'


class OrgMembership(Membership):
    organization = StringProperty()
    team_ids = StringListProperty(default=[]) # a set of ids corresponding to which teams the user is a member of


class OrgMembershipError(Exception):
    pass


class CustomDomainMembership(DomainMembership):
    custom_role = SchemaProperty(UserRole)

    @property
    def role(self):
        if self.is_admin:
            return AdminUserRole(self.domain)
        else:
            return self.custom_role

    def set_permission(self, permission, value, data=None):
        self.custom_role.domain = self.domain
        self.custom_role.permissions.set(permission, value, data)


class IsMemberOfMixin(DocumentSchema):

    def _is_member_of(self, domain):
        return domain in self.get_domains() or (
            self.is_global_admin() and
            not domain_restricts_superusers(domain)
        )

    def is_member_of(self, domain_qs):
        """
        takes either a domain name or a domain object and returns whether the user is part of that domain
        either natively or through a team
        """

        try:
            domain = domain_qs.name
        except Exception:
            domain = domain_qs
        return self._is_member_of(domain)

    def is_global_admin(self):
        # subclasses to override if they want this functionality
        return False


class _AuthorizableMixin(IsMemberOfMixin):
    """
        Use either SingleMembershipMixin or MultiMembershipMixin instead of this
    """

    def get_domain_membership(self, domain):
        domain_membership = None
        try:
            for d in self.domain_memberships:
                if d.domain == domain:
                    domain_membership = d
                    if domain not in self.domains:
                        raise self.Inconsistent("Domain '%s' is in domain_memberships but not domains" % domain)
            if not domain_membership and domain in self.domains:
                raise self.Inconsistent("Domain '%s' is in domain but not in domain_memberships" % domain)
        except self.Inconsistent as e:
            logging.warning(e)
            self.domains = [d.domain for d in self.domain_memberships]
        return domain_membership

    def add_domain_membership(self, domain, timezone=None, **kwargs):
        for d in self.domain_memberships:
            if d.domain == domain:
                if domain not in self.domains:
                    raise self.Inconsistent("Domain '%s' is in domain_memberships but not domains" % domain)
                return

        domain_obj = Domain.get_by_name(domain, strict=True)

        if timezone:
            domain_membership = DomainMembership(domain=domain, timezone=timezone, **kwargs)
        else:
            domain_membership = DomainMembership(domain=domain,
                                            timezone=domain_obj.default_timezone,
                                            **kwargs)
        self.domain_memberships.append(domain_membership)
        self.domains.append(domain)

    def add_as_web_user(self, domain, role, location_id=None, program_id=None):
        project = Domain.get_by_name(domain)
        self.add_domain_membership(domain=domain)
        self.set_role(domain, role)
        if project.commtrack_enabled:
            self.get_domain_membership(domain).program_id = program_id
        if project.uses_locations:
            self.get_domain_membership(domain).location_id = location_id
        self.save()

    def delete_domain_membership(self, domain, create_record=False):
        """
        If create_record is True, a DomainRemovalRecord is created so that the
        action can be undone, and the DomainRemovalRecord is returned.

        If create_record is True but the domain membership is not found,
        then None is returned.
        """
        self.get_by_user_id.clear(self.__class__, self.user_id, domain)
        record = None

        for i, dm in enumerate(self.domain_memberships):
            if dm.domain == domain:
                if create_record:
                    record = DomainRemovalRecord(
                        domain=domain,
                        user_id=self.user_id,
                        domain_membership=dm,
                    )
                del self.domain_memberships[i]
                break

        for i, domain_name in enumerate(self.domains):
            if domain_name == domain:
                del self.domains[i]
                break

        if record:
            record.save()
            return record

    def transfer_domain_membership(self, domain, to_user, create_record=False, is_admin=True):
        to_user.add_domain_membership(domain, is_admin=is_admin)
        self.delete_domain_membership(domain, create_record=create_record)

    @memoized
    def is_domain_admin(self, domain=None):
        if not domain:
            # hack for template
            if hasattr(self, 'current_domain'):
                # this is a hack needed because we can't pass parameters from views
                domain = self.current_domain
            else:
                return False # no domain, no admin
        if self.is_global_admin() and (domain is None or not domain_restricts_superusers(domain)):
            return True
        dm = self.get_domain_membership(domain)
        if dm:
            return dm.is_admin
        else:
            return False

    def get_domains(self):
        domains = [dm.domain for dm in self.domain_memberships]
        if set(domains) == set(self.domains):
            return domains
        else:
            raise self.Inconsistent("domains and domain_memberships out of sync")

    @memoized
    def has_permission(self, domain, permission, data=None):
        # is_admin is the same as having all the permissions set
        if (self.is_global_admin() and (domain is None or not domain_restricts_superusers(domain))):
            return True
        elif self.is_domain_admin(domain):
            return True

        dm = self.get_domain_membership(domain)
        if dm:
            return dm.has_permission(permission, data)
        else:
            return False

    @memoized
    def get_role(self, domain=None, checking_global_admin=True):
        """
        Get the role object for this user
        """
        if domain is None:
            # default to current_domain for django templates
            if hasattr(self, 'current_domain'):
                domain = self.current_domain
            else:
                domain = None

        if checking_global_admin and self.is_global_admin():
            return AdminUserRole(domain=domain)
        if self.is_member_of(domain):
            return self.get_domain_membership(domain).role
        else:
            raise DomainMembershipError()

    def set_role(self, domain, role_qualified_id):
        """
        role_qualified_id is either 'admin' 'user-role:[id]'
        """
        dm = self.get_domain_membership(domain)
        dm.is_admin = False
        if role_qualified_id == "admin":
            dm.is_admin = True
        elif role_qualified_id.startswith('user-role:'):
            dm.role_id = role_qualified_id[len('user-role:'):]
        elif role_qualified_id in PERMISSIONS_PRESETS:
            preset = PERMISSIONS_PRESETS[role_qualified_id]
            dm.role_id = UserRole.get_or_create_with_permissions(domain, preset['permissions'], preset['name']).get_id
        elif role_qualified_id == 'none':
            dm.role_id = None
        else:
            raise Exception("unexpected role_qualified_id is %r" % role_qualified_id)

        self.has_permission.reset_cache(self)
        self.get_role.reset_cache(self)

    def role_label(self, domain=None):
        if not domain:
            try:
                domain = self.current_domain
            except (AttributeError, KeyError):
                return None
        try:
            return self.get_role(domain, checking_global_admin=False).name
        except TypeError:
            return _("Unknown User")
        except DomainMembershipError:
            return _("Dimagi User") if self.is_global_admin() else _("Unauthorized User")
        except Exception:
            return None


class SingleMembershipMixin(_AuthorizableMixin):
    domain_membership = SchemaProperty(DomainMembership)

    @property
    def domains(self):
        return [self.domain]

    @property
    def domain_memberships(self):
        return [self.domain_membership]

    def add_domain_membership(self, domain, timezone=None, **kwargs):
        raise NotImplementedError

    def delete_domain_membership(self, domain, create_record=False):
        raise NotImplementedError

    def transfer_domain_membership(self, domain, user, create_record=False):
        raise NotImplementedError


class MultiMembershipMixin(_AuthorizableMixin):
    domains = StringListProperty()
    domain_memberships = SchemaListProperty(DomainMembership)


class LowercaseStringProperty(StringProperty):
    """
    Make sure that the string is always lowercase'd
    """

    def __init__(self, validators=None, *args, **kwargs):
        if validators is None:
            validators = ()

        def check_lowercase(value):
            if value and any(char.isupper() for char in value):
                raise BadValueError('uppercase characters not allowed')

        validators += (check_lowercase,)
        super(LowercaseStringProperty, self).__init__(validators=validators, *args, **kwargs)


class DjangoUserMixin(DocumentSchema):
    username = LowercaseStringProperty()
    first_name = StringProperty()
    last_name = StringProperty()
    email = LowercaseStringProperty()
    password = StringProperty()
    is_staff = BooleanProperty()
    is_active = BooleanProperty()
    is_superuser = BooleanProperty()
    last_login = DateTimeProperty()
    date_joined = DateTimeProperty()

    ATTRS = (
        'username',
        'first_name',
        'last_name',
        'email',
        'password',
        'is_staff',
        'is_active',
        'is_superuser',
        'last_login',
        'date_joined',
    )

    def set_password(self, raw_password):
        dummy = User()
        dummy.set_password(raw_password)
        self.password = dummy.password

    def check_password(self, password):
        """ Currently just for debugging"""
        dummy = User()
        dummy.password = self.password
        return dummy.check_password(password)


class EulaMixin(DocumentSchema):
    CURRENT_VERSION = '3.0'  # Set this to the most up to date version of the eula
    eulas = SchemaListProperty(LicenseAgreement)

    @classmethod
    def migrate_eula(cls, data):
        if 'eula' in data:
            data['eulas'] = [data['eula']]
            data['eulas'][0]['version'] = '1.0'
            del data['eula']
        return data

    def is_eula_signed(self, version=CURRENT_VERSION):
        if self.is_superuser:
            return True
        for eula in self.eulas:
            if eula.version == version:
                return eula.signed
        return False

    def get_eula(self, version):
        for eula in self.eulas:
            if eula.version == version:
                return eula
        return None

    @property
    def eula(self, version=CURRENT_VERSION):
        current_eula = self.get_eula(version)
        if not current_eula:
            current_eula = LicenseAgreement(type="End User License Agreement", version=version)
            self.eulas.append(current_eula)
        assert current_eula.type == "End User License Agreement"
        return current_eula


class DeviceAppMeta(DocumentSchema):
    """Metadata for an app on a device"""
    app_id = StringProperty()
    build_id = StringProperty()
    build_version = IntegerProperty()
    last_request = DateTimeProperty()
    last_submission = DateTimeProperty()
    last_sync = DateTimeProperty()
    last_heartbeat = DateTimeProperty()
    num_unsent_forms = IntegerProperty()
    num_quarantined_forms = IntegerProperty()

    def _update_latest_request(self):
        dates = [date for date in (self.last_submission, self.last_heartbeat, self.last_sync) if date]
        self.last_request = max(dates) if dates else None

    def merge(self, other):
        # ensure that last_request is updated
        self.last_request is None and self._update_latest_request()
        other.last_request is None and other._update_latest_request()

        if other.last_request <= self.last_request:
            return

        for key, prop in self.properties().items():
            new_val = getattr(other, key)
            if new_val:
                old_val = getattr(self, key)
                if not old_val:
                    setattr(self, key, new_val)
                    continue

                prop_is_date = isinstance(prop, DateTimeProperty)
                if prop_is_date and new_val > old_val:
                    setattr(self, key, new_val)
                elif not prop_is_date and old_val != new_val:
                    setattr(self, key, new_val)

        self._update_latest_request()


class DeviceIdLastUsed(DocumentSchema):
    device_id = StringProperty()
    last_used = DateTimeProperty()
    commcare_version = StringProperty()
    app_meta = SchemaListProperty(DeviceAppMeta)

    def update_meta(self, commcare_version=None, app_meta=None):
        if commcare_version:
            self.commcare_version = commcare_version
        if app_meta:
            self._merge_app_meta(app_meta)

    def _merge_app_meta(self, app_meta):
        current_meta = self.get_meta_for_app(app_meta.app_id)
        if not current_meta:
            app_meta._update_latest_request()
            self.app_meta.append(app_meta)
        else:
            current_meta.merge(app_meta)

    def get_meta_for_app(self, app_id):
        return filter_by_app(self.app_meta, app_id)

    def get_last_used_app_meta(self):
        try:
            return max(self.app_meta, key=lambda a: a.last_request)
        except ValueError:
            pass

    def __eq__(self, other):
        return all(getattr(self, p) == getattr(other, p) for p in self.properties())


class LastSubmission(DocumentSchema):
    """Metadata for form sumbissions. This data is keyed by app_id"""
    app_id = StringProperty()
    submission_date = DateTimeProperty()
    build_id = StringProperty()
    device_id = StringProperty()
    build_version = IntegerProperty()
    commcare_version = StringProperty()


class LastSync(DocumentSchema):
    """Metadata for syncs and restores. This data is keyed by app_id"""
    app_id = StringProperty()
    sync_date = DateTimeProperty()
    build_version = IntegerProperty()


class LastBuild(DocumentSchema):
    """
    Build info for the app on the user's phone
    when they last synced or submitted
    """
    app_id = StringProperty()
    build_version = IntegerProperty()
    build_version_date = DateTimeProperty()


class ReportingMetadata(DocumentSchema):
    last_submissions = SchemaListProperty(LastSubmission)
    last_submission_for_user = SchemaProperty(LastSubmission)
    last_syncs = SchemaListProperty(LastSync)
    last_sync_for_user = SchemaProperty(LastSync)
    last_builds = SchemaListProperty(LastBuild)
    last_build_for_user = SchemaProperty(LastBuild)


class CouchUser(Document, DjangoUserMixin, IsMemberOfMixin, UnicodeMixIn, EulaMixin):
    """
    A user (for web and commcare)
    """
    base_doc = 'CouchUser'

    # todo: it looks like this is only ever set to a useless string and we should probably just remove it
    # https://github.com/dimagi/commcare-hq/pull/14087#discussion_r90423396
    device_ids = ListProperty()

    # this is the real list of devices
    devices = SchemaListProperty(DeviceIdLastUsed)
    # most recent device with most recent app for easy reporting
    last_device = SchemaProperty(DeviceIdLastUsed)

    phone_numbers = ListProperty()
    created_on = DateTimeProperty(default=datetime(year=1900, month=1, day=1))
    last_modified = DateTimeProperty()
    #    For now, 'status' is things like:
    #        ('auto_created',     'Automatically created from form submission.'),
    #        ('phone_registered', 'Registered from phone'),
    #        ('site_edited',     'Manually added or edited from the HQ website.'),
    status = StringProperty()
    language = StringProperty()
    subscribed_to_commcare_users = BooleanProperty(default=False)
    announcements_seen = ListProperty()
    user_data = DictProperty()
    location_id = StringProperty()
    assigned_location_ids = StringListProperty()
    has_built_app = BooleanProperty(default=False)
    analytics_enabled = BooleanProperty(default=True)

    two_factor_auth_disabled_until = DateTimeProperty()
    login_attempts = IntegerProperty(default=0)
    attempt_date = DateProperty()

    reporting_metadata = SchemaProperty(ReportingMetadata)

    _user = None

    @classmethod
    def wrap(cls, data, should_save=False):
        if "organizations" in data:
            del data["organizations"]
            should_save = True

        data = cls.migrate_eula(data)

        couch_user = super(CouchUser, cls).wrap(data)
        if should_save:
            couch_user.save()

        return couch_user

    class AccountTypeError(Exception):
        pass

    class Inconsistent(Exception):
        pass

    class InvalidID(Exception):
        pass

    class UnsuportedOperation(Exception):
        pass

    def __repr__(self):
        # copied from jsonobject/base.py
        name = self.__class__.__name__
        predefined_properties = set(self._properties_by_attr)
        predefined_property_keys = set(self._properties_by_attr[p].name
                                       for p in predefined_properties)
        dynamic_properties = set(self._wrapped) - predefined_property_keys

        # redact hashed password
        properties = sorted(predefined_properties - {'password'}) + sorted(dynamic_properties - {'password'})

        return '{name}({keyword_args})'.format(
            name=name,
            keyword_args=', '.join('{key}={value!r}'.format(
                key=key,
                value=getattr(self, key)
            ) for key in properties),
        )

    @property
    def two_factor_disabled(self):
        return (
            self.two_factor_auth_disabled_until
            and datetime.utcnow() < self.two_factor_auth_disabled_until
        )

    @property
    def is_dimagi(self):
        return self.username.endswith('@dimagi.com')

    def is_locked_out(self):
        return self.login_attempts >= MAX_LOGIN_ATTEMPTS

    @property
    def raw_username(self):
        if self.doc_type == "CommCareUser":
            return self.username.split("@")[0]
        else:
            return self.username

    @property
    def username_in_report(self):
        return user_display_string(self.username, self.first_name, self.last_name)

    def html_username(self):
        username = self.raw_username
        if '@' in username:
            html = "<span class='user_username'>%s</span><span class='user_domainname'>@%s</span>" % \
                   tuple(username.split('@'))
        else:
            html = "<span class='user_username'>%s</span>" % username
        return html

    @property
    def userID(self):
        return self._id

    user_id = userID

    def __unicode__(self):
        return "<%s '%s'>" % (self.__class__.__name__, self.get_id)

    def get_email(self):
        # Do not change the name of this method because this ends up implementing
        # get_email() from the CommCareMobileContactMixin for the CommCareUser
        return self.email

    def is_commcare_user(self):
        return self._get_user_type() == 'commcare'

    def is_web_user(self):
        return self._get_user_type() == 'web'

    def supports_lockout(self):
        return self.is_web_user() or toggles.MOBILE_LOGIN_LOCKOUT.enabled(self.domain)

    def _get_user_type(self):
        if self.doc_type == 'WebUser':
            return 'web'
        elif self.doc_type == 'CommCareUser':
            return 'commcare'
        else:
            raise NotImplementedError()

    @property
    def projects(self):
        return list(map(Domain.get_by_name, self.get_domains()))

    @property
    def full_name(self):
        return ("%s %s" % (self.first_name or '', self.last_name or '')).strip()

    @property
    def human_friendly_name(self):
        return self.full_name if self.full_name else self.raw_username

    @property
    def name_in_filters(self):
        username = self.username.split("@")[0]
        return "%s <%s>" % (self.full_name, username) if self.full_name else username

    @property
    def days_since_created(self):
        # Note this does not round, but returns the floor of days since creation
        return (datetime.utcnow() - self.created_on).days

    @property
    def timestamp_created(self):
        return get_timestamp(self.created_on)

    formatted_name = full_name
    name = full_name

    def set_full_name(self, full_name):
        data = full_name.split()
        self.first_name = data.pop(0)
        self.last_name = ' '.join(data)

    @property
    def user_session_data(self):
        from corehq.apps.custom_data_fields.models import (
            SYSTEM_PREFIX,
            COMMCARE_USER_TYPE_KEY,
            COMMCARE_USER_TYPE_DEMO
        )

        session_data = self.to_json().get('user_data')

        if self.is_commcare_user() and self.is_demo_user:
            session_data.update({
                COMMCARE_USER_TYPE_KEY: COMMCARE_USER_TYPE_DEMO
            })

        session_data.update({
            '{}_first_name'.format(SYSTEM_PREFIX): self.first_name,
            '{}_last_name'.format(SYSTEM_PREFIX): self.last_name,
            '{}_phone_number'.format(SYSTEM_PREFIX): self.phone_number,
        })
        return session_data

    def delete(self):
        self.clear_quickcache_for_user()
        try:
            user = self.get_django_user()
            user.delete()
        except User.DoesNotExist:
            pass
        super(CouchUser, self).delete() # Call the "real" delete() method.
        from .signals import couch_user_post_save
        couch_user_post_save.send_robust(sender='couch_user', couch_user=self)

    def delete_phone_number(self, phone_number):
        for i in range(0, len(self.phone_numbers)):
            if self.phone_numbers[i] == phone_number:
                del self.phone_numbers[i]
                break
        self.save()
        self.delete_phone_entry(phone_number)

    def get_django_user(self):
        return User.objects.get(username__iexact=self.username)

    def add_phone_number(self, phone_number, default=False, **kwargs):
        """ Don't add phone numbers if they already exist """
        if not isinstance(phone_number, six.string_types):
            phone_number = str(phone_number)
        self.phone_numbers = _add_to_list(self.phone_numbers, phone_number, default)

    def set_default_phone_number(self, phone_number):
        self.add_phone_number(phone_number, True)
        self.save()

    @property
    def default_phone_number(self):
        return _get_default(self.phone_numbers)
    phone_number = default_phone_number

    def phone_numbers_extended(self, requesting_user):
        """
        Returns information about the status of each of this user's phone numbers.
        requesting_user - The user that is requesting this information (from a view)
        """
        from corehq.apps.sms.models import PhoneNumber
        from corehq.apps.hqwebapp.doc_info import get_object_url

        phone_entries = self.get_phone_entries()

        def get_phone_info(phone):
            info = {}
            phone_entry = phone_entries.get(apply_leniency(phone))

            if phone_entry and phone_entry.verified:
                status = 'verified'
            elif phone_entry and phone_entry.pending_verification:
                status = 'pending'
            else:
                duplicate = PhoneNumber.get_reserved_number(phone)
                if duplicate:
                    status = 'duplicate'
                    if requesting_user.is_member_of(duplicate.domain):
                        info['dup_url'] = get_object_url(duplicate.domain,
                            duplicate.owner_doc_type, duplicate.owner_id)
                else:
                    status = 'unverified'

            info.update({'number': phone, 'status': status})
            return info

        return [get_phone_info(phone) for phone in self.phone_numbers]

    @property
    def couch_id(self):
        return self._id

    # Couch view wrappers
    @classmethod
    def all(cls):
        return CouchUser.view("users/by_username", include_docs=True, reduce=False)

    @classmethod
    def username_exists(cls, username):
        reduced = cls.view('users/by_username', key=username, reduce=True).all()
        if reduced:
            return reduced[0]['value'] > 0
        return False

    @classmethod
    def by_domain(cls, domain, is_active=True, reduce=False, limit=None, skip=0, strict=False, doc_type=None):
        flag = "active" if is_active else "inactive"
        doc_type = doc_type or cls.__name__
        if cls.__name__ == "CouchUser":
            key = [flag, domain]
        else:
            key = [flag, domain, doc_type]
        extra_args = dict()
        if not reduce:
            extra_args.update(include_docs=True)
            if limit is not None:
                extra_args.update(
                    limit=limit,
                    skip=skip
                )

        return cls.view("users/by_domain",
            reduce=reduce,
            startkey=key,
            endkey=key + [{}],
            #stale=None if strict else settings.COUCH_STALE_QUERY,
            **extra_args
        ).all()

    @classmethod
    def ids_by_domain(cls, domain, is_active=True):
        flag = "active" if is_active else "inactive"
        if cls.__name__ == "CouchUser":
            key = [flag, domain]
        else:
            key = [flag, domain, cls.__name__]
        return [r['id'] for r in cls.get_db().view("users/by_domain",
            startkey=key,
            endkey=key + [{}],
            reduce=False,
            include_docs=False,
        )]

    @classmethod
    def total_by_domain(cls, domain, is_active=True):
        data = cls.by_domain(domain, is_active, reduce=True)
        return data[0].get('value', 0) if data else 0

    @classmethod
    def phone_users_by_domain(cls, domain):
        return CouchUser.view("users/phone_users_by_domain",
            startkey=[domain],
            endkey=[domain, {}],
            include_docs=True,
        )

    def is_previewer(self):
        from django.conf import settings
        return (self.is_superuser or
                bool(re.compile(settings.PREVIEWER_RE).match(self.username)))

    def sync_from_django_user(self, django_user):
        if not django_user:
            django_user = self.get_django_user()
        for attr in DjangoUserMixin.ATTRS:
            # name might be truncated so don't backwards sync
            one_way_attrs = ['first_name', 'last_name']
            if attr not in one_way_attrs or not getattr(self, attr):
                # don't sync one-way attrs back to couch unless we didn't have
                # something there in the first place. this is hack to allow
                # unit test workflows that create the django user first to work
                setattr(self, attr, getattr(django_user, attr))

    def sync_to_django_user(self):
        try:
            django_user = self.get_django_user()
        except User.DoesNotExist:
            django_user = User(username=self.username)
        for attr in DjangoUserMixin.ATTRS:
            attr_val = getattr(self, attr)
            if attr in [
                'is_active',
                'is_staff',
                'is_superuser',
            ]:
                attr_val = attr_val if attr_val is True else False
            elif not attr_val and attr != 'last_login':
                attr_val = ''
            # truncate names when saving to django
            if attr == 'first_name' or attr == 'last_name':
                attr_val = attr_val[:30]
            setattr(django_user, attr, attr_val)
        django_user.DO_NOT_SAVE_COUCH_USER = True
        return django_user

    def sync_from_old_couch_user(self, old_couch_user):
        login = old_couch_user.default_account.login
        self.sync_from_django_user(login)

        for attr in (
            'device_ids',
            'phone_numbers',
            'created_on',
            'status',
        ):
            setattr(self, attr, getattr(old_couch_user, attr))

    @classmethod
    def from_old_couch_user(cls, old_couch_user, copy_id=True):

        if old_couch_user.account_type == "WebAccount":
            couch_user = WebUser()
        else:
            couch_user = CommCareUser()

        couch_user.sync_from_old_couch_user(old_couch_user)

        if old_couch_user.email:
            couch_user.email = old_couch_user.email

        if copy_id:
            couch_user._id = old_couch_user.default_account.login_id

        return couch_user

    @classmethod
    def wrap_correctly(cls, source, allow_deleted_doc_types=False):
        doc_type = source['doc_type']
        if allow_deleted_doc_types:
            doc_type = doc_type.replace(DELETED_SUFFIX, '')

        return {
            'WebUser': WebUser,
            'CommCareUser': CommCareUser,
            'FakeUser': FakeUser,
        }[doc_type].wrap(source)

    @classmethod
    @quickcache(['username'])
    def get_by_username(cls, username):
        if not username:
            return None

<<<<<<< HEAD
        def get(stale, raise_if_none):
            result = cls.get_db().view('users/by_username',
                key=username,
                include_docs=True,
                reduce=False,
                stale=stale if not strict else None,
            )
            return result.one(except_all=raise_if_none)
        try:
            result = get(stale=settings.COUCH_STALE_QUERY, raise_if_none=True)
            if result['doc'] is None or result['doc']['username'] != username:
                raise NoResultFound
        except NoResultFound:
            result = get(stale=None, raise_if_none=False)

        if result:
            couch_user = cls.wrap_correctly(result['doc'])
            cls.get_by_user_id.set_cached_value(couch_user.__class__, couch_user.get_id).to(couch_user)
            return couch_user
=======
        view_result = cls.get_db().view(
            'users/by_username',
            key=username,
            include_docs=True,
            reduce=False,
        )
        result = view_result.one()
        if result and result['doc'] and result['doc']['username'] == username:
            return cls.wrap_correctly(result['doc'])
>>>>>>> bbadd2b2
        else:
            return None

    @classmethod
    def get_anonymous_mobile_worker(cls, domain):
        return cls.get_by_username(
            format_username(ANONYMOUS_USERNAME, domain)
        )

    def clear_quickcache_for_user(self):
        from corehq.apps.hqwebapp.templatetags.hq_shared_tags import _get_domain_list
        from corehq.apps.sms.util import is_user_contact_active

        self.get_by_username.clear(self.__class__, self.username)
        self.get_by_user_id.clear(self.__class__, self.user_id)
        username_to_user_id.clear(self.username)
        domains = getattr(self, 'domains', None)
        if domains is None:
            domain = getattr(self, 'domain', None)
            domains = [domain] if domain else []
        for domain in domains:
            self.get_by_user_id.clear(self.__class__, self.user_id, domain)
            is_user_contact_active.clear(domain, self.user_id)
        Domain.active_for_couch_user.clear(self)
        _get_domain_list.clear(self)

    @classmethod
    def get_by_default_phone(cls, phone_number):
        result = cls.get_db().view('users/by_default_phone', key=phone_number, include_docs=True).one()
        if result:
            return cls.wrap_correctly(result['doc'])
        else:
            return None

    @classmethod
    @quickcache(['userID', 'domain'])
    def get_by_user_id(cls, userID, domain=None):
        """
        if domain is given, checks to make sure the user is a member of that domain
        returns None if there's no user found or if the domain check fails
        """
        try:
            couch_user = cls.wrap_correctly(cls.get_db().get(userID))
        except ResourceNotFound:
            return None
        if couch_user.doc_type != cls.__name__ and cls.__name__ != "CouchUser":
            raise CouchUser.AccountTypeError()
        if domain:
            if not couch_user.is_member_of(domain):
                return None
        cls.get_by_username.set_cached_value(couch_user.__class__, couch_user.username).to(couch_user)
        return couch_user

    @classmethod
    def from_django_user(cls, django_user):
        return cls.get_by_username(django_user.username)

    @classmethod
    def from_django_user_include_anonymous(cls, domain, django_user):
        if django_user.is_anonymous:
            return cls.get_anonymous_mobile_worker(domain)
        else:
            return cls.get_by_username(django_user.username)

    @classmethod
    def create(cls, domain, username, password, email=None, uuid='', date='',
               first_name='', last_name='', **kwargs):
        try:
            django_user = User.objects.get(username=username)
        except User.DoesNotExist:
            django_user = create_user(
                username, password=password, email=email,
                first_name=first_name, last_name=last_name, **kwargs
            )

        if uuid:
            if not re.match(r'[\w-]+', uuid):
                raise cls.InvalidID('invalid id %r' % uuid)
            couch_user = cls(_id=uuid)
        else:
            couch_user = cls()

        if date:
            couch_user.created_on = force_to_datetime(date)
        else:
            couch_user.created_on = datetime.utcnow()

        user_data = {'commcare_project': domain}
        user_data.update(kwargs.get('user_data', {}))
        couch_user.user_data = user_data
        couch_user.sync_from_django_user(django_user)
        return couch_user

    def to_be_deleted(self):
        return self.base_doc.endswith(DELETED_SUFFIX)

    @classmethod
    def save_docs(cls, docs, **kwargs):
        # this won't clear the caches, lets check if it's used anywhere before disallowing it's use
        _assert = soft_assert('@'.join(['skelly', 'dimagi.com']), exponential_backoff=False)
        _assert(False, "bulk save called on user class")
        utcnow = datetime.utcnow()
        for doc in docs:
            doc['last_modified'] = utcnow
        super(CouchUser, cls).save_docs(docs, **kwargs)

    bulk_save = save_docs

    def save(self, fire_signals=True, **params):
        self.last_modified = datetime.utcnow()
        self.clear_quickcache_for_user()
        with CriticalSection(['username-check-%s' % self.username], timeout=120):
            # test no username conflict
            by_username = self.get_db().view('users/by_username', key=self.username, reduce=False).first()
            if by_username and by_username['id'] != self._id:
                raise self.Inconsistent("CouchUser with username %s already exists" % self.username)

            if self._rev and not self.to_be_deleted():
                django_user = self.sync_to_django_user()
                django_user.save()

            super(CouchUser, self).save(**params)

        if fire_signals:
            from .signals import couch_user_post_save
            results = couch_user_post_save.send_robust(sender='couch_user', couch_user=self)
            log_signal_errors(results, "Error occurred while syncing user (%s)", {'username': self.username})

    @classmethod
    def django_user_post_save_signal(cls, sender, django_user, created, max_tries=3):
        if hasattr(django_user, 'DO_NOT_SAVE_COUCH_USER'):
            del django_user.DO_NOT_SAVE_COUCH_USER
        else:
            couch_user = cls.from_django_user(django_user)
            if couch_user:
                couch_user.sync_from_django_user(django_user)

                try:
                    # avoid triggering cyclical sync
                    super(CouchUser, couch_user).save(**get_safe_write_kwargs())
                except ResourceConflict:
                    if max_tries > 0:
                        couch_user.clear_quickcache_for_user()
                        cls.django_user_post_save_signal(sender, django_user, created, max_tries - 1)
                    else:
                        raise

                couch_user.clear_quickcache_for_user()

    def is_deleted(self):
        return self.base_doc.endswith(DELETED_SUFFIX)

    def get_viewable_reports(self, domain=None, name=False, slug=False):
        def slug_name(model):
            try:
                if slug:
                    return to_function(model).slug
                if name:
                    return to_function(model).name
            except AttributeError:
                logging.warning("Unable to load report model: %s", model)
                return None

        models = self._get_viewable_report_slugs(domain)
        if slug or name:
            return [_f for _f in [slug_name(m) for m in models] if _f]

        return models

    def _get_viewable_report_slugs(self, domain):
        try:
            domain = domain or self.current_domain
        except AttributeError:
            domain = None

        if self.is_commcare_user():
            role = self.get_role(domain)
            if role is None:
                return []
            else:
                return role.permissions.view_report_list
        else:
            dm = self.get_domain_membership(domain)
            return dm.viewable_reports() if dm else []

    def can_view_some_reports(self, domain):
        return self.can_view_reports(domain) or bool(self.get_viewable_reports(domain))

    def can_access_any_exports(self, domain=None):
        return self.can_view_reports(domain) or any([
            permission_slug for permission_slug in self._get_viewable_report_slugs(domain)
            if permission_slug in EXPORT_PERMISSIONS
        ])

    def is_current_web_user(self, request):
        return self.user_id == request.couch_user.user_id

    # gets hit for can_view_reports, etc.
    def __getattr__(self, item):
        if item.startswith('can_'):
            perm = item[len('can_'):]
            if perm:
                fn = self._get_perm_check_fn(perm)
                fn.__name__ = item
                return fn

        raise AttributeError("'{}' object has no attribute '{}'".format(
            self.__class__.__name__, item))

    def _get_perm_check_fn(self, perm):
        def fn(domain=None, data=None):
            try:
                domain = domain or self.current_domain
            except AttributeError:
                domain = None
            return self.has_permission(domain, perm, data)
        return fn

    def get_location_id(self, domain):
        return getattr(self.get_domain_membership(domain), 'location_id', None)

    def set_has_built_app(self):
        if not self.has_built_app:
            self.has_built_app = True
            self.save()


class CommCareUser(CouchUser, SingleMembershipMixin, CommCareMobileContactMixin):

    domain = StringProperty()
    registering_device_id = StringProperty()
    # used by loadtesting framework - should typically be empty
    loadtest_factor = IntegerProperty()
    is_demo_user = BooleanProperty(default=False)
    demo_restore_id = IntegerProperty()

    # This means that this user represents a location, and has a 1-1 relationship
    # with a location where location.location_type.has_user == True
    user_location_id = StringProperty()

    is_anonymous = BooleanProperty(default=False)

    @classmethod
    def wrap(cls, data):
        # migrations from using role_id to using the domain_memberships
        role_id = None
        if 'role_id' in data:
            role_id = data["role_id"]
            del data['role_id']
        if not data.get('domain_membership', {}).get('domain', None):
            data['domain_membership'] = DomainMembership(
                domain=data.get('domain', ""), role_id=role_id
            ).to_json()
        if not data.get('user_data', {}).get('commcare_project'):
            data['user_data'] = dict(data['user_data'], **{'commcare_project': data['domain']})

        # Todo; remove after migration
        from corehq.apps.users.management.commands import add_multi_location_property
        add_multi_location_property.Command().migrate_user(data)

        return super(CommCareUser, cls).wrap(data)

    def _is_demo_user_cached_value_is_stale(self):
        from corehq.apps.users.dbaccessors.all_commcare_users import get_practice_mode_mobile_workers
        cached_demo_users = get_practice_mode_mobile_workers.get_cached_value(self.domain)
        if cached_demo_users is not Ellipsis:
            cached_is_demo_user = any(user['_id'] == self._id for user in cached_demo_users)
            if cached_is_demo_user != self.is_demo_user:
                return True
        return False

    def clear_quickcache_for_user(self):
        from corehq.apps.users.dbaccessors.all_commcare_users import get_practice_mode_mobile_workers
        self.get_usercase_id.clear(self)
        get_loadtest_factor_for_user.clear(self.domain, self.user_id)

        if self._is_demo_user_cached_value_is_stale():
            get_practice_mode_mobile_workers.clear(self.domain)
        super(CommCareUser, self).clear_quickcache_for_user()

    def save(self, fire_signals=True, **params):
        is_new_user = self.new_document  # before saving, check if this is a new document
        super(CommCareUser, self).save(fire_signals=fire_signals, **params)

        if fire_signals:
            from .signals import commcare_user_post_save
            results = commcare_user_post_save.send_robust(sender='couch_user', couch_user=self,
                                                          is_new_user=is_new_user)
            log_signal_errors(results, "Error occurred while syncing user (%s)", {'username': self.username})

    def delete(self):
        from corehq.apps.ota.utils import delete_demo_restore_for_user
        # clear demo restore objects if any
        delete_demo_restore_for_user(self)

        super(CommCareUser, self).delete()

    @property
    @memoized
    def project(self):
        return Domain.get_by_name(self.domain)

    def is_domain_admin(self, domain=None):
        # cloudcare workaround
        return False

    def sync_from_old_couch_user(self, old_couch_user):
        super(CommCareUser, self).sync_from_old_couch_user(old_couch_user)
        self.domain                 = normalize_domain_name(old_couch_user.default_account.domain)
        self.registering_device_id  = old_couch_user.default_account.registering_device_id
        self.user_data              = old_couch_user.default_account.user_data

    @classmethod
    def create(cls,
               domain,
               username,
               password,
               email=None,
               uuid='',
               date='',
               phone_number=None,
               is_anonymous=False,
               location=None,
               commit=True,
               **kwargs):
        """
        used to be a function called `create_hq_user_from_commcare_registration_info`

        """
        uuid = uuid or uuid4().hex
        commcare_user = super(CommCareUser, cls).create(domain, username, password, email, uuid, date, **kwargs)
        if phone_number is not None:
            commcare_user.add_phone_number(phone_number)

        device_id = kwargs.get('device_id', '')
        # populate the couch user
        commcare_user.domain = domain
        commcare_user.device_ids = [device_id]
        commcare_user.registering_device_id = device_id
        commcare_user.is_anonymous = is_anonymous

        commcare_user.domain_membership = DomainMembership(domain=domain, **kwargs)

        if location:
            commcare_user.set_location(location, commit=False)

        if commit:
            commcare_user.save(**get_safe_write_kwargs())

        if is_anonymous:
            assert commit, 'Commit must be true when creating an anonymous user'
            django_user = commcare_user.get_django_user()
            Token.objects.create(user=django_user)

        return commcare_user

    @property
    def filter_flag(self):
        from corehq.apps.reports.models import HQUserType
        return HQUserType.REGISTERED

    @property
    def project(self):
        return Domain.get_by_name(self.domain)

    def is_commcare_user(self):
        return True

    def is_web_user(self):
        return False

    def to_ota_restore_user(self):
        return OTARestoreCommCareUser(
            self.domain,
            self,
            loadtest_factor=self.loadtest_factor or 1,
        )

    def _get_form_ids(self):
        return FormAccessors(self.domain).get_form_ids_for_user(self.user_id)

    def _get_case_ids(self):
        return CaseAccessors(self.domain).get_case_ids_by_owners([self.user_id])

    def _get_deleted_form_ids(self):
        return FormAccessors(self.domain).get_deleted_form_ids_for_user(self.user_id)

    def _get_deleted_case_ids(self):
        return CaseAccessors(self.domain).get_deleted_case_ids_by_owner(self.user_id)

    def get_owner_ids(self, domain=None):
        owner_ids = [self.user_id]
        owner_ids.extend([g._id for g in self.get_case_sharing_groups()])
        return owner_ids

    def unretire(self):
        """
        This un-deletes a user, but does not fully restore the state to
        how it previously was. Using this has these caveats:
        - It will not restore Case Indexes that were removed
        - It will not restore the user's phone numbers
        - It will not restore reminders for cases
        """
        if self.base_doc.endswith(DELETED_SUFFIX):
            self.base_doc = self.base_doc[:-len(DELETED_SUFFIX)]

        deleted_form_ids = self._get_deleted_form_ids()
        FormAccessors(self.domain).soft_undelete_forms(deleted_form_ids)

        deleted_case_ids = self._get_deleted_case_ids()
        CaseAccessors(self.domain).soft_undelete_cases(deleted_case_ids)

        undelete_system_forms.delay(self.domain, set(deleted_form_ids), set(deleted_case_ids))
        self.save()

    def retire(self):
        suffix = DELETED_SUFFIX
        deletion_id = random_hex()
        deletion_date = datetime.utcnow()
        # doc_type remains the same, since the views use base_doc instead
        if not self.base_doc.endswith(suffix):
            self.base_doc += suffix
            self['-deletion_id'] = deletion_id
            self['-deletion_date'] = deletion_date

        deleted_cases = set()
        for case_id_list in chunked(self._get_case_ids(), 50):
            tag_cases_as_deleted_and_remove_indices.delay(self.domain, case_id_list, deletion_id, deletion_date)
            deleted_cases.update(case_id_list)

        deleted_forms = set()
        for form_id_list in chunked(self._get_form_ids(), 50):
            tag_forms_as_deleted_rebuild_associated_cases.delay(
                self.user_id, self.domain, form_id_list, deletion_id, deletion_date, deleted_cases=deleted_cases
            )
            deleted_forms.update(form_id_list)

        tag_system_forms_as_deleted.delay(self.domain, deleted_forms, deleted_cases, deletion_id, deletion_date)

        from corehq.apps.app_manager.views.utils import unset_practice_mode_configured_apps
        unset_practice_mode_configured_apps(self.domain, self.get_id)

        try:
            django_user = self.get_django_user()
        except User.DoesNotExist:
            pass
        else:
            django_user.delete()
        self.save()

    def get_case_sharing_groups(self):
        from corehq.apps.groups.models import Group
        # get faked location group objects
        groups = []
        for sql_location in self.get_sql_locations(self.domain):
            groups.extend(sql_location.get_case_sharing_groups(self._id))

        groups += [group for group in Group.by_user(self) if group.case_sharing]
        return groups

    def get_reporting_groups(self):
        from corehq.apps.groups.models import Group
        return [group for group in Group.by_user(self) if group.reporting]

    @classmethod
    def cannot_share(cls, domain, limit=None, skip=0):
        users_checked = list(cls.by_domain(domain, limit=limit, skip=skip))
        if not users_checked:
            # stop fetching when you come back with none
            return []
        users = [user for user in users_checked if len(user.get_case_sharing_groups()) != 1]
        if limit is not None:
            total = cls.total_by_domain(domain)
            max_limit = min(total - skip, limit)
            if len(users) < max_limit:
                new_limit = max_limit - len(users_checked)
                new_skip = skip + len(users_checked)
                users.extend(cls.cannot_share(domain, new_limit, new_skip))
                return users
        return users

    def get_group_ids(self):
        from corehq.apps.groups.models import Group
        return Group.by_user(self, wrap=False)

    def set_groups(self, group_ids):
        from corehq.apps.groups.models import Group
        desired = set(group_ids)
        current = set(self.get_group_ids())
        touched = []
        for to_add in desired - current:
            group = Group.get(to_add)
            group.add_user(self._id, save=False)
            touched.append(group)
        for to_remove in current - desired:
            group = Group.get(to_remove)
            group.remove_user(self._id)
            touched.append(group)

        Group.bulk_save(touched)

    def get_time_zone(self):
        if self.memoized_usercase:
            return self.memoized_usercase.get_time_zone()

        return None

    def get_language_code(self):
        if self.language:
            return self.language

        if self.memoized_usercase:
            return self.memoized_usercase.get_language_code()

        return None

    @property
    @memoized
    def location(self):
        return self.sql_location

    @property
    def sql_location(self):
        from corehq.apps.locations.models import SQLLocation
        if self.location_id:
            return SQLLocation.objects.get_or_None(location_id=self.location_id)
        return None

    def get_location_ids(self, domain):
        return self.assigned_location_ids

    def get_sql_locations(self, domain):
        from corehq.apps.locations.models import SQLLocation
        if self.assigned_location_ids:
            return SQLLocation.objects.filter(location_id__in=self.assigned_location_ids)
        else:
            return SQLLocation.objects.none()

    def add_to_assigned_locations(self, location, commit=True):
        if self.location_id:
            if location.location_id in self.assigned_location_ids:
                return
            self.assigned_location_ids.append(location.location_id)
            self.get_domain_membership(self.domain).assigned_location_ids.append(location.location_id)
            self.user_data['commcare_location_ids'] = user_location_data(self.assigned_location_ids)
            if commit:
                self.save()
        else:
            self.set_location(location, commit=commit)

    @memoized
    def get_sql_location(self, domain):
        return self.sql_location

    def set_location(self, location, commit=True):
        """
        Set the primary location, and all important user data, for
        the user.

        :param location: may be a sql or couch location
        """
        from corehq.apps.fixtures.models import UserFixtureType

        if not location.location_id:
            raise AssertionError("You can't set an unsaved location")

        self.user_data['commcare_location_id'] = location.location_id

        if not location.location_type_object.administrative:
            # just need to trigger a get or create to make sure
            # this exists, otherwise things blow up
            sp = SupplyInterface(self.domain).get_or_create_by_location(location)

            self.user_data.update({
                'commtrack-supply-point': sp.case_id
            })

        self.create_location_delegates([location])

        self.user_data.update({
            'commcare_primary_case_sharing_id':
            location.group_id
        })

        self.update_fixture_status(UserFixtureType.LOCATION)
        self.location_id = location.location_id
        self.get_domain_membership(self.domain).location_id = location.location_id
        if self.location_id not in self.assigned_location_ids:
            self.assigned_location_ids.append(self.location_id)
            self.get_domain_membership(self.domain).assigned_location_ids.append(self.location_id)
            self.user_data['commcare_location_ids'] = user_location_data(self.assigned_location_ids)
        self.get_sql_location.reset_cache(self)
        if commit:
            self.save()

    def unset_location(self, fall_back_to_next=False):
        """
        Resets primary location to next available location from assigned_location_ids.
            If there are no more locations in assigned_location_ids,
            then the primary location and user data are cleared

            If fall_back_to_next is True, primary location is not set to next but cleared.
            This option exists only to be backwards compatible when user can only have one location
        """
        from corehq.apps.fixtures.models import UserFixtureType
        from corehq.apps.locations.models import SQLLocation
        old_primary_location_id = self.location_id
        if old_primary_location_id:
            self._remove_location_from_user(old_primary_location_id)

        if self.assigned_location_ids:
            self.user_data['commcare_location_ids'] = user_location_data(self.assigned_location_ids)
        elif self.user_data.get('commcare_location_ids'):
            self.user_data.pop('commcare_location_ids')

        if self.assigned_location_ids and fall_back_to_next:
            new_primary_location_id = self.assigned_location_ids[0]
            self.set_location(SQLLocation.objects.get(location_id=new_primary_location_id))
        else:
            self.user_data.pop('commcare_location_id', None)
            self.user_data.pop('commtrack-supply-point', None)
            self.user_data.pop('commcare_primary_case_sharing_id', None)
            self.location_id = None
            self.clear_location_delegates()
            self.update_fixture_status(UserFixtureType.LOCATION)
            self.get_domain_membership(self.domain).location_id = None
            self.get_sql_location.reset_cache(self)
            self.save()

    def unset_location_by_id(self, location_id, fall_back_to_next=False):
        """
        Unset a location that the user is assigned to that may or may not be primary location.
            If the location_id is primary-location, then next available location from
            assigned_location_ids is set as the primary-location.
            If fall_back_to_next is True, primary location is not set to next
        """
        if location_id == self.location_id:
            # check if primary location
            self.unset_location(fall_back_to_next)
        else:
            self._remove_location_from_user(location_id)

            if self.assigned_location_ids:
                self.user_data['commcare_location_ids'] = user_location_data(self.assigned_location_ids)
            else:
                self.user_data.pop('commcare_location_ids')
            self.save()

    def _remove_location_from_user(self, location_id):
        from corehq.apps.fixtures.models import UserFixtureType
        try:
            self.assigned_location_ids.remove(location_id)
            self.update_fixture_status(UserFixtureType.LOCATION)
        except ValueError:
            notify_exception(None, "Location missing from user", {
                'user_id': self._id,
                'location_id': location_id
            })
        try:
            self.get_domain_membership(self.domain).assigned_location_ids.remove(location_id)
        except ValueError:
            notify_exception(None, "Location missing from domain membership", {
                'user_id': self._id,
                'location_id': location_id
            })

    def reset_locations(self, location_ids):
        """
        Reset user's assigned_locations to given location_ids and update user data.
            This should be called after updating primary location via set_location/unset_location
            If primary-location is not set, then next available location from
            assigned_location_ids is set as the primary-location
        """
        from corehq.apps.locations.models import SQLLocation

        self.assigned_location_ids = location_ids
        self.get_domain_membership(self.domain).assigned_location_ids = location_ids
        if location_ids:
            self.user_data.update({
                'commcare_location_ids': user_location_data(location_ids)
            })
        else:
            self.user_data.pop('commcare_location_ids', None)

        # try to set primary-location if not set already
        if not self.location_id and location_ids:
            self.set_location(SQLLocation.objects.get(location_id=location_ids[0]))
        else:
            self.save()

    def supply_point_index_mapping(self, supply_point, clear=False):
        from corehq.apps.commtrack.exceptions import (
            LinkedSupplyPointNotFoundError
        )

        if supply_point:
            return {
                'supply_point-' + supply_point.case_id:
                (
                    supply_point.type,
                    supply_point.case_id if not clear else ''
                )
            }
        else:
            raise LinkedSupplyPointNotFoundError(
                "There was no linked supply point for the location."
            )

    def add_location_delegate(self, location):
        """
        Add a single location to the delgate case access.

        This will dynamically create a supply point if the supply point isn't found.
        """
        # todo: the dynamic supply point creation is bad and should be removed.
        sp = SupplyInterface(self.domain).get_or_create_by_location(location)

        if not location.location_type_object.administrative:
            from corehq.apps.commtrack.util import submit_mapping_case_block
            submit_mapping_case_block(self, self.supply_point_index_mapping(sp))

    def submit_location_block(self, caseblock, source):
        from corehq.apps.hqcase.utils import submit_case_blocks

        submit_case_blocks(
            ElementTree.tostring(
                caseblock.as_xml()
            ),
            self.domain,
            device_id=__name__ + ".CommCareUser." + source,
        )

    def remove_location_delegate(self, location):
        """
        Remove a single location from the case delagate access.
        """

        sp = SupplyInterface(self.domain).get_by_location(location)

        mapping = self.get_location_map_case()

        if not location.location_type_object.administrative:
            if mapping and location.location_id in [loc.location_id for loc in self.locations]:
                caseblock = CaseBlock(
                    create=False,
                    case_id=mapping._id,
                    index=self.supply_point_index_mapping(sp, True)
                )

                self.submit_location_block(caseblock, "remove_location_delegate")

    def clear_location_delegates(self):
        """
        Wipe all case delagate access.
        """
        from casexml.apps.case.cleanup import safe_hard_delete
        mapping = self.get_location_map_case()
        if mapping:
            safe_hard_delete(mapping)

    def create_location_delegates(self, locations):
        """
        Submit the case blocks creating the delgate case access
        for the location(s).
        """
        self.clear_location_delegates()

        if not locations:
            return

        index = {}
        for location in locations:
            if not location.location_type_object.administrative:
                sp = SupplyInterface(self.domain).get_by_location(location)
                index.update(self.supply_point_index_mapping(sp))

        from corehq.apps.commtrack.util import location_map_case_id
        caseblock = CaseBlock(
            create=True,
            case_type=USER_LOCATION_OWNER_MAP_TYPE,
            case_id=location_map_case_id(self),
            owner_id=self._id,
            index=index
        )

        self.submit_location_block(caseblock, "create_location_delegates")

    def get_location_map_case(self):
        """
        Returns the location mapping case for this supply point.

        That lets us give access to the supply point via
        delagate access.
        """
        try:
            from corehq.apps.commtrack.util import location_map_case_id
            return CaseAccessors(self.domain).get_case(location_map_case_id(self))
        except CaseNotFound:
            return None

    @property
    def fixture_statuses(self):
        """Returns all of the last modified times for each fixture type"""
        return get_fixture_statuses(self._id)

    def fixture_status(self, fixture_type):
        try:
            return self.fixture_statuses[fixture_type]
        except KeyError:
            from corehq.apps.fixtures.models import UserFixtureStatus
            return UserFixtureStatus.DEFAULT_LAST_MODIFIED

    def update_fixture_status(self, fixture_type):
        from corehq.apps.fixtures.models import UserFixtureStatus
        now = datetime.utcnow()
        user_fixture_sync, new = UserFixtureStatus.objects.get_or_create(
            user_id=self._id,
            fixture_type=fixture_type,
            defaults={'last_modified': now},
        )
        if not new:
            user_fixture_sync.last_modified = now
            user_fixture_sync.save()
        get_fixture_statuses.clear(self._id)

    def __repr__(self):
        return ("{class_name}(username={self.username!r})".format(
            class_name=self.__class__.__name__,
            self=self
        ))

    @property
    @memoized
    def memoized_usercase(self):
        return self.get_usercase()

    def get_usercase(self):
        return CaseAccessors(self.domain).get_case_by_domain_hq_user_id(self._id, USERCASE_TYPE)

    @quickcache(['self._id'], lambda _: settings.UNIT_TESTING)
    def get_usercase_id(self):
        case = self.get_usercase()
        return case.case_id if case else None

    def update_device_id_last_used(self, device_id, when=None, commcare_version=None, device_app_meta=None):
        """
        Sets the last_used date for the device to be the current time
        Does NOT save the user object.

        :returns: True if user was updated and needs to be saved
        """
        when = when or datetime.utcnow()

        device = self.get_device(device_id)
        if device:
            do_update = False
            if when.date() > device.last_used.date():
                do_update = True
            elif device_app_meta:
                existing_app_meta = device.get_meta_for_app(device_app_meta.app_id)
                if not existing_app_meta:
                    do_update = True
                else:
                    last_request = device_app_meta.last_request
                    do_update = (
                        last_request
                        and existing_app_meta.last_request
                        and last_request > existing_app_meta.last_request.date()
                    )

            if do_update:
                device.last_used = when
                device.update_meta(commcare_version, device_app_meta)

                self.last_device = DeviceIdLastUsed.wrap(self.get_last_used_device().to_json())
                meta = self.last_device.get_last_used_app_meta()
                self.last_device.app_meta = [meta] if meta else []
                return True
        else:
            device = DeviceIdLastUsed(device_id=device_id, last_used=when)
            device.update_meta(commcare_version, device_app_meta)
            self.devices.append(device)
            self.last_device = device
            return True
        return False

    def get_last_used_device(self):
        if not self.devices:
            return None

        return max(self.devices, key=lambda dev: dev.last_used)

    def get_device(self, device_id):
        for device in self.devices:
            if device.device_id == device_id:
                return device


def update_fixture_status_for_users(user_ids, fixture_type):
    from corehq.apps.fixtures.models import UserFixtureStatus
    from dimagi.utils.chunked import chunked

    now = datetime.utcnow()
    for ids in chunked(user_ids, 50):
        (UserFixtureStatus.objects
         .filter(user_id__in=ids,
                 fixture_type=fixture_type)
         .update(last_modified=now))
    for user_id in user_ids:
        get_fixture_statuses.clear(user_id)


@quickcache(['user_id'], skip_arg=lambda user_id: settings.UNIT_TESTING)
def get_fixture_statuses(user_id):
    from corehq.apps.fixtures.models import UserFixtureType, UserFixtureStatus
    last_modifieds = {choice[0]: UserFixtureStatus.DEFAULT_LAST_MODIFIED
                      for choice in UserFixtureType.CHOICES}
    for fixture_status in UserFixtureStatus.objects.filter(user_id=user_id):
        last_modifieds[fixture_status.fixture_type] = fixture_status.last_modified
    return last_modifieds


class WebUser(CouchUser, MultiMembershipMixin, CommCareMobileContactMixin):
    program_id = StringProperty()
    last_password_set = DateTimeProperty(default=datetime(year=1900, month=1, day=1))

    fcm_device_token = StringProperty()
    # this property is used to mark users who signed up from internal invitations
    # such as those going through the recruiting pipeline
    # to better mark them in our analytics
    atypical_user = BooleanProperty(default=False)

    def sync_from_old_couch_user(self, old_couch_user):
        super(WebUser, self).sync_from_old_couch_user(old_couch_user)
        for dm in old_couch_user.web_account.domain_memberships:
            dm.domain = normalize_domain_name(dm.domain)
            self.domain_memberships.append(dm)
            self.domains.append(dm.domain)

    def is_global_admin(self):
        # override this function to pass global admin rights off to django
        return self.is_superuser

    @property
    def is_anonymous(self):
        return False

    @classmethod
    def create(cls, domain, username, password, email=None, uuid='', date='', **kwargs):
        web_user = super(WebUser, cls).create(domain, username, password, email, uuid, date, **kwargs)
        if domain:
            web_user.add_domain_membership(domain, **kwargs)
        web_user.save()
        return web_user

    def is_commcare_user(self):
        return False

    def is_web_user(self):
        return True

    def to_ota_restore_user(self, domain):
        return OTARestoreWebUser(
            domain,
            self,
        )

    def get_email(self):
        # Do not change the name of this method because this is implementing
        # get_email() from the CommCareMobileContactMixin
        return self.email or self.username

    def get_time_zone(self):
        from corehq.util.timezones.utils import get_timezone_for_user

        if hasattr(self, 'current_domain'):
            domain = self.current_domain
        elif len(self.domains) > 0:
            domain = self.domains[0]
        else:
            return None

        timezone = get_timezone_for_user(self.user_id, domain)
        return timezone.zone

    def get_language_code(self):
        return self.language

    def get_domains(self):
        return [dm.domain for dm in self.domain_memberships]

    @classmethod
    def get_admins_by_domain(cls, domain):
        user_ids = cls.ids_by_domain(domain)
        for user_doc in iter_docs(cls.get_db(), user_ids):
            web_user = cls.wrap(user_doc)
            if web_user.is_domain_admin(domain):
                yield web_user

    @classmethod
    def get_users_by_permission(cls, domain, permission):
        user_ids = cls.ids_by_domain(domain)
        for user_doc in iter_docs(cls.get_db(), user_ids):
            web_user = cls.wrap(user_doc)
            if web_user.has_permission(domain, permission):
                yield web_user

    @classmethod
    def get_dimagi_emails_by_domain(cls, domain):
        user_ids = cls.ids_by_domain(domain)
        for user_doc in iter_docs(cls.get_db(), user_ids):
            if user_doc['email'].endswith('@dimagi.com'):
                yield user_doc['email']

    def add_to_assigned_locations(self, domain, location):
        membership = self.get_domain_membership(domain)

        if membership.location_id:
            if location.location_id in membership.assigned_location_ids:
                return
            membership.assigned_location_ids.append(location.location_id)
            self.get_sql_locations.reset_cache(self)
            self.save()
        else:
            self.set_location(domain, location)

    def set_location(self, domain, location_object_or_id):
        # set the primary location for user's domain_membership
        if isinstance(location_object_or_id, six.string_types):
            location_id = location_object_or_id
        else:
            location_id = location_object_or_id.location_id

        if not location_id:
            raise AssertionError("You can't set an unsaved location")

        membership = self.get_domain_membership(domain)
        membership.location_id = location_id
        if self.location_id not in membership.assigned_location_ids:
            membership.assigned_location_ids.append(location_id)
            self.get_sql_locations.reset_cache(self)
        self.get_sql_location.reset_cache(self)
        self.save()

    def unset_location(self, domain, fall_back_to_next=False):
        """
        Change primary location to next location from assigned_location_ids,
        if there are no more locations in assigned_location_ids, primary location is cleared
        """
        membership = self.get_domain_membership(domain)
        old_location_id = membership.location_id
        if old_location_id:
            membership.assigned_location_ids.remove(old_location_id)
            self.get_sql_locations.reset_cache(self)
        if membership.assigned_location_ids and fall_back_to_next:
            membership.location_id = membership.assigned_location_ids[0]
        else:
            membership.location_id = None
        self.get_sql_location.reset_cache(self)
        self.save()

    def unset_location_by_id(self, domain, location_id, fall_back_to_next=False):
        """
        Unset a location that the user is assigned to that may or may not be primary location
        """
        membership = self.get_domain_membership(domain)
        primary_id = membership.location_id
        if location_id == primary_id:
            # check if primary location
            self.unset_location(domain, fall_back_to_next)
        else:
            membership.assigned_location_ids.remove(location_id)
            self.get_sql_locations.reset_cache(self)
            self.save()

    def reset_locations(self, domain, location_ids):
        """
        reset locations to given list of location_ids. Before calling this, primary location
            should be explicitly set/unset via set_location/unset_location
        """
        membership = self.get_domain_membership(domain)
        membership.assigned_location_ids = location_ids
        if not membership.location_id and location_ids:
            membership.location_id = location_ids[0]
        self.get_sql_locations.reset_cache(self)
        self.save()

    @memoized
    def get_sql_location(self, domain):
        from corehq.apps.locations.models import SQLLocation
        loc_id = self.get_location_id(domain)
        if loc_id:
            return SQLLocation.objects.get_or_None(domain=domain, location_id=loc_id)

    def get_location_ids(self, domain):
        return getattr(self.get_domain_membership(domain), 'assigned_location_ids', None)

    @memoized
    def get_sql_locations(self, domain=None):
        from corehq.apps.locations.models import SQLLocation
        loc_ids = self.get_location_ids(domain)
        if loc_ids:
            return SQLLocation.objects.get_locations(loc_ids)
        else:
            return SQLLocation.objects.none()

    def get_location(self, domain):
        return self.get_sql_location(domain)


class FakeUser(WebUser):
    """
    Prevent actually saving user types that don't exist in the database
    """

    def save(self, **kwargs):
        raise NotImplementedError("You aren't allowed to do that!")

    @property
    def _id(self):
        return "fake-user"


class InvalidUser(FakeUser):
    """
    Public users have read-only access to certain domains
    """

    def is_member_of(self, domain_qs):
        return False


#
# Django  models go here
#
class DomainRequest(models.Model):
    '''
    Request to join domain. Requester might or might not already have an account.
    '''
    email = models.CharField(max_length=100, db_index=True)
    full_name = models.CharField(max_length=100, db_index=True)
    is_approved = models.BooleanField(default=False)
    domain = models.CharField(max_length=255, db_index=True)

    class Meta(object):
        app_label = "users"

    @classmethod
    def by_domain(cls, domain, is_approved=False):
        return DomainRequest.objects.filter(domain=domain, is_approved=is_approved)

    @classmethod
    def by_email(cls, domain, email, is_approved=False):
        return DomainRequest.by_domain(domain, is_approved).filter(email=email).first()

    def send_approval_email(self):
        domain_name = Domain.get_by_name(self.domain).display_name()
        params = {
            'domain_name': domain_name,
            'url': absolute_reverse("domain_homepage", args=[self.domain]),
        }
        text_content = render_to_string("users/email/new_domain_request.txt", params)
        html_content = render_to_string("users/email/new_domain_request.html", params)
        subject = _('Request to join %s approved') % domain_name
        send_html_email_async.delay(subject, self.email, html_content, text_content=text_content,
                                    email_from=settings.DEFAULT_FROM_EMAIL)

    def send_request_email(self):
        domain_name = Domain.get_by_name(self.domain).display_name()
        params = {
            'full_name': self.full_name,
            'email': self.email,
            'domain_name': domain_name,
            'url': absolute_reverse("web_users", args=[self.domain]),
        }
        recipients = {u.get_email() for u in
            WebUser.get_admins_by_domain(self.domain)}
        text_content = render_to_string("users/email/request_domain_access.txt", params)
        html_content = render_to_string("users/email/request_domain_access.html", params)
        subject = _('Request from %(name)s to join %(domain)s') % {
            'name': self.full_name,
            'domain': domain_name,
        }
        send_html_email_async.delay(subject, recipients, html_content, text_content=text_content,
                                    email_from=settings.DEFAULT_FROM_EMAIL)


class Invitation(QuickCachedDocumentMixin, Document):
    email = StringProperty()
    invited_by = StringProperty()
    invited_on = DateTimeProperty()
    is_accepted = BooleanProperty(default=False)
    domain = StringProperty()
    role = StringProperty()
    program = None
    supply_point = None

    _inviter = None

    def get_inviter(self):
        if self._inviter is None:
            self._inviter = CouchUser.get_by_user_id(self.invited_by)
            if self._inviter.user_id != self.invited_by:
                self.invited_by = self._inviter.user_id
                self.save()
        return self._inviter

    def send_activation_email(self, remaining_days=30):
        url = absolute_reverse("domain_accept_invitation",
                               args=[self.domain, self.get_id])
        params = {
            "domain": self.domain,
            "url": url,
            'days': remaining_days,
            "inviter": self.get_inviter().formatted_name,
            'url_prefix': '' if settings.STATIC_CDN else 'http://' + get_site_domain(),
        }

        domain_request = DomainRequest.by_email(self.domain, self.email, is_approved=True)
        lang = guess_domain_language(self.domain)
        with override_language(lang):
            if domain_request is None:
                text_content = render_to_string("domain/email/domain_invite.txt", params)
                html_content = render_to_string("domain/email/domain_invite.html", params)
                subject = _('Invitation from %s to join CommCareHQ') % self.get_inviter().formatted_name
            else:
                text_content = render_to_string("domain/email/domain_request_approval.txt", params)
                html_content = render_to_string("domain/email/domain_request_approval.html", params)
                subject = _('Request to join CommCareHQ approved')
        send_html_email_async.delay(subject, self.email, html_content,
                                    text_content=text_content,
                                    cc=[self.get_inviter().get_email()],
                                    email_from=settings.DEFAULT_FROM_EMAIL)

    @classmethod
    def by_domain(cls, domain, is_active=True):
        return [domain_invitation for domain_invitation in get_docs_in_domain_by_class(domain, cls) if not domain_invitation.is_accepted]

    @classmethod
    def by_email(cls, email, is_active=True):
        return cls.view("users/open_invitations_by_email",
                        reduce=False,
                        key=[email],
                        include_docs=True,
                        ).all()

    @property
    def is_expired(self):
        return self.invited_on.date() + relativedelta(months=1) < datetime.utcnow().date()


class DomainRemovalRecord(DeleteRecord):
    user_id = StringProperty()
    domain_membership = SchemaProperty(DomainMembership)

    def undo(self):
        user = WebUser.get_by_user_id(self.user_id)
        user.add_domain_membership(**self.domain_membership._doc)
        user.save()


class UserCache(object):

    def __init__(self):
        self.cache = {}

    def get(self, user_id):
        if not user_id:
            return None
        if user_id in self.cache:
            return self.cache[user_id]
        else:
            user = CouchUser.get_by_user_id(user_id)
            self.cache[user_id] = user
            return user


class AnonymousCouchUser(object):

    username = "public_user"
    doc_type = "CommCareUser"
    _id = 'anonymous_couch_user'

    @property
    def get_id(self):
        return self._id

    @property
    def is_active(self):
        return True

    @property
    def is_anonymous(self):
        return True

    def is_domain_admin(self):
        return False

    def is_member_of(self, domain):
        return True

    def has_permission(self, domain, perm=None, data=None):
        return False

    def can_view_report(self, domain, report):
        return False

    def can_view_some_reports(self, domain):
        return False

    @property
    def analytics_enabled(self):
        return False

    def can_edit_data(self):
        return False

    def can_edit_apps(self):
        return False

    def is_eula_signed(self, version=None):
        return True

    def is_commcare_user(self):
        return True

    def is_web_user(self):
        return False

    def can_access_any_exports(self, domain):
        return False

    def can_edit_commcare_users(self):
        return False

    def can_edit_locations(self):
        return False

    def can_edit_web_users(self):
        return False<|MERGE_RESOLUTION|>--- conflicted
+++ resolved
@@ -1343,27 +1343,6 @@
         if not username:
             return None
 
-<<<<<<< HEAD
-        def get(stale, raise_if_none):
-            result = cls.get_db().view('users/by_username',
-                key=username,
-                include_docs=True,
-                reduce=False,
-                stale=stale if not strict else None,
-            )
-            return result.one(except_all=raise_if_none)
-        try:
-            result = get(stale=settings.COUCH_STALE_QUERY, raise_if_none=True)
-            if result['doc'] is None or result['doc']['username'] != username:
-                raise NoResultFound
-        except NoResultFound:
-            result = get(stale=None, raise_if_none=False)
-
-        if result:
-            couch_user = cls.wrap_correctly(result['doc'])
-            cls.get_by_user_id.set_cached_value(couch_user.__class__, couch_user.get_id).to(couch_user)
-            return couch_user
-=======
         view_result = cls.get_db().view(
             'users/by_username',
             key=username,
@@ -1372,8 +1351,9 @@
         )
         result = view_result.one()
         if result and result['doc'] and result['doc']['username'] == username:
-            return cls.wrap_correctly(result['doc'])
->>>>>>> bbadd2b2
+            couch_user = cls.wrap_correctly(result['doc'])
+            cls.get_by_user_id.set_cached_value(couch_user.__class__, couch_user.get_id).to(couch_user)
+            return couch_user
         else:
             return None
 
