"""
couch models go here
"""
from __future__ import absolute_import
from datetime import datetime
from django.contrib.auth.models import User
from django.db import models
from djangocouchuser.models import CouchUserProfile
from couchdbkit.ext.django.schema import *
from couchdbkit.schema.properties_proxy import SchemaListProperty
from djangocouch.utils import model_to_doc
from corehq.apps.domain.models import Domain
from corehq.apps.domain.shortcuts import create_user
from corehq.apps.users.util import django_user_from_couch_id

COUCH_USER_AUTOCREATED_STATUS = 'autocreated'

<<<<<<< HEAD
=======
class TestSuper(Document):
    username = StringProperty()

class TestSubA(TestSuper):
    a = StringProperty()

class TestSubB(TestSuper):
    b = StringProperty()

class TestParent(Document):
    children = SchemaListProperty(TestSuper)

class DjangoUser(Document):
    id = IntegerProperty()
    username = StringProperty()
    first_name = StringProperty()
    last_name = StringProperty()
    django_type = StringProperty()
    is_active = BooleanProperty()
    email = StringProperty()
    is_superuser = BooleanProperty()
    is_staff = BooleanProperty()
    last_login = DateTimeProperty()
    groups = ListProperty()
    user_permissions = ListProperty()
    password = StringProperty()
    date_joined = DateTimeProperty()
        
    class Meta:
        app_label = 'users'

>>>>>>> 2d2a9fc1
class DomainMembership(Document):
    """
    Each user can have multiple accounts on the 
    web domain. This is primarily for Dimagi staff.
    """
    domain = StringProperty()
    permissions = StringListProperty()
    last_login = DateTimeProperty()
    date_joined = DateTimeProperty()
    
    class Meta:
        app_label = 'users'

class CommCareAccount(Document):
    """
    This is the information associated with a 
    particular commcare user. Right now, we 
    associate one commcare user to one web user
    (with multiple domain logins, phones, SIMS)
    but we could always extend to multiple commcare
    users if desired later.
    """
    django_user_id = StringProperty()
    UUID = StringProperty()
    registering_phone_id = StringProperty()
    user_data = DictProperty()
    domain = StringProperty()
    
    class Meta:
        app_label = 'users'

class PhoneDevice(Document):
    """
    This is a physical device with a unique IMEI
    Note, though, that the same physical device can 
    be used with multiple SIM cards (and multiple phone numbers)
    """
    is_default = BooleanProperty()
    IMEI = StringProperty()
    created = DateTimeProperty()
    
    class Meta:
        app_label = 'users'

class PhoneNumber(Document):
    """
    This is the SIM card with a unique phone number
    The same SIM card can be used in multiple phone
    devices
    """
    is_default = BooleanProperty()
    number = StringProperty()
    created = DateTimeProperty()
    
    class Meta:
        app_label = 'users'

class CouchUser(Document):
    """
    a user (for web+commcare+sms)
    can be associated with multiple usename/password/login tuples
    can be associated with multiple phone numbers/SIM cards
    can be associated with multiple phones/device IDs
    """
    # not used e.g. when user is only a commcare user
    django_user_id = StringProperty() # null = True
    domain_memberships = SchemaListProperty(DomainMembership)
    # the various commcare accounts associated with this user
    commcare_accounts = SchemaListProperty(CommCareAccount) 
    phone_devices = SchemaListProperty(PhoneDevice)
    phone_numbers = SchemaListProperty(PhoneNumber)
    created_on = DateTimeProperty()
    
    # these properties are associated with the main account.  
    # the account_id will defalult to the username of the first
    # linked django account 
    account_id = StringProperty()
    first_name = StringProperty()
    last_name = StringProperty()
    
    """
    For now, 'status' is things like:
        ('auto_created',     'Automatically created from form submission.'),   
        ('phone_registered', 'Registered from phone'),    
        ('site_edited',     'Manually added or edited from the HQ website.'),        
    """
    status = StringProperty()

    _user = None
    _user_checked = False

    class Meta:
        app_label = 'users'
    
    @property
    def default_django_user(self):
        id = ""
        # first choice: web user login
        if self.django_user_id:       id = self.django_user_id 
        # second choice: latest registered commcare account
        elif self.commcare_accounts:  id = self.commcare_accounts[-1].django_user_id
        if not id:
            raise User.DoesNotExist("This couch user doesn't have a linked django account!")
        return django_user_from_couch_id(id)
            
    @property
    def username(self):
        return self.default_django_user.username
        
    def save(self, *args, **kwargs):
        # Call the "real" save() method.
        super(CouchUser, self).save(*args, **kwargs) 
    
    def delete(self, *args, **kwargs):
        try:
            django_user = self.get_django_user()
            django_user.delete()
        except User.DoesNotExist:
            pass
        super(CouchUser, self).delete(*args, **kwargs) # Call the "real" save() method.
    
    def add_django_user(self, username, password, **kwargs):
        # DO NOT implement this. It will create an endless loop.
        raise NotImplementedError

    def get_django_user(self): 
        return User.objects.get(username = self.django_user_id)

    def add_domain_membership(self, domain, **kwargs):
        for d in self.domain_memberships:
            if d.domain == domain:
                # membership already exists
                return
        self.domain_memberships.append(DomainMembership(domain = domain,
                                                        **kwargs))
    
    @property
    def domain_names(self):
        return [dm.domain for dm in self.domain_memberships]

    def get_active_domains(self):
        return Domain.objects.filter(name__in=self.domain_names)

    def is_member_of(self, domain_qs):
        membership_count = domain_qs.filter(name__in=self.domain_names).count()
        if membership_count > 0:
            return True
        return False
    
    def add_commcare_account(self, django_user, domain, uuid, imei, **kwargs):
        """
        Adds a commcare account to this. 
        """
        commcare_account = CommCareAccount(django_user_id=django_user.get_profile()._id,
                                           domain=domain,
                                           UUID=uuid, # todo: can we use a different uuid aka the actual id?
                                           registering_phone_id=imei,
                                           **kwargs)
        self.commcare_accounts.append(commcare_account)

    def link_commcare_account(self, domain, from_couch_user_id, commcare_username, **kwargs):
        from_couch_user = CouchUser.get(from_couch_user_id)
        for i in range(0, len(from_couch_user.commcare_accounts)):
            if from_couch_user.commcare_accounts[i].django_user.username == commcare_username:
                # this generates a 'document update conflict'. why?
                self.commcare_accounts.append(from_couch_user.commcare_accounts[i])
                self.save()
                del from_couch_user.commcare_accounts[i]
                from_couch_user.save()
                return
    
    def unlink_commcare_account(self, domain, commcare_user_index, **kwargs):
        commcare_user_index = int(commcare_user_index)
        c = CouchUser()
        c.created_on = datetime.now()
        original = self.commcare_accounts[commcare_user_index]
        c.commcare_accounts.append(original)
        c.status = 'unlinked from %s' % self._id
        c.save()
        # is there a more atomic way to do this?
        del self.commcare_accounts[commcare_user_index]
        self.save()
        
    def add_phone_device(self, IMEI, default=False, **kwargs):
        """ Don't add phone devices if they already exist """
        for device in self.phone_devices:
            if device.IMEI == IMEI:
                return
        self.phone_devices.append(PhoneDevice(IMEI=IMEI,
                                              default=default,
                                              **kwargs))
    
    def add_phone_number(self, number, default=False, **kwargs):
        """ Don't add phone numbers if they already exist """
        if not isinstance(number,basestring):
            number = str(number)
        for phone in self.phone_numbers:
            if phone.number == number:
                return
        self.phone_numbers.append(PhoneNumber(number=number,
                                              default=default,
                                              **kwargs))

    def get_phone_numbers(self):
        return [phone.number for phone in self.phone_numbers if phone.number]
    
    def default_phone_number(self):
        for phone_number in self.phone_numbers:
            if phone_number.is_default:
                return phone_number.number
        # if no default set, default to the last number added
        return self.phone_numbers[-1].number
    
    @property
    def couch_id(self):
        return self._id

class PhoneUser(Document):
    """A wrapper for response returned by phone_users_by_domain, etc."""
    id = StringProperty()
    name = StringProperty()
    phone_number = StringProperty()

"""
Django  models go here
"""

class HqUserProfile(CouchUserProfile):
    """
    The CoreHq Profile object, which saves the user data in couch along
    with annotating whatever additional fields we need for Hq
    (Right now, none additional are required)
    """
    
    class Meta:
        app_label = 'users'
    
    def __unicode__(self):
        return "%s" % (self.user)
        
    def get_couch_user(self):
        # This caching could be useful, but for now we leave it out since
        # we don't yet have a good intelligent refresh mechanism
        # def get_couch_user(self, force_update=False):
        #if not hasattr(self,'couch_user') or force_update:
        #    self.couch_user = CouchUser.get(self._id)
        #return self.couch_user
        return CouchUser.get(self._id)
    

def create_hq_user_from_commcare_registration_info(domain, username, password, uuid='', imei='', date='', **kwargs):
    """ na 'commcare user' is a couch user which:
    * does not have a web user
    * does have an associated commcare account,
        * has a django account linked to the commcare account for httpdigest auth
    """
    # create django user for the commcare account
    django_user = create_user(username, password, uuid=uuid)
    
    # create new couch user
    couch_user = new_couch_user(domain)
    # populate the couch user
    if not date:
        date = datetime.now()
    
    couch_user.add_commcare_account(django_user, domain, uuid, imei)
    couch_user.add_phone_device(IMEI=imei)
    # TODO: fix after clarifying desired behaviour
    # if 'user_data' in xform.form: couch_user.user_data = user_data
    couch_user.save()
    return couch_user
    

def new_couch_user(domain):
    """
    Gets a new couch user in a domain. 
    """
    couch_user = CouchUser()
    # add metadata to couch user
    couch_user.add_domain_membership(domain)
    return couch_user
    
    
# make sure our signals are loaded
import corehq.apps.users.signals<|MERGE_RESOLUTION|>--- conflicted
+++ resolved
@@ -15,40 +15,6 @@
 
 COUCH_USER_AUTOCREATED_STATUS = 'autocreated'
 
-<<<<<<< HEAD
-=======
-class TestSuper(Document):
-    username = StringProperty()
-
-class TestSubA(TestSuper):
-    a = StringProperty()
-
-class TestSubB(TestSuper):
-    b = StringProperty()
-
-class TestParent(Document):
-    children = SchemaListProperty(TestSuper)
-
-class DjangoUser(Document):
-    id = IntegerProperty()
-    username = StringProperty()
-    first_name = StringProperty()
-    last_name = StringProperty()
-    django_type = StringProperty()
-    is_active = BooleanProperty()
-    email = StringProperty()
-    is_superuser = BooleanProperty()
-    is_staff = BooleanProperty()
-    last_login = DateTimeProperty()
-    groups = ListProperty()
-    user_permissions = ListProperty()
-    password = StringProperty()
-    date_joined = DateTimeProperty()
-        
-    class Meta:
-        app_label = 'users'
-
->>>>>>> 2d2a9fc1
 class DomainMembership(Document):
     """
     Each user can have multiple accounts on the 
