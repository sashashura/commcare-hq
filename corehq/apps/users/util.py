--- conflicted
+++ resolved
@@ -351,13 +351,8 @@
     from corehq.apps.users.models import UserHistory
 
     # domain is essential to filter changes done in a domain
-<<<<<<< HEAD
     if not domain and domain_required_for_log:
-        raise ValueError("Please pass domain")
-=======
-    if not domain:
         raise ValueError("missing 'domain' argument'")
->>>>>>> 56cc66ec
 
     # for an update, there should always be fields that have changed
     if action == ModelAction.UPDATE and not fields_changed:
