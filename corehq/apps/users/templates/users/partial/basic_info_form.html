{% load crispy_forms_tags %}
{% load hq_shared_tags %}
{% load i18n %}

<form class="form form-horizontal" name="user_information" method="post">
    <input type="hidden" name="form_type" value="update-user" />
    <fieldset>
        <legend>{{ edit_user_form_title }}</legend>
        <div class="control-group">
            <label class="control-label">{% trans 'Username' %}</label>
            <div class="controls">
                <span class="input-xlarge uneditable-input">{{ couch_user.html_username|safe }}</span>
            </div>
        </div>
        {% crispy form_user_update %}
        {% if data_fields_form.fields or data_fields_form.data %}
            {% crispy data_fields_form %}
        {% endif %}
        <div class="form-actions">
            <button type="submit" class="btn btn-primary disable-on-submit" disabled>{% trans 'Update Information' %}</button>
        </div>
    </fieldset>
</form>
{% if phonenumbers %}
    {% block phonenumber_list %}
    <div class="form form-horizontal">
        <fieldset>
            <legend>{% blocktrans %}Registered Phone Numbers{% endblocktrans %}</legend>
        {% for phone in phonenumbers %}
            <div class="control-group">
                <label class="control-label">+{{ phone.number }}<br />
                    {% ifequal phone.status "verified" %}
                    <span class="label label-success">{% trans 'VERIFIED' %}</span>
                    {% endifequal %}

                    {% ifequal phone.status "pending" %}
                    <span class="label">{% trans 'VERIFICATION PENDING' %}</span>
                    {% endifequal %}

                    {% ifequal phone.status "duplicate" %}
                    {% if phone.dup_url %}<a href="{{ phone.dup_url }}">{% endif %}
                        <span class="label label-warning">{% trans 'ALREADY IN USE' %}</span>
                    {% if phone.dup_url %}</a>{% endif %}
                    {% endifequal %}

                    {% ifequal phone.status "invalid" %}
                    <span class="label">{% trans 'INVALID FORMAT' %}</span>
                    {% endifequal %}
                </label>
                <div class="controls">
                    {% if can_use_inbound_sms and user_type == "mobile" %}
                    {% ifequal phone.status "unverified" %}
                        <form method="post"
                              action="{% url "verify_phone_number" domain couch_user.couch_id %}?phone_number={{phone.number|urlencode}}"
                              style="display: inline;">
                            <button type="submit"
                                    data-title="{% trans 'Send a verification SMS to this phone. When the user replies to this SMS, the phone number will be verified.' %}"
                                    class="btn btn-primary verify-button"><i class="icon-signal"></i> {% trans 'Verify' %}
                            </button>
                        </form>
                    {% endifequal %}

                    {% ifequal phone.status "duplicate" %}
                        <button data-title="You cannot verify this phone because it is already being used elsewhere"
                                class="btn btn-primary disabled verify-button">
                            <i class="icon-signal"></i> {% trans 'Verify' %}
                        </button>
                    {% endifequal %}

                    {% ifequal phone.status "pending" %}
                        <button data-title="Re-send the verification SMS to this phone"
                                class="btn btn-primary verify-button"
                                data-toggle="modal"
                                href="#reverify_{{phone.number|urlencode}}">
                            <i class="icon icon-signal icon-white"></i> {% trans 'Verify (retry)' %}
                        </button>
                    {% endifequal %}
                    {% endif %}

                    <a class="btn btn-danger"
                       data-toggle="modal"
                       href="#delete_phonenumber_{{ forloop.counter }}">
                        <i class="icon-remove"></i> {% trans 'Delete' %}
                    </a>
                    {% if not forloop.first %}
                        <form class="input-inline input-append"
                              name="make_phone_number_default"
                              action="{% url "make_phone_number_default" domain couch_user.couch_id %}"
                              method="POST">
                            <input type="hidden" name="phone_number" value="{{ phone.number }}"/>
                            <button type="submit" class="btn">
                                {% blocktrans %}Mark as primary{% endblocktrans %}
                            </button>
                        </form>
                    {% endif %}
                </div>
            </div>
        {% endfor %}
        </fieldset>
    </div>
    {% endblock %}
{% endif %}

<form id="add_phone_number" class="form form-horizontal" name="add_phone_number" method="post">
    <input type="hidden" name="form_type" value="add-phonenumber" />
    <fieldset>
        <legend>{% trans 'Add a Phone Number' %}</legend>
        <div class="control-group">
            <label class="control-label" for="id_add_phone_number">{% trans 'Phone Number' %}</label>
            <div class="controls">
                <div class="input-prepend">
                    <span class="add-on">+</span>
                    <input id="id_add_phone_number" type="text" name="phone_number" value="" maxlength="50" />
                </div>
                <span id="phone_number_paste_error" class="help-inline" style="display: none;">
                    <strong>
                        {% trans "Phone numbers can only contain digits and we were unable to convert yours automatically." %}
                    </strong>
                </span>
                <p class="help-block">
                    {% blocktrans %}Please enter number, including international code, in digits only.{% endblocktrans %}
                </p>
            </div>
        </div>
    </fieldset>
    <div class="form-actions"><button type="submit" class="btn btn-primary disable-on-submit">{% trans 'Add Number' %}</button></div>
</form>

{% if update_form %}
<form id="commtrack_form" class="form form-horizontal" name="" method="post">
    <input type="hidden" name="form_type" value="commtrack" />
    <fieldset>
<<<<<<< HEAD
        <legend>{% trans 'CommCare Supply Settings' %}</legend>
=======
        {% if commtrack_enabled %}
        <legend>{% trans 'CommTrack Settings' %}</legend>
        {% else %}
        <legend>{% trans 'Location Settings' %}</legend>
        {% endif %}
>>>>>>> 220e0303
        {% include 'hqstyle/forms/basic_fieldset.html' with form=update_form %}
    </fieldset>
    <div class="form-actions">
      <button type="submit" class="btn btn-primary disable-on-submit">{% trans 'Update CommCare Supply Settings' %}</button>
    </div>
</form>
{% endif %}

{% block js-inline %}
<script type="text/javascript">
    $('#id_add_phone_number').on('paste', function (event) {
        var clipboardData = event.clipboardData  ||  event.originalEvent.clipboardData;
        var pasteText = clipboardData.getData("Text");
        var text = pasteText.replace(/\+|\-|\(|\)|\s/g, '');
        if (/^[0-9]*$/.test(text)) {
            $("#phone_number_paste_error").css("display", "none");
            $('#id_add_phone_number').val(text);
        } else {
            $("#phone_number_paste_error").css("display", "inline");
        }
        return false;
    });

    var $userInformationForm = $('form[name="user_information"]');
    $userInformationForm.on("change", null, null, function() {
        $(":submit").prop("disabled", false);
    }).on("input", null, null, function() {
        $(":submit").prop("disabled", false);
    });

    {% if user_type == "mobile" %}
    $("button:submit", $userInformationForm).on("click", function(){
        ga_track_event("Edit Mobile Worker", "Updated user info", "{{couch_user_id|escapejs}}", {
            'hitCallback': function() {
                $userInformationForm.submit();
            }
        });
        return false;
    });
    {% endif %}

</script>
{% endblock %}<|MERGE_RESOLUTION|>--- conflicted
+++ resolved
@@ -130,15 +130,11 @@
 <form id="commtrack_form" class="form form-horizontal" name="" method="post">
     <input type="hidden" name="form_type" value="commtrack" />
     <fieldset>
-<<<<<<< HEAD
+        {% if commtrack_enabled %}
         <legend>{% trans 'CommCare Supply Settings' %}</legend>
-=======
-        {% if commtrack_enabled %}
-        <legend>{% trans 'CommTrack Settings' %}</legend>
         {% else %}
         <legend>{% trans 'Location Settings' %}</legend>
         {% endif %}
->>>>>>> 220e0303
         {% include 'hqstyle/forms/basic_fieldset.html' with form=update_form %}
     </fieldset>
     <div class="form-actions">
