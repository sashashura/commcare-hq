--- conflicted
+++ resolved
@@ -1,12 +1,7 @@
 import json
 from unittest.mock import patch
-<<<<<<< HEAD
+
 from django.http import Http404
-
-=======
-
-from django.http import Http404
->>>>>>> df827767
 from django.test import RequestFactory, TestCase
 from django.urls import reverse
 
@@ -17,11 +12,6 @@
 from corehq.apps.users import views
 from corehq.apps.users.audit.change_messages import UserChangeMessage
 from corehq.apps.users.dbaccessors import delete_all_users
-<<<<<<< HEAD
-from corehq.apps.users.models import CouchUser, WebUser, HqPermissions, CommCareUser, UserHistory
-from corehq.apps.users.models import UserRole
-from corehq.apps.users.views import _update_role_from_view, delete_user_role
-=======
 from corehq.apps.users.exceptions import InvalidRequestException
 from corehq.apps.users.models import (
     CommCareUser,
@@ -32,18 +22,13 @@
     WebUser,
 )
 from corehq.apps.users.views import _delete_user_role, _update_role_from_view, delete_user_role
->>>>>>> df827767
 from corehq.apps.users.views.mobile.users import MobileWorkerListView
 from corehq.const import USER_CHANGE_VIA_WEB
 from corehq.pillows.mappings.user_mapping import USER_INDEX
 from corehq.toggles import FILTERED_BULK_USER_DOWNLOAD, NAMESPACE_DOMAIN
 from corehq.toggles.shortcuts import set_toggle
-<<<<<<< HEAD
-from corehq.apps.users import views
-=======
 from corehq.util.elastic import ensure_index_deleted
 from corehq.util.test_utils import generate_cases
->>>>>>> df827767
 
 
 class TestMobileWorkerListView(TestCase):
@@ -287,8 +272,6 @@
 
         return request
 
-<<<<<<< HEAD
-=======
 
 class TestDeleteRole(TestCase):
     domain = 'test-role-delete'
@@ -319,7 +302,6 @@
         with self.assertRaises(Http404):
             _delete_user_role(self.domain, {"_id": role.get_id})
 
->>>>>>> df827767
 
 class TestDeletePhoneNumberView(TestCase):
     domain = 'test'
