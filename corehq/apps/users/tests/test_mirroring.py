--- conflicted
+++ resolved
@@ -29,17 +29,11 @@
         create_domain('county')
 
         # Set up users
-<<<<<<< HEAD
-        cls.web_user_admin = WebUser.create('state', 'emma', 'badpassword', 'e@aol.com', is_admin=True)
-        cls.web_user_non_admin = WebUser.create('state', 'clementine', 'worsepassword', 'c@aol.com')
-        cls.api_key, _ = HQApiKey.objects.get_or_create(user=WebUser.get_django_user(cls.web_user_non_admin))
-=======
         cls.web_user_admin = WebUser.create('state', 'emma', 'badpassword', None, None, email='e@aol.com',
                                             is_admin=True)
         cls.web_user_non_admin = WebUser.create('state', 'clementine', 'worsepassword', None, None,
                                                 email='c@aol.com')
-        cls.api_key, _ = ApiKey.objects.get_or_create(user=WebUser.get_django_user(cls.web_user_non_admin))
->>>>>>> 62fa5f94
+        cls.api_key, _ = HQApiKey.objects.get_or_create(user=WebUser.get_django_user(cls.web_user_non_admin))
 
     def setUp(self):
         patches = [
