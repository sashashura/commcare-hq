--- conflicted
+++ resolved
@@ -26,7 +26,6 @@
 )
 from corehq.apps.users.models import (
     CommCareUser,
-<<<<<<< HEAD
     Invitation,
     Permissions,
     UserRole,
@@ -34,12 +33,7 @@
 )
 from corehq.pillows.mappings.user_mapping import USER_INDEX
 from corehq.util.elastic import ensure_index_deleted
-=======
-    UserRole,
-    WebUser,
-)
 from corehq.apps.users.role_utils import init_domain_with_presets
->>>>>>> 4cea78c9
 
 
 @es_test
