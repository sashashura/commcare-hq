--- conflicted
+++ resolved
@@ -27,17 +27,12 @@
 from corehq.apps.users.models import (
     CommCareUser,
     Invitation,
-    Permissions,
     UserRole,
     WebUser,
 )
-<<<<<<< HEAD
-from corehq.apps.users.role_utils import initialize_domain_with_default_roles
-=======
 from corehq.pillows.mappings.user_mapping import USER_INDEX
 from corehq.util.elastic import ensure_index_deleted
-from corehq.apps.users.role_utils import init_domain_with_presets
->>>>>>> 40e4c538
+from corehq.apps.users.role_utils import initialize_domain_with_default_roles
 
 
 @es_test
