--- conflicted
+++ resolved
@@ -83,7 +83,6 @@
 from corehq.apps.sso.models import IdentityProvider
 from corehq.apps.sso.utils.user_helpers import get_email_domain_from_username
 from corehq.apps.translations.models import SMSTranslations
-from corehq.apps.user_importer.importer import UserUploadError, check_headers
 from corehq.apps.user_importer.models import UserUploadRecord
 from corehq.apps.user_importer.tasks import (
     import_users_and_groups,
@@ -124,13 +123,7 @@
     BulkUploadResponseWrapper,
     get_editable_role_choices,
 )
-<<<<<<< HEAD
-from corehq.apps.users.views.utils import get_editable_role_choices, BulkUploadResponseWrapper
 from corehq.apps.user_importer.importer import UserUploadError
-from corehq.apps.user_importer.models import UserUploadRecord
-from corehq.apps.user_importer.tasks import import_users_and_groups, parallel_user_import
-=======
->>>>>>> f6cf183e
 from corehq.pillows.utils import WEB_USER_TYPE
 from corehq.const import USER_DATETIME_FORMAT
 from corehq.toggles import PARALLEL_USER_IMPORTS
@@ -804,11 +797,6 @@
     )
 
     web_users = [WebUser.wrap(w) for w in result.hits]
-<<<<<<< HEAD
-=======
-    # TODO: should the new page show anything related to SSO?
-    is_sso_toggle_enabled = toggles.ENTERPRISE_SSO.enabled_for_request(request)
->>>>>>> f6cf183e
     web_users_fmt = [{
         'email': u.get_email(),
         'domain': domain,
