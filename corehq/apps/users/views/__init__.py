--- conflicted
+++ resolved
@@ -30,47 +30,16 @@
 from corehq.apps.domain.models import Domain
 from corehq.apps.hqwebapp.utils import InvitationView
 from corehq.apps.users.forms import (UpdateUserRoleForm, BaseUserInfoForm, UpdateMyAccountInfoForm)
-from corehq.apps.users.models import CouchUser, CommCareUser, WebUser, \
-<<<<<<< HEAD
-    DomainRemovalRecord, UserRole, AdminUserRole, DomainInvitation, PublicUser, DomainMembershipError
-from corehq.apps.domain.decorators import login_and_domain_required, require_superuser, domain_admin_required
-=======
-    DomainRemovalRecord, UserRole, AdminUserRole, DomainInvitation, PublicUser
-from corehq.apps.domain.decorators import login_and_domain_required, require_superuser, domain_admin_required, domain_specific_login_redirect
->>>>>>> d320cb99
+from corehq.apps.users.models import (CouchUser, CommCareUser, WebUser,
+    DomainRemovalRecord, UserRole, AdminUserRole, DomainInvitation, PublicUser, DomainMembershipError)
+from corehq.apps.domain.decorators import (login_and_domain_required, require_superuser, domain_admin_required,
+                                           domain_specific_login_redirect)
 from corehq.apps.orgs.models import Team
 from corehq.apps.reports.util import get_possible_reports
 from corehq.apps.sms import verify as smsverify
 
 from django.utils.translation import ugettext as _, ugettext_noop
 
-<<<<<<< HEAD
-=======
-require_can_edit_web_users = require_permission('edit_web_users')
-require_can_edit_commcare_users = require_permission('edit_commcare_users')
-
-def require_permission_to_edit_user(view_func):
-    @wraps(view_func)
-    def _inner(request, domain, couch_user_id, *args, **kwargs):
-        go_ahead = False
-        if hasattr(request, "couch_user"):
-            user = request.couch_user
-            if user.is_superuser or user.user_id == couch_user_id or (hasattr(user, "is_domain_admin") and user.is_domain_admin()):
-                go_ahead = True
-            else:
-                couch_user = CouchUser.get_by_user_id(couch_user_id)
-                if not couch_user:
-                    raise Http404()
-                if couch_user.is_commcare_user() and request.couch_user.can_edit_commcare_users():
-                    go_ahead = True
-                elif couch_user.is_web_user() and request.couch_user.can_edit_web_users():
-                    go_ahead = True
-        if go_ahead:
-            return login_and_domain_required(view_func)(request, domain, couch_user_id, *args, **kwargs)
-        else:
-            return domain_specific_login_redirect(request, domain)
-    return _inner
->>>>>>> d320cb99
 
 def _users_context(request, domain):
     couch_user = request.couch_user
