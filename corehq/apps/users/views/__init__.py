--- conflicted
+++ resolved
@@ -687,11 +687,7 @@
 class InviteWebUserView(BaseManageWebUserView):
     template_name = "users/invite_web_user.html"
     urlname = 'invite_web_user'
-<<<<<<< HEAD
     page_title = ugettext_lazy("Add Web User to Project")
-=======
-    page_title = ugettext_lazy("Invite Web User to Project")
->>>>>>> 87713b4a
 
     @property
     @memoized
