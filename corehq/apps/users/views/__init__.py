import json
from collections import defaultdict
from datetime import datetime
from django.conf import settings

import langcodes
import six.moves.urllib.error
import six.moves.urllib.parse
import six.moves.urllib.request
from couchdbkit.exceptions import ResourceNotFound
from crispy_forms.utils import render_crispy_form

from corehq.apps.registry.utils import get_data_registry_dropdown_options
from corehq.apps.reports.models import TableauVisualization
from corehq.apps.sso.models import IdentityProvider
from corehq.apps.sso.utils.user_helpers import get_email_domain_from_username
from django.contrib import messages
from django.core.exceptions import ValidationError
from django.http import (
    Http404,
    HttpResponse,
    HttpResponseRedirect,
    JsonResponse,
    HttpResponseBadRequest,
)
from django.http.response import HttpResponseServerError
from django.shortcuts import render
from django.urls import reverse
from django.utils.decorators import method_decorator
from django.utils.safestring import mark_safe
from django.utils.translation import gettext as _, ngettext, gettext_lazy, gettext_noop

from corehq.apps.users.analytics import get_role_user_count
from dimagi.utils.couch import CriticalSection
from soil.exceptions import TaskFailedError
from soil.util import expose_cached_download, get_download_context
from django.views.decorators.csrf import csrf_exempt
from django.views.decorators.debug import sensitive_post_parameters
from django.views.decorators.http import require_GET, require_POST
from django_digest.decorators import httpdigest
from django_otp.plugins.otp_static.models import StaticToken
from django_prbac.utils import has_privilege
from memoized import memoized

from corehq import privileges, toggles
from corehq.apps.accounting.decorators import always_allow_project_access, requires_privilege_with_fallback
from corehq.apps.accounting.utils import domain_has_privilege
from corehq.apps.analytics.tasks import (
    HUBSPOT_INVITATION_SENT_FORM,
    send_hubspot_form,
    track_workflow,
)
from corehq.apps.app_manager.dbaccessors import get_app_languages
from corehq.apps.cloudcare.esaccessors import login_as_user_filter
from corehq.apps.custom_data_fields.models import PROFILE_SLUG
from corehq.apps.domain.decorators import (
    domain_admin_required,
    login_and_domain_required,
    require_superuser,
)
from corehq.apps.domain.forms import clean_password
from corehq.apps.domain.models import Domain
from corehq.apps.domain.views.base import BaseDomainView
from corehq.apps.enterprise.models import EnterprisePermissions
from corehq.apps.es import UserES, queries
from corehq.apps.hqwebapp.crispy import make_form_readonly
from corehq.apps.locations.permissions import (
    location_safe,
    user_can_access_other_user,
)
from corehq.apps.registration.forms import (
    AdminInvitesUserForm,
)
from corehq.apps.reports.util import get_possible_reports
from corehq.apps.sms.mixin import BadSMSConfigException
from corehq.apps.sms.verify import (
    VERIFICATION__ALREADY_IN_USE,
    VERIFICATION__ALREADY_VERIFIED,
    VERIFICATION__RESENT_PENDING,
    VERIFICATION__WORKFLOW_STARTED,
    initiate_sms_verification_workflow,
)
from corehq.apps.translations.models import SMSTranslations
from corehq.apps.userreports.util import has_report_builder_access
from corehq.apps.users.audit.change_messages import UserChangeMessage
from corehq.apps.users.decorators import (
    can_use_filtered_user_download,
    require_can_edit_or_view_web_users,
    require_can_edit_web_users,
    require_can_view_roles,
    require_permission_to_edit_user,
)
from corehq.apps.users.exceptions import MissingRoleException, InvalidRequestException
from corehq.apps.users.forms import (
    BaseUserInfoForm,
    CommtrackUserForm,
    SetUserPasswordForm,
    UpdateUserRoleForm,
)
from corehq.apps.users.landing_pages import get_allowed_landing_pages, validate_landing_page
from corehq.apps.users.models import (
    CommCareUser,
    CouchUser,
    DomainMembershipError,
    DomainRemovalRecord,
    DomainRequest,
    Invitation,
    StaticRole,
    WebUser,
    HqPermissions,
    UserRole,
)
from corehq.apps.users.util import log_user_change
from corehq.apps.users.views.utils import get_editable_role_choices, BulkUploadResponseWrapper
from corehq.apps.user_importer.importer import UserUploadError
from corehq.apps.user_importer.models import UserUploadRecord
from corehq.apps.user_importer.tasks import import_users_and_groups, parallel_user_import
from corehq.const import USER_CHANGE_VIA_WEB
from corehq.pillows.utils import WEB_USER_TYPE
from corehq.toggles import PARALLEL_USER_IMPORTS
from corehq.util.couch import get_document_or_404
from corehq.util.view_utils import json_error
from corehq.util.workbook_json.excel import (
    WorkbookJSONError,
    WorksheetNotFound,
    get_workbook,
)


def _users_context(request, domain):
    couch_user = request.couch_user
    web_users = WebUser.by_domain(domain)

    for user in [couch_user] + list(web_users):
        user.current_domain = domain

    return {
        'web_users': web_users,
        'domain': domain,
        'couch_user': couch_user,
    }


class BaseUserSettingsView(BaseDomainView):
    section_name = gettext_noop("Users")

    @property
    @memoized
    def section_url(self):
        return reverse(DefaultProjectUserSettingsView.urlname, args=[self.domain])

    @property
    @memoized
    def couch_user(self):
        user = self.request.couch_user
        if user:
            user.current_domain = self.domain
        return user

    @property
    def main_context(self):
        context = super(BaseUserSettingsView, self).main_context
        context.update({
            'couch_user': self.couch_user,
        })
        return context


@method_decorator(always_allow_project_access, name='dispatch')
@location_safe
class DefaultProjectUserSettingsView(BaseUserSettingsView):
    urlname = "users_default"

    @property
    @memoized
    def redirect(self):
        redirect = None
        has_project_access = has_privilege(self.request, privileges.PROJECT_ACCESS)
        user = CouchUser.get_by_user_id(self.couch_user._id)
        if user:
            if ((user.has_permission(self.domain, 'edit_commcare_users')
                    or user.has_permission(self.domain, 'view_commcare_users'))
                    and has_project_access):
                from corehq.apps.users.views.mobile import MobileWorkerListView
                redirect = reverse(
                    MobileWorkerListView.urlname,
                    args=[self.domain]
                )

            elif ((user.has_permission(self.domain, 'edit_groups')
                    or user.has_permission(self.domain, 'view_groups'))
                    and has_project_access):
                from corehq.apps.users.views.mobile import GroupsListView
                redirect = reverse(
                    GroupsListView.urlname,
                    args=[self.domain]
                )

            elif (user.has_permission(self.domain, 'edit_web_users')
                    or user.has_permission(self.domain, 'view_web_users')):
                redirect = reverse(
                    ListWebUsersView.urlname,
                    args=[self.domain]
                )

            elif (user.has_permission(self.domain, 'view_roles')
                    and has_project_access):
                from corehq.apps.users.views import ListRolesView
                redirect = reverse(
                    ListRolesView.urlname,
                    args=[self.domain]
                )

            elif ((user.has_permission(self.domain, 'edit_locations')
                    or user.has_permission(self.domain, 'view_locations'))
                    and has_project_access):
                from corehq.apps.locations.views import LocationsListView
                redirect = reverse(
                    LocationsListView.urlname,
                    args=[self.domain]
                )

        return redirect

    def get(self, request, *args, **kwargs):
        if not self.redirect:
            raise Http404()
        return HttpResponseRedirect(self.redirect)


class BaseEditUserView(BaseUserSettingsView):

    @property
    @memoized
    def page_url(self):
        if self.urlname:
            return reverse(self.urlname, args=[self.domain, self.editable_user_id])

    @property
    def parent_pages(self):
        return [{
            'title': ListWebUsersView.page_title,
            'url': reverse(ListWebUsersView.urlname, args=[self.domain]),
        }]

    @property
    def editable_user_id(self):
        return self.kwargs.get('couch_user_id')

    @property
    @memoized
    def editable_user(self):
        try:
            return get_document_or_404(WebUser, self.domain, self.editable_user_id)
        except (ResourceNotFound, CouchUser.AccountTypeError):
            raise Http404()

    @property
    def existing_role(self):
        try:
            role = self.editable_user.get_role(self.domain)
        except DomainMembershipError:
            raise Http404()

        if role is None:
            if isinstance(self.editable_user, WebUser):
                raise MissingRoleException()
            return None
        else:
            return role.get_qualified_id()

    @property
    @memoized
    def editable_role_choices(self):
        return get_editable_role_choices(self.domain, self.request.couch_user, allow_admin_role=False)

    @property
    def can_change_user_roles(self):
        return (
            bool(self.editable_role_choices) and
            self.request.couch_user.user_id != self.editable_user_id and
            (
                self.request.couch_user.is_domain_admin(self.domain) or
                not self.existing_role or
                self.existing_role in [choice[0] for choice in self.editable_role_choices]
            )
        )

    def form_user_update(self):
        raise NotImplementedError()

    @property
    def main_context(self):
        context = super(BaseEditUserView, self).main_context
        context.update({
            'couch_user': self.editable_user,
            'form_user_update': self.form_user_update,
            'phonenumbers': self.editable_user.phone_numbers_extended(self.request.couch_user),
        })
        return context

    @property
    def backup_token(self):
        if Domain.get_by_name(self.request.domain).two_factor_auth:
            with CriticalSection([f"backup-token-{self.editable_user._id}"]):
                device = (self.editable_user.get_django_user()
                          .staticdevice_set
                          .get_or_create(name='backup')[0])
                token = device.token_set.first()
                if token:
                    return device.token_set.first().token
                else:
                    return device.token_set.create(token=StaticToken.random_token()).token
        return None

    @property
    @memoized
    def commtrack_form(self):
        if self.request.method == "POST" and self.request.POST['form_type'] == "commtrack":
            return CommtrackUserForm(self.request.POST, request=self.request, domain=self.domain)

        user_domain_membership = self.editable_user.get_domain_membership(self.domain)
        return CommtrackUserForm(
            domain=self.domain,
            request=self.request,
            initial={
                'primary_location': user_domain_membership.location_id,
                'program_id': user_domain_membership.program_id,
                'assigned_locations': user_domain_membership.assigned_location_ids,
            },
        )

    def update_user(self):
        if self.form_user_update.is_valid():
            return self.form_user_update.update_user()

    def post(self, request, *args, **kwargs):
        saved = False
        if self.request.POST['form_type'] == "commtrack":
            if self.commtrack_form.is_valid():
                self.commtrack_form.save(self.editable_user)
                saved = True
        elif self.request.POST['form_type'] == "update-user":
            if self.update_user():
                messages.success(self.request, _('Changes saved for user "%s"') % self.editable_user.raw_username)
                saved = True
        if saved:
            return HttpResponseRedirect(self.page_url)
        else:
            return self.get(request, *args, **kwargs)


class EditWebUserView(BaseEditUserView):
    template_name = "users/edit_web_user.html"
    urlname = "user_account"
    page_title = gettext_noop("Edit Web User")

    @property
    def page_name(self):
        if self.request.is_view_only:
            return _("Edit Web User (View Only)")
        return self.page_title

    @property
    @memoized
    def form_user_update(self):
        if self.request.method == "POST" and self.request.POST['form_type'] == "update-user":
            data = self.request.POST
        else:
            data = None
        form = UpdateUserRoleForm(data=data, domain=self.domain, existing_user=self.editable_user,
                                  request=self.request)

        if self.can_change_user_roles:
            try:
                existing_role = self.existing_role
            except MissingRoleException:
                existing_role = None
                messages.error(self.request, _("""
                    This user has no role. Please assign this user a role and save.
                """))
            form.load_roles(current_role=existing_role, role_choices=self.user_role_choices)
        else:
            del form.fields['role']

        return form

    @property
    def user_role_choices(self):
        role_choices = get_editable_role_choices(self.domain, self.request.couch_user, allow_admin_role=True)
        try:
            self.existing_role
        except MissingRoleException:
            role_choices = [('none', _('(none)'))] + role_choices
        return role_choices

    @property
    @memoized
    def can_grant_superuser_access(self):
        return self.request.couch_user.is_superuser and toggles.SUPPORT.enabled(self.request.couch_user.username)

    @property
    def page_context(self):
        ctx = {
            'form_uneditable': BaseUserInfoForm(),
            'can_edit_role': self.can_change_user_roles,
        }
        if self.request.is_view_only:
            make_form_readonly(self.commtrack_form)
        if (self.request.project.commtrack_enabled or
                self.request.project.uses_locations):
            ctx.update({'update_form': self.commtrack_form})
        if self.can_grant_superuser_access:
            ctx.update({'update_permissions': True})

        ctx.update({'token': self.backup_token})

        idp = IdentityProvider.get_active_identity_provider_by_username(
            self.editable_user.username
        )
        ctx.update({
            'has_untrusted_identity_provider': (
                not IdentityProvider.does_domain_trust_user(
                    self.domain,
                    self.editable_user.username
                )
            ),
            'idp_name': idp.name if idp else '',
        })

        return ctx

    @method_decorator(always_allow_project_access)
    @method_decorator(require_can_edit_or_view_web_users)
    def dispatch(self, request, *args, **kwargs):
        return super(EditWebUserView, self).dispatch(request, *args, **kwargs)

    def get(self, request, *args, **kwargs):
        return super(EditWebUserView, self).get(request, *args, **kwargs)

    def post(self, request, *args, **kwargs):
        if self.request.is_view_only:
            return self.get(request, *args, **kwargs)

        if self.request.POST['form_type'] == 'trust-identity-provider':
            idp = IdentityProvider.get_active_identity_provider_by_username(
                self.editable_user.username
            )
            if idp:
                idp.create_trust_with_domain(
                    self.domain,
                    self.request.user.username
                )
                messages.success(
                    self.request,
                    _('Your project space "{domain}" now trusts the SSO '
                      'Identity Provider "{idp_name}".').format(
                        domain=self.domain,
                        idp_name=idp.name,
                    )
                )

        return super(EditWebUserView, self).post(request, *args, **kwargs)


def get_domain_languages(domain):
    app_languages = get_app_languages(domain)
    translations = SMSTranslations.objects.filter(domain=domain).first()
    sms_languages = translations.langs if translations else []

    domain_languages = []
    for lang_code in app_languages.union(sms_languages):
        name = langcodes.get_name(lang_code)
        label = "{} ({})".format(lang_code, name) if name else lang_code
        domain_languages.append((lang_code, label))

    return sorted(domain_languages) or langcodes.get_all_langs_for_select()


class BaseRoleAccessView(BaseUserSettingsView):

    @property
    @memoized
    def can_restrict_access_by_location(self):
        return self.domain_object.has_privilege(
            privileges.RESTRICT_ACCESS_BY_LOCATION)

    @property
    @memoized
    def web_apps_privilege(self):
        return self.domain_object.has_privilege(
            privileges.CLOUDCARE
        )

    @property
    @memoized
    def release_management_privilege(self):
        return self.domain_object.has_privilege(privileges.RELEASE_MANAGEMENT)

    @property
    @memoized
    def lite_release_management_privilege(self):
        """
        Only true if domain does not have privileges.RELEASE_MANAGEMENT
        """
        return self.domain_object.has_privilege(privileges.LITE_RELEASE_MANAGEMENT) and \
            not self.domain_object.has_privilege(privileges.RELEASE_MANAGEMENT)

    @property
    @memoized
    def non_admin_roles(self):
        return list(sorted(
            [role for role in UserRole.objects.get_by_domain(self.domain) if not role.is_commcare_user_default],
            key=lambda role: role.name if role.name else '\uFFFF'
        )) + [UserRole.commcare_user_default(self.domain)]

    def get_roles_for_display(self):
        show_es_issue = False
        role_view_data = [StaticRole.domain_admin(self.domain).to_json()]
        for role in self.non_admin_roles:
            role_data = role.to_json()
            role_view_data.append(role_data)

            if role.is_commcare_user_default:
                role_data["preventRoleDelete"] = True
            else:
                try:
                    user_count = get_role_user_count(role.domain, role.couch_id)
                    role_data["preventRoleDelete"] = bool(user_count)
                except TypeError:
                    # when query_result['hits'] returns None due to an ES issue
                    show_es_issue = True

            role_data["has_unpermitted_location_restriction"] = (
                not self.can_restrict_access_by_location
                and not role.permissions.access_all_locations
            )

        if show_es_issue:
            messages.error(
                self.request,
                mark_safe(_(  # nosec: no user input
                    "We might be experiencing issues fetching the entire list "
                    "of user roles right now. This issue is likely temporary and "
                    "nothing to worry about, but if you keep seeing this for "
                    "more than a day, please <a href='#modalReportIssue' "
                    "data-toggle='modal'>Report an Issue</a>."
                ))
            )
        return role_view_data


@method_decorator(always_allow_project_access, name='dispatch')
@method_decorator(toggles.ENTERPRISE_USER_MANAGEMENT.required_decorator(), name='dispatch')
class EnterpriseUsersView(BaseRoleAccessView):
    template_name = 'users/enterprise_users.html'
    page_title = gettext_lazy("Enterprise Users")
    urlname = 'enterprise_users'

    @property
    def page_context(self):
        return {
            "show_profile_column": domain_has_privilege(self.domain, privileges.APP_USER_PROFILES),
        }


@method_decorator(always_allow_project_access, name='dispatch')
@method_decorator(require_can_edit_or_view_web_users, name='dispatch')
class ListWebUsersView(BaseRoleAccessView):
    template_name = 'users/web_users.html'
    page_title = gettext_lazy("Web Users")
    urlname = 'web_users'


    @property
    @memoized
    def role_labels(self):
        return {
            r.get_qualified_id(): r.name
            for r in [StaticRole.domain_admin(self.domain)] + self.non_admin_roles
        }

    @property
    @memoized
    def invitations(self):
        return [
            {
                "uuid": str(invitation.uuid),
                "email": invitation.email,
                "email_marked_as_bounced": bool(invitation.email_marked_as_bounced),
                "invited_on": invitation.invited_on,
                "role_label": self.role_labels.get(invitation.role, ""),
                "email_status": invitation.email_status,
            }
            for invitation in Invitation.by_domain(self.domain)
        ]

    @property
    def page_context(self):
        from corehq.apps.users.views.mobile.users import FilteredWebUserDownload
        if can_use_filtered_user_download(self.domain):
            bulk_download_url = reverse(FilteredWebUserDownload.urlname, args=[self.domain])
        else:
            bulk_download_url = reverse("download_web_users", args=[self.domain])
        return {
            'invitations': self.invitations,
            'requests': DomainRequest.by_domain(self.domain) if self.request.couch_user.is_domain_admin else [],
            'admins': WebUser.get_admins_by_domain(self.domain),
            'domain_object': self.domain_object,
            'bulk_download_url': bulk_download_url,
            'from_address': settings.DEFAULT_FROM_EMAIL
        }


@require_can_edit_or_view_web_users
def download_web_users(request, domain):
    track_workflow(request.couch_user.get_email(), 'Bulk download web users selected')
    from corehq.apps.users.views.mobile.users import download_users
    return download_users(request, domain, user_type=WEB_USER_TYPE)


class DownloadWebUsersStatusView(BaseUserSettingsView):
    urlname = 'download_web_users_status'
    page_title = gettext_noop('Download Web Users Status')

    @method_decorator(require_can_edit_or_view_web_users)
    def dispatch(self, request, *args, **kwargs):
        return super().dispatch(request, *args, **kwargs)

    @property
    def parent_pages(self):
        return [{
            'title': ListWebUsersView.page_title,
            'url': reverse(ListWebUsersView.urlname, args=[self.domain]),
        }]

    def get(self, request, *args, **kwargs):
        context = super(DownloadWebUsersStatusView, self).main_context
        context.update({
            'domain': self.domain,
            'download_id': kwargs['download_id'],
            'poll_url': reverse('user_download_job_poll', args=[self.domain, kwargs['download_id']]),
            'title': _("Download Web Users Status"),
            'progress_text': _("Preparing web user download."),
            'error_text': _("There was an unexpected error! Please try again or report an issue."),
            'next_url': reverse(ListWebUsersView.urlname, args=[self.domain]),
            'next_url_text': _("Go back to Web Users"),
        })
        return render(request, 'hqwebapp/soil_status_full.html', context)

    def page_url(self):
        return reverse(self.urlname, args=self.args, kwargs=self.kwargs)


class ListRolesView(BaseRoleAccessView):
    template_name = 'users/roles_and_permissions.html'
    page_title = gettext_lazy("Roles & Permissions")
    urlname = 'roles_and_permissions'

    @method_decorator(require_can_view_roles)
    def dispatch(self, request, *args, **kwargs):
        return super(ListRolesView, self).dispatch(request, *args, **kwargs)

    @property
    def can_edit_roles(self):
        return (has_privilege(self.request, privileges.ROLE_BASED_ACCESS)
                and self.couch_user.is_domain_admin)

    @property
    def landing_page_choices(self):
        return [
            {'id': None, 'name': _('Use Default')}
        ] + [
            {'id': page.id, 'name': _(page.name)}
            for page in get_allowed_landing_pages(self.domain)
        ]

    @property
    def page_context(self):
        from corehq.apps.linked_domain.dbaccessors import is_active_downstream_domain
        if (not self.can_restrict_access_by_location
                and any(not role.permissions.access_all_locations
                        for role in self.non_admin_roles)):
            messages.warning(self.request, _(
                "This project has user roles that restrict data access by "
                "organization, but the software plan no longer supports that. "
                "Any users assigned to roles that are restricted in data access "
                "by organization can no longer access this project.  Please "
                "update the existing roles."))

        tableau_list = []
        if toggles.EMBEDDED_TABLEAU.enabled(self.domain):
            tableau_list = [{
                'id': viz.id,
                'name': viz.name,
            } for viz in TableauVisualization.objects.filter(domain=self.domain)]

        return {
            'is_managed_by_upstream_domain': is_active_downstream_domain(self.domain),
            'user_roles': self.get_roles_for_display(),
            'non_admin_roles': self.non_admin_roles,
            'can_edit_roles': self.can_edit_roles,
            'default_role': StaticRole.domain_default(self.domain),
            'tableau_list': tableau_list,
            'report_list': get_possible_reports(self.domain),
            'is_domain_admin': self.couch_user.is_domain_admin,
            'domain_object': self.domain_object,
            'uses_locations': self.domain_object.uses_locations,
            'can_restrict_access_by_location': self.can_restrict_access_by_location,
            'landing_page_choices': self.landing_page_choices,
            'show_integration': (
                toggles.OPENMRS_INTEGRATION.enabled(self.domain) or
                toggles.DHIS2_INTEGRATION.enabled(self.domain)
            ),
            'web_apps_privilege': self.web_apps_privilege,
            'erm_privilege': self.release_management_privilege,
            'mrm_privilege': self.lite_release_management_privilege,
            'has_report_builder_access': has_report_builder_access(self.request),
            'data_file_download_enabled': toggles.DATA_FILE_DOWNLOAD.enabled(self.domain),
            'export_ownership_enabled': toggles.EXPORT_OWNERSHIP.enabled(self.domain),
            'data_registry_choices': get_data_registry_dropdown_options(self.domain),
        }


@always_allow_project_access
@require_can_edit_or_view_web_users
@require_GET
def paginate_enterprise_users(request, domain):
    # Get web users
    domains = [domain] + EnterprisePermissions.get_domains(domain)
    web_users, pagination = _get_web_users(request, domains)

    # Get linked mobile users
    web_user_usernames = [u.username for u in web_users]
    mobile_result = (
        UserES().show_inactive().domains(domains).mobile_users().sort('username.exact')
        .filter(
            queries.nested(
                'user_data_es',
                login_as_user_filter(web_user_usernames)
            )
        )
        .run()
    )
    mobile_users = defaultdict(list)
    for hit in mobile_result.hits:
        login_as_user = {data['key']: data['value'] for data in hit['user_data_es']}.get('login_as_user')
        mobile_users[login_as_user].append(CommCareUser.wrap(hit))
    users = []
    allowed_domains = set(domains) - {domain}
    for web_user in web_users:
        loginAsUserCount = len(list(filter(lambda m: m['is_active'], mobile_users[web_user.username])))
        other_domains = [m.domain for m in web_user.domain_memberships if m.domain in allowed_domains]
        users.append({
            **_format_enterprise_user(domain, web_user),
            'otherDomains': other_domains,
            'loginAsUserCount': loginAsUserCount,
            'inactiveMobileCount': len(mobile_users[web_user.username]) - loginAsUserCount,
        })
        for mobile_user in sorted(mobile_users[web_user.username], key=lambda x: x.username):
            profile = mobile_user.get_user_data_profile(mobile_user.metadata.get(PROFILE_SLUG))
            users.append({
                **_format_enterprise_user(mobile_user.domain, mobile_user),
                'profile': profile.name if profile else None,
                'otherDomains': [mobile_user.domain] if domain != mobile_user.domain else [],
                'loginAsUser': web_user.username,
                'is_active': mobile_user.is_active,
            })

    return JsonResponse({
        'users': users,
        **pagination,
    })


# user may be either a WebUser or a CommCareUser
def _format_enterprise_user(domain, user):
    membership = user.get_domain_membership(domain)
    role = membership.role if membership else None
    return {
        'username': user.raw_username,
        'name': user.full_name,
        'id': user.get_id,
        'role': role.name if role else None,
    }


@always_allow_project_access
@require_can_edit_or_view_web_users
@require_GET
def paginate_web_users(request, domain):
    web_users, pagination = _get_web_users(request, [domain])
    web_users_fmt = [{
        'email': u.get_email(),
        'domain': domain,
        'name': u.full_name,
        'role': u.role_label(domain),
        'phoneNumbers': u.phone_numbers,
        'id': u.get_id,
        'editUrl': reverse('user_account', args=[domain, u.get_id]),
        'removeUrl': (
            reverse('remove_web_user', args=[domain, u.user_id])
            if request.user.username != u.username else None
        ),
        'isUntrustedIdentityProvider': not IdentityProvider.does_domain_trust_user(
            domain, u.username
        ),
    } for u in web_users]

    return JsonResponse({
        'users': web_users_fmt,
        **pagination,
    })


def _get_web_users(request, domains):
    limit = int(request.GET.get('limit', 10))
    page = int(request.GET.get('page', 1))
    skip = limit * (page - 1)
    query = request.GET.get('query')

    result = (
        UserES().domains(domains).web_users().sort('username.exact')
        .search_string_query(query, ["username", "last_name", "first_name"])
        .start(skip).size(limit).run()
    )

    return (
        [WebUser.wrap(w) for w in result.hits],
        {
            'total': result.total,
            'page': page,
            'query': query,
        },
    )


@always_allow_project_access
@require_can_edit_web_users
@require_POST
def remove_web_user(request, domain, couch_user_id):
    user = WebUser.get_by_user_id(couch_user_id, domain)
    # if no user, very likely they just pressed delete twice in rapid succession so
    # don't bother doing anything.
    if user:
        record = user.delete_domain_membership(domain, create_record=True)
        user.save()
        # web user's membership is bound to the domain, so log as a change for that domain
        log_user_change(by_domain=request.domain, for_domain=domain, couch_user=user,
                        changed_by_user=request.couch_user, changed_via=USER_CHANGE_VIA_WEB,
                        change_messages=UserChangeMessage.domain_removal(domain))
        if record:
            message = _('You have successfully removed {username} from your '
                        'project space. <a href="{url}" class="post-link">Undo</a>')
            messages.success(request, message.format(
                username=user.username,
                url=reverse('undo_remove_web_user', args=[domain, record.get_id])
            ), extra_tags="html")
        else:
            message = _('It appears {username} has already been removed from your project space.')
            messages.success(request, message.format(username=user.username))

    return HttpResponseRedirect(
        reverse(ListWebUsersView.urlname, args=[domain]))


@always_allow_project_access
@require_can_edit_web_users
def undo_remove_web_user(request, domain, record_id):
    record = DomainRemovalRecord.get(record_id)
    record.undo()
    messages.success(request, 'You have successfully restored {username}.'.format(
        username=WebUser.get_by_user_id(record.user_id).username
    ))

    return HttpResponseRedirect(
        reverse(ListWebUsersView.urlname, args=[domain]))


# If any permission less than domain admin were allowed here, having that permission would give you the permission
# to change the permissions of your own role such that you could do anything, and would thus be equivalent to having
# domain admin permissions.
@json_error
@domain_admin_required
@require_POST
def post_user_role(request, domain):
    if not domain_has_privilege(domain, privileges.ROLE_BASED_ACCESS):
        return JsonResponse({})
    role_data = json.loads(request.body.decode('utf-8'))

    try:
        role = _update_role_from_view(domain, role_data)
    except ValueError as e:
        return JsonResponse({
            "message": str(e)
        }, status=400)

    response_data = role.to_json()
    if role.is_commcare_user_default:
        response_data["preventRoleDelete"] = True
    else:
        user_count = get_role_user_count(domain, role.couch_id)
        response_data['preventRoleDelete'] = user_count > 0
    return JsonResponse(response_data)


def _update_role_from_view(domain, role_data):
    landing_page = role_data["default_landing_page"]
    if landing_page:
        validate_landing_page(domain, landing_page)

    if (
        not domain_has_privilege(domain, privileges.RESTRICT_ACCESS_BY_LOCATION)
        and not role_data['permissions']['access_all_locations']
    ):
        # This shouldn't be possible through the UI, but as a safeguard...
        role_data['permissions']['access_all_locations'] = True

    if "_id" in role_data:
        try:
            role = UserRole.objects.by_couch_id(role_data["_id"])
        except UserRole.DoesNotExist:
            role = UserRole()
        else:
            if role.domain != domain:
                raise Http404()

            if role.upstream_id:
                raise Http404()  # Do not allow updates to parent-controlled roles here
    else:
        role = UserRole()

    name = role_data["name"]
    if not role.id:
        if name.lower() == 'admin' or UserRole.objects.filter(domain=domain, name__iexact=name).exists():
            raise ValueError(_("A role with the same name already exists"))

    role.domain = domain
    role.name = name
    role.default_landing_page = landing_page
    role.is_non_admin_editable = role_data["is_non_admin_editable"]
    role.save()

    permissions = HqPermissions.wrap(role_data["permissions"])
    permissions.normalize()
    role.set_permissions(permissions.to_list())

    assignable_by = role_data["assignable_by"]
    role.set_assignable_by_couch(assignable_by)
    return role


@domain_admin_required
@require_POST
def delete_user_role(request, domain):
    if not domain_has_privilege(domain, privileges.ROLE_BASED_ACCESS):
        return JsonResponse({})
    role_data = json.loads(request.body.decode('utf-8'))

    try:
        response_data = _delete_user_role(domain, role_data)
    except InvalidRequestException as e:
        return JsonResponse({"message": str(e)}, status=400)

    return JsonResponse(response_data)


def _delete_user_role(domain, role_data):
    try:
        role = UserRole.objects.by_couch_id(role_data["_id"], domain=domain)
    except UserRole.DoesNotExist:
<<<<<<< HEAD
        return JsonResponse({})

    if role.upstream_id:
        # Do not delete user roles that are controlled by an upstream domain
        return JsonResponse({})
=======
        raise Http404

    if role.is_commcare_user_default:
        raise InvalidRequestException(_(
            "Unable to delete role '{role}'. "
            "This role is the default role for Mobile Users and can not be deleted.",
        ).format(role=role_data["name"]))

    user_count = get_role_user_count(domain, role_data["_id"])
    if user_count:
        raise InvalidRequestException(ngettext(
            "Unable to delete role '{role}'. "
            "It has one user and/or invitation still assigned to it. "
            "Remove all users assigned to the role before deleting it.",
            "Unable to delete role '{role}'. "
            "It has {user_count} users and/or invitations still assigned to it. "
            "Remove all users assigned to the role before deleting it.",
            user_count,
        ).format(role=role_data["name"], user_count=user_count))

    if role.upstream_id:
        # Do not delete user roles that are controlled by an upstream domain
        return {}
>>>>>>> df827767

    copy_id = role.couch_id
    role.delete()
    # return removed id in order to remove it from UI
    return {"_id": copy_id}


@always_allow_project_access
@require_POST
@require_can_edit_web_users
def delete_request(request, domain):
    DomainRequest.objects.get(id=request.POST['id']).delete()
    return JsonResponse({'status': 'ok'})


@always_allow_project_access
@require_POST
@require_can_edit_web_users
def check_sso_trust(request, domain):
    username = request.POST['username']
    is_trusted = IdentityProvider.does_domain_trust_user(domain, username)
    response = {
        'is_trusted': is_trusted,
    }
    if not is_trusted:
        response.update({
            'email_domain': get_email_domain_from_username(username),
            'idp_name': IdentityProvider.get_active_identity_provider_by_username(
                username
            ).name,
        })
    return JsonResponse(response)


class BaseManageWebUserView(BaseUserSettingsView):

    @method_decorator(always_allow_project_access)
    @method_decorator(require_can_edit_web_users)
    def dispatch(self, request, *args, **kwargs):
        return super(BaseManageWebUserView, self).dispatch(request, *args, **kwargs)

    @property
    def parent_pages(self):
        return [{
            'title': ListWebUsersView.page_title,
            'url': reverse(ListWebUsersView.urlname, args=[self.domain]),
        }]


class InviteWebUserView(BaseManageWebUserView):
    template_name = "users/invite_web_user.html"
    urlname = 'invite_web_user'
    page_title = gettext_lazy("Invite Web User to Project")

    @property
    @memoized
    def invite_web_user_form(self):
        role_choices = get_editable_role_choices(self.domain, self.request.couch_user, allow_admin_role=True)
        loc = None
        domain_request = DomainRequest.objects.get(id=self.request_id) if self.request_id else None
        is_add_user = self.request_id is not None
        initial = {
            'email': domain_request.email if domain_request else None,
        }
        if 'location_id' in self.request.GET:
            from corehq.apps.locations.models import SQLLocation
            loc = SQLLocation.objects.get(location_id=self.request.GET.get('location_id'))
        if self.request.method == 'POST':
            current_users = [user.username for user in WebUser.by_domain(self.domain)]
            pending_invites = [di.email for di in Invitation.by_domain(self.domain)]
            return AdminInvitesUserForm(
                self.request.POST,
                excluded_emails=current_users + pending_invites,
                role_choices=role_choices,
                domain=self.domain,
                is_add_user=is_add_user,
            )
        return AdminInvitesUserForm(
            initial=initial,
            role_choices=role_choices,
            domain=self.domain,
            location=loc,
            is_add_user=is_add_user,
        )

    @property
    @memoized
    def request_id(self):
        if 'request_id' in self.request.GET:
            return self.request.GET.get('request_id')
        return None

    @property
    def page_context(self):
        return {
            'registration_form': self.invite_web_user_form,
        }

    def post(self, request, *args, **kwargs):
        if self.invite_web_user_form.is_valid():
            # If user exists and has already requested access, just add them to the project
            # Otherwise, send an invitation
            create_invitation = True
            data = self.invite_web_user_form.cleaned_data
            domain_request = DomainRequest.by_email(self.domain, data["email"])
            if domain_request is not None:
                domain_request.is_approved = True
                domain_request.save()
                user = CouchUser.get_by_username(domain_request.email)
                if user is not None:
                    domain_request.send_approval_email()
                    create_invitation = False
                    user.add_as_web_user(self.domain, role=data["role"],
                                         location_id=data.get("supply_point", None),
                                         program_id=data.get("program", None))
                messages.success(request, "%s added." % data["email"])
            else:
                track_workflow(request.couch_user.get_email(),
                               "Sent a project invitation",
                               {"Sent a project invitation": "yes"})
                send_hubspot_form(HUBSPOT_INVITATION_SENT_FORM, request)
                messages.success(request, "Invitation sent to %s" % data["email"])

            if create_invitation:
                data["invited_by"] = request.couch_user.user_id
                data["invited_on"] = datetime.utcnow()
                data["domain"] = self.domain
                invite = Invitation(**data)
                invite.save()
                invite.send_activation_email()

            # Ensure trust is established with Invited User's Identity Provider
            if not IdentityProvider.does_domain_trust_user(self.domain, data["email"]):
                idp = IdentityProvider.get_active_identity_provider_by_username(data["email"])
                idp.create_trust_with_domain(self.domain, self.request.user.username)

            return HttpResponseRedirect(reverse(
                ListWebUsersView.urlname,
                args=[self.domain]
            ))
        return self.get(request, *args, **kwargs)


class BaseUploadUser(BaseUserSettingsView):
    def post(self, request, *args, **kwargs):
        """View's dispatch method automatically calls this"""
        try:
            self.workbook = get_workbook(request.FILES.get('bulk_upload_file'))
        except WorkbookJSONError as e:
            messages.error(request, str(e))
            return self.get(request, *args, **kwargs)

        try:
            self.user_specs = self.workbook.get_worksheet(title='users')
        except WorksheetNotFound:
            try:
                self.user_specs = self.workbook.get_worksheet()
            except WorksheetNotFound:
                return HttpResponseBadRequest("Workbook has no worksheets")

        try:
            self.group_specs = self.workbook.get_worksheet(title='groups')
        except WorksheetNotFound:
            self.group_specs = []
        try:
            from corehq.apps.user_importer.importer import check_headers
            check_headers(self.user_specs, self.domain, is_web_upload=self.is_web_upload)
        except UserUploadError as e:
            messages.error(request, _(str(e)))
            return HttpResponseRedirect(reverse(self.urlname, args=[self.domain]))

        task_ref = expose_cached_download(payload=None, expiry=1 * 60 * 60, file_extension=None)
        if PARALLEL_USER_IMPORTS.enabled(self.domain) and not self.is_web_upload:
            if list(self.group_specs):
                messages.error(
                    request,
                    _("Groups are not allowed with parallel user import. Please upload them separately")
                )
                return HttpResponseRedirect(reverse(self.urlname, args=[self.domain]))

            task = parallel_user_import.delay(
                self.domain,
                list(self.user_specs),
                request.couch_user.user_id
            )
        else:
            upload_record = UserUploadRecord(
                domain=self.domain,
                user_id=request.couch_user.user_id
            )
            upload_record.save()
            task = import_users_and_groups.delay(
                self.domain,
                list(self.user_specs),
                list(self.group_specs),
                request.couch_user.user_id,
                upload_record.pk,
                self.is_web_upload
            )
        task_ref.set_task(task)
        if self.is_web_upload:
            return HttpResponseRedirect(
                reverse(
                    WebUserUploadStatusView.urlname,
                    args=[self.domain, task_ref.download_id]
                )
            )
        else:
            from corehq.apps.users.views.mobile import UserUploadStatusView
            return HttpResponseRedirect(
                reverse(
                    UserUploadStatusView.urlname,
                    args=[self.domain, task_ref.download_id]
                )
            )


class UploadWebUsers(BaseUploadUser):
    template_name = 'hqwebapp/bulk_upload.html'
    urlname = 'upload_web_users'
    page_title = gettext_noop("Bulk Upload Web Users")
    is_web_upload = True

    @method_decorator(always_allow_project_access)
    @method_decorator(require_can_edit_web_users)
    @method_decorator(requires_privilege_with_fallback(privileges.BULK_USER_MANAGEMENT))
    def dispatch(self, request, *args, **kwargs):
        return super(UploadWebUsers, self).dispatch(request, *args, **kwargs)

    @property
    def page_context(self):
        request_params = self.request.GET if self.request.method == 'GET' else self.request.POST
        from corehq.apps.users.views.mobile import get_user_upload_context
        return get_user_upload_context(self.domain, request_params, "download_web_users", "web user", "web users")

    def post(self, request, *args, **kwargs):
        track_workflow(request.couch_user.get_email(), 'Bulk upload web users selected')
        return super(UploadWebUsers, self).post(request, *args, **kwargs)


class WebUserUploadStatusView(BaseManageWebUserView):
    urlname = 'web_user_upload_status'
    page_title = gettext_noop('Web User Upload Status')

    def get(self, request, *args, **kwargs):
        context = super(WebUserUploadStatusView, self).main_context
        context.update({
            'domain': self.domain,
            'download_id': kwargs['download_id'],
            'poll_url': reverse(WebUserUploadJobPollView.urlname, args=[self.domain, kwargs['download_id']]),
            'title': _("Web User Upload Status"),
            'progress_text': _("Importing your data. This may take some time..."),
            'error_text': _("Problem importing data! Please try again or report an issue."),
            'next_url': reverse(ListWebUsersView.urlname, args=[self.domain]),
            'next_url_text': _("Return to manage web users"),
        })
        return render(request, 'hqwebapp/soil_status_full.html', context)

    def page_url(self):
        return reverse(self.urlname, args=self.args, kwargs=self.kwargs)


class UserUploadJobPollView(BaseUserSettingsView):

    def get(self, request, domain, download_id):
        try:
            context = get_download_context(download_id)
        except TaskFailedError:
            return HttpResponseServerError()

        context.update({
            'on_complete_short': _('Bulk upload complete.'),
            'on_complete_long': _(self.on_complete_long),
            'user_type': _(self.user_type),
        })

        context['result'] = BulkUploadResponseWrapper(context)
        return render(request, 'users/mobile/partials/user_upload_status.html', context)


class WebUserUploadJobPollView(UserUploadJobPollView, BaseManageWebUserView):
    urlname = "web_user_upload_job_poll"
    on_complete_long = 'Web Worker upload has finished'
    user_type = 'web users'

    @method_decorator(require_can_edit_web_users)
    def dispatch(self, request, *args, **kwargs):
        return super(WebUserUploadJobPollView, self).dispatch(request, *args, **kwargs)


@require_POST
@always_allow_project_access
@require_permission_to_edit_user
def make_phone_number_default(request, domain, couch_user_id):
    user = CouchUser.get_by_user_id(couch_user_id, domain)
    if not user.is_current_web_user(request) and not user.is_commcare_user():
        raise Http404()

    phone_number = request.POST['phone_number']
    if not phone_number:
        raise Http404('Must include phone number in request.')

    user.set_default_phone_number(phone_number)
    from corehq.apps.users.views.mobile import EditCommCareUserView
    redirect = reverse(EditCommCareUserView.urlname, args=[domain, couch_user_id])
    return HttpResponseRedirect(redirect)


@require_POST
@always_allow_project_access
@require_permission_to_edit_user
def delete_phone_number(request, domain, couch_user_id):
    user = CouchUser.get_by_user_id(couch_user_id, domain)
    if not user.is_current_web_user(request) and not user.is_commcare_user():
        raise Http404()

    phone_number = request.POST['phone_number']
    if not phone_number:
        raise Http404('Must include phone number in request.')

    user.delete_phone_number(phone_number)
    log_user_change(
        by_domain=request.domain,
        for_domain=user.domain,
        couch_user=user,
        changed_by_user=request.couch_user,
        changed_via=USER_CHANGE_VIA_WEB,
        change_messages=UserChangeMessage.phone_numbers_removed([phone_number])
    )
    from corehq.apps.users.views.mobile import EditCommCareUserView
    redirect = reverse(EditCommCareUserView.urlname, args=[domain, couch_user_id])
    return HttpResponseRedirect(redirect)


@always_allow_project_access
@require_permission_to_edit_user
def verify_phone_number(request, domain, couch_user_id):
    """
    phone_number cannot be passed in the url due to special characters
    but it can be passed as %-encoded GET parameters
    """
    if 'phone_number' not in request.GET:
        raise Http404('Must include phone number in request.')
    phone_number = six.moves.urllib.parse.unquote(request.GET['phone_number'])
    user = CouchUser.get_by_user_id(couch_user_id, domain)

    try:
        result = initiate_sms_verification_workflow(user, phone_number)
    except BadSMSConfigException as error:
        messages.error(request, _('Bad SMS configuration: {error}').format(error=error))
    else:
        if result == VERIFICATION__ALREADY_IN_USE:
            messages.error(request, _('Cannot start verification workflow. Phone number is already in use.'))
        elif result == VERIFICATION__ALREADY_VERIFIED:
            messages.error(request, _('Phone number is already verified.'))
        elif result == VERIFICATION__RESENT_PENDING:
            messages.success(request, _('Verification message resent.'))
        elif result == VERIFICATION__WORKFLOW_STARTED:
            messages.success(request, _('Verification workflow started.'))

    from corehq.apps.users.views.mobile import EditCommCareUserView
    redirect = reverse(EditCommCareUserView.urlname, args=[domain, couch_user_id])
    return HttpResponseRedirect(redirect)


@always_allow_project_access
@require_superuser
@login_and_domain_required
def domain_accounts(request, domain, couch_user_id, template="users/domain_accounts.html"):
    context = _users_context(request, domain)
    couch_user = WebUser.get_by_user_id(couch_user_id, domain)
    if request.method == "POST" and 'domain' in request.POST:
        domain = request.POST['domain']
        couch_user.add_domain_membership(domain)
        couch_user.save()
        messages.success(request, 'Domain added')
    context.update({"user": request.user})
    return render(request, template, context)


@always_allow_project_access
@require_POST
@require_superuser
def add_domain_membership(request, domain, couch_user_id, domain_name):
    user = WebUser.get_by_user_id(couch_user_id, domain)
    if domain_name:
        user.add_domain_membership(domain_name)
        user.save()
    return HttpResponseRedirect(reverse("user_account", args=(domain, couch_user_id)))


@always_allow_project_access
@sensitive_post_parameters('new_password1', 'new_password2')
@login_and_domain_required
@location_safe
def change_password(request, domain, login_id):
    # copied from auth's password_change

    commcare_user = CommCareUser.get_by_user_id(login_id, domain)
    json_dump = {}
    if not commcare_user or not user_can_access_other_user(domain, request.couch_user, commcare_user):
        raise Http404()
    django_user = commcare_user.get_django_user()
    if request.method == "POST":
        form = SetUserPasswordForm(request.project, login_id, user=django_user, data=request.POST)
        input = request.POST['new_password1']
        if input == request.POST['new_password2']:
            if form.project.strong_mobile_passwords:
                try:
                    clean_password(input)
                except ValidationError:
                    json_dump['status'] = 'weak'
            if form.is_valid():
                form.save()
                log_user_change(
                    by_domain=domain,
                    for_domain=commcare_user.domain,
                    couch_user=commcare_user,
                    changed_by_user=request.couch_user,
                    changed_via=USER_CHANGE_VIA_WEB,
                    change_messages=UserChangeMessage.password_reset()
                )
                json_dump['status'] = 'OK'
                form = SetUserPasswordForm(request.project, login_id, user='')
        else:
            json_dump['status'] = 'different'
    else:
        form = SetUserPasswordForm(request.project, login_id, user=django_user)
    json_dump['formHTML'] = render_crispy_form(form)
    return HttpResponse(json.dumps(json_dump))


@httpdigest
@login_and_domain_required
def test_httpdigest(request, domain):
    return HttpResponse("ok")


@always_allow_project_access
@csrf_exempt
@require_POST
@require_superuser
def register_fcm_device_token(request, domain, couch_user_id, device_token):
    user = WebUser.get_by_user_id(couch_user_id)
    user.fcm_device_token = device_token
    user.save()
    return HttpResponse()<|MERGE_RESOLUTION|>--- conflicted
+++ resolved
@@ -969,13 +969,6 @@
     try:
         role = UserRole.objects.by_couch_id(role_data["_id"], domain=domain)
     except UserRole.DoesNotExist:
-<<<<<<< HEAD
-        return JsonResponse({})
-
-    if role.upstream_id:
-        # Do not delete user roles that are controlled by an upstream domain
-        return JsonResponse({})
-=======
         raise Http404
 
     if role.is_commcare_user_default:
@@ -999,7 +992,6 @@
     if role.upstream_id:
         # Do not delete user roles that are controlled by an upstream domain
         return {}
->>>>>>> df827767
 
     copy_id = role.couch_id
     role.delete()
