--- conflicted
+++ resolved
@@ -1335,11 +1335,7 @@
                 couch_user=commcare_user,
                 changed_by_user=request.couch_user,
                 changed_via=USER_CHANGE_VIA_WEB,
-<<<<<<< HEAD
-                message="Password reset"
-=======
                 message=UserChangeMessage.password_reset()
->>>>>>> fc022b7e
             )
             json_dump['status'] = 'OK'
             form = SetUserPasswordForm(request.project, login_id, user='')
