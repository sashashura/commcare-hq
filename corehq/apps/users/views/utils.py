--- conflicted
+++ resolved
@@ -30,8 +30,7 @@
             if role.accessible_by_non_admin_role(user_role_id)
         ]
     elif allow_admin_role:
-<<<<<<< HEAD
-        roles = [AdminUserRole(domain=domain)] + roles
+        roles = [UserRole.admin_role(domain)] + roles
     return [role_to_choice(role) for role in roles]
 
 
@@ -60,8 +59,4 @@
             else:
                 errors.append('{username}: {flag}'.format(**row))
         errors.extend(self.response_errors)
-        return errors
-=======
-        roles = [UserRole.admin_role(domain)] + roles
-    return [role_to_choice(role) for role in roles]
->>>>>>> 5d5ef966
+        return errors