--- conflicted
+++ resolved
@@ -3,10 +3,7 @@
 
 from corehq.apps.groups.models import Group
 from corehq.apps.locations.models import SQLLocation
-<<<<<<< HEAD
-=======
 from corehq.apps.users.audit.change_messages import UserChangeMessage
->>>>>>> fc022b7e
 from corehq.apps.users.models import (
     DomainMembershipError,
     StaticRole,
@@ -83,11 +80,7 @@
         couch_user=user,
         changed_by_user=request.couch_user,
         changed_via=USER_CHANGE_VIA_WEB,
-<<<<<<< HEAD
-        message=f"Groups: {groups_info}"
-=======
         message=UserChangeMessage.groups_info(groups_info)
->>>>>>> fc022b7e
     )
 
 
@@ -99,22 +92,14 @@
         fields_changed['location_id'] = user.location_id
         if user.location_id:
             location_name = SQLLocation.objects.get(location_id=user.location_id).name
-<<<<<<< HEAD
-        messages.append(f"Primary location: {location_name}")
-=======
         messages.append(UserChangeMessage.commcare_user_primary_location_info(location_name))
->>>>>>> fc022b7e
     if old_assigned_location_ids != user.assigned_location_ids:
         location_names = []
         fields_changed['assigned_location_ids'] = user.assigned_location_ids
         if user.assigned_location_ids:
             location_names = [loc.name
                               for loc in SQLLocation.objects.filter(location_id__in=user.assigned_location_ids)]
-<<<<<<< HEAD
-        messages.append(f"Assigned locations: {location_names}")
-=======
         messages.append(UserChangeMessage.commcare_user_assigned_locations_info(location_names))
->>>>>>> fc022b7e
 
     if messages:
         log_user_change(
