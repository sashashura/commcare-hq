from datetime import datetime

from autoslug import AutoSlugField
from django.contrib.auth.models import User
from django.contrib.postgres.fields import JSONField, ArrayField
from django.db.models import Q
from django.db import models, transaction
from django.utils.functional import cached_property
from django.utils.text import slugify
from django.utils.translation import gettext_lazy as _

from corehq.apps.domain.utils import domain_name_stop_words
from corehq.apps.registry.exceptions import RegistryAccessDenied


def slugify_remove_stops(text):
    words = slugify(text).split('-')
    stop_words = domain_name_stop_words()
    return "-".join([word for word in words if word not in stop_words])


class RegistryManager(models.Manager):

    def owned_by_domain(self, domain, is_active=None):
        query = self.filter(domain=domain)
        if is_active is not None:
            query = query.filter(is_active=is_active)
        return query

    def visible_to_domain(self, domain):
        """Return list of all registries that are visible to the domain. This includes
        registries that are owned by the domain as well as those they have been invited
        to participate in
        """
        return (
            self.filter(Q(domain=domain) | Q(invitations__domain=domain))
            .distinct()  # avoid getting duplicate registries
            .prefetch_related("invitations")
        )

    def accessible_to_domain(self, domain, slug=None, has_grants=False):
        """
        :param domain: Domain to get registries for
        :param slug: (optional) Filter registries by slug
        :param has_grants: (optional) Set to 'True' to only include registries for which the domain has grants
        """
        query = (
            self.filter(is_active=True)
            .filter(
                invitations__domain=domain,
                invitations__status=RegistryInvitation.STATUS_ACCEPTED,
            )
        )
        if slug:
            query = query.filter(slug=slug)
        if has_grants:
            query = query.filter(grants__to_domains__contains=[domain])
        return query


class DataRegistry(models.Model):
    """Top level model that represents a Data Registry.

    A registry is owned by a domain but is used across domains
    based on invitations that are sent from the owning domain.
    """
    domain = models.CharField(max_length=255)
    name = models.CharField(max_length=255)
    # slug used for referencing the registry in app suite files, APIs etc.
    slug = AutoSlugField(populate_from='name', slugify=slugify_remove_stops, unique=True)
    description = models.TextField(blank=True)
    is_active = models.BooleanField(default=True)

    # [{"case_type": "X"}, {"case_type": "Y"}]
    schema = JSONField(null=True, blank=True)

    created_on = models.DateTimeField(auto_now_add=True)
    modified_on = models.DateTimeField(auto_now=True)

    objects = RegistryManager()

    class Meta:
        unique_together = ('slug',)

    @classmethod
    @transaction.atomic
    def create(cls, user, domain, name, **kwargs):
        registry = DataRegistry.objects.create(domain=domain, name=name, **kwargs)
        # creating domain is automatically added to the registry
        invitation = registry.invitations.create(
            domain=domain, status=RegistryInvitation.STATUS_ACCEPTED
        )
        registry.logger.invitation_added(user, invitation)
        return registry

    @classmethod
    @transaction.atomic
    def create(cls, user, domain, name):
        registry = DataRegistry.objects.create(domain=domain, name=name)
        # creating domain is automatically added to the registry
        invitation = registry.invitations.create(
            domain=domain, status=RegistryInvitation.STATUS_ACCEPTED
        )
        registry.logger.invitation_added(user, invitation)
        return registry

    @transaction.atomic
    def activate(self, user):
        self.is_active = True
        self.save()
        self.logger.registry_activated(user)

    @transaction.atomic
    def deactivate(self, user):
        self.is_active = False
        self.save()
        self.logger.registry_deactivated(user)

    def get_granted_domains(self, domain):
        self.check_access(domain)
        return set(
            self.grants.filter(to_domains__contains=[domain])
            .values_list('from_domain', flat=True)
        )

    def get_participating_domains(self):
        return set(self.invitations.filter(
            status=RegistryInvitation.STATUS_ACCEPTED,
        ).values_list('domain', flat=True))

    def check_access(self, domain):
        if not self.is_active:
            raise RegistryAccessDenied()
        invites = self.invitations.filter(domain=domain)
        if not invites:
            raise RegistryAccessDenied()
        invite = invites[0]
        if invite.status != RegistryInvitation.STATUS_ACCEPTED:
            raise RegistryAccessDenied()
        return True

<<<<<<< HEAD
    @property
    def case_types(self):
        return [
            item["case_type"] for item in self.schema
        ] if self.schema else []
=======
    def check_ownership(self, domain):
        if self.domain != domain:
            raise RegistryAccessDenied()
>>>>>>> 77f90228

    @cached_property
    def logger(self):
        return RegistryAuditHelper(self)


class RegistryInvitation(models.Model):
    """Invitations are the mechanism used to determine access to the registry.
    The owning domain creates invitations which can be accepted or rejected by
    the invitees.

    Without an accepted invitation a domain can not access any features of the
    registry."""
    STATUS_PENDING = "pending"
    STATUS_ACCEPTED = "accepted"
    STATUS_REJECTED = "rejected"
    STATUS_CHOICES = (
        (STATUS_PENDING, _("Pending")),
        (STATUS_ACCEPTED, _("Accepted")),
        (STATUS_REJECTED, _("Rejected")),
    )
    registry = models.ForeignKey("DataRegistry", related_name="invitations", on_delete=models.CASCADE)
    domain = models.CharField(max_length=255)
    created_on = models.DateTimeField(auto_now_add=True)
    modified_on = models.DateTimeField(auto_now=True)
    status = models.CharField(max_length=32, choices=STATUS_CHOICES, default=STATUS_PENDING)

    class Meta:
        unique_together = ("registry", "domain")

    @transaction.atomic
    def accept(self, user):
        self.status = self.STATUS_ACCEPTED
        self.save()
        self.registry.logger.invitation_accepted(user, self)

    @transaction.atomic
    def reject(self, user):
        self.status = self.STATUS_REJECTED
        self.save()
        self.registry.logger.invitation_rejected(user, self)

    @property
    def is_accepted(self):
        return self.status == self.STATUS_ACCEPTED

    @property
    def is_rejected(self):
        return self.status == self.STATUS_REJECTED

    def to_json(self):
        return {
            "id": self.id,
            "registry_id": self.registry_id,
            "domain": self.domain,
            "created_on": self.created_on,
            "modified_on": self.modified_on,
            "status": self.status,
        }


class RegistryGrant(models.Model):
    """Grants provide the model for giving access to data. The ownership of the grant
    lies with the granting domain which can grant / revoke access to it's data to
    any other domains that are participating in the registry (have been invited).
    """
    registry = models.ForeignKey("DataRegistry", related_name="grants", on_delete=models.CASCADE)
    from_domain = models.CharField(max_length=255)
    to_domains = ArrayField(models.CharField(max_length=255))

    def to_json(self):
        return {
            "id": self.id,
            "registry_id": self.registry_id,
            "from_domain": self.from_domain,
            "to_domains": list(self.to_domains)
        }


class RegistryPermission(models.Model):
    """This model controls which users in a domain can access the data registry."""
    registry = models.ForeignKey("DataRegistry", related_name="permissions", on_delete=models.CASCADE)
    domain = models.CharField(max_length=255)
    read_only_group_id = models.CharField(max_length=255, null=True)

    class Meta:
        unique_together = ('registry', 'domain')


class RegistryAuditLog(models.Model):
    """Audit log model used to store logs of user level interactions
    (not system level).
    """
    ACTION_ACTIVATED = "activated"
    ACTION_DEACTIVATED = "deactivated"
    ACTION_INVITATION_ADDED = "invitation_added"
    ACTION_INVITATION_REMOVED = "invitation_removed"
    ACTION_INVITATION_ACCEPTED = "invitation_accepted"
    ACTION_INVITATION_REJECTED = "invitation_rejected"
    ACTION_GRANT_ADDED = "grant_added"
    ACTION_GRANT_REMOVED = "grant_removed"
    ACTION_SCHEMA_CHANGED = "schema"
    ACTION_DATA_ACCESSED = "data_accessed"

    ACTION_CHOICES = (
        (ACTION_ACTIVATED, _("Registry Activated")),
        (ACTION_DEACTIVATED, _("Registry De-activated")),
        (ACTION_INVITATION_ADDED, _("Invitation Added")),
        (ACTION_INVITATION_REMOVED, _("Invitation Revoked")),
        (ACTION_INVITATION_ACCEPTED, _("Invitation Accepted")),
        (ACTION_INVITATION_REJECTED, _("Invitation Rejected")),
        (ACTION_GRANT_ADDED, _("Grant created")),
        (ACTION_GRANT_REMOVED, _("Grant removed")),
        (ACTION_SCHEMA_CHANGED, _("Schema Changed")),
        (ACTION_DATA_ACCESSED, _("Data Accessed")),
    )

    RELATED_OBJECT_REGISTRY = "registry"
    RELATED_OBJECT_INVITATION = "invitation"
    RELATED_OBJECT_GRANT = "grant"
    RELATED_OBJECT_UCR = "ucr"
    RELATED_OBJECT_APPLICATION = "application"  # case search
    RELATED_OBJECT_CHOICES = (
        (RELATED_OBJECT_REGISTRY, _("Data Registry")),
        (RELATED_OBJECT_INVITATION, _("Invitation")),
        (RELATED_OBJECT_GRANT, _("Grant")),
        (RELATED_OBJECT_UCR, _("Report")),
        (RELATED_OBJECT_APPLICATION, _("Case Search")),
    )

    registry = models.ForeignKey("DataRegistry", related_name="audit_logs", on_delete=models.CASCADE)
    date = models.DateTimeField(auto_now_add=True, db_index=True)
    action = models.CharField(max_length=32, choices=ACTION_CHOICES)
    domain = models.CharField(max_length=255, db_index=True)
    user = models.ForeignKey(User, related_name="registry_actions", on_delete=models.CASCADE)
    related_object_id = models.CharField(max_length=36)
    related_object_type = models.CharField(max_length=32, choices=RELATED_OBJECT_CHOICES, db_index=True)
    detail = JSONField(null=True)

    class Meta:
        indexes = [
            models.Index(fields=("domain",), name="registryauditlog_domain_idx"),
            models.Index(fields=("action",), name="registryauditlog_action_idx"),
            models.Index(
                fields=("related_object_type",),
                name="registryauditlog_rel_obj_idx"
            ),
        ]


class RegistryAuditHelper:
    def __init__(self, registry):
        self.registry = registry

    def registry_activated(self, user):
        self._log_registry_activated_deactivated(user, is_activated=True)

    def registry_deactivated(self, user):
        self._log_registry_activated_deactivated(user, is_activated=False)

    def invitation_accepted(self, user, invitation):
        return self._log_invitation_accepted_rejected(user, invitation, is_accepted=True)

    def invitation_rejected(self, user, invitation):
        return self._log_invitation_accepted_rejected(user, invitation, is_accepted=False)

    def invitation_added(self, user, invitation):
        return self._log_invitation_added_removed(user, invitation.id, invitation, is_added=True)

    def invitation_removed(self, user, invitation_id, invitation):
        return self._log_invitation_added_removed(user, invitation_id, invitation, is_added=False)

    def grant_added(self, user, grant):
        return self._log_grant_added_removed(user, grant.id, grant, is_added=True)

    def grant_removed(self, user, grant_id, grant):
        return self._log_grant_added_removed(user, grant_id, grant, is_added=False)

    def schema_changed(self, user, new, old):
        return RegistryAuditLog.objects.create(
            registry=self.registry,
            user=user,
            action=RegistryAuditLog.ACTION_SCHEMA_CHANGED,
            domain=self.registry.domain,
            related_object_id=self.registry.id,
            related_object_type=RegistryAuditLog.RELATED_OBJECT_REGISTRY,
            detail={
                "new_schema": new,
                "old_schema": old,
            }
        )

    def data_accessed(self, user, domain, related_object, filters=None):
        if not related_object or not hasattr(related_object, "doc_type"):
            raise ValueError("Unexpected related object")

        if related_object.doc_type == "ReportConfiguration":
            related_object_id = related_object.get_id
            related_object_type = RegistryAuditLog.RELATED_OBJECT_UCR
        elif related_object.doc_type == "Application":
            related_object_id = related_object.get_id
            related_object_type = RegistryAuditLog.RELATED_OBJECT_APPLICATION
        else:
            raise ValueError(f"Unexpected related object type: {related_object.doc_type}")

        return RegistryAuditLog.objects.create(
            registry=self.registry,
            user=user,
            action=RegistryAuditLog.ACTION_DATA_ACCESSED,
            domain=domain,
            related_object_id=related_object_id,
            related_object_type=related_object_type,
            detail=filters
        )

    def _log_registry_activated_deactivated(self, user, is_activated):
        return RegistryAuditLog.objects.create(
            registry=self.registry,
            user=user,
            action=RegistryAuditLog.ACTION_ACTIVATED if is_activated else RegistryAuditLog.ACTION_DEACTIVATED,
            domain=self.registry.domain,
            related_object_id=self.registry.id,
            related_object_type=RegistryAuditLog.RELATED_OBJECT_REGISTRY,
        )

    def _log_invitation_added_removed(self, user, invitation_id, invitation, is_added):
        if is_added:
            action = RegistryAuditLog.ACTION_INVITATION_ADDED
        else:
            action = RegistryAuditLog.ACTION_INVITATION_REMOVED
        return RegistryAuditLog.objects.create(
            registry=self.registry,
            user=user,
            action=action,
            domain=invitation.domain,
            related_object_id=invitation_id,
            related_object_type=RegistryAuditLog.RELATED_OBJECT_INVITATION,
            detail={} if is_added else {"invitation_status": invitation.status}
        )

    def _log_invitation_accepted_rejected(self, user, invitation, is_accepted):
        if is_accepted:
            action = RegistryAuditLog.ACTION_INVITATION_ACCEPTED
        else:
            action = RegistryAuditLog.ACTION_INVITATION_REJECTED
        return RegistryAuditLog.objects.create(
            registry=self.registry,
            user=user,
            action=action,
            domain=invitation.domain,
            related_object_id=invitation.id,
            related_object_type=RegistryAuditLog.RELATED_OBJECT_INVITATION,
        )

    def _log_grant_added_removed(self, user, grant_id, grant, is_added):
        RegistryAuditLog.objects.create(
            registry=self.registry,
            user=user,
            action=RegistryAuditLog.ACTION_GRANT_ADDED if is_added else RegistryAuditLog.ACTION_GRANT_REMOVED,
            domain=grant.from_domain,
            related_object_id=grant_id,
            related_object_type=RegistryAuditLog.RELATED_OBJECT_GRANT,
            detail={"to_domains": grant.to_domains}
        )<|MERGE_RESOLUTION|>--- conflicted
+++ resolved
@@ -139,17 +139,11 @@
             raise RegistryAccessDenied()
         return True
 
-<<<<<<< HEAD
     @property
     def case_types(self):
         return [
             item["case_type"] for item in self.schema
         ] if self.schema else []
-=======
-    def check_ownership(self, domain):
-        if self.domain != domain:
-            raise RegistryAccessDenied()
->>>>>>> 77f90228
 
     @cached_property
     def logger(self):
