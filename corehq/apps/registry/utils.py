--- conflicted
+++ resolved
@@ -4,12 +4,8 @@
 from django.http import Http404
 from django.utils.translation import gettext_lazy as _
 
-<<<<<<< HEAD
+from corehq import toggles
 from corehq.apps.registry.models import DataRegistry, RegistryInvitation, RegistryGrant, RegistryAuditLog
-=======
-from corehq import toggles
-from corehq.apps.registry.models import DataRegistry, RegistryInvitation, RegistryGrant
->>>>>>> 5193a878
 from corehq.apps.registry.signals import (
     data_registry_activated,
     data_registry_deactivated,
