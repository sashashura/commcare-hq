hqDefine("data_interfaces/js/case_rule_criteria", [
    'jquery',
    'underscore',
    'knockout',
    'hqwebapp/js/initial_page_data',
    'hqwebapp/js/base_ace',  // ace editor for UCR filter
    'hqwebapp/js/components.ko',    // select toggle widget
], function ($, _, ko, initialPageData, baseAce) {

    var caseRuleCriteria = function (initial, constants) {
        'use strict';
        var self = {};

        self.constants = constants;
        self.caseType = ko.observable(initial.case_type);
        self.criteriaOperator = ko.observable(initial.criteria_operator);
        self.criteria = ko.observableArray();

        self.filterOnServerModified = ko.computed(function () {
            var result = 'false';
            $.each(self.criteria(), function (index, value) {
                if (value.koTemplateId === 'case-modified-filter') {
                    result = 'true';
                }
            });
            return result;
        });

        self.serverModifiedBoundary = ko.computed(function () {
            var result = '';
            $.each(self.criteria(), function (index, value) {
                if (value.koTemplateId === 'case-modified-filter') {
                    result = value.days();
                }
            });
            return result;
        });

        self.customMatchDefinitions = ko.computed(function () {
            var result = [];
            $.each(self.criteria(), function (index, value) {
                if (value.koTemplateId === 'custom-filter') {
                    result.push({
                        name: value.name() || '',
                    });
                }
            });
            return JSON.stringify(result);
        });

        self.ucrFilterDefinitions = ko.computed(function () {
            var result = [];
            $.each(self.criteria(), function (index, value) {
                if (value.koTemplateId === 'ucr-filter') {
                    result.push({
                        configured_filter: value.configured_filter() || {},
                    });
                }
            });
            return JSON.stringify(result);
        });

        self.propertyMatchDefinitions = ko.computed(function () {
            var result = [];
            $.each(self.criteria(), function (index, value) {
                if (value.koTemplateId === 'case-property-filter') {
                    result.push({
                        property_name: value.property_name() || '',
                        property_value: value.property_value() || '',
                        match_type: value.match_type() || '',
                    });
                } else if (value.koTemplateId === 'date-case-property-filter') {
                    result.push({
                        property_name: value.property_name() || '',
                        property_value: '0',
                        match_type: value.match_type() || '',
                    });
                } else if (value.koTemplateId === 'advanced-date-case-property-filter') {
                    var property_value = value.property_value();
                    if ($.isNumeric(property_value) && value.plus_minus() === '-') {
                        // The value of plus_minus tells us if we should negate the number
                        // given in property_value(). We only attempt to do this if it
                        // actually represents a number. If it doesn't, let the django
                        // validation catch it.
                        property_value = -1 * Number.parseInt(property_value);
                        property_value = property_value.toString();
                    }
                    result.push({
                        property_name: value.property_name() || '',
                        property_value: property_value || '',
                        match_type: value.match_type() || '',
                    });
                }
            });
            return JSON.stringify(result);
        });

        self.filterOnClosedParent = ko.computed(function () {
            var result = 'false';
            $.each(self.criteria(), function (index, value) {
                if (value.koTemplateId === 'parent-closed-filter') {
                    result = 'true';
                }
            });
            return result;
        });

        self.locationFilterDefinition = ko.computed(function () {
            var result = [];
            $.each(self.criteria(), function (index, value) {
                if (value.koTemplateId === 'locations-filter') {
                    result.push({
                        location_id: value.location_id() || '',
                        include_child_locations: value.include_child_locations() || '',
                    });
                }
            });
            return JSON.stringify(result);
        });

        self.getKoTemplateId = function (obj) {
            return obj.koTemplateId;
        };

        self.filterAlreadyAdded = function (koTemplateId) {
            for (var i = 0; i < self.criteria().length; i++) {
                if (self.criteria()[i].koTemplateId === koTemplateId) {
                    return true;
                }
            }

            return false;
        };

        self.enableAce = function (element) {
            baseAce.initObservableJsonWidget($(element).siblings()[0]);
        };

        self.disableCriteriaField = function () {
            if (initialPageData.get('read_only_mode')) {
                $('.main-form :input').prop('disabled', true);
            }
        };

        self.addFilter = function (caseFilterId) {
            if (caseFilterId === 'select-one') {
                return;
            }

            if (caseFilterId === 'case-modified-filter') {
                if (!self.filterAlreadyAdded(caseFilterId)) {
                    self.criteria.push(notModifiedSinceDefinition(caseFilterId));
                }
            } else if (
                caseFilterId === 'case-property-filter' ||
                caseFilterId === 'date-case-property-filter' ||
                caseFilterId === 'advanced-date-case-property-filter'
            ) {
                self.criteria.push(matchPropertyDefinition(caseFilterId));
            } else if (caseFilterId === 'parent-closed-filter') {
                if (!self.filterAlreadyAdded(caseFilterId)) {
                    self.criteria.push(closedParentDefinition(caseFilterId));
                }
            } else if (caseFilterId === 'locations-filter') {
                if (!self.filterAlreadyAdded('locations-filter')) {
                    self.criteria.push(locationDefinition(caseFilterId));
                }
            } else if (caseFilterId === 'custom-filter') {
                self.criteria.push(customMatchDefinition(caseFilterId));
            } else if (caseFilterId === 'ucr-filter') {
                self.criteria.push(ucrFilterDefinition(caseFilterId));
            }
        };

        self.removeFilter = function () {
            self.criteria.remove(this);
        };

        self.loadInitial = function () {
            var obj = null;
            if (initial.filter_on_server_modified !== 'false') {
                // check for not false in order to help prevent accidents in the future
                obj = notModifiedSinceDefinition('case-modified-filter');
                obj.days(initial.server_modified_boundary);
                self.criteria.push(obj);
            }
            $.each(initial.property_match_definitions, function (index, value) {
                if (
                    value.match_type === constants.MATCH_EQUAL ||
                    value.match_type === constants.MATCH_NOT_EQUAL ||
                    value.match_type === constants.MATCH_REGEX ||
                    value.match_type === constants.MATCH_HAS_VALUE ||
                    value.match_type === constants.MATCH_HAS_NO_VALUE
                ) {
                    obj = matchPropertyDefinition('case-property-filter');
                    obj.property_name(value.property_name);
                    obj.property_value(value.property_value);
                    obj.match_type(value.match_type);
                    self.criteria.push(obj);
                } else if (
                    value.match_type === constants.MATCH_DAYS_BEFORE ||
                    value.match_type === constants.MATCH_DAYS_AFTER
                ) {
                    var days = Number.parseInt(value.property_value);
                    if (days === 0) {
                        obj = matchPropertyDefinition('date-case-property-filter');
                        obj.property_value(value.property_value);
                    } else {
                        obj = matchPropertyDefinition('advanced-date-case-property-filter');
                        obj.plus_minus((days > 0) ? '+' : '-');
                        obj.property_value(Math.abs(days).toString());
                    }
                    obj.property_name(value.property_name);
                    obj.match_type(value.match_type);
                    self.criteria.push(obj);
                }
            });

            $.each(initial.custom_match_definitions, function (index, value) {
                obj = customMatchDefinition('custom-filter');
                obj.name(value.name);
                self.criteria.push(obj);
            });

<<<<<<< HEAD
            if (initial.location_filter_definition) {
                obj = locationDefinition('locations-filter');
                obj.name(initial.location_filter_definition.name);
                obj.location_id(initial.location_filter_definition.location_id);
                obj.include_child_locations(initial.location_filter_definition.include_child_locations);
                self.criteria.push(obj);
            }
=======
            $.each(initial.ucr_filter_definitions, function (index, value) {
                obj = ucrFilterDefinition('ucr-filter');
                obj.configured_filter(value.configured_filter);
                self.criteria.push(obj);
            });
>>>>>>> cc8ae3e8

            if (initial.filter_on_closed_parent !== 'false') {
                // check for not false in order to help prevent accidents in the future
                self.criteria.push(closedParentDefinition('parent-closed-filter'));
            }
        };

        self.setScheduleTabVisibility = function () {
            if (self.ruleTabValid()) {
                $("#schedule-nav").removeClass("hidden");
            }
        };

        self.ruleTabValid = ko.computed(function () {
            return !_.isEmpty(self.caseType());
        });

        self.handleRuleNavContinue = function () {
            $("#schedule-nav").removeClass("hidden");
            $('#schedule-nav').find('a').trigger('click');
        };
        return self;
    };

    var notModifiedSinceDefinition = function (koTemplateId) {
        'use strict';
        var self = {};
        self.koTemplateId = koTemplateId;

        // This model does not match a Django model; the `days` are stored as the `server_modified_boundary` on the rule
        self.days = ko.observable();
        return self;
    };

    var matchPropertyDefinition = function (koTemplateId) {
        'use strict';
        var self = {};
        self.koTemplateId = koTemplateId;
        self.plus_minus = ko.observable();

        // This model matches the Django model with the same name
        self.property_name = ko.observable();
        self.property_value = ko.observable();
        self.match_type = ko.observable();

        self.showPropertyValueInput = ko.computed(function () {
            return (
                self.match_type() !== criteriaModel.constants.MATCH_HAS_VALUE &&
                self.match_type() !== criteriaModel.constants.MATCH_HAS_NO_VALUE
            );
        });
        return self;
    };

    var customMatchDefinition = function (koTemplateId) {
        'use strict';
        var self = {};
        self.koTemplateId = koTemplateId;

        // This model matches the Django model with the same name
        self.name = ko.observable();
        return self;
    };

    var locationDefinition = function (koTemplateId) {
        'use strict';
        var self = {};
        self.koTemplateId = koTemplateId;

        // This model matches the Django model with the same name
        self.location_id = ko.observable();
        self.include_child_locations = ko.observable();
        self.name = ko.observable();
        return self;
    };

    var closedParentDefinition = function (koTemplateId) {
        'use strict';
        var self = {};
        self.koTemplateId = koTemplateId;

        // This model matches the Django model with the same name
        return self;
    };

    var ucrFilterDefinition = function (koTemplateId) {
        'use strict';
        var self = {};
        self.koTemplateId = koTemplateId;

        self.configured_filter = ko.observable();
        // This model matches the Django model with the same name
        return self;
    };

    var criteriaModel = null;

    $(function () {
        criteriaModel = caseRuleCriteria(
            initialPageData.get('criteria_initial'),
            initialPageData.get('criteria_constants')
        );
        // setup tab
        criteriaModel.setScheduleTabVisibility();
        $('#rule-criteria-panel').koApplyBindings(criteriaModel);
        criteriaModel.loadInitial();
    });

    return {
        get_criteria_model: function () {return criteriaModel;},
    };

});<|MERGE_RESOLUTION|>--- conflicted
+++ resolved
@@ -222,7 +222,6 @@
                 self.criteria.push(obj);
             });
 
-<<<<<<< HEAD
             if (initial.location_filter_definition) {
                 obj = locationDefinition('locations-filter');
                 obj.name(initial.location_filter_definition.name);
@@ -230,13 +229,12 @@
                 obj.include_child_locations(initial.location_filter_definition.include_child_locations);
                 self.criteria.push(obj);
             }
-=======
+
             $.each(initial.ucr_filter_definitions, function (index, value) {
                 obj = ucrFilterDefinition('ucr-filter');
                 obj.configured_filter(value.configured_filter);
                 self.criteria.push(obj);
             });
->>>>>>> cc8ae3e8
 
             if (initial.filter_on_closed_parent !== 'false') {
                 // check for not false in order to help prevent accidents in the future
