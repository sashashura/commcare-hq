--- conflicted
+++ resolved
@@ -306,47 +306,40 @@
             return self;
         };
 
-<<<<<<< HEAD
         var closedParentDefinition = function (koTemplateId) {
             'use strict';
             var self = {};
             self.koTemplateId = koTemplateId;
-=======
-    var locationDefinition = function (koTemplateId) {
-        'use strict';
-        var self = {};
-        self.koTemplateId = koTemplateId;
-
-        // This model matches the Django model with the same name
-        self.location_id = ko.observable();
-        self.include_child_locations = ko.observable();
-        self.name = ko.observable();
+
+            // This model matches the Django model with the same name
+            return self;
+        };
+
+        var locationDefinition = function (koTemplateId) {
+            'use strict';
+            var self = {};
+            self.koTemplateId = koTemplateId;
+
+            // This model matches the Django model with the same name
+            self.location_id = ko.observable();
+            self.include_child_locations = ko.observable();
+            self.name = ko.observable();
+            return self;
+        };
+
+        var ucrFilterDefinition = function (koTemplateId) {
+            'use strict';
+            var self = {};
+            self.koTemplateId = koTemplateId;
+
+            self.configured_filter = ko.observable();
+            // This model matches the Django model with the same name
+            return self;
+        };
+
         return self;
     };
 
-    var closedParentDefinition = function (koTemplateId) {
-        'use strict';
-        var self = {};
-        self.koTemplateId = koTemplateId;
->>>>>>> 4440b107
-
-            // This model matches the Django model with the same name
-            return self;
-        };
-
-        var ucrFilterDefinition = function (koTemplateId) {
-            'use strict';
-            var self = {};
-            self.koTemplateId = koTemplateId;
-
-            self.configured_filter = ko.observable();
-            // This model matches the Django model with the same name
-            return self;
-        };
-
-        return self;
-    };
-
     return CaseRuleCriteria;
 
 });