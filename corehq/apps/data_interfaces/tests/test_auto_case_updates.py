from contextlib import contextmanager
from datetime import datetime

from django.test import TestCase, override_settings

from unittest.mock import patch

from casexml.apps.case.mock import CaseFactory

from corehq.apps import hqcase
from corehq.apps.data_interfaces.models import (
    AUTO_UPDATE_XMLNS,
    AutomaticUpdateRule,
    CaseRuleActionResult,
    CaseRuleSubmission,
    CaseRuleUndoer,
    ClosedParentDefinition,
    CreateScheduleInstanceActionDefinition,
    CustomActionDefinition,
    CustomMatchDefinition,
    DomainCaseRuleRun,
    MatchPropertyDefinition,
    UpdateCaseDefinition,
    LocationFilterDefinition,
)
from corehq.apps.data_interfaces.tasks import run_case_update_rules_for_domain
from corehq.apps.domain.models import Domain
from corehq.form_processor.models import CommCareCase, XFormInstance
from corehq.form_processor.signals import sql_case_post_save
from corehq.toggles import NAMESPACE_DOMAIN, RUN_AUTO_CASE_UPDATES_ON_SAVE
from corehq.tests.locks import reentrant_redis_locks
from corehq.util.context_managers import drop_connected_signals
from corehq.util.test_utils import set_parent_case as set_actual_parent_case


@contextmanager
def _with_case(domain, case_type, last_modified, **kwargs):
    with drop_connected_signals(sql_case_post_save):
        case = CaseFactory(domain).create_case(case_type=case_type, **kwargs)

    _update_case(domain, case.case_id, last_modified)
    case = CommCareCase.objects.get_case(case.case_id, domain)
    try:
        yield case
    finally:
        CommCareCase.objects.hard_delete_cases(domain, [case.case_id])


def _save_case(domain, case):
    case.save(with_tracked_models=True)


def _update_case(domain, case_id, server_modified_on, last_visit_date=None, owner_id=None):
    case = CommCareCase.objects.get_case(case_id, domain)
    case.server_modified_on = server_modified_on
    if last_visit_date:
        set_case_property_directly(case, 'last_visit_date', last_visit_date.strftime('%Y-%m-%d'))
    if owner_id:
        case.owner_id = owner_id

    _save_case(domain, case)


def set_parent_case(domain, child_case, parent_case, relationship='child', identifier='parent'):
    server_modified_on = child_case.server_modified_on
    set_actual_parent_case(domain, child_case, parent_case, relationship=relationship, identifier=identifier)

    child_case = CommCareCase.objects.get_case(child_case.case_id, domain)
    child_case.server_modified_on = server_modified_on
    _save_case(domain, child_case)
    return CommCareCase.objects.get_case(child_case.case_id, domain)


def dummy_custom_match_function(case, now):
    pass


def dummy_custom_action(case, rule):
    pass


def _create_empty_rule(domain, case_type='person', active=True, deleted=False):
    return AutomaticUpdateRule.objects.create(
        domain=domain,
        name='test',
        case_type=case_type,
        active=active,
        deleted=deleted,
        filter_on_server_modified=False,
        server_modified_boundary=None,
        workflow=AutomaticUpdateRule.WORKFLOW_CASE_UPDATE,
    )


class BaseCaseRuleTest(TestCase):
    domain = 'case-rule-test'

    def tearDown(self):
        for rule in AutomaticUpdateRule.objects.filter(domain=self.domain):
            rule.hard_delete()

        DomainCaseRuleRun.objects.filter(domain=self.domain).delete()


class CaseRuleCriteriaTest(BaseCaseRuleTest):

    def test_match_case_type(self):
        rule = _create_empty_rule(self.domain)

        with _with_case(self.domain, 'child', datetime.utcnow()) as case:
            self.assertFalse(rule.criteria_match(case, datetime.utcnow()))

        with _with_case(self.domain, 'person', datetime.utcnow()) as case:
            self.assertTrue(rule.criteria_match(case, datetime.utcnow()))

    def test_server_modified(self):
        rule = _create_empty_rule(self.domain)
        rule.filter_on_server_modified = True
        rule.server_modified_boundary = 10
        rule.save()

        with _with_case(self.domain, 'person', datetime(2017, 4, 25)) as case:
            self.assertFalse(rule.criteria_match(case, datetime(2017, 4, 26)))

        with _with_case(self.domain, 'person', datetime(2017, 4, 15)) as case:
            self.assertTrue(rule.criteria_match(case, datetime(2017, 4, 26)))

    def test_case_property_equal(self):
        rule = _create_empty_rule(self.domain)
        rule.add_criteria(
            MatchPropertyDefinition,
            property_name='result',
            property_value='negative',
            match_type=MatchPropertyDefinition.MATCH_EQUAL,
        )

        with _with_case(self.domain, 'person', datetime.utcnow()) as case:
            self.assertFalse(rule.criteria_match(case, datetime.utcnow()))

            hqcase.utils.update_case(self.domain, case.case_id, case_properties={'result': 'x'})
            case = CommCareCase.objects.get_case(case.case_id, self.domain)
            self.assertFalse(rule.criteria_match(case, datetime.utcnow()))

            hqcase.utils.update_case(self.domain, case.case_id, case_properties={'result': 'negative'})
            case = CommCareCase.objects.get_case(case.case_id, self.domain)
            self.assertTrue(rule.criteria_match(case, datetime.utcnow()))

    def test_case_property_not_equal(self):
        rule = _create_empty_rule(self.domain)
        rule.add_criteria(
            MatchPropertyDefinition,
            property_name='result',
            property_value='negative',
            match_type=MatchPropertyDefinition.MATCH_NOT_EQUAL,
        )

        with _with_case(self.domain, 'person', datetime.utcnow()) as case:
            self.assertTrue(rule.criteria_match(case, datetime.utcnow()))

            hqcase.utils.update_case(self.domain, case.case_id, case_properties={'result': 'x'})
            case = CommCareCase.objects.get_case(case.case_id, self.domain)
            self.assertTrue(rule.criteria_match(case, datetime.utcnow()))

            hqcase.utils.update_case(self.domain, case.case_id, case_properties={'result': 'negative'})
            case = CommCareCase.objects.get_case(case.case_id, self.domain)
            self.assertFalse(rule.criteria_match(case, datetime.utcnow()))

    def test_case_property_regex_match(self):
        rule1 = _create_empty_rule(self.domain)
        rule1.add_criteria(
            MatchPropertyDefinition,
            property_name='category',
            property_value='^(a|b)$',
            match_type=MatchPropertyDefinition.MATCH_REGEX,
        )

        rule2 = _create_empty_rule(self.domain)
        rule2.add_criteria(
            MatchPropertyDefinition,
            property_name='category',
            property_value='(',
            match_type=MatchPropertyDefinition.MATCH_REGEX,
        )

        with _with_case(self.domain, 'person', datetime.utcnow()) as case:
            self.assertFalse(rule1.criteria_match(case, datetime.utcnow()))

            hqcase.utils.update_case(self.domain, case.case_id, case_properties={'category': 'a'})
            case = CommCareCase.objects.get_case(case.case_id, self.domain)
            self.assertTrue(rule1.criteria_match(case, datetime.utcnow()))

            hqcase.utils.update_case(self.domain, case.case_id, case_properties={'category': 'b'})
            case = CommCareCase.objects.get_case(case.case_id, self.domain)
            self.assertTrue(rule1.criteria_match(case, datetime.utcnow()))

            hqcase.utils.update_case(self.domain, case.case_id, case_properties={'category': 'c'})
            case = CommCareCase.objects.get_case(case.case_id, self.domain)
            self.assertFalse(rule1.criteria_match(case, datetime.utcnow()))

            # Running an invalid regex just causes it to return False
            self.assertFalse(rule2.criteria_match(case, datetime.utcnow()))

    def test_dates_case_properties_for_equality_inequality(self):
        """
        Date case properties are automatically converted from string to date
        when fetching from the db, so here we want to make sure this doesn't
        interfere with our ability to compare dates for equality.
        """
        rule1 = _create_empty_rule(self.domain)
        rule1.add_criteria(
            MatchPropertyDefinition,
            property_name='last_visit',
            property_value='2017-03-01',
            match_type=MatchPropertyDefinition.MATCH_EQUAL,
        )

        rule2 = _create_empty_rule(self.domain)
        rule2.add_criteria(
            MatchPropertyDefinition,
            property_name='last_visit',
            property_value='2017-03-01',
            match_type=MatchPropertyDefinition.MATCH_NOT_EQUAL,
        )

        with _with_case(self.domain, 'person', datetime.utcnow()) as case:
            self.assertFalse(rule1.criteria_match(case, datetime.utcnow()))
            self.assertTrue(rule2.criteria_match(case, datetime.utcnow()))

            hqcase.utils.update_case(self.domain, case.case_id, case_properties={'last_visit': '2017-03-01'})
            case = CommCareCase.objects.get_case(case.case_id, self.domain)
            self.assertTrue(rule1.criteria_match(case, datetime.utcnow()))
            self.assertFalse(rule2.criteria_match(case, datetime.utcnow()))

            hqcase.utils.update_case(self.domain, case.case_id, case_properties={'last_visit': '2017-03-02'})
            case = CommCareCase.objects.get_case(case.case_id, self.domain)
            self.assertFalse(rule1.criteria_match(case, datetime.utcnow()))
            self.assertTrue(rule2.criteria_match(case, datetime.utcnow()))

    def test_case_property_has_value(self):
        rule = _create_empty_rule(self.domain)
        rule.add_criteria(
            MatchPropertyDefinition,
            property_name='result',
            match_type=MatchPropertyDefinition.MATCH_HAS_VALUE
        )

        with _with_case(self.domain, 'person', datetime.utcnow()) as case:
            self.assertFalse(rule.criteria_match(case, datetime.utcnow()))

            hqcase.utils.update_case(self.domain, case.case_id, case_properties={'result': 'x'})
            case = CommCareCase.objects.get_case(case.case_id, self.domain)
            self.assertTrue(rule.criteria_match(case, datetime.utcnow()))

            hqcase.utils.update_case(self.domain, case.case_id, case_properties={'result': ''})
            case = CommCareCase.objects.get_case(case.case_id, self.domain)
            self.assertFalse(rule.criteria_match(case, datetime.utcnow()))

    def test_case_property_has_no_value(self):
        rule = _create_empty_rule(self.domain)
        rule.add_criteria(
            MatchPropertyDefinition,
            property_name='result',
            match_type=MatchPropertyDefinition.MATCH_HAS_NO_VALUE
        )

        with _with_case(self.domain, 'person', datetime.utcnow()) as case:
            self.assertTrue(rule.criteria_match(case, datetime.utcnow()))

            hqcase.utils.update_case(self.domain, case.case_id, case_properties={'result': 'x'})
            case = CommCareCase.objects.get_case(case.case_id, self.domain)
            self.assertFalse(rule.criteria_match(case, datetime.utcnow()))

            hqcase.utils.update_case(self.domain, case.case_id, case_properties={'result': ''})
            case = CommCareCase.objects.get_case(case.case_id, self.domain)
            self.assertTrue(rule.criteria_match(case, datetime.utcnow()))

    def test_date_case_property_before(self):
        rule1 = _create_empty_rule(self.domain)
        rule1.add_criteria(
            MatchPropertyDefinition,
            property_name='last_visit_date',
            property_value='-5',
            match_type=MatchPropertyDefinition.MATCH_DAYS_BEFORE,
        )

        rule2 = _create_empty_rule(self.domain)
        rule2.add_criteria(
            MatchPropertyDefinition,
            property_name='last_visit_date',
            property_value='0',
            match_type=MatchPropertyDefinition.MATCH_DAYS_BEFORE,
        )

        rule3 = _create_empty_rule(self.domain)
        rule3.add_criteria(
            MatchPropertyDefinition,
            property_name='last_visit_date',
            property_value='5',
            match_type=MatchPropertyDefinition.MATCH_DAYS_BEFORE,
        )

        with _with_case(self.domain, 'person', datetime.utcnow()) as case:
            self.assertFalse(rule1.criteria_match(case, datetime.utcnow()))
            self.assertFalse(rule2.criteria_match(case, datetime.utcnow()))
            self.assertFalse(rule3.criteria_match(case, datetime.utcnow()))

            hqcase.utils.update_case(self.domain, case.case_id, case_properties={'last_visit_date': '2017-01-15'})
            case = CommCareCase.objects.get_case(case.case_id, self.domain)

            self.assertTrue(rule1.criteria_match(case, datetime(2017, 1, 5)))
            self.assertFalse(rule1.criteria_match(case, datetime(2017, 1, 10)))
            self.assertFalse(rule1.criteria_match(case, datetime(2017, 1, 15)))

            self.assertTrue(rule2.criteria_match(case, datetime(2017, 1, 10)))
            self.assertFalse(rule2.criteria_match(case, datetime(2017, 1, 15)))
            self.assertFalse(rule2.criteria_match(case, datetime(2017, 1, 20)))

            self.assertTrue(rule3.criteria_match(case, datetime(2017, 1, 15)))
            self.assertFalse(rule3.criteria_match(case, datetime(2017, 1, 20)))
            self.assertFalse(rule3.criteria_match(case, datetime(2017, 1, 25)))

    def test_date_case_property_after(self):
        rule1 = _create_empty_rule(self.domain)
        rule1.add_criteria(
            MatchPropertyDefinition,
            property_name='last_visit_date',
            property_value='-5',
            match_type=MatchPropertyDefinition.MATCH_DAYS_AFTER,
        )

        rule2 = _create_empty_rule(self.domain)
        rule2.add_criteria(
            MatchPropertyDefinition,
            property_name='last_visit_date',
            property_value='0',
            match_type=MatchPropertyDefinition.MATCH_DAYS_AFTER,
        )

        rule3 = _create_empty_rule(self.domain)
        rule3.add_criteria(
            MatchPropertyDefinition,
            property_name='last_visit_date',
            property_value='5',
            match_type=MatchPropertyDefinition.MATCH_DAYS_AFTER,
        )

        with _with_case(self.domain, 'person', datetime.utcnow()) as case:
            self.assertFalse(rule1.criteria_match(case, datetime.utcnow()))
            self.assertFalse(rule2.criteria_match(case, datetime.utcnow()))
            self.assertFalse(rule3.criteria_match(case, datetime.utcnow()))

            hqcase.utils.update_case(self.domain, case.case_id, case_properties={'last_visit_date': '2017-01-15'})
            case = CommCareCase.objects.get_case(case.case_id, self.domain)

            self.assertFalse(rule1.criteria_match(case, datetime(2017, 1, 5)))
            self.assertTrue(rule1.criteria_match(case, datetime(2017, 1, 10)))
            self.assertTrue(rule1.criteria_match(case, datetime(2017, 1, 15)))

            self.assertFalse(rule2.criteria_match(case, datetime(2017, 1, 10)))
            self.assertTrue(rule2.criteria_match(case, datetime(2017, 1, 15)))
            self.assertTrue(rule2.criteria_match(case, datetime(2017, 1, 20)))

            self.assertFalse(rule3.criteria_match(case, datetime(2017, 1, 15)))
            self.assertTrue(rule3.criteria_match(case, datetime(2017, 1, 20)))
            self.assertTrue(rule3.criteria_match(case, datetime(2017, 1, 25)))

    def test_parent_case_reference(self):
        rule = _create_empty_rule(self.domain)
        rule.add_criteria(
            MatchPropertyDefinition,
            property_name='parent/result',
            property_value='negative',
            match_type=MatchPropertyDefinition.MATCH_EQUAL,
        )

        with _with_case(self.domain, 'person', datetime.utcnow()) as child, \
                _with_case(self.domain, 'person', datetime.utcnow()) as parent:

            hqcase.utils.update_case(self.domain, parent.case_id, case_properties={'result': 'negative'})
            self.assertFalse(rule.criteria_match(child, datetime.utcnow()))

            child = set_parent_case(self.domain, child, parent)
            self.assertTrue(rule.criteria_match(child, datetime.utcnow()))

            hqcase.utils.update_case(self.domain, parent.case_id, case_properties={'result': 'x'})
            # reset memoized cache
            child = CommCareCase.objects.get_case(child.case_id, self.domain)
            self.assertFalse(rule.criteria_match(child, datetime.utcnow()))

    def test_host_case_reference(self):
        rule = _create_empty_rule(self.domain)
        rule.add_criteria(
            MatchPropertyDefinition,
            property_name='host/result',
            property_value='negative',
            match_type=MatchPropertyDefinition.MATCH_EQUAL,
        )

        with _with_case(self.domain, 'person', datetime.utcnow()) as child, \
                _with_case(self.domain, 'person', datetime.utcnow()) as host:

            hqcase.utils.update_case(self.domain, host.case_id, case_properties={'result': 'negative'})
            self.assertFalse(rule.criteria_match(child, datetime.utcnow()))

            child = set_parent_case(self.domain, child, host, relationship='extension', identifier='host')
            self.assertTrue(rule.criteria_match(child, datetime.utcnow()))

            hqcase.utils.update_case(self.domain, host.case_id, case_properties={'result': 'x'})
            # reset memoized cache
            child = CommCareCase.objects.get_case(child.case_id, self.domain)
            self.assertFalse(rule.criteria_match(child, datetime.utcnow()))

    def test_parent_case_closed(self):
        rule = _create_empty_rule(self.domain)
        rule.add_criteria(ClosedParentDefinition)

        with _with_case(self.domain, 'person', datetime.utcnow()) as child, \
                _with_case(self.domain, 'person', datetime.utcnow()) as parent:

            child = set_parent_case(self.domain, child, parent)
            self.assertFalse(rule.criteria_match(child, datetime.utcnow()))

            hqcase.utils.update_case(self.domain, parent.case_id, close=True)
            # reset memoized cache
            child = CommCareCase.objects.get_case(child.case_id, self.domain)
            self.assertTrue(rule.criteria_match(child, datetime.utcnow()))

    @override_settings(
        AVAILABLE_CUSTOM_RULE_CRITERIA={
            'CUSTOM_CRITERIA_TEST':
                'corehq.apps.data_interfaces.tests.test_auto_case_updates.dummy_custom_match_function',
        }
    )
    def test_custom_match(self):
        rule = _create_empty_rule(self.domain)
        rule.add_criteria(CustomMatchDefinition, name='CUSTOM_CRITERIA_TEST')

        with _with_case(self.domain, 'person', datetime.utcnow()) as case, \
                patch('corehq.apps.data_interfaces.tests.test_auto_case_updates.dummy_custom_match_function') as p:

            now = datetime.utcnow()
            p.return_value = True
            p.assert_not_called()
            self.assertTrue(rule.criteria_match(case, now))
            p.assert_called_once_with(case, now)

        with _with_case(self.domain, 'person', datetime.utcnow()) as case, \
                patch('corehq.apps.data_interfaces.tests.test_auto_case_updates.dummy_custom_match_function') as p:

            now = datetime.utcnow()
            p.return_value = False
            p.assert_not_called()
            self.assertFalse(rule.criteria_match(case, now))
            p.assert_called_once_with(case, now)

    def test_multiple_criteria_ALL(self):
        rule = _create_empty_rule(self.domain)

        rule.filter_on_server_modified = True
        rule.server_modified_boundary = 10
        # Default criteria_operator = 'ALL'
        rule.save()

        rule.add_criteria(
            MatchPropertyDefinition,
            property_name='abc',
            property_value='123',
            match_type=MatchPropertyDefinition.MATCH_EQUAL,
        )

        rule.add_criteria(
            MatchPropertyDefinition,
            property_name='def',
            property_value='456',
            match_type=MatchPropertyDefinition.MATCH_EQUAL,
        )

        with _with_case(self.domain, 'person', datetime.utcnow()) as case:
            case.server_modified_on = datetime(2017, 4, 1)
            set_case_property_directly(case, 'abc', '123')
            set_case_property_directly(case, 'def', '456')
            _save_case(self.domain, case)
            case = CommCareCase.objects.get_case(case.case_id, self.domain)
            self.assertTrue(rule.criteria_match(case, datetime(2017, 4, 15)))

            case.server_modified_on = datetime(2017, 4, 10)
            set_case_property_directly(case, 'abc', '123')
            set_case_property_directly(case, 'def', '456')
            _save_case(self.domain, case)
            case = CommCareCase.objects.get_case(case.case_id, self.domain)
            self.assertFalse(rule.criteria_match(case, datetime(2017, 4, 15)))

            case.server_modified_on = datetime(2017, 4, 1)
            set_case_property_directly(case, 'abc', '123x')
            set_case_property_directly(case, 'def', '456')
            _save_case(self.domain, case)
            case = CommCareCase.objects.get_case(case.case_id, self.domain)
            self.assertFalse(rule.criteria_match(case, datetime(2017, 4, 15)))

            case.server_modified_on = datetime(2017, 4, 1)
            set_case_property_directly(case, 'abc', '123')
            set_case_property_directly(case, 'def', '456x')
            _save_case(self.domain, case)
            case = CommCareCase.objects.get_case(case.case_id, self.domain)
            self.assertFalse(rule.criteria_match(case, datetime(2017, 4, 15)))

            case.server_modified_on = datetime(2017, 4, 1)
            set_case_property_directly(case, 'abc', '123')
            set_case_property_directly(case, 'def', '456')
            _save_case(self.domain, case)
            case = CommCareCase.objects.get_case(case.case_id, self.domain)
            self.assertTrue(rule.criteria_match(case, datetime(2017, 4, 15)))

<<<<<<< HEAD
    def test_location_filter_criteria_does_not_include_child_locations(self):
        location_id = 'diagon_alley_id'
        # Create location and child; assign case to child
        rule = _create_empty_rule(self.domain)
        rule.add_criteria(
            LocationFilterDefinition,
            location_id=location_id,
            include_child_locations=False,
        )

        with _with_case(self.domain, 'person', datetime.utcnow()) as case:
            self.assertFalse(rule.criteria_match(case, datetime.utcnow()))

            _update_case(self.domain, case.case_id, case.server_modified_on, owner_id=location_id)
            case = CommCareCase.objects.get_case(case.case_id, self.domain)

            self.assertTrue(rule.criteria_match(case, datetime.utcnow()))

    def test_location_filter_criteria_does_include_child_locations(self):
        from corehq.apps.locations.models import SQLLocation, LocationType
        from corehq.apps.domain.shortcuts import create_domain

        create_domain(self.domain)

        location_type_provice = LocationType(domain=self.domain, name='Province')
        location_type_provice.save()

        location_type_city = LocationType(domain=self.domain, name='City', parent_type=location_type_provice)
        location_type_city.save()

        western_cape = SQLLocation.objects.create(
            domain=self.domain,
            name='Western Cape',
            location_type=location_type_provice,
        )

        cape_town = SQLLocation.objects.create(
            domain=self.domain,
            name='Cape Town',
            location_type=location_type_city,
            parent=western_cape,
        )

        rule = _create_empty_rule(self.domain)
        rule.add_criteria(
            LocationFilterDefinition,
            location_id=western_cape.location_id,
            include_child_locations=True,
        )

        with _with_case(self.domain, 'person', datetime.utcnow()) as case:
            self.assertFalse(rule.criteria_match(case, datetime.utcnow()))

            _update_case(self.domain, case.case_id, case.server_modified_on, owner_id=cape_town.location_id)
            case = CommCareCase.objects.get_case(case.case_id, self.domain)
            self.assertTrue(rule.criteria_match(case, datetime.utcnow()))

=======
    def test_multiple_criteria_ANY(self):
        rule = _create_empty_rule(self.domain)

        rule.filter_on_server_modified = True
        rule.server_modified_boundary = 1
        rule.criteria_operator = 'ANY'
        rule.save()

        rule.add_criteria(
            MatchPropertyDefinition,
            property_name='abc',
            property_value='123',
            match_type=MatchPropertyDefinition.MATCH_EQUAL,
        )

        rule.add_criteria(
            MatchPropertyDefinition,
            property_name='def',
            property_value='456',
            match_type=MatchPropertyDefinition.MATCH_EQUAL,
        )

        with _with_case(self.domain, 'person', datetime.utcnow()) as case:
            case.server_modified_on = datetime(2022, 4, 1)
            set_case_property_directly(case, 'abc', '123')
            set_case_property_directly(case, 'def', '456')
            _save_case(self.domain, case)
            case = CommCareCase.objects.get_case(case.case_id, self.domain)
            self.assertTrue(rule.criteria_match(case, datetime(2022, 4, 15)))

            case.server_modified_on = datetime(2017, 4, 1)
            set_case_property_directly(case, 'abc', '123x')
            set_case_property_directly(case, 'def', '456')
            _save_case(self.domain, case)
            case = CommCareCase.objects.get_case(case.case_id, self.domain)
            self.assertTrue(rule.criteria_match(case, datetime(2017, 4, 15)))  # Notice assert True instead

            case.server_modified_on = datetime(2017, 4, 1)
            set_case_property_directly(case, 'abc', '123')
            set_case_property_directly(case, 'def', '456x')
            _save_case(self.domain, case)
            case = CommCareCase.objects.get_case(case.case_id, self.domain)
            self.assertTrue(rule.criteria_match(case, datetime(2017, 4, 15)))

            case.server_modified_on = datetime(2017, 4, 1)
            set_case_property_directly(case, 'abc', '123x')
            set_case_property_directly(case, 'def', '456x')
            _save_case(self.domain, case)
            case = CommCareCase.objects.get_case(case.case_id, self.domain)
            self.assertFalse(rule.criteria_match(case, datetime(2017, 4, 15)))
>>>>>>> 4fd3b2a3

def set_case_property_directly(case, property_name, value):
    case.case_json[property_name] = value


class CaseRuleActionsTest(BaseCaseRuleTest):

    def assertActionResult(self, rule, submission_count, result=None, expected_result=None):
        self.assertEqual(CaseRuleSubmission.objects.count(), submission_count)

        for submission in CaseRuleSubmission.objects.all():
            self.assertEqual(submission.domain, self.domain)
            self.assertEqual(submission.rule_id, rule.pk)

        if result and expected_result:
            self.assertEqual(result, expected_result)

    def test_update_only(self):
        rule = _create_empty_rule(self.domain)
        _, definition = rule.add_action(UpdateCaseDefinition, close_case=False)
        definition.set_properties_to_update([
            UpdateCaseDefinition.PropertyDefinition(
                name='result1',
                value_type=UpdateCaseDefinition.VALUE_TYPE_EXACT,
                value='abc',
            ),
            UpdateCaseDefinition.PropertyDefinition(
                name='result2',
                value_type=UpdateCaseDefinition.VALUE_TYPE_EXACT,
                value='def',
            ),
        ])
        definition.save()

        with _with_case(self.domain, 'person', datetime.utcnow()) as case:
            self.assertActionResult(rule, 0)

            result = rule.run_actions_when_case_matches(case)
            case = CommCareCase.objects.get_case(case.case_id, self.domain)

            self.assertTrue(isinstance(result, CaseRuleActionResult))
            self.assertActionResult(rule, 1, result, CaseRuleActionResult(num_updates=1))
            self.assertEqual(case.get_case_property('result1'), 'abc')
            self.assertEqual(case.get_case_property('result2'), 'def')
            self.assertFalse(case.closed)

    def test_close_only(self):
        rule = _create_empty_rule(self.domain)
        _, definition = rule.add_action(UpdateCaseDefinition, close_case=True)

        with _with_case(self.domain, 'person', datetime.utcnow()) as case:
            self.assertActionResult(rule, 0)

            dynamic_properties_before = case.dynamic_case_properties()
            result = rule.run_actions_when_case_matches(case)
            case = CommCareCase.objects.get_case(case.case_id, self.domain)
            dynamic_properties_after = case.dynamic_case_properties()

            self.assertTrue(isinstance(result, CaseRuleActionResult))
            self.assertActionResult(rule, 1, result, CaseRuleActionResult(num_closes=1))
            self.assertTrue(case.closed)
            self.assertEqual(dynamic_properties_before, dynamic_properties_after)

    def test_update_parent(self):
        rule = _create_empty_rule(self.domain)
        _, definition = rule.add_action(UpdateCaseDefinition, close_case=False)
        definition.set_properties_to_update([
            UpdateCaseDefinition.PropertyDefinition(
                name='parent/result',
                value_type=UpdateCaseDefinition.VALUE_TYPE_EXACT,
                value='abc',
            ),
        ])
        definition.save()

        with _with_case(self.domain, 'person', datetime.utcnow()) as child, \
                _with_case(self.domain, 'person', datetime.utcnow()) as parent:

            child = set_parent_case(self.domain, child, parent)
            child_dynamic_properties_before = child.dynamic_case_properties()

            self.assertActionResult(rule, 0)
            result = rule.run_actions_when_case_matches(child)
            child = CommCareCase.objects.get_case(child.case_id, self.domain)
            parent = CommCareCase.objects.get_case(parent.case_id, self.domain)

            self.assertTrue(isinstance(result, CaseRuleActionResult))
            self.assertActionResult(rule, 1, result, CaseRuleActionResult(num_related_updates=1))
            self.assertEqual(parent.get_case_property('result'), 'abc')
            self.assertEqual(child.dynamic_case_properties(), child_dynamic_properties_before)

            self.assertFalse(child.closed)
            self.assertFalse(parent.closed)

    def test_update_host(self):
        rule = _create_empty_rule(self.domain)
        _, definition = rule.add_action(UpdateCaseDefinition, close_case=False)
        definition.set_properties_to_update([
            UpdateCaseDefinition.PropertyDefinition(
                name='host/result',
                value_type=UpdateCaseDefinition.VALUE_TYPE_EXACT,
                value='abc',
            ),
        ])
        definition.save()

        with _with_case(self.domain, 'person', datetime.utcnow()) as child, \
                _with_case(self.domain, 'person', datetime.utcnow()) as host:

            child = set_parent_case(self.domain, child, host, relationship='extension', identifier='host')
            child_dynamic_properties_before = child.dynamic_case_properties()

            self.assertActionResult(rule, 0)
            result = rule.run_actions_when_case_matches(child)
            child = CommCareCase.objects.get_case(child.case_id, self.domain)
            host = CommCareCase.objects.get_case(host.case_id, self.domain)

            self.assertTrue(isinstance(result, CaseRuleActionResult))
            self.assertActionResult(rule, 1, result, CaseRuleActionResult(num_related_updates=1))
            self.assertEqual(host.get_case_property('result'), 'abc')
            self.assertEqual(child.dynamic_case_properties(), child_dynamic_properties_before)

            self.assertFalse(child.closed)
            self.assertFalse(host.closed)

    def test_update_from_other_case_property(self):
        rule = _create_empty_rule(self.domain)
        _, definition = rule.add_action(UpdateCaseDefinition, close_case=False)
        definition.set_properties_to_update([
            UpdateCaseDefinition.PropertyDefinition(
                name='result',
                value_type=UpdateCaseDefinition.VALUE_TYPE_CASE_PROPERTY,
                value='other_result',
            ),
        ])
        definition.save()

        with _with_case(self.domain, 'person', datetime.utcnow()) as case:
            self.assertActionResult(rule, 0)

            hqcase.utils.update_case(self.domain, case.case_id, case_properties={'other_result': 'xyz'})
            case = CommCareCase.objects.get_case(case.case_id, self.domain)
            self.assertNotIn('result', case.dynamic_case_properties())

            result = rule.run_actions_when_case_matches(case)
            case = CommCareCase.objects.get_case(case.case_id, self.domain)

            self.assertTrue(isinstance(result, CaseRuleActionResult))
            self.assertActionResult(rule, 1, result, CaseRuleActionResult(num_updates=1))
            self.assertEqual(case.get_case_property('result'), 'xyz')
            self.assertEqual(case.get_case_property('other_result'), 'xyz')
            self.assertFalse(case.closed)

    def test_update_from_parent_case_property(self):
        rule = _create_empty_rule(self.domain)
        _, definition = rule.add_action(UpdateCaseDefinition, close_case=False)
        definition.set_properties_to_update([
            UpdateCaseDefinition.PropertyDefinition(
                name='result',
                value_type=UpdateCaseDefinition.VALUE_TYPE_CASE_PROPERTY,
                value='parent/result',
            ),
        ])
        definition.save()

        with _with_case(self.domain, 'person', datetime.utcnow()) as child, \
                _with_case(self.domain, 'person', datetime.utcnow()) as parent:
            self.assertActionResult(rule, 0)

            child = set_parent_case(self.domain, child, parent)
            hqcase.utils.update_case(self.domain, parent.case_id, case_properties={'result': 'xyz'})
            parent = CommCareCase.objects.get_case(parent.case_id, self.domain)
            self.assertNotIn('result', child.dynamic_case_properties())
            parent_case_properties_before = parent.dynamic_case_properties()

            result = rule.run_actions_when_case_matches(child)
            child = CommCareCase.objects.get_case(child.case_id, self.domain)
            parent = CommCareCase.objects.get_case(parent.case_id, self.domain)

            self.assertTrue(isinstance(result, CaseRuleActionResult))
            self.assertActionResult(rule, 1, result, CaseRuleActionResult(num_updates=1))
            self.assertEqual(child.get_case_property('result'), 'xyz')
            self.assertEqual(parent.dynamic_case_properties(), parent_case_properties_before)
            self.assertFalse(child.closed)
            self.assertFalse(parent.closed)

    def test_no_update(self):
        rule = _create_empty_rule(self.domain)
        _, definition = rule.add_action(UpdateCaseDefinition, close_case=False)
        definition.set_properties_to_update([
            UpdateCaseDefinition.PropertyDefinition(
                name='result',
                value_type=UpdateCaseDefinition.VALUE_TYPE_EXACT,
                value='xyz',
            ),
        ])
        definition.save()

        with _with_case(self.domain, 'person', datetime.utcnow()) as case:
            self.assertActionResult(rule, 0)

            hqcase.utils.update_case(self.domain, case.case_id, case_properties={'result': 'xyz'})
            case = CommCareCase.objects.get_case(case.case_id, self.domain)
            server_modified_before = case.server_modified_on
            self.assertEqual(case.get_case_property('result'), 'xyz')

            result = rule.run_actions_when_case_matches(case)
            case = CommCareCase.objects.get_case(case.case_id, self.domain)
            self.assertEqual(case.server_modified_on, server_modified_before)

            self.assertTrue(isinstance(result, CaseRuleActionResult))
            self.assertActionResult(rule, 0, result, CaseRuleActionResult())
            self.assertFalse(case.closed)

    def test_update_and_close(self):
        rule = _create_empty_rule(self.domain)
        _, definition = rule.add_action(UpdateCaseDefinition, close_case=True)
        definition.set_properties_to_update([
            UpdateCaseDefinition.PropertyDefinition(
                name='result',
                value_type=UpdateCaseDefinition.VALUE_TYPE_EXACT,
                value='abc',
            ),
            UpdateCaseDefinition.PropertyDefinition(
                name='parent/result',
                value_type=UpdateCaseDefinition.VALUE_TYPE_EXACT,
                value='def',
            ),
        ])
        definition.save()

        with _with_case(self.domain, 'person', datetime.utcnow()) as child, \
                _with_case(self.domain, 'person', datetime.utcnow()) as parent:

            self.assertActionResult(rule, 0)

            child = set_parent_case(self.domain, child, parent)
            result = rule.run_actions_when_case_matches(child)

            child = CommCareCase.objects.get_case(child.case_id, self.domain)
            parent = CommCareCase.objects.get_case(parent.case_id, self.domain)

            self.assertTrue(isinstance(result, CaseRuleActionResult))
            self.assertActionResult(rule, 2, result,
                CaseRuleActionResult(num_updates=1, num_closes=1, num_related_updates=1))

            self.assertEqual(child.get_case_property('result'), 'abc')
            self.assertEqual(parent.get_case_property('result'), 'def')

            self.assertTrue(child.closed)
            self.assertFalse(parent.closed)

    def test_undo(self):
        rule = _create_empty_rule(self.domain)
        _, definition = rule.add_action(UpdateCaseDefinition, close_case=True)
        definition.set_properties_to_update([
            UpdateCaseDefinition.PropertyDefinition(
                name='result',
                value_type=UpdateCaseDefinition.VALUE_TYPE_EXACT,
                value='abc',
            ),
            UpdateCaseDefinition.PropertyDefinition(
                name='parent/result',
                value_type=UpdateCaseDefinition.VALUE_TYPE_EXACT,
                value='def',
            ),
        ])
        definition.save()

        with _with_case(self.domain, 'person', datetime.utcnow()) as child, \
                _with_case(self.domain, 'person', datetime.utcnow()) as parent:

            self.assertActionResult(rule, 0)

            child = set_parent_case(self.domain, child, parent)
            result = rule.run_actions_when_case_matches(child)

            child = CommCareCase.objects.get_case(child.case_id, self.domain)
            parent = CommCareCase.objects.get_case(parent.case_id, self.domain)

            self.assertTrue(isinstance(result, CaseRuleActionResult))
            self.assertActionResult(rule, 2, result,
                CaseRuleActionResult(num_updates=1, num_closes=1, num_related_updates=1))

            self.assertEqual(child.get_case_property('result'), 'abc')
            self.assertEqual(parent.get_case_property('result'), 'def')

            self.assertTrue(child.closed)
            self.assertFalse(parent.closed)

            undoer = CaseRuleUndoer(self.domain, rule_id=rule.pk)
            result = undoer.bulk_undo()
            self.assertEqual(result, {
                'processed': 2,
                'skipped': 0,
                'archived': 2,
            })

            child = CommCareCase.objects.get_case(child.case_id, self.domain)
            parent = CommCareCase.objects.get_case(parent.case_id, self.domain)

            self.assertNotIn('result', child.dynamic_case_properties())
            self.assertNotIn('result', parent.dynamic_case_properties())

            self.assertFalse(child.closed)
            self.assertFalse(parent.closed)

            self.assertEqual(CaseRuleSubmission.objects.filter(domain=self.domain).count(), 2)
            self.assertEqual(CaseRuleSubmission.objects.filter(domain=self.domain, archived=True).count(), 2)

            form_ids = CaseRuleSubmission.objects.filter(domain=self.domain).values_list('form_id', flat=True)
            for form in XFormInstance.objects.iter_forms(form_ids, self.domain):
                self.assertTrue(form.is_archived)

    @override_settings(
        AVAILABLE_CUSTOM_RULE_ACTIONS={
            'CUSTOM_ACTION_TEST':
                'corehq.apps.data_interfaces.tests.test_auto_case_updates.dummy_custom_action',
        }
    )
    def test_multiple_actions(self):
        rule = _create_empty_rule(self.domain)
        rule.add_action(UpdateCaseDefinition, close_case=True)
        rule.add_action(CustomActionDefinition, name='CUSTOM_ACTION_TEST')

        with _with_case(self.domain, 'person', datetime.utcnow()) as case, \
                patch('corehq.apps.data_interfaces.tests.test_auto_case_updates.dummy_custom_action') as p:
            self.assertActionResult(rule, 0)

            p.return_value = CaseRuleActionResult(num_related_updates=1)
            result = rule.run_actions_when_case_matches(case)
            p.assert_called_once_with(case, rule)
            case = CommCareCase.objects.get_case(case.case_id, self.domain)

            self.assertTrue(isinstance(result, CaseRuleActionResult))
            self.assertActionResult(rule, 1, result, CaseRuleActionResult(num_closes=1, num_related_updates=1))
            self.assertTrue(case.closed)


class CaseRuleOnSaveTests(BaseCaseRuleTest):

    def enable_updates_on_save(self):
        RUN_AUTO_CASE_UPDATES_ON_SAVE.set(self.domain, True, NAMESPACE_DOMAIN)

    def disable_updates_on_save(self):
        RUN_AUTO_CASE_UPDATES_ON_SAVE.set(self.domain, False, NAMESPACE_DOMAIN)

    def tearDown(self):
        super(CaseRuleOnSaveTests, self).tearDown()
        self.disable_updates_on_save()

    @reentrant_redis_locks()
    def test_run_on_save(self):
        self.enable_updates_on_save()

        rule = _create_empty_rule(self.domain)
        rule.add_criteria(
            MatchPropertyDefinition,
            property_name='do_update',
            property_value='Y',
            match_type=MatchPropertyDefinition.MATCH_EQUAL,
        )

        _, definition = rule.add_action(UpdateCaseDefinition, close_case=False)
        definition.set_properties_to_update([
            UpdateCaseDefinition.PropertyDefinition(
                name='result',
                value_type=UpdateCaseDefinition.VALUE_TYPE_EXACT,
                value='abc',
            ),
        ])
        definition.save()

        with _with_case(self.domain, 'person', datetime.utcnow()) as case:
            hqcase.utils.update_case(self.domain, case.case_id, case_properties={'do_update': 'N'})
            case = CommCareCase.objects.get_case(case.case_id, self.domain)
            self.assertNotIn('result', case.dynamic_case_properties())

            hqcase.utils.update_case(self.domain, case.case_id, case_properties={'do_update': 'Y'})
            case = CommCareCase.objects.get_case(case.case_id, self.domain)
            self.assertEqual(case.get_case_property('result'), 'abc')

    def test_do_not_run_on_save_in_response_to_auto_update(self):
        self.enable_updates_on_save()

        rule = _create_empty_rule(self.domain)
        rule.add_criteria(
            MatchPropertyDefinition,
            property_name='do_update',
            property_value='Y',
            match_type=MatchPropertyDefinition.MATCH_EQUAL,
        )

        _, definition = rule.add_action(UpdateCaseDefinition, close_case=False)
        definition.set_properties_to_update([
            UpdateCaseDefinition.PropertyDefinition(
                name='result',
                value_type=UpdateCaseDefinition.VALUE_TYPE_EXACT,
                value='abc',
            ),
        ])
        definition.save()

        with _with_case(self.domain, 'person', datetime.utcnow()) as case:

            # When the last update is an auto case update, we don't run the rule on save
            with patch('corehq.apps.data_interfaces.models.AutomaticUpdateRule.run_rule') as run_rule_patch:
                hqcase.utils.update_case(self.domain, case.case_id, case_properties={'do_update': 'Y'},
                    xmlns=AUTO_UPDATE_XMLNS)
                run_rule_patch.assert_not_called()

    def test_do_not_run_on_save_when_flag_is_disabled(self):
        with _with_case(self.domain, 'person', datetime.utcnow()) as case:
            with patch('corehq.apps.data_interfaces.tasks.run_case_update_rules_on_save') as task_patch:
                hqcase.utils.update_case(case.domain, case.case_id, case_properties={'property': 'value'})
                task_patch.assert_not_called()


class CaseRuleEndToEndTests(BaseCaseRuleTest):

    @classmethod
    def setUpClass(cls):
        super(CaseRuleEndToEndTests, cls).setUpClass()
        cls.domain_object = Domain(name=cls.domain)
        cls.domain_object.save()

    @classmethod
    def tearDownClass(cls):
        cls.domain_object.delete()
        super(CaseRuleEndToEndTests, cls).tearDownClass()

    def test_get_rules_from_domain(self):
        rule1 = _create_empty_rule(self.domain, case_type='person-1')
        rule2 = _create_empty_rule(self.domain, case_type='person-1')
        rule3 = _create_empty_rule(self.domain, case_type='person-2')
        _create_empty_rule(self.domain, case_type='person-2', active=False)
        _create_empty_rule(self.domain, case_type='person-3', deleted=True)

        rules = AutomaticUpdateRule.by_domain(self.domain, AutomaticUpdateRule.WORKFLOW_CASE_UPDATE)
        rules_by_case_type = AutomaticUpdateRule.organize_rules_by_case_type(rules)

        expected_case_types = ['person-1', 'person-2']
        actual_case_types = list(rules_by_case_type)
        self.assertEqual(expected_case_types, sorted(actual_case_types))

        expected_rule_ids = [rule1.pk, rule2.pk]
        actual_rule_ids = [rule.pk for rule in rules_by_case_type['person-1']]
        self.assertEqual(sorted(expected_rule_ids), sorted(actual_rule_ids))

        expected_rule_ids = [rule3.pk]
        actual_rule_ids = [rule.pk for rule in rules_by_case_type['person-2']]
        self.assertEqual(expected_rule_ids, actual_rule_ids)

    def test_boundary_date(self):
        rule1 = _create_empty_rule(self.domain, case_type='person-1')
        rule1.filter_on_server_modified = True
        rule1.server_modified_boundary = 10
        rule1.save()

        rule2 = _create_empty_rule(self.domain, case_type='person-1')
        rule2.filter_on_server_modified = True
        rule2.server_modified_boundary = 20
        rule2.save()

        rule3 = _create_empty_rule(self.domain, case_type='person-2')
        rule3.filter_on_server_modified = True
        rule3.server_modified_boundary = 30
        rule3.save()

        _create_empty_rule(self.domain, case_type='person-2')

        rules = AutomaticUpdateRule.by_domain(self.domain, AutomaticUpdateRule.WORKFLOW_CASE_UPDATE)
        rules_by_case_type = AutomaticUpdateRule.organize_rules_by_case_type(rules)

        boundary_date = AutomaticUpdateRule.get_boundary_date(
            rules_by_case_type['person-1'], datetime(2016, 1, 1))
        self.assertEqual(boundary_date, datetime(2015, 12, 22))

        boundary_date = AutomaticUpdateRule.get_boundary_date(
            rules_by_case_type['person-2'], datetime(2016, 1, 1))
        self.assertIsNone(boundary_date)

    def assertRuleRunCount(self, count):
        self.assertEqual(DomainCaseRuleRun.objects.count(), count)

    def assertLastRuleRun(self, cases_checked, num_updates=0, num_closes=0, num_related_updates=0,
            num_related_closes=0, num_creates=0, num_errors=0):
        last_run = DomainCaseRuleRun.objects.filter(domain=self.domain).order_by('-finished_on')[0]
        expected_status = DomainCaseRuleRun.STATUS_HAD_ERRORS if num_errors else DomainCaseRuleRun.STATUS_FINISHED
        self.assertEqual(last_run.status, expected_status)
        self.assertEqual(last_run.cases_checked, cases_checked)
        self.assertEqual(last_run.num_updates, num_updates)
        self.assertEqual(last_run.num_closes, num_closes)
        self.assertEqual(last_run.num_related_updates, num_related_updates)
        self.assertEqual(last_run.num_related_closes, num_related_closes)
        self.assertEqual(last_run.num_creates, num_creates)
        self.assertEqual(last_run.num_errors, num_errors)

    def test_scheduled_task_run(self):
        rule = _create_empty_rule(self.domain)
        rule.add_criteria(
            MatchPropertyDefinition,
            property_name='do_update',
            property_value='Y',
            match_type=MatchPropertyDefinition.MATCH_EQUAL,
        )

        _, definition = rule.add_action(UpdateCaseDefinition, close_case=False)
        definition.set_properties_to_update([
            UpdateCaseDefinition.PropertyDefinition(
                name='result',
                value_type=UpdateCaseDefinition.VALUE_TYPE_EXACT,
                value='abc',
            ),
        ])
        definition.save()

        with _with_case(self.domain, 'person', datetime.utcnow()) as case:
            with patch('corehq.apps.data_interfaces.models.AutomaticUpdateRule.iter_cases') as iter_cases_patch:
                iter_cases_patch.return_value = [case]
                self.assertRuleRunCount(0)

                # Case does not match, nothing to update
                run_case_update_rules_for_domain(self.domain)
                self.assertRuleRunCount(1)
                self.assertLastRuleRun(1)

                # Case matches, perform one update
                hqcase.utils.update_case(self.domain, case.case_id, case_properties={'do_update': 'Y'})
                case = CommCareCase.objects.get_case(case.case_id, self.domain)
                self.assertNotIn('result', case.dynamic_case_properties())

                iter_cases_patch.return_value = [case]
                run_case_update_rules_for_domain(self.domain)
                self.assertRuleRunCount(2)
                self.assertLastRuleRun(1, num_updates=1)
                case = CommCareCase.objects.get_case(case.case_id, self.domain)
                self.assertEqual(case.get_case_property('result'), 'abc')

                # Case matches but is already in the desired state, no update made
                iter_cases_patch.return_value = [case]
                run_case_update_rules_for_domain(self.domain)
                self.assertRuleRunCount(3)
                self.assertLastRuleRun(1)

    def test_single_failure_is_isolated(self):

        def fail_on_person2(case, now):
            if case.type == 'person2':
                raise AssertionError()
            return CaseRuleActionResult(num_updates=1)

        _create_empty_rule(self.domain)
        with _with_case(self.domain, 'person1', datetime.utcnow()) as case1, \
                _with_case(self.domain, 'person2', datetime.utcnow()) as case2, \
                _with_case(self.domain, 'person3', datetime.utcnow()) as case3, \
                patch('corehq.apps.data_interfaces.models.AutomaticUpdateRule.iter_cases') as iter_cases_patch, \
                patch('corehq.apps.data_interfaces.models.AutomaticUpdateRule.run_rule') as run_rule:
            iter_cases_patch.return_value = [case1, case2, case3]
            run_rule.side_effect = fail_on_person2

            self.assertRuleRunCount(0)
            run_case_update_rules_for_domain(self.domain)
            self.assertRuleRunCount(1)
            # Three cases were checked, two were updated, one failed hard
            self.assertLastRuleRun(cases_checked=3, num_updates=2, num_errors=1)


class TestParentCaseReferences(BaseCaseRuleTest):

    def test_closed_parent_criteria(self):
        rule = _create_empty_rule(self.domain)
        rule.add_criteria(ClosedParentDefinition)
        self.assertTrue(rule.references_parent_case)

    def test_match_property_criteria(self):
        rule = _create_empty_rule(self.domain)
        rule.add_criteria(
            MatchPropertyDefinition,
            property_name='status',
            property_value='green',
            match_type=MatchPropertyDefinition.MATCH_EQUAL,
        )
        self.assertFalse(rule.references_parent_case)

        rule = _create_empty_rule(self.domain)
        rule.add_criteria(
            MatchPropertyDefinition,
            property_name='parent/status',
            property_value='green',
            match_type=MatchPropertyDefinition.MATCH_EQUAL,
        )
        self.assertTrue(rule.references_parent_case)

        rule = _create_empty_rule(self.domain)
        rule.add_criteria(
            MatchPropertyDefinition,
            property_name='host/status',
            property_value='green',
            match_type=MatchPropertyDefinition.MATCH_EQUAL,
        )
        self.assertTrue(rule.references_parent_case)

    def test_update_case_action(self):
        rule = _create_empty_rule(self.domain)
        _, definition = rule.add_action(UpdateCaseDefinition, close_case=False)
        definition.set_properties_to_update([
            UpdateCaseDefinition.PropertyDefinition(
                name='result',
                value_type=UpdateCaseDefinition.VALUE_TYPE_EXACT,
                value='abc',
            ),
        ])
        definition.save()
        self.assertFalse(rule.references_parent_case)

        rule = _create_empty_rule(self.domain)
        _, definition = rule.add_action(UpdateCaseDefinition, close_case=False)
        definition.set_properties_to_update([
            UpdateCaseDefinition.PropertyDefinition(
                name='parent/result',
                value_type=UpdateCaseDefinition.VALUE_TYPE_EXACT,
                value='abc',
            ),
        ])
        definition.save()
        self.assertTrue(rule.references_parent_case)

        rule = _create_empty_rule(self.domain)
        _, definition = rule.add_action(UpdateCaseDefinition, close_case=False)
        definition.set_properties_to_update([
            UpdateCaseDefinition.PropertyDefinition(
                name='result',
                value_type=UpdateCaseDefinition.VALUE_TYPE_CASE_PROPERTY,
                value='parent/abc',
            ),
        ])
        definition.save()
        self.assertTrue(rule.references_parent_case)

    def test_create_schedule_instance_action(self):
        rule = _create_empty_rule(self.domain)
        rule.add_action(
            CreateScheduleInstanceActionDefinition,
            reset_case_property_name='abc',
            start_date_case_property='def',
        )
        self.assertFalse(rule.references_parent_case)

        rule = _create_empty_rule(self.domain)
        rule.add_action(
            CreateScheduleInstanceActionDefinition,
            reset_case_property_name='parent/abc',
        )
        self.assertTrue(rule.references_parent_case)

        rule = _create_empty_rule(self.domain)
        rule.add_action(
            CreateScheduleInstanceActionDefinition,
            start_date_case_property='parent/abc',
        )
        self.assertTrue(rule.references_parent_case)<|MERGE_RESOLUTION|>--- conflicted
+++ resolved
@@ -511,7 +511,6 @@
             case = CommCareCase.objects.get_case(case.case_id, self.domain)
             self.assertTrue(rule.criteria_match(case, datetime(2017, 4, 15)))
 
-<<<<<<< HEAD
     def test_location_filter_criteria_does_not_include_child_locations(self):
         location_id = 'diagon_alley_id'
         # Create location and child; assign case to child
@@ -569,7 +568,6 @@
             case = CommCareCase.objects.get_case(case.case_id, self.domain)
             self.assertTrue(rule.criteria_match(case, datetime.utcnow()))
 
-=======
     def test_multiple_criteria_ANY(self):
         rule = _create_empty_rule(self.domain)
 
@@ -620,7 +618,6 @@
             _save_case(self.domain, case)
             case = CommCareCase.objects.get_case(case.case_id, self.domain)
             self.assertFalse(rule.criteria_match(case, datetime(2017, 4, 15)))
->>>>>>> 4fd3b2a3
 
 def set_case_property_directly(case, property_name, value):
     case.case_json[property_name] = value
