--- conflicted
+++ resolved
@@ -511,7 +511,6 @@
             case = CommCareCase.objects.get_case(case.case_id, self.domain)
             self.assertTrue(rule.criteria_match(case, datetime(2017, 4, 15)))
 
-<<<<<<< HEAD
     def test_location_filter_criteria_does_not_include_child_locations(self):
         location_id = 'diagon_alley_id'
         # Create location and child; assign case to child
@@ -569,17 +568,11 @@
             case = CommCareCase.objects.get_case(case.case_id, self.domain)
             self.assertTrue(rule.criteria_match(case, datetime.utcnow()))
 
-=======
->>>>>>> 0b3fe60a
     def test_multiple_criteria_ANY(self):
         rule = _create_empty_rule(self.domain)
 
         rule.filter_on_server_modified = True
-<<<<<<< HEAD
-        rule.server_modified_boundary = 1
-=======
         rule.server_modified_boundary = 3
->>>>>>> 0b3fe60a
         rule.criteria_operator = 'ANY'
         rule.save()
 
@@ -605,23 +598,6 @@
             case = CommCareCase.objects.get_case(case.case_id, self.domain)
             self.assertTrue(rule.criteria_match(case, datetime(2022, 4, 15)))
 
-<<<<<<< HEAD
-            case.server_modified_on = datetime(2017, 4, 1)
-            set_case_property_directly(case, 'abc', '123x')
-            set_case_property_directly(case, 'def', '456')
-            _save_case(self.domain, case)
-            case = CommCareCase.objects.get_case(case.case_id, self.domain)
-            self.assertTrue(rule.criteria_match(case, datetime(2017, 4, 15)))  # Notice assert True instead
-
-            case.server_modified_on = datetime(2017, 4, 1)
-            set_case_property_directly(case, 'abc', '123')
-            set_case_property_directly(case, 'def', '456x')
-            _save_case(self.domain, case)
-            case = CommCareCase.objects.get_case(case.case_id, self.domain)
-            self.assertTrue(rule.criteria_match(case, datetime(2017, 4, 15)))
-
-            case.server_modified_on = datetime(2017, 4, 1)
-=======
             case.server_modified_on = datetime(2022, 4, 14)
             set_case_property_directly(case, 'abc', '123')
             set_case_property_directly(case, 'def', '456x')
@@ -637,16 +613,11 @@
             self.assertTrue(rule.criteria_match(case, datetime(2022, 4, 15)))
 
             case.server_modified_on = datetime(2022, 4, 14)
->>>>>>> 0b3fe60a
             set_case_property_directly(case, 'abc', '123x')
             set_case_property_directly(case, 'def', '456x')
             _save_case(self.domain, case)
             case = CommCareCase.objects.get_case(case.case_id, self.domain)
-<<<<<<< HEAD
-            self.assertFalse(rule.criteria_match(case, datetime(2017, 4, 15)))
-=======
             self.assertFalse(rule.criteria_match(case, datetime(2022, 4, 15)))
->>>>>>> 0b3fe60a
 
 def set_case_property_directly(case, property_name, value):
     case.case_json[property_name] = value
