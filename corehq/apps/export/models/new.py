from copy import copy
from datetime import datetime
from itertools import groupby
from functools import partial
from collections import defaultdict, OrderedDict, namedtuple

from couchdbkit import ResourceConflict
from couchdbkit.ext.django.schema import IntegerProperty
from django.utils.translation import ugettext as _
from django.core.urlresolvers import reverse

from corehq.apps.reports.models import HQUserType
from soil.progress import set_task_progress

from corehq.apps.export.esaccessors import get_ledger_section_entry_combinations
from corehq.apps.locations.models import SQLLocation
from corehq.apps.reports.daterange import get_daterange_start_end_dates
from corehq.util.timezones.utils import get_timezone_for_domain
from dimagi.utils.decorators.memoized import memoized
from couchdbkit import SchemaListProperty, SchemaProperty, BooleanProperty, DictProperty

from corehq import feature_previews
from corehq.apps.userreports.expressions.getters import NestedDictGetter
from corehq.apps.app_manager.const import STOCK_QUESTION_TAG_NAMES
from corehq.apps.app_manager.dbaccessors import (
    get_built_app_ids_with_submissions_for_app_id,
    get_built_app_ids_with_submissions_for_app_ids_and_versions,
    get_latest_app_ids_and_versions,
    get_app_ids_in_domain,
)
from corehq.apps.app_manager.models import Application, AdvancedFormActions
from corehq.apps.app_manager.util import get_case_properties, ParentCasePropertyBuilder
from corehq.apps.domain.models import Domain
from corehq.apps.products.models import Product
from corehq.apps.reports.display import xmlns_to_name
from corehq.blobs.mixin import BlobMixin
from corehq.form_processor.interfaces.dbaccessors import LedgerAccessors
from corehq.util.global_request import get_request
from corehq.util.view_utils import absolute_reverse
from couchexport.models import Format
from couchexport.transforms import couch_to_excel_datetime
from dimagi.utils.couch.database import iter_docs
from dimagi.utils.web import get_url_base
from dimagi.ext.couchdbkit import (
    Document,
    DocumentSchema,
    ListProperty,
    StringProperty,
    DateTimeProperty,
    SetProperty,
    DateProperty,
)
from corehq.apps.export.const import (
    PROPERTY_TAG_UPDATE,
    PROPERTY_TAG_DELETED,
    FORM_EXPORT,
    CASE_EXPORT,
    TRANSFORM_FUNCTIONS,
    DEID_TRANSFORM_FUNCTIONS,
    PROPERTY_TAG_CASE,
    USER_DEFINED_SPLIT_TYPES,
    PLAIN_USER_DEFINED_SPLIT_TYPE,
    CASE_DATA_SCHEMA_VERSION,
    FORM_DATA_SCHEMA_VERSION,
    MISSING_VALUE,
    EMPTY_VALUE,
    KNOWN_CASE_PROPERTIES,
    CASE_ATTRIBUTES,
    CASE_CREATE_ELEMENTS,
    UNKNOWN_INFERRED_FROM,
)
from corehq.apps.export.exceptions import BadExportConfiguration
from corehq.apps.export.dbaccessors import (
    get_latest_case_export_schema,
    get_latest_form_export_schema,
    get_inferred_schema,
)
from corehq.apps.export.utils import is_occurrence_deleted


DAILY_SAVED_EXPORT_ATTACHMENT_NAME = "payload"


class PathNode(DocumentSchema):
    """
    A PathNode represents a portion of a path to value in a document.

    For example, if a document looked like:

    {
        'form': {
            'question': 'one'
        }

    }

    A path to the data 'one' would be ['form']['question']. A PathNode represents
    one step in that path. In this example, a list of PathNodes would represent
    fetching the 'one':

    [PathNode(name='form'), PathNode(name='question')]
    """

    name = StringProperty(required=True)

    # This is true if this step in the path corresponds with an array (such as a repeat group)
    is_repeat = BooleanProperty(default=False)

    def __eq__(self, other):
        return (
            type(self) == type(other) and
            self.doc_type == other.doc_type and
            self.name == other.name and
            self.is_repeat == other.is_repeat
        )


class ExportItem(DocumentSchema):
    """
    An item for export.
    path: A question path like [PathNode(name=("my_group"), PathNode(name="q1")]
        or a case property name like [PathNode(name="date_of_birth")].
    label: The label of the corresponding form question, or the case property name
    tag: Denotes whether the property is a system, meta, etc
    last_occurrences: A dictionary that maps an app_id to the last version the export item was present
    """
    path = SchemaListProperty(PathNode)
    label = StringProperty()
    tag = StringProperty()
    last_occurrences = DictProperty()
    transform = StringProperty(choices=TRANSFORM_FUNCTIONS.keys())

    # True if this item was inferred from different actions in HQ (i.e. case upload)
    # False if the item was found in the application structure
    inferred = BooleanProperty(default=False)
    inferred_from = SetProperty(default=set)

    @classmethod
    def wrap(cls, data):
        if cls is ExportItem:
            doc_type = data['doc_type']
            if doc_type == 'ExportItem':
                return super(ExportItem, cls).wrap(data)
            elif doc_type == 'ScalarItem':
                return ScalarItem.wrap(data)
            elif doc_type == 'LabelItem':
                return LabelItem.wrap(data)
            elif doc_type == 'MultipleChoiceItem':
                return MultipleChoiceItem.wrap(data)
            elif doc_type == 'GeopointItem':
                return GeopointItem.wrap(data)
            elif doc_type == 'CaseIndexItem':
                return CaseIndexItem.wrap(data)
            elif doc_type == 'MultiMediaItem':
                return MultiMediaItem.wrap(data)
            elif doc_type == 'StockItem':
                return StockItem.wrap(data)
            else:
                raise ValueError('Unexpected doc_type for export item', doc_type)
        else:
            return super(ExportItem, cls).wrap(data)

    @classmethod
    def create_from_question(cls, question, app_id, app_version, repeats):
        return cls(
            path=_question_path_to_path_nodes(question['value'], repeats),
            label=question['label'],
            last_occurrences={app_id: app_version},
        )

    @classmethod
    def merge(cls, one, two):
        item = one
        item.last_occurrences = _merge_dicts(one.last_occurrences, two.last_occurrences, max)
        item.inferred = one.inferred or two.inferred
        item.inferred_from |= two.inferred_from
        return item

    @property
    def readable_path(self):
        return '.'.join(map(lambda node: node.name, self.path))


class ExportColumn(DocumentSchema):
    """
    The model that represents a column in an export. Each column has a one-to-one
    mapping with an ExportItem. The column controls the presentation of that item.
    """

    item = SchemaProperty(ExportItem)
    label = StringProperty()
    # Determines whether or not to show the column in the UI Config without clicking advanced
    is_advanced = BooleanProperty(default=False)
    is_deleted = BooleanProperty(default=False)
    selected = BooleanProperty(default=False)
    tags = ListProperty()
    help_text = StringProperty()

    # A transforms that deidentifies the value
    deid_transform = StringProperty(choices=DEID_TRANSFORM_FUNCTIONS.keys())

    def get_value(self, domain, doc_id, doc, base_path, transform_dates=False, row_index=None, split_column=False):
        """
        Get the value of self.item of the given doc.
        When base_path is [], doc is a form submission or case,
        when base_path is non empty, doc is a repeat group from a form submission.
        :param domain: Domain that the document belongs to
        :param doc_id: The form submission or case id
        :param doc: A form submission or instance of a repeat group in a submission or case
        :param base_path: The PathNode list to the column
        :param transform_dates: If set to True, will convert dates to be compatible with Excel
        :param row_index: This is used for the RowExportColumn to determine what index the row is on
        :param split_column: When True will split SplitExportColumn into multiple columns, when False, it will
            not split the column
        :return:
        """
        assert base_path == self.item.path[:len(base_path)], "ExportItem's path doesn't start with the base_path"
        # Get the path from the doc root to the desired ExportItem
        path = [x.name for x in self.item.path[len(base_path):]]
        return self._transform(NestedDictGetter(path)(doc), doc, transform_dates)

    def _transform(self, value, doc, transform_dates):
        """
        Transform the given value with the transform specified in self.item.transform.
        Also transform dates if the transform_dates flag is true.
        """

        # When XML elements have additional attributes in them, the text node is
        # put inside of the #text key. For example:
        #
        # <element id="123">value</element>  -> {'#text': 'value', 'id':'123'}
        #
        # Whereas elements without additional attributes just take on the string value:
        #
        # <element>value</element>  -> 'value'
        #
        # This line ensures that we grab the actual value instead of the dictionary
        if isinstance(value, dict) and '#text' in value:
            value = value.get('#text')

        if transform_dates:
            value = couch_to_excel_datetime(value, doc)
        if self.item.transform:
            value = TRANSFORM_FUNCTIONS[self.item.transform](value, doc)
        if self.deid_transform:
            try:
                value = DEID_TRANSFORM_FUNCTIONS[self.deid_transform](value, doc)
            except ValueError:
                # Unable to convert the string to a date
                pass
        if value is None:
            value = MISSING_VALUE
        return value

    @staticmethod
    def create_default_from_export_item(table_path, item, app_ids_and_versions, auto_select=True):
        """Creates a default ExportColumn given an item

        :param table_path: The path of the table_path that the item belongs to
        :param item: An ExportItem instance
        :param app_ids_and_versions: A dictionary of app ids that map to latest build version
        :param auto_select: Automatically select the column
        :returns: An ExportColumn instance
        """
        is_case_update = item.tag == PROPERTY_TAG_CASE and not isinstance(item, CaseIndexItem)
        is_case_history_update = item.tag == PROPERTY_TAG_UPDATE
        is_label_question = isinstance(item, LabelItem)

        is_main_table = table_path == MAIN_TABLE
        constructor_args = {
            "item": item,
            "label": item.readable_path if not is_case_history_update else item.label,
            "is_advanced": is_case_update or is_label_question,
        }

        if isinstance(item, GeopointItem):
            column = SplitGPSExportColumn(**constructor_args)
        elif isinstance(item, MultiMediaItem):
            column = MultiMediaExportColumn(**constructor_args)
        elif isinstance(item, StockItem):
            column = StockFormExportColumn(**constructor_args)
        elif isinstance(item, MultipleChoiceItem):
            column = SplitExportColumn(**constructor_args)
        elif isinstance(item, CaseIndexItem):
            column = CaseIndexExportColumn(
                help_text=_(u'The ID of the associated {} case type').format(item.case_type),
                **constructor_args
            )
        elif get_request() and feature_previews.SPLIT_MULTISELECT_CASE_EXPORT.enabled(get_request().domain):
            column = SplitUserDefinedExportColumn(**constructor_args)
        else:
            column = ExportColumn(**constructor_args)
        column.update_properties_from_app_ids_and_versions(app_ids_and_versions)
        column.selected = (
            auto_select and
            not column._is_deleted(app_ids_and_versions) and
            not is_case_update and
            not is_label_question and
            is_main_table
        )
        return column

    def _is_deleted(self, app_ids_and_versions):
        return (
            is_occurrence_deleted(self.item.last_occurrences, app_ids_and_versions) and
            not self.item.inferred
        )

    def update_properties_from_app_ids_and_versions(self, app_ids_and_versions):
        """
        This regenerates properties based on new build ids/versions
        :param app_ids_and_versions: A dictionary of app ids that map to latest build version
        most recent state of the app(s) in the domain
        """
        self.is_deleted = self._is_deleted(app_ids_and_versions)

        tags = []
        if self.is_deleted:
            tags.append(PROPERTY_TAG_DELETED)

        if self.item.tag:
            tags.append(self.item.tag)
        self.is_advanced = self.is_advanced
        self.tags = tags

    @property
    def is_deidentifed(self):
        return bool(self.deid_transform)

    def get_headers(self, split_column=False):
        if self.is_deidentifed:
            return [u"{} {}".format(self.label, "[sensitive]")]
        else:
            return [self.label]

    @classmethod
    def wrap(cls, data):
        if cls is ExportColumn:
            doc_type = data['doc_type']
            if doc_type == 'ExportColumn':
                return super(ExportColumn, cls).wrap(data)
            elif doc_type == 'SplitExportColumn':
                return SplitExportColumn.wrap(data)
            elif doc_type == 'RowNumberColumn':
                return RowNumberColumn.wrap(data)
            elif doc_type == 'StockExportColumn':
                return StockExportColumn.wrap(data)
            elif doc_type == 'CaseIndexExportColumn':
                return CaseIndexExportColumn.wrap(data)
            elif doc_type == 'SplitUserDefinedExportColumn':
                return SplitUserDefinedExportColumn.wrap(data)
            elif doc_type == 'UserDefinedExportColumn':
                return UserDefinedExportColumn.wrap(data)
            elif doc_type == 'SplitGPSExportColumn':
                return SplitGPSExportColumn.wrap(data)
            elif doc_type == 'MultiMediaExportColumn':
                return MultiMediaExportColumn.wrap(data)
            elif doc_type == 'StockFormExportColumn':
                return StockFormExportColumn.wrap(data)
            else:
                raise ValueError('Unexpected doc_type for export column', doc_type)
        else:
            return super(ExportColumn, cls).wrap(data)


class DocRow(namedtuple("DocRow", ["doc", "row"])):
    """
    DocRow represents a document and its row index.
    doc - doc is a dictionary representing a form or a subset of a form (like
          a particular iteration of a repeat group)
    row - row is a tuple representing the relationship between this doc and the
          rows in other sheets. For example, if this doc represents the 3rd
          iteration of a repeat group in the 1st form of the export, then this
          DocRow would have a row of (0, 2).
    """


class TableConfiguration(DocumentSchema):
    """
    The TableConfiguration represents one excel sheet in an export.
    It contains a list of columns and other presentation properties
    """
    # label saves the user's decision for the table name
    label = StringProperty()
    path = ListProperty(PathNode)
    columns = ListProperty(ExportColumn)
    selected = BooleanProperty(default=False)
    is_deleted = BooleanProperty(default=False)
    is_user_defined = BooleanProperty(default=False)

    def __hash__(self):
        return hash(tuple(self.path))

    @property
    def selected_columns(self):
        """The columns that should be included in the export"""
        return [c for c in self.columns if c.selected]

    def get_headers(self, split_columns=False):
        """
        Return a list of column headers
        """
        headers = []
        for column in self.selected_columns:
            headers.extend(column.get_headers(split_column=split_columns))
        return headers

    def get_rows(self, document, row_number, split_columns=False, transform_dates=False):
        """
        Return a list of ExportRows generated for the given document.
        :param document: dictionary representation of a form submission or case
        :param row_number: number indicating this documents index in the sequence of all documents in the export
        :return: List of ExportRows
        """
        sub_documents = self._get_sub_documents(document, row_number)

        domain = document.get('domain')
        document_id = document.get('_id')

        assert domain is not None, 'Form or Case must be associated with domain'
        assert document_id is not None, 'Form or Case must have an id'

        rows = []
        for doc_row in sub_documents:
            doc, row_index = doc_row.doc, doc_row.row

            row_data = []
            for col in self.selected_columns:
                val = col.get_value(
                    domain,
                    document_id,
                    doc,
                    self.path,
                    row_index=row_index,
                    split_column=split_columns,
                    transform_dates=transform_dates,
                )
                if isinstance(val, list):
                    row_data.extend(val)
                else:
                    row_data.append(val)
            rows.append(ExportRow(data=row_data))
        return rows

    def get_column(self, item_path, item_doc_type, column_transform):
        """
        Given a path and transform, will return the column and its index. If not found, will
        return None, None

        :param item_path: A list of path nodes that identify a column
        :param item_doc_type: The doc type of the item (often just ExportItem). If getting
                UserDefinedExportColumn, set this to None
        :param column_transform: A transform that is applied on the column
        :returns index, column: The index of the column in the list and an ExportColumn
        """
        for index, column in enumerate(self.columns):
            if (column.item.path == item_path and
                    column.item.transform == column_transform and
                    column.item.doc_type == item_doc_type):
                return index, column
            # No item doc type searches for a UserDefinedExportColumn
            elif (isinstance(column, UserDefinedExportColumn) and
                    column.custom_path == item_path and
                    item_doc_type is None):
                return index, column
        return None, None

    def _get_sub_documents(self, document, row_number):
        return self._get_sub_documents_helper(self.path, [DocRow(row=(row_number,), doc=document)])

    @staticmethod
    def _get_sub_documents_helper(path, row_docs):
        """
        Return each instance of a repeat group at the path from the given docs.
        If path is [], just return the docs

        See corehq.apps.export.tests.test_table_configuration.TableConfigurationGetRowsTest.test_get_sub_documents
        for examples

        :param path: A list of a strings
        :param docs: A list of dicts representing form submissions
        :return:
        """
        if len(path) == 0:
            return row_docs

        new_docs = []
        for row_doc in row_docs:
            doc = row_doc.doc
            row_index = row_doc.row

            next_doc = doc.get(path[0].name, {})
            if path[0].is_repeat:
                if type(next_doc) != list:
                    # This happens when a repeat group has a single repeat iteration
                    next_doc = [next_doc]
                new_docs.extend([
                    DocRow(row=row_index + (new_doc_index,), doc=new_doc)
                    for new_doc_index, new_doc in enumerate(next_doc)
                ])
            elif next_doc:
                new_docs.append(DocRow(row=row_index, doc=next_doc))
        return TableConfiguration._get_sub_documents_helper(path[1:], new_docs)


class DatePeriod(DocumentSchema):
    period_type = StringProperty(required=True)
    days = IntegerProperty()
    begin = DateProperty()
    end = DateProperty()

    @property
    def startdate(self):
        startdate, _ = get_daterange_start_end_dates(self.period_type, self.begin, self.end, self.days)
        return startdate

    @property
    def enddate(self):
        _, enddate = get_daterange_start_end_dates(self.period_type, self.begin, self.end, self.days)
        return enddate


class ExportInstanceFilters(DocumentSchema):
    """
    A class represented a saved set of filters for an export
    These are used for Daily Saved Exports, and Dashboard Feeds (which are a type of Daily Saved Export)
    """
    # accessible_location_ids is a list of ids that the creator of the report (and thereby creator of the filters
    # as well) has access to. locations is a list of ids that the user has selected in the filter UI. The user
    # can't change accessible_location_ids, and they will always be used to filter the export, but locations are
    # user configurable
    accessible_location_ids = ListProperty(StringProperty)
    locations = ListProperty(StringProperty)
    date_period = SchemaProperty(DatePeriod, default=None)
    users = ListProperty(StringProperty)
    reporting_groups = ListProperty(StringProperty)
    user_types = ListProperty(IntegerProperty)
    can_access_all_locations = BooleanProperty(default=True)

    def is_location_safe_for_user(self, request):
        """
        Return True if the couch_user of the given request has permission to export data with this filter.
        """
        if self.can_access_all_locations and not request.can_access_all_locations:
            return False
        elif not self.can_access_all_locations:
            users_accessible_locations = SQLLocation.active_objects.accessible_location_ids(
                request.domain, request.couch_user
            )
            if not set(self.accessible_location_ids).issubset(users_accessible_locations):
                return False
        return True


class CaseExportInstanceFilters(ExportInstanceFilters):
    sharing_groups = ListProperty(StringProperty)
    show_all_data = BooleanProperty(default=True)
    show_project_data = BooleanProperty()


class FormExportInstanceFilters(ExportInstanceFilters):
    user_types = ListProperty(IntegerProperty, default=[HQUserType.REGISTERED])


class ExportInstance(BlobMixin, Document):
    """
    This is an instance of an export. It contains the tables to export and
    other presentation properties.
    """

    name = StringProperty()
    domain = StringProperty()
    tables = ListProperty(TableConfiguration)
    export_format = StringProperty(default='csv')
    app_id = StringProperty()

    # The id of the schema that was used to generate the instance.
    # Used for information and debugging purposes
    schema_id = StringProperty()

    # Whether to split multiselects into multiple columns
    split_multiselects = BooleanProperty(default=False)

    # Whether to automatically convert dates to excel dates
    transform_dates = BooleanProperty(default=True)

    # Whether the export is de-identified
    is_deidentified = BooleanProperty(default=False)

    # Keep reference to old schema id if we have converted it from the legacy infrastructure
    legacy_saved_export_schema_id = StringProperty()

    is_daily_saved_export = BooleanProperty(default=False)
    # daily saved export fields:
    last_updated = DateTimeProperty()
    last_accessed = DateTimeProperty()

    class Meta:
        app_label = 'export'

    @property
    def is_safe(self):
        """For compatibility with old exports"""
        return self.is_deidentified

    @property
    def defaults(self):
        return FormExportInstanceDefaults if self.type == FORM_EXPORT else CaseExportInstanceDefaults

    def get_filters(self):
        """
        Return a list of export.filters.ExportFilter objects
        """
        raise NotImplementedError

    @property
    @memoized
    def has_multimedia(self):
        for table in self.tables:
            for column in table.selected_columns:
                if isinstance(column, MultiMediaExportColumn):
                    return True
        return False

    @property
    def selected_tables(self):
        return filter(lambda t: t.selected, self.tables)

    def get_table(self, path):
        for table in self.tables:
            if table.path == path:
                return table
        return None

    @classmethod
    def _new_from_schema(cls, schema):
        raise NotImplementedError()

    @classmethod
    def generate_instance_from_schema(cls, schema, saved_export=None, auto_select=True):
        """Given an ExportDataSchema, this will generate an ExportInstance"""
        if saved_export:
            instance = saved_export
        else:
            instance = cls._new_from_schema(schema)

        instance.name = instance.name or instance.defaults.get_default_instance_name(schema)
        instance.app_id = schema.app_id
        instance.schema_id = schema._id

        latest_app_ids_and_versions = get_latest_app_ids_and_versions(
            schema.domain,
            getattr(schema, 'app_id', None),
        )
        group_schemas = schema.group_schemas

        for group_schema in group_schemas:
            table = instance.get_table(group_schema.path) or TableConfiguration(
                path=group_schema.path,
                label=instance.defaults.get_default_table_name(group_schema.path),
                selected=instance.defaults.default_is_table_selected(group_schema.path),
            )
            table.is_deleted = is_occurrence_deleted(
                group_schema.last_occurrences,
                latest_app_ids_and_versions,
            ) and not group_schema.inferred

            prev_index = 0
            for item in group_schema.items:
                index, column = table.get_column(
                    item.path, item.doc_type, None
                )
                if not column:
                    column = ExportColumn.create_default_from_export_item(
                        table.path,
                        item,
                        latest_app_ids_and_versions,
                        auto_select
                    )
                    if prev_index:
                        # if it's a new column, insert it right after the previous column
                        index = prev_index + 1
                        table.columns.insert(index, column)
                    else:
                        table.columns.append(column)

                # Ensure that the item is up to date
                column.item = item

                # Need to rebuild tags and other flags based on new build ids
                column.update_properties_from_app_ids_and_versions(latest_app_ids_and_versions)
                prev_index = index

            cls._insert_system_properties(instance.domain, schema.type, table)

            if not instance.get_table(group_schema.path):
                instance.tables.append(table)

        return instance

    @classmethod
    def _insert_system_properties(cls, domain, export_type, table):
        from corehq.apps.export.system_properties import (
            ROW_NUMBER_COLUMN,
            TOP_MAIN_FORM_TABLE_PROPERTIES,
            BOTTOM_MAIN_FORM_TABLE_PROPERTIES,
            TOP_MAIN_CASE_TABLE_PROPERTIES,
            BOTTOM_MAIN_CASE_TABLE_PROPERTIES,
            CASE_HISTORY_PROPERTIES,
            PARENT_CASE_TABLE_PROPERTIES,
            STOCK_COLUMN,
        )

        nested_repeat_count = len([node for node in table.path if node.is_repeat])
        column_initialization_data = {
            'repeat': nested_repeat_count,  # Used for determining the proper row column
            'domain': domain,  # Used for the StockExportColumn
        }
        if export_type == FORM_EXPORT:
            if table.path == MAIN_TABLE:
                cls.__insert_system_properties(
                    table,
                    TOP_MAIN_FORM_TABLE_PROPERTIES,
                    **column_initialization_data
                )
                cls.__insert_system_properties(
                    table,
                    BOTTOM_MAIN_FORM_TABLE_PROPERTIES,
                    top=False,
                    **column_initialization_data
                )
            else:
                cls.__insert_system_properties(table, [ROW_NUMBER_COLUMN], **column_initialization_data)
        elif export_type == CASE_EXPORT:
            if table.path == MAIN_TABLE:
                if Domain.get_by_name(domain).commtrack_enabled:
                    top_properties = TOP_MAIN_CASE_TABLE_PROPERTIES + [STOCK_COLUMN]
                else:
                    top_properties = TOP_MAIN_CASE_TABLE_PROPERTIES
                cls.__insert_system_properties(
                    table,
                    top_properties,
                    **column_initialization_data
                )
                cls.__insert_system_properties(
                    table,
                    BOTTOM_MAIN_CASE_TABLE_PROPERTIES,
                    top=False,
                    **column_initialization_data
                )
            elif table.path == CASE_HISTORY_TABLE:
                cls.__insert_system_properties(table, CASE_HISTORY_PROPERTIES, **column_initialization_data)
            elif table.path == PARENT_CASE_TABLE:
                cls.__insert_system_properties(table, PARENT_CASE_TABLE_PROPERTIES,
                        **column_initialization_data)

    @classmethod
    def __insert_system_properties(cls, table, properties, top=True, **column_initialization_data):
        """
        Inserts system properties into the table configuration

        :param table: A TableConfiguration instance
        :param properties: A list of ExportColumn that represent system properties to be added to the table
        :param top: When True inserts the columns at the top, when false at the bottom
        :param column_initialization_data: Extra data to be passed to the column if needed on initialization
        """
        properties = map(copy, properties)
        if top:
            insert_fn = partial(table.columns.insert, 0)
            properties = reversed(properties)
        else:
            insert_fn = table.columns.append

        for static_column in properties:
            index, existing_column = table.get_column(
                static_column.item.path,
                static_column.item.doc_type,
                static_column.item.transform,
            )
            column = (existing_column or static_column)
            if isinstance(column, RowNumberColumn):
                column.update_nested_repeat_count(column_initialization_data.get('repeat'))
            elif isinstance(column, StockExportColumn):
                column.update_domain(column_initialization_data.get('domain'))

            if not existing_column:
                insert_fn(static_column)

    @property
    def file_size(self):
        """
        Return the size of the pre-computed export.
        Only daily saved exports could have a pre-computed export.
        """
        try:
            return self.blobs[DAILY_SAVED_EXPORT_ATTACHMENT_NAME].content_length
        except KeyError:
            return 0

    @property
    def filename(self):
        return "%s.%s" % (self.name, Format.from_format(self.export_format).extension)

    def has_file(self):
        """
        Return True if there is a pre-computed export saved for this instance.
        Only daily saved exports could have a pre-computed export.
        """
        return DAILY_SAVED_EXPORT_ATTACHMENT_NAME in self.blobs

    def set_payload(self, payload):
        """
        Set the pre-computed export for this instance.
        Only daily saved exports could have a pre-computed export.
        """
        self.put_attachment(payload, DAILY_SAVED_EXPORT_ATTACHMENT_NAME)

    def get_payload(self, stream=False):
        """
        Get the pre-computed export for this instance.
        Only daily saved exports could have a pre-computed export.
        """
        return self.fetch_attachment(DAILY_SAVED_EXPORT_ATTACHMENT_NAME, stream=stream)


class CaseExportInstance(ExportInstance):
    case_type = StringProperty()
    type = CASE_EXPORT

<<<<<<< HEAD
    # static filters to limit the data in this export
    # filters are only used in daily saved and HTML (dashboard feed) exports
    filters = SchemaProperty(CaseExportInstanceFilters)
=======
    @property
    def identifier(self):
        return self.case_type
>>>>>>> 6ed24254

    @classmethod
    def _new_from_schema(cls, schema):
        return cls(
            domain=schema.domain,
            case_type=schema.case_type,
        )

    def get_filters(self):
        if self.filters:
            from corehq.apps.export.forms import CaseExportFilterBuilder
            filter_builder = CaseExportFilterBuilder(
                Domain.get_by_name(self.domain), get_timezone_for_domain(self.domain)
            )
            return filter_builder.get_filters(
                self.filters.can_access_all_locations,
                self.filters.accessible_location_ids,
                self.filters.show_all_data,
                self.filters.show_project_data,
                self.filters.user_types,
                self.filters.date_period,
                self.filters.sharing_groups + self.filters.reporting_groups,
                self.filters.locations,
                self.filters.users,
            )
        return []


class FormExportInstance(ExportInstance):
    xmlns = StringProperty()
    type = FORM_EXPORT

    # Whether to include duplicates and other error'd forms in export
    include_errors = BooleanProperty(default=False)

    # static filters to limit the data in this export
    # filters are only used in daily saved and HTML (dashboard feed) exports
    filters = SchemaProperty(FormExportInstanceFilters)

    @property
    def identifier(self):
        return self.xmlns

    @property
    def formname(self):
        return xmlns_to_name(self.domain, self.xmlns, self.app_id)

    @classmethod
    def _new_from_schema(cls, schema):
        return cls(
            domain=schema.domain,
            xmlns=schema.xmlns,
            app_id=schema.app_id,
        )

    def get_filters(self):
        if self.filters:
            from corehq.apps.export.forms import FormExportFilterBuilder
            filter_builder = FormExportFilterBuilder(
                Domain.get_by_name(self.domain), get_timezone_for_domain(self.domain)
            )
            return filter_builder.get_filters(
                self.filters.can_access_all_locations,
                self.filters.accessible_location_ids,
                self.filters.reporting_groups,
                self.filters.user_types,
                self.filters.users,
                self.filters.locations,
                self.filters.date_period,
            )
        return []


class ExportInstanceDefaults(object):
    """
    This class is responsible for generating defaults for various aspects of the export instance
    """
    @staticmethod
    def get_default_instance_name(schema):
        raise NotImplementedError()

    @staticmethod
    def get_default_table_name(table_path):
        raise NotImplementedError()

    @staticmethod
    def default_is_table_selected(path):
        """
        Based on the path, determines whether the table should be selected by default
        """
        return path == MAIN_TABLE


class FormExportInstanceDefaults(ExportInstanceDefaults):

    @staticmethod
    def get_default_instance_name(schema):
        return u'{} ({})'.format(
            xmlns_to_name(schema.domain, schema.xmlns, schema.app_id, separator=" - "),
            datetime.now().strftime('%Y-%m-%d')
        )

    @staticmethod
    def get_default_table_name(table_path):
        if table_path == MAIN_TABLE:
            return _('Forms')
        else:
            if not len(table_path):
                return _('Repeat')

            default_table_name = table_path[-1].name
            # We are probably exporting a model iteration question
            if default_table_name == 'item' and len(table_path) > 1:
                default_table_name = '{}.{}'.format(table_path[-2].name, default_table_name)
            return _('Repeat: {}').format(default_table_name)


class CaseExportInstanceDefaults(ExportInstanceDefaults):

    @staticmethod
    def get_default_table_name(table_path):
        if table_path == MAIN_TABLE:
            return _('Cases')
        elif table_path == CASE_HISTORY_TABLE:
            return _('Case History')
        elif table_path == PARENT_CASE_TABLE:
            return _('Parent Cases')
        else:
            return _('Unknown')

    @staticmethod
    def get_default_instance_name(schema):
        return u'{}: {}'.format(schema.case_type, datetime.now().strftime('%Y-%m-%d'))


class ExportRow(object):

    def __init__(self, data):
        self.data = data


class ScalarItem(ExportItem):
    """
    A text, numeric, date, etc. question or case property
    """


class LabelItem(ExportItem):
    """
    An item that refers to a label question
    """


class CaseIndexItem(ExportItem):
    """
    An item that refers to a case index
    """

    @property
    def case_type(self):
        return self.path[1].name


class GeopointItem(ExportItem):
    """
    A GPS coordinate question
    """


class MultiMediaItem(ExportItem):
    """
    An item that references multimedia
    """


class StockItem(ExportItem):
    """
    An item that references a stock question (balance, transfer, dispense, receive)
    """

    @classmethod
    def create_from_question(cls, question, path, app_id, app_version, repeats):
        """
        Overrides ExportItem's create_from_question, by allowing an explicit path
        that may not match the question's value key
        """
        return cls(
            path=_question_path_to_path_nodes(path, repeats),
            label=question['label'],
            last_occurrences={app_id: app_version},
        )


class Option(DocumentSchema):
    """
    This object represents a multiple choice question option.

    last_occurrences is a dictionary of app_ids mapped to the last version that the options was present.
    """
    last_occurrences = DictProperty()
    value = StringProperty()


class MultipleChoiceItem(ExportItem):
    """
    A multiple choice question or case property
    Choices is the union of choices for the question in each of the builds with
    this question.
    """
    options = SchemaListProperty(Option)

    @classmethod
    def create_from_question(cls, question, app_id, app_version, repeats):
        item = super(MultipleChoiceItem, cls).create_from_question(question, app_id, app_version, repeats)

        for option in question['options']:
            item.options.append(Option(
                last_occurrences={app_id: app_version},
                value=option['value']
            ))
        return item

    @classmethod
    def merge(cls, one, two):
        item = super(MultipleChoiceItem, cls).merge(one, two)
        options = _merge_lists(one.options, two.options,
            keyfn=lambda i: i.value,
            resolvefn=lambda option1, option2:
                Option(
                    value=option1.value,
                    last_occurrences=_merge_dicts(option1.last_occurrences, option2.last_occurrences, max)
                ),
        )

        item.options = options
        return item


class ExportGroupSchema(DocumentSchema):
    """
    An object representing the `ExportItem`s that would appear in a single export table, such as all the
    questions in a particular repeat group, or all the questions not in any repeat group.
    """
    path = SchemaListProperty(PathNode)
    items = SchemaListProperty(ExportItem)
    last_occurrences = DictProperty()

    # True if this item was inferred from different actions in HQ (i.e. case upload)
    # False if the item was found in the application structure
    inferred = BooleanProperty(default=False)


class InferredExportGroupSchema(ExportGroupSchema):
    """
    Same as an ExportGroupSchema with a few utility methods
    """

    def put_item(self, path, inferred_from=None, item_cls=ScalarItem):
        assert self.path == path[:len(self.path)], "ExportItem's path doesn't start with the table"
        item = self.get_item(path)

        if item:
            item.inferred_from.add(inferred_from or UNKNOWN_INFERRED_FROM)
            return item

        item = item_cls(
            path=path,
            label='.'.join(map(lambda node: node.name, path)),
            inferred=True,
            inferred_from=set([inferred_from or UNKNOWN_INFERRED_FROM])
        )
        self.items.append(item)
        return item

    def get_item(self, path):
        for item in self.items:
            if item.path == path and isinstance(item, ExportItem):
                return item
        return None


class InferredSchema(Document):
    """
    An inferred schema is information we know about the application that is not
    in the application itself. For example, inferred schemas can keep track of
    case properties that were uploaded during a case import. This way we have a
    record of these properties even though they were not in the application
    structure.
    """
    domain = StringProperty(required=True)
    created_on = DateTimeProperty(default=datetime.utcnow)
    group_schemas = SchemaListProperty(InferredExportGroupSchema)
    case_type = StringProperty(required=True)
    version = IntegerProperty(default=1)

    # This normally contains a mapping of app_id to the version number. For
    # inferred schemas this'll always be an empty dictionary since it is
    # inferred. It is needed because when schemas are merged, it's expected
    # that all schema duck types have this property.
    last_app_versions = DictProperty()

    class Meta:
        app_label = 'export'

    def put_group_schema(self, path):
        group_schema = self.get_group_schema(path)

        if group_schema:
            return group_schema

        group_schema = InferredExportGroupSchema(
            path=path,
            items=[],
            inferred=True,
        )
        self.group_schemas.append(group_schema)
        return group_schema

    def get_group_schema(self, path):
        for group_schema in self.group_schemas:
            if group_schema.path == path:
                return group_schema
        return None


class ExportDataSchema(Document):
    """
    An object representing the things that can be exported for a particular
    form xmlns or case type. It contains a list of ExportGroupSchema.
    """
    domain = StringProperty(required=True)
    created_on = DateTimeProperty(default=datetime.utcnow)
    group_schemas = SchemaListProperty(ExportGroupSchema)
    app_id = StringProperty()
    version = IntegerProperty(default=1)

    # A map of app_id to app_version. Represents the last time it saw an app and at what version
    last_app_versions = DictProperty()

    class Meta:
        app_label = 'export'

    def get_number_of_apps_to_process(self):
        return len(self._get_app_build_ids_to_process(
            self.domain,
            self.app_id,
            self.last_app_versions,
        ))

    @classmethod
    def generate_schema_from_builds(cls, domain, app_id, identifier, force_rebuild=False,
            only_process_current_builds=False, task=None):
        """Builds a schema from Application builds for a given identifier

        :param domain: The domain that the export belongs to
        :param app_id: The app_id that the export belongs to (or None if export is not associated with an app.
        :param identifier: The unique identifier of the schema being exported.
            case_type for Case Exports and xmlns for Form Exports
        :param only_process_current_builds: Only process the current apps, not any builds. This
            means that deleted items may not be present in the schema since past builds have not been
            processed.
        :param task: A celery task to update the progress of the build
        :returns: Returns a ExportDataSchema instance
        """

        original_id, original_rev = None, None
        apps_processed = 0
        current_schema = cls.get_latest_export_schema(domain, app_id, identifier)
        if (current_schema
                and not force_rebuild
                and current_schema.version == cls.schema_version()):
            original_id, original_rev = current_schema._id, current_schema._rev
        else:
            current_schema = cls()

        app_build_ids = []
        if not only_process_current_builds:
            app_build_ids = cls._get_app_build_ids_to_process(
                domain,
                app_id,
                current_schema.last_app_versions,
            )
        app_build_ids.extend(cls._get_current_app_ids_for_domain(domain, app_id))

        for app_doc in iter_docs(Application.get_db(), app_build_ids, chunksize=10):
            if (not app_doc.get('has_submissions', False) and
                    app_doc.get('copy_of')):
                continue

            app = Application.wrap(app_doc)
            current_schema = cls._process_app_build(
                current_schema,
                app,
                identifier,
            )

            # Only record the version of builds on the schema. We don't care about
            # whether or not the schema has seen the current build because that always
            # gets processed.
            if app.copy_of:
                current_schema.record_update(app.copy_of, app.version)

            apps_processed += 1
            set_task_progress(task, apps_processed, len(app_build_ids))

        inferred_schema = cls._get_inferred_schema(domain, identifier)
        if inferred_schema:
            current_schema = cls._merge_schemas(current_schema, inferred_schema)

        current_schema.domain = domain
        current_schema.app_id = app_id
        current_schema.version = cls.schema_version()
        current_schema._set_identifier(identifier)

        current_schema = cls._save_export_schema(
            current_schema,
            original_id,
            original_rev
        )
        return current_schema

    @classmethod
    def _merge_schemas(cls, *schemas):
        """Merges two ExportDataSchemas together

        :param schema1: The first ExportDataSchema
        :param schema2: The second ExportDataSchema
        :returns: The merged ExportDataSchema
        """

        schema = cls()

        def resolvefn(group_schema1, group_schema2):

            def keyfn(export_item):
                return'{}:{}:{}'.format(
                    _path_nodes_to_string(export_item.path),
                    export_item.doc_type,
                    export_item.transform,
                )

            group_schema1.last_occurrences = _merge_dicts(
                group_schema1.last_occurrences,
                group_schema2.last_occurrences,
                max
            )
            group_schema1.inferred = group_schema1.inferred or group_schema2.inferred
            items = _merge_lists(
                group_schema1.items,
                group_schema2.items,
                keyfn=keyfn,
                resolvefn=lambda item1, item2: item1.__class__.merge(item1, item2),
            )
            group_schema1.items = items
            return group_schema1

        previous_group_schemas = schemas[0].group_schemas
        last_app_versions = schemas[0].last_app_versions
        for current_schema in schemas[1:]:
            group_schemas = _merge_lists(
                previous_group_schemas,
                current_schema.group_schemas,
                keyfn=lambda group_schema: _path_nodes_to_string(group_schema.path),
                resolvefn=resolvefn,
            )
            previous_group_schemas = group_schemas
            last_app_versions = _merge_dicts(
                last_app_versions,
                current_schema.last_app_versions,
                max,
            )

        schema.group_schemas = group_schemas
        schema.last_app_versions = last_app_versions

        return schema

    def record_update(self, app_id, app_version):
        self.last_app_versions[app_id] = max(
            self.last_app_versions.get(app_id, 0),
            app_version,
        )

    @staticmethod
    def _save_export_schema(current_schema, original_id, original_rev):
        """
        Given a schema object, this function saves the object and ensures that the
        ID remains the save as the previous save if there existed a previous version.
        """
        if original_id and original_rev:
            current_schema._id = original_id
            current_schema._rev = original_rev

        try:
            current_schema.save()
        except ResourceConflict:
            # It's possible that another process updated the schema before we
            # got to it. If so, we want to overwrite those changes because we
            # have the most recently built schema.
            current_schema._rev = ExportDataSchema.get_db().get_rev(current_schema._id)
            current_schema.save()

        return current_schema


class FormExportDataSchema(ExportDataSchema):

    xmlns = StringProperty(required=True)
    datatype_mapping = defaultdict(lambda: ScalarItem, {
        'MSelect': MultipleChoiceItem,
        'Geopoint': GeopointItem,
        'Image': MultiMediaItem,
        'Audio': MultiMediaItem,
        'Video': MultiMediaItem,
        'Trigger': LabelItem,
    })

    @property
    def type(self):
        return FORM_EXPORT

    @classmethod
    def schema_version(cls):
        return FORM_DATA_SCHEMA_VERSION

    @classmethod
    def _get_inferred_schema(cls, domain, xmlns):
        return None

    def _set_identifier(self, form_xmlns):
        self.xmlns = form_xmlns

    @classmethod
    def _get_current_app_ids_for_domain(cls, domain, app_id):
        if not app_id:
            raise BadExportConfiguration('Must include app id for form data schemas')
        return [app_id]

    @staticmethod
    def _get_app_build_ids_to_process(domain, app_id, last_app_versions):
        return get_built_app_ids_with_submissions_for_app_id(
            domain,
            app_id,
            last_app_versions.get(app_id)
        )

    @staticmethod
    def get_latest_export_schema(domain, app_id, form_xmlns):
        return get_latest_form_export_schema(domain, app_id, form_xmlns)

    @classmethod
    def _process_app_build(cls, current_schema, app, form_xmlns):
        form = app.get_form_by_xmlns(form_xmlns, log_missing=False)
        if not form:
            return current_schema

        case_updates = form.get_case_updates(form.get_module().case_type)
        xform = form.wrapped_xform()
        if isinstance(form.actions, AdvancedFormActions):
            open_case_actions = form.actions.open_cases
        else:
            open_case_actions = form.actions.subcases

        repeats_with_subcases = {
            open_case_action for open_case_action in open_case_actions
            if open_case_action.repeat_context
        }
        xform_schema = cls._generate_schema_from_xform(
            xform,
            case_updates,
            app.langs,
            app.copy_of or app._id,  # If it's not a copy, must be current
            app.version,
        )
        schemas = [current_schema, xform_schema]
        if repeats_with_subcases:
            repeat_case_schema = cls._generate_schema_from_repeat_subcases(
                xform,
                repeats_with_subcases,
                app.langs,
                app.copy_of or app._id,  # If it's not a copy, must be current
                app.version,
            )
            schemas.append(repeat_case_schema)

        return cls._merge_schemas(*schemas)

    @classmethod
    def _generate_schema_from_repeat_subcases(cls, xform, repeats_with_subcases, langs, app_id, app_version):
        """
        This generates a FormExportDataSchema for repeat groups that generate subcases.

        :param xform: An XForm instance
        :param repeats_with_subcases: A list of OpenSubCaseAction classes that have a
            repeat_context.
        :param langs: An array of application languages
        :param app_id: The app_id of the corresponding app
        :param app_version: The build number of the app
        :returns: An instance of a FormExportDataSchema
        """

        repeats = cls._get_repeat_paths(xform, langs)
        schema = cls()

        def _add_to_group_schema(group_schema, path, label):
            group_schema.items.append(ExportItem(
                path=_question_path_to_path_nodes(path, repeats),
                label=label,
                last_occurrences={app_id: app_version},
            ))

        for subcase_action in repeats_with_subcases:
            group_schema = ExportGroupSchema(
                path=_question_path_to_path_nodes(subcase_action.repeat_context, repeats),
                last_occurrences={app_id: app_version},
            )
            # Add case attributes
            for case_attribute in CASE_ATTRIBUTES:
                path = u'{}/case/{}'.format(subcase_action.repeat_context, case_attribute)
                _add_to_group_schema(group_schema, path, u'case.{}'.format(case_attribute))

            # Add case updates
            for case_property, case_path in subcase_action.case_properties.iteritems():
                # This removes the repeat part of the path. For example, if inside
                # a repeat group that has the following path:
                #
                # /data/repeat/other_group/question
                #
                # We want to create a path that looks like:
                #
                # /data/repeat/case/update/other_group/question
                path_suffix = case_path[len(subcase_action.repeat_context):]
                path = u'{}/case/update{}'.format(subcase_action.repeat_context, path_suffix)
                _add_to_group_schema(group_schema, path, u'case.update.{}'.format(case_property))

            # Add case create properties
            for case_create_element in CASE_CREATE_ELEMENTS:
                path = u'{}/case/create/{}'.format(subcase_action.repeat_context, case_create_element)
                _add_to_group_schema(group_schema, path, u'case.create.{}'.format(case_create_element))

            schema.group_schemas.append(group_schema)
        return schema

    @staticmethod
    def _get_repeat_paths(xform, langs):
        return [
            question['value']
            for question in xform.get_questions(langs, include_groups=True) if question['tag'] == 'repeat'
        ]

    @classmethod
    def _generate_schema_from_xform(cls, xform, case_updates, langs, app_id, app_version):
        questions = xform.get_questions(langs, include_triggers=True)
        repeats = cls._get_repeat_paths(xform, langs)
        schema = cls()
        question_keyfn = lambda q: q['repeat']

        question_groups = [(x, list(y)) for x, y in groupby(
            sorted(questions, key=question_keyfn), question_keyfn
        )]
        if None not in [x[0] for x in question_groups]:
            # If there aren't any questions in the main table, a group for
            # it anyways.
            question_groups = [(None, [])] + question_groups

        for group_path, group_questions in question_groups:
            # If group_path is None, that means the questions are part of the form and not a repeat group
            # inside of the form
            group_schema = ExportGroupSchema(
                path=_question_path_to_path_nodes(group_path, repeats),
                last_occurrences={app_id: app_version},
            )
            for question in group_questions:
                # Create ExportItem based on the question type
                if 'stock_type_attributes' in question:
                    items = cls._get_stock_items_from_question(
                        question,
                        app_id,
                        app_version,
                        repeats,
                    )
                    group_schema.items.extend(items)
                else:
                    item = cls.datatype_mapping[question['type']].create_from_question(
                        question,
                        app_id,
                        app_version,
                        repeats,
                    )
                    group_schema.items.append(item)

            if group_path is None:
                for case_update_field in case_updates:
                    group_schema.items.append(
                        ExportItem(
                            path=[
                                PathNode(name='form'),
                                PathNode(name='case'),
                                PathNode(name='update'),
                                PathNode(name=case_update_field)
                            ],
                            label="case.update.{}".format(case_update_field),
                            tag=PROPERTY_TAG_CASE,
                            last_occurrences={app_id: app_version},
                        )
                    )

            schema.group_schemas.append(group_schema)

        return schema

    @staticmethod
    def _get_stock_items_from_question(question, app_id, app_version, repeats):
        """
        Creates a list of items from a stock type question
        """
        items = []

        # Strips the last value in the path
        # E.G. /data/balance/entry --> /data/balance
        parent_path = question['value'][:question['value'].rfind('/')]
        question_id = question['stock_type_attributes']['type']

        parent_path_and_question_id = '{}:{}'.format(parent_path, question_id)

        for attribute in question['stock_type_attributes']:
            items.append(StockItem.create_from_question(
                question,
                '{}/@{}'.format(parent_path_and_question_id, attribute),
                app_id,
                app_version,
                repeats,
            ))

        for attribute in question['stock_entry_attributes']:
            items.append(StockItem.create_from_question(
                question,
                '{}/{}/@{}'.format(parent_path_and_question_id, 'entry', attribute),
                app_id,
                app_version,
                repeats,
            ))

        return items


class CaseExportDataSchema(ExportDataSchema):

    case_type = StringProperty(required=True)

    @property
    def type(self):
        return CASE_EXPORT

    def _set_identifier(self, case_type):
        self.case_type = case_type

    @classmethod
    def schema_version(cls):
        return CASE_DATA_SCHEMA_VERSION

    @classmethod
    def _get_inferred_schema(cls, domain, case_type):
        return get_inferred_schema(domain, case_type)

    @classmethod
    def _get_current_app_ids_for_domain(cls, domain, app_id):
        return get_app_ids_in_domain(domain)

    @staticmethod
    def _get_app_build_ids_to_process(domain, app_id, last_app_versions):
        return get_built_app_ids_with_submissions_for_app_ids_and_versions(
            domain,
            last_app_versions
        )

    @staticmethod
    def get_latest_export_schema(domain, app_id, case_type):
        return get_latest_case_export_schema(domain, case_type)

    @classmethod
    def _process_app_build(cls, current_schema, app, case_type):
        case_property_mapping = get_case_properties(
            app,
            [case_type],
            include_parent_properties=False
        )
        parent_types, _ = (
            ParentCasePropertyBuilder(app)
            .get_parent_types_and_contributed_properties(case_type)
        )
        case_schemas = []
        case_schemas.append(cls._generate_schema_from_case_property_mapping(
            case_property_mapping,
            parent_types,
            app.copy_of or app._id,  # If not copy, must be current app
            app.version,
        ))
        if any(map(lambda relationship_tuple: relationship_tuple[1] == 'parent', parent_types)):
            case_schemas.append(cls._generate_schema_for_parent_case(
                app.copy_of or app._id,
                app.version,
            ))

        case_schemas.append(cls._generate_schema_for_case_history(
            case_property_mapping,
            app.copy_of or app._id,
            app.version,
        ))
        case_schemas.append(current_schema)

        return cls._merge_schemas(*case_schemas)

    @classmethod
    def _generate_schema_from_case_property_mapping(cls, case_property_mapping, parent_types, app_id, app_version):
        """
        Generates the schema for the main Case tab on the export page
        Includes system export properties for the case.
        """
        assert len(case_property_mapping.keys()) == 1
        schema = cls()

        group_schema = ExportGroupSchema(
            path=MAIN_TABLE,
            last_occurrences={app_id: app_version},
        )

        for case_type, case_properties in case_property_mapping.iteritems():

            for prop in case_properties:
                group_schema.items.append(ScalarItem(
                    path=[PathNode(name=prop)],
                    label=prop,
                    last_occurrences={app_id: app_version},
                ))

        for case_type, identifier in parent_types:
            group_schema.items.append(CaseIndexItem(
                path=[PathNode(name='indices'), PathNode(name=case_type)],
                label='{}.{}'.format(identifier, case_type),
                last_occurrences={app_id: app_version},
                tag=PROPERTY_TAG_CASE,
            ))

        schema.group_schemas.append(group_schema)
        return schema

    @classmethod
    def _generate_schema_for_parent_case(cls, app_id, app_version):
        schema = cls()
        schema.group_schemas.append(ExportGroupSchema(
            path=PARENT_CASE_TABLE,
            last_occurrences={app_id: app_version},
        ))
        return schema

    @classmethod
    def _generate_schema_for_case_history(cls, case_property_mapping, app_id, app_version):
        """Generates the schema for the Case History tab on the export page"""
        assert len(case_property_mapping.keys()) == 1
        schema = cls()

        group_schema = ExportGroupSchema(
            path=CASE_HISTORY_TABLE,
            last_occurrences={app_id: app_version},
        )
        unknown_case_properties = set(case_property_mapping[case_property_mapping.keys()[0]])

        def _add_to_group_schema(group_schema, path_start, prop, app_id, app_version):
            group_schema.items.append(ScalarItem(
                path=CASE_HISTORY_TABLE + [path_start, PathNode(name=prop)],
                label=prop,
                tag=PROPERTY_TAG_UPDATE,
                last_occurrences={app_id: app_version},
            ))

        for prop in KNOWN_CASE_PROPERTIES:
            path_start = PathNode(name="updated_known_properties")
            _add_to_group_schema(group_schema, path_start, prop, app_id, app_version)

        for prop in unknown_case_properties:
            path_start = PathNode(name="updated_unknown_properties")
            _add_to_group_schema(group_schema, path_start, prop, app_id, app_version)

        schema.group_schemas.append(group_schema)
        return schema


def _string_path_to_list(path):
    return path if path is None else path[1:].split('/')


def _question_path_to_path_nodes(string_path, repeats):
    """
    Return a list of PathNodes suitable for a TableConfiguration or ExportGroupSchema
    path, from the given path and list of repeats.
    :param string_path: A path to a question or group, like "/data/group1"
    :param repeats: A list of repeat groups, like ["/data/repeat1"]
    :return: A list of PathNodes
    """
    if not string_path:
        return []

    parts = string_path.split("/")
    assert parts[0] == "", 'First part of path should be ""'
    parts = parts[1:]

    repeat_test_string = ""
    path = []
    for part in parts:
        repeat_test_string += "/" + part
        path.append(PathNode(name=part, is_repeat=repeat_test_string in repeats))

    path[0].name = "form"
    return path


def _path_nodes_to_string(path, separator=' '):
    if not path or (len(path) == 1 and path[0] is None):
        return ''
    return separator.join(["{}.{}".format(node.name, node.is_repeat) for node in path])


def _merge_lists(one, two, keyfn, resolvefn):
    """Merges two lists. The algorithm is to first iterate over the first list. If the item in the first list
    does not exist in the second list, add that item to the merged list. If the item does exist in the second
    list, resolve the conflict using the resolvefn. After the first list has been iterated over, simply append
    any items in the second list that have not already been added. If the items in the list are objects,
    then the objects will be mutated directly and not copied.

    :param one: The first list to be merged.
    :param two: The second list to be merged.
    :param keyfn: A function that takes an element from the list as an argument and returns a unique
        identifier for that item.
    :param resolvefn: A function that takes two elements that resolve to the same key and returns a single
        element that has resolved the conflict between the two elements.
    :returns: A list of the merged elements
    """

    merged = []

    two_keys = {keyfn(obj): obj for obj in two}

    for obj in one:
        obj_key = keyfn(obj)

        if obj_key in two_keys:
            # If obj exists in both list, must merge
            new_obj = resolvefn(
                obj,
                two_keys.pop(obj_key),
            )
        else:
            new_obj = obj

        merged.append(new_obj)

    # Get the rest of the objects in the second list
    merged.extend(two_keys.values())
    return merged


def _merge_dicts(one, two, resolvefn):
    """Merges two dicts. The algorithm is to first create a dictionary of all the keys that exist in one and
    two but not in both. Then iterate over each key that belongs in both while calling the resovlefn function
    to ensure the propery value gets set.

    :param one: The first dictionary
    :param two: The second dictionary
    :param resolvefn: A function that takes two values and resolves to one
    :returns: The merged dictionary
    """
    # keys either in one or two, but not both
    merged = {
        key: one.get(key, two.get(key))
        for key in one.viewkeys() ^ two.viewkeys()
    }

    # merge keys that exist in both
    merged.update({
        key: resolvefn(one[key], two[key])
        for key in one.viewkeys() & two.viewkeys()
    })
    return merged


class UserDefinedExportColumn(ExportColumn):
    """
    This model represents a column that a user has defined the path to the
    data within the form. It should only be needed for RemoteApps
    """

    is_editable = BooleanProperty(default=True)

    # On normal columns, the path is defined on an ExportItem.
    # Since a UserDefinedExportColumn is not associated with the
    # export schema, the path is defined on the column.
    custom_path = SchemaListProperty(PathNode)

    def get_value(self, domain, doc_id, doc, base_path, **kwargs):
        path = [x.name for x in self.custom_path[len(base_path):]]
        return NestedDictGetter(path)(doc)


class SplitUserDefinedExportColumn(ExportColumn):
    split_type = StringProperty(
        choices=USER_DEFINED_SPLIT_TYPES,
        default=PLAIN_USER_DEFINED_SPLIT_TYPE
    )
    user_defined_options = ListProperty()

    def get_value(self, domain, doc_id, doc, base_path, transform_dates=False, **kwargs):
        """
        Get the value of self.item of the given doc.
        When base_path is [], doc is a form submission or case,
        when base_path is non empty, doc is a repeat group from a form submission.
        doc is a form submission or instance of a repeat group in a submission or case
        """
        value = super(SplitUserDefinedExportColumn, self).get_value(
            domain,
            doc_id,
            doc,
            base_path,
            transform_dates=transform_dates
        )
        if self.split_type == PLAIN_USER_DEFINED_SPLIT_TYPE:
            return value

        if not isinstance(value, basestring):
            return [None] * len(self.user_defined_options) + [value]

        selected = OrderedDict((x, 1) for x in value.split(" "))
        row = []
        for option in self.user_defined_options:
            row.append(selected.pop(option, None))
        row.append(" ".join(selected.keys()))
        return row

    def get_headers(self, **kwargs):
        if self.split_type == PLAIN_USER_DEFINED_SPLIT_TYPE:
            return super(SplitUserDefinedExportColumn, self).get_headers()
        header = self.label
        header_template = header if '{option}' in header else u"{name} | {option}"
        headers = []
        for option in self.user_defined_options:
            headers.append(
                header_template.format(
                    name=header,
                    option=option
                )
            )
        headers.append(
            header_template.format(
                name=header,
                option='extra'
            )
        )
        return headers


class MultiMediaExportColumn(ExportColumn):
    """
    A column that will take a multimedia file and transform it to the absolute download URL.
    If transform_dates is set to True it will render the link with Excel formatting
    in order to make the link clickable.
    """

    def get_value(self, domain, doc_id, doc, base_path, transform_dates=False, **kwargs):
        value = super(MultiMediaExportColumn, self).get_value(domain, doc_id, doc, base_path, **kwargs)

        if not value or value == MISSING_VALUE:
            return value

        download_url = u'{url}?attachment={attachment}'.format(
            url=absolute_reverse('download_attachment', args=(domain, doc_id)),
            attachment=value,
        )
        if transform_dates:
            download_url = u'=HYPERLINK("{}")'.format(download_url)

        return download_url


class SplitGPSExportColumn(ExportColumn):
    item = SchemaProperty(GeopointItem)

    def get_headers(self, split_column=False):
        if not split_column:
            return super(SplitGPSExportColumn, self).get_headers()
        header = self.label
        header_templates = [
            _(u'{}: latitude (meters)'),
            _(u'{}: longitude (meters)'),
            _(u'{}: altitude (meters)'),
            _(u'{}: accuracy (meters)'),
        ]
        return map(lambda header_template: header_template.format(header), header_templates)

    def get_value(self, domain, doc_id, doc, base_path, split_column=False, **kwargs):
        value = super(SplitGPSExportColumn, self).get_value(
            domain,
            doc_id,
            doc,
            base_path,
            **kwargs
        )
        if not split_column:
            return value

        if value == MISSING_VALUE:
            return [MISSING_VALUE] * 4

        values = [EMPTY_VALUE] * 4

        if not isinstance(value, basestring):
            return values

        for index, coordinate in enumerate(value.split(' ')):
            values[index] = coordinate
        return values


class SplitExportColumn(ExportColumn):
    """
    This class is used to split a value into multiple columns based
    on a set of pre-defined options. It splits the data value assuming it
    is space separated.

    The outputs will have one column for each 'option' and one additional
    column for any values from the data don't appear in the options.

    Each column will have a value of 1 if the data value contains the
    option for that column otherwise the column will be blank.

    e.g.
    options = ['a', 'b']
    column_headers = ['col a', 'col b', 'col extra']

    data_val = 'a c d'
    output = [1, '', 'c d']

    Note: when split_column is set to False, SplitExportColumn will behave like a
    normal ExportColumn.
    """
    item = SchemaProperty(MultipleChoiceItem)
    ignore_unspecified_options = BooleanProperty(default=False)

    def get_value(self, domain, doc_id, doc, base_path, split_column=False, **kwargs):
        """
        Get the value of self.item of the given doc.
        When base_path is [], doc is a form submission or case,
        when base_path is non empty, doc is a repeat group from a form submission.
        doc is a form submission or instance of a repeat group in a submission or case
        """
        value = super(SplitExportColumn, self).get_value(domain, doc_id, doc, base_path, **kwargs)
        if not split_column:
            return value

        if value == MISSING_VALUE:
            value = [MISSING_VALUE] * len(self.item.options)
            if not self.ignore_unspecified_options:
                value.append(MISSING_VALUE)
            return value

        if not isinstance(value, basestring):
            unspecified_options = [] if self.ignore_unspecified_options else [value]
            return [EMPTY_VALUE] * len(self.item.options) + unspecified_options

        selected = OrderedDict((x, 1) for x in value.split(" "))
        row = []
        for option in self.item.options:
            row.append(selected.pop(option.value, EMPTY_VALUE))
        if not self.ignore_unspecified_options:
            row.append(" ".join(selected.keys()))
        return row

    def get_headers(self, split_column=False):
        if not split_column:
            return super(SplitExportColumn, self).get_headers()
        header = self.label
        header_template = header if '{option}' in header else u"{name} | {option}"
        headers = []
        for option in self.item.options:
            headers.append(
                header_template.format(
                    name=header,
                    option=option.value
                )
            )
        if not self.ignore_unspecified_options:
            headers.append(
                header_template.format(
                    name=header,
                    option='extra'
                )
            )
        return headers


class RowNumberColumn(ExportColumn):
    """
    This column represents the `number` column.
    """
    repeat = IntegerProperty(default=0)

    def get_headers(self, **kwargs):
        headers = [self.label]
        if self.repeat > 0:
            headers += ["{}__{}".format(self.label, i) for i in range(self.repeat + 1)]
        return headers

    def get_value(self, domain, doc_id, doc, base_path, transform_dates=False, row_index=None, **kwargs):
        assert row_index, 'There must be a row_index for number column'
        return (
            [".".join([unicode(i) for i in row_index])]
            + (list(row_index) if len(row_index) > 1 else [])
        )

    def update_nested_repeat_count(self, repeat):
        self.repeat = repeat


class CaseIndexExportColumn(ExportColumn):
    """
    A column that exports a case index's referenced ids
    """

    def get_value(self, domain, doc_id, doc, base_path, **kwargs):
        path = [self.item.path[0].name]  # Index columns always are just a reference to 'indices'
        case_type = self.item.case_type

        indices = NestedDictGetter(path)(doc) or []
        case_ids = map(
            lambda index: index.get('referenced_id'),
            filter(lambda index: index.get('referenced_type') == case_type, indices)
        )
        return ' '.join(case_ids)


class StockFormExportColumn(ExportColumn):
    """
    A column type for stock question types in form exports. This will export a column
    for a StockItem
    """

    def get_value(self, domain, doc_id, doc, base_path, transform_dates=False, **kwargs):

        stock_type_path_index = -1
        path = [path_node.name for path_node in self.item.path[len(base_path):]]
        # Hacky, but the question_id is encoded in the path of the StockItem.
        # Normally, stock questions (balance, transfer, receive, dispense) do
        # not include the question id in the form xml path. For example the defintion
        # of a stock question can look like this:
        #
        # <transfer date="2016-08-08" dest="xxxx" section-id="xxxx" type="question-id">
        #     <n0:entry id="xxxx" quantity="1"/>
        # </transfer>
        #
        # Notice that the question id is stored in the type attribute. If multiple
        # stock questions are defined at the same level in the tree, the form processing
        # code will interpret this as a "repeat" leading to confusion for the user in the
        # export code.
        #
        # In order to mitigate this, we encode the question id into the path so we do not
        # have to create a new TableConfiguration for the edge case mentioned above.
        for idx, path_name in enumerate(path):
            is_stock_question_element = any(map(
                lambda tag_name: path_name.startswith('{}:'.format(tag_name)),
                STOCK_QUESTION_TAG_NAMES
            ))
            if is_stock_question_element:
                question_path, question_id = path_name.split(':')
                path[idx] = question_path
                stock_type_path_index = idx
                break

        value = NestedDictGetter(path[:stock_type_path_index + 1])(doc)
        if not value:
            return MISSING_VALUE

        new_doc = None
        if isinstance(value, list):
            try:
                new_doc = filter(
                    lambda node: node.get('@type') == question_id,
                    value,
                )[0]
            except IndexError:
                new_doc = None
        else:
            if value.get('@type') == question_id:
                new_doc = value

        if not new_doc:
            return MISSING_VALUE

        return self._transform(
            NestedDictGetter(path[stock_type_path_index + 1:])(new_doc),
            new_doc,
            transform_dates
        )


class StockExportColumn(ExportColumn):
    """
    A special column type for case exports. This will export a column
    for each product/section combo on the provided domain. (A lot of this code is taken
    from corehq/apps/commtrack/models.py#StockExportColumn
    """
    domain = StringProperty()

    @property
    def accessor(self):
        return LedgerAccessors(self.domain)

    def update_domain(self, domain):
        self.domain = domain

    @property
    @memoized
    def _column_tuples(self):
        combos = get_ledger_section_entry_combinations(self.domain)
        section_and_product_ids = sorted(set(map(lambda combo: (combo.entry_id, combo.section_id), combos)))
        return section_and_product_ids

    def _get_product_name(self, product_id):
        return Product.get(product_id).name

    def get_headers(self, **kwargs):
        for product_id, section in self._column_tuples:
            yield u"{product} ({section})".format(
                product=self._get_product_name(product_id),
                section=section
            )

    def get_value(self, domain, doc_id, doc, base_path, **kwargs):
        states = self.accessor.get_ledger_values_for_case(doc_id)

        # use a list to make sure the stock states end up
        # in the same order as the headers
        values = [EMPTY_VALUE] * len(self._column_tuples)

        for state in states:
            column_tuple = (state.product_id, state.section_id)
            if column_tuple in self._column_tuples:
                state_index = self._column_tuples.index(column_tuple)
                values[state_index] = state.stock_on_hand
        return values


class ConversionMeta(DocumentSchema):
    path = StringProperty()
    failure_reason = StringProperty()
    info = ListProperty()

    def pretty_print(self):
        print '---' * 15
        print '{:<20}| {}'.format('Original Path', self.path)
        print '{:<20}| {}'.format('Failure Reason', self.failure_reason)
        for idx, line in enumerate(self.info):
            prefix = 'Info' if idx == 0 else ''
            print '{:<20}| {}'.format(prefix, line)


class ExportMigrationMeta(Document):
    saved_export_id = StringProperty()
    domain = StringProperty()
    export_type = StringProperty(choices=[FORM_EXPORT, CASE_EXPORT])

    # The schema of the new export
    generated_schema_id = StringProperty()

    skipped_tables = SchemaListProperty(ConversionMeta)
    skipped_columns = SchemaListProperty(ConversionMeta)

    converted_tables = SchemaListProperty(ConversionMeta)
    converted_columns = SchemaListProperty(ConversionMeta)

    is_remote_app_migration = BooleanProperty(default=False)

    migration_date = DateTimeProperty()

    class Meta:
        app_label = 'export'

    @property
    def old_export_url(self):
        from corehq.apps.export.views import EditCustomCaseExportView, EditCustomFormExportView
        if self.export_type == FORM_EXPORT:
            view_cls = EditCustomFormExportView
        else:
            view_cls = EditCustomCaseExportView

        return '{}{}'.format(get_url_base(), reverse(
            view_cls.urlname,
            args=[self.domain, self.saved_export_id],
        ))


# These must match the constants in corehq/apps/export/static/export/js/const.js
MAIN_TABLE = []
CASE_HISTORY_TABLE = [PathNode(name='actions', is_repeat=True)]
PARENT_CASE_TABLE = [PathNode(name='indices', is_repeat=True)]<|MERGE_RESOLUTION|>--- conflicted
+++ resolved
@@ -827,15 +827,13 @@
     case_type = StringProperty()
     type = CASE_EXPORT
 
-<<<<<<< HEAD
     # static filters to limit the data in this export
     # filters are only used in daily saved and HTML (dashboard feed) exports
     filters = SchemaProperty(CaseExportInstanceFilters)
-=======
+
     @property
     def identifier(self):
         return self.case_type
->>>>>>> 6ed24254
 
     @classmethod
     def _new_from_schema(cls, schema):
