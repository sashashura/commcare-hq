--- conflicted
+++ resolved
@@ -247,14 +247,14 @@
         return instance
 
 
-<<<<<<< HEAD
 class CaseExportInstance(ExportInstance):
     case_type = StringProperty()
 
 
 class FormExportInstance(ExportInstance):
     xmlns = StringProperty()
-=======
+
+
 class ExportInstanceDefaults(object):
     """
     This class is responsible for generating defaults for various aspects of the export instance
@@ -298,7 +298,6 @@
     @staticmethod
     def get_default_instance_name(schema):
         return '{}: {}'.format(schema.case_type, datetime.now().strftime('%Y-%M-%d'))
->>>>>>> eea001e3
 
 
 class ExportRow(object):
