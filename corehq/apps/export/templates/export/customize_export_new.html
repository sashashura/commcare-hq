--- conflicted
+++ resolved
@@ -20,11 +20,8 @@
                     saveUrl: {{ request.get_full_path|safe|JSON }},
                     hasExcelDashboardAccess: {{ has_excel_dashboard_access|JSON }},
                     hasDailySavedAccess: {{ has_daily_saved_export_access|JSON }},
-<<<<<<< HEAD
                     formatOptions: {{ format_options|JSON }},
-=======
                     numberOfAppsToProcess: {{ number_of_apps_to_process }},
->>>>>>> 6ed24254
                 }
             );
             hqImport('hqwebapp/js/urllib.js').registerUrl(
