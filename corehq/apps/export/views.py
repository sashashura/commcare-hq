from datetime import datetime, date, timedelta
from couchdbkit import ResourceNotFound
from django.conf import settings
from django.contrib import messages
from django.contrib.humanize.templatetags.humanize import naturaltime
from django.core.exceptions import SuspiciousOperation
from django.core.urlresolvers import reverse
from django.http import HttpResponseRedirect, HttpResponseBadRequest, Http404
from django.template.defaultfilters import filesizeformat
from django.views.decorators.csrf import csrf_exempt
from django.views.decorators.http import require_GET

from corehq.apps.export.export import get_export_download, get_export_size
from corehq.apps.reports.views import should_update_export, \
    build_download_saved_export_response, require_form_export_permission
from corehq.form_processor.utils import use_new_exports
from corehq.privileges import EXCEL_DASHBOARD, DAILY_SAVED_EXPORT
from django_prbac.utils import has_privilege
from django.utils.decorators import method_decorator
import json
from django.utils.safestring import mark_safe

from djangular.views.mixins import JSONResponseMixin, allow_remote_invocation
import pytz
from corehq import privileges
from corehq.apps.accounting.utils import domain_has_privilege
from corehq.apps.app_manager.fields import ApplicationDataRMIHelper
from corehq.couchapps.dbaccessors import forms_have_multimedia
from corehq.apps.data_interfaces.dispatcher import require_can_edit_data
from corehq.apps.domain.decorators import login_and_domain_required, \
    login_or_digest_or_basic_or_apikey
from corehq.apps.export.utils import (
    convert_saved_export_to_export_instance,
    revert_new_exports,
)
from corehq.apps.export.custom_export_helpers import make_custom_export_helper
from corehq.apps.export.exceptions import (
    ExportNotFound,
    ExportAppException,
    BadExportConfiguration,
    ExportFormValidationException,
    ExportAsyncException,
)
from corehq.apps.export.forms import (
    CreateFormExportTagForm,
    CreateCaseExportTagForm,
    FilterFormCouchExportDownloadForm,
    FilterCaseCouchExportDownloadForm,
    FilterFormESExportDownloadForm,
    FilterCaseESExportDownloadForm,
)
from corehq.apps.export.models import (
    FormExportDataSchema,
    CaseExportDataSchema,
    FormExportInstance,
    CaseExportInstance,
    ExportInstance,
)
from corehq.apps.export.const import (
    FORM_EXPORT,
    CASE_EXPORT,
    MAX_EXPORTABLE_ROWS,
)
from corehq.apps.export.tasks import async_convert_saved_export_to_export_instance
from corehq.apps.export.dbaccessors import (
    get_form_export_instances,
    get_case_export_instances,
    get_properly_wrapped_export_instance,
)
from corehq.apps.groups.models import Group
from corehq.apps.reports.dbaccessors import touch_exports
from corehq.apps.reports.display import xmlns_to_name
from corehq.apps.reports.export import CustomBulkExportHelper
from corehq.apps.reports.exportfilters import default_form_filter
from corehq.apps.reports.models import FormExportSchema, CaseExportSchema, \
    HQGroupExportConfiguration
from corehq.apps.reports.util import datespan_from_beginning
from corehq.apps.reports.tasks import rebuild_export_task
from corehq.apps.settings.views import BaseProjectDataView
from corehq.apps.style.decorators import (
    use_select2,
    use_daterangepicker,
    use_jquery_ui,
    use_ko_validation,
    use_angular_js)
from corehq.apps.style.forms.widgets import DateRangePickerWidget
from corehq.apps.style.utils import format_angular_error, format_angular_success
from corehq.apps.users.decorators import get_permission_name
from corehq.apps.users.models import Permissions
from corehq.apps.users.permissions import FORM_EXPORT_PERMISSION, CASE_EXPORT_PERMISSION, \
    DEID_EXPORT_PERMISSION, has_permission_to_view_report
from corehq.util.couch import get_document_or_404_lite
from corehq.util.timezones.utils import get_timezone_for_user
from corehq.util.soft_assert import soft_assert
from couchexport.models import SavedExportSchema, ExportSchema
from couchexport.schema import build_latest_schema
from couchexport.util import SerializableFunction
from couchforms.filters import instances
from dimagi.utils.decorators.memoized import memoized
from django.utils.translation import ugettext as _, ugettext_noop, ugettext_lazy
from dimagi.utils.logging import notify_exception
from dimagi.utils.parsing import json_format_date
from dimagi.utils.web import json_response
from soil import DownloadBase
from soil.exceptions import TaskFailedError
from soil.util import get_download_context


def user_can_view_deid_exports(domain, couch_user):
    return (domain_has_privilege(domain, privileges.DEIDENTIFIED_DATA)
            and couch_user.has_permission(
                domain,
                get_permission_name(Permissions.view_report),
                data=DEID_EXPORT_PERMISSION
            ))


class ExportsPermissionsMixin(object):
    """For mixing in with a subclass of BaseDomainView

    Users need to have edit permissions to create or update exports
    Users need the "view reports" permission to download exports
    The DEIDENTIFIED_DATA privilege is a pro-plan feature, and without it,
        users should not be able to create, update, or download deid exports.
    There are some users with access to a specific DeidExportReport.  If these
        users do not have the "view reports" permission, they should only be
        able to access deid reports.
    """
    @property
    def form_or_case(self):
        raise NotImplementedError("Does this view operate on forms or cases?")

    @property
    def has_edit_permissions(self):
        return self.request.couch_user.can_edit_data()

    @property
    def has_view_permissions(self):
        report_to_check = FORM_EXPORT_PERMISSION if self.form_or_case == 'form' else CASE_EXPORT_PERMISSION
        return has_permission_to_view_report(self.request.couch_user, self.domain, report_to_check)

    @property
    def has_deid_view_permissions(self):
        # just a convenience wrapper around user_can_view_deid_exports
        return user_can_view_deid_exports(self.domain, self.request.couch_user)


class BaseExportView(BaseProjectDataView):
    template_name = 'export/customize_export_old.html'
    export_type = None
    is_async = True

    @use_jquery_ui
    def dispatch(self, *args, **kwargs):
        return super(BaseExportView, self).dispatch(*args, **kwargs)

    @property
    def parent_pages(self):
        return [{
            'title': self.report_class.page_title,
            'url': self.export_home_url,
        }]

    @property
    def export_helper(self):
        raise NotImplementedError("You must implement export_helper!")

    @property
    def export_home_url(self):
        return reverse(self.report_class.urlname, args=(self.domain,))

    @property
    @memoized
    def report_class(self):
        try:
            base_views = {
                'form': FormExportListView,
                'case': CaseExportListView,
            }
            return base_views[self.export_type]
        except KeyError:
            raise SuspiciousOperation('Attempted to access list view {}'.format(self.export_type))

    @property
    def page_context(self):
        # It's really bad that the export_helper also handles a bunch of the view
        # interaction data. This should probably be rewritten as it's not exactly
        # clear what this view specifically needs to render.
        context = self.export_helper.get_context()
<<<<<<< HEAD
        context.update({
            'export_home_url': self.export_home_url,
            'has_excel_dashboard_access': domain_has_privilege(self.domain, EXCEL_DASHBOARD),
            'has_daily_saved_export_access': domain_has_privilege(self.domain, DAILY_SAVED_EXPORT),
        })
=======
        context.update({'export_home_url': self.export_home_url})

>>>>>>> f4df951f
        return context

    def commit(self, request):
        raise NotImplementedError('Subclasses must implement a commit method.')

    def post(self, request, *args, **kwargs):
        try:
            export_id = self.commit(request)
        except Exception, e:
            if self.is_async:
                # todo: this can probably be removed as soon as
                # http://manage.dimagi.com/default.asp?157713 is resolved
                notify_exception(request, 'problem saving an export! {}'.format(str(e)))
                response = json_response({
                    'error': str(e) or type(e).__name__
                })
                response.status_code = 500
                return response
            elif isinstance(e, ExportAppException):
                return HttpResponseRedirect(request.META['HTTP_REFERER'])
            else:
                raise
        else:
            if self.is_async:
                return json_response({
                    'redirect': self.export_home_url,
                })
            return HttpResponseRedirect(self.export_home_url)


class BaseCreateCustomExportView(BaseExportView):
    """
    todo: Refactor in v2 of redesign
    """

    @method_decorator(require_can_edit_data)
    def dispatch(self, request, *args, **kwargs):
        return super(BaseCreateCustomExportView, self).dispatch(request, *args, **kwargs)

    @property
    @memoized
    def export_helper(self):
        return make_custom_export_helper(
            self.request, self.export_type, domain=self.domain)

    def commit(self, request):
        export_id = self.export_helper.update_custom_export()
        messages.success(
            request,
            mark_safe(
                _("Export <strong>{}</strong> created.").format(
                    self.export_helper.custom_export.name
                )
            )
        )
        return export_id

    def get(self, request, *args, **kwargs):
        # just copying what was in the old django view here. don't want to mess too much with exports just yet.
        try:
            export_tag = [self.domain, json.loads(request.GET.get("export_tag", "null") or "null")]
        except ValueError:
            return HttpResponseBadRequest()

        if self.export_helper.export_type == "form" and not export_tag[1]:
            return HttpResponseRedirect(reverse(FormExportListView.urlname, args=(self.domain,)))

        schema = build_latest_schema(export_tag)

        if not schema and self.export_helper.export_type == "form":
            schema = create_basic_form_checkpoint(export_tag)

        if request.GET.get('minimal', False):
            # minimal mode is a HACK so that some large domains can
            # load this page. halp.
            messages.warning(request,
                _("Warning you are using minimal mode, some things may not be functional"))

        if schema:
            app_id = request.GET.get('app_id')
            self.export_helper.custom_export = self.export_helper.ExportSchemaClass.default(
                schema=schema,
                name="%s: %s" % (
                    xmlns_to_name(self.domain, export_tag[1], app_id=app_id)
                        if self.export_helper.export_type == "form" else export_tag[1],
                    json_format_date(datetime.utcnow())
                ),
                type=self.export_helper.export_type
            )
            if self.export_helper.export_type in ['form', 'case']:
                self.export_helper.custom_export.app_id = app_id
            if self.export_helper.export_type == 'form':
                self.export_helper.custom_export.update_question_schema()

            return super(BaseCreateCustomExportView, self).get(request, *args, **kwargs)

        messages.warning(
            request, _(
                '<strong>No data found to export "%s".</strong> '
                'Please submit data before creating this export.'
            ) % xmlns_to_name(
                self.domain, export_tag[1], app_id=None), extra_tags="html")
        return HttpResponseRedirect(self.export_home_url)


class CreateCustomFormExportView(BaseCreateCustomExportView):
    urlname = 'custom_export_form'
    page_title = ugettext_lazy("Create Form Export")
    export_type = 'form'


class CreateCustomCaseExportView(BaseCreateCustomExportView):
    urlname = 'custom_export_case'
    page_title = ugettext_lazy("Create Case Export")
    export_type = 'case'


class BaseModifyCustomExportView(BaseExportView):

    @method_decorator(require_can_edit_data)
    def dispatch(self, request, *args, **kwargs):
        return super(BaseModifyCustomExportView, self).dispatch(request, *args, **kwargs)

    @property
    def page_url(self):
        return reverse(self.urlname, args=[self.domain, self.export_id])

    @property
    def export_id(self):
        return self.kwargs.get('export_id')

    @property
    def page_context(self):
        if not use_new_exports(self.domain):
            async_convert_saved_export_to_export_instance.delay(
                self.domain,
                self.export_helper.custom_export,
                dryrun=True
            )
        return super(BaseModifyCustomExportView, self).page_context

    @property
    @memoized
    def export_helper(self):
        try:
            return make_custom_export_helper(self.request, self.export_type, self.domain, self.export_id)
        except ResourceNotFound:
            raise Http404()


class BaseEditCustomExportView(BaseModifyCustomExportView):

    def commit(self, request):
        export_id = self.export_helper.update_custom_export()
        messages.success(
            request,
            mark_safe(
                _(
                    "Export <strong>%(export_name)s</strong> "
                    "was saved."
                ) % {'export_name': self.export_helper.custom_export.name}
            )
        )
        return export_id


class EditCustomFormExportView(BaseEditCustomExportView):
    urlname = 'edit_custom_export_form'
    page_title = ugettext_noop("Edit Form Export")
    export_type = 'form'


class EditCustomCaseExportView(BaseEditCustomExportView):
    urlname = 'edit_custom_export_case'
    page_title = ugettext_noop("Edit Case Export")
    export_type = 'case'


class DeleteCustomExportView(BaseModifyCustomExportView):
    urlname = 'delete_custom_export'
    http_method_names = ['post']
    is_async = False

    def commit(self, request):
        try:
            saved_export = SavedExportSchema.get(self.export_id)
        except ResourceNotFound:
            raise ExportNotFound()
        self.export_type = saved_export.type
        saved_export.delete()
        touch_exports(self.domain)
        messages.success(
            request,
            mark_safe(
                _("Export <strong>{}</strong> "
                  "was deleted.").format(saved_export.name)
            )
        )


BASIC_FORM_SCHEMA = {
    "doc_type": "string",
    "domain": "string",
    "xmlns": "string",
    "form": {
        "@xmlns": "string",
        "@uiVersion": "string",
        "@name": "string",
        "#type": "string",
        "meta": {
            "@xmlns": "string",
            "username": "string",
            "instanceID": "string",
            "userID": "string",
            "timeEnd": "string",
            "appVersion": {
                "@xmlns": "string",
                "#text": "string"
            },
            "timeStart": "string",
            "deviceID": "string"
        },
        "@version": "string"
    },
    "partial_submission": "string",
    "_rev": "string",
    "#export_tag": [
       "string"
    ],
    "received_on": "string",
    "app_id": "string",
    "last_sync_token": "string",
    "submit_ip": "string",
    "computed_": {
    },
    "openrosa_headers": {
       "HTTP_DATE": "string",
       "HTTP_ACCEPT_LANGUAGE": "string",
       "HTTP_X_OPENROSA_VERSION": "string"
    },
    "date_header": "string",
    "path": "string",
    "computed_modified_on_": "string",
    "_id": "string"
}


def create_basic_form_checkpoint(index):
    checkpoint = ExportSchema(
        schema=BASIC_FORM_SCHEMA,
        timestamp=datetime(1970, 1, 1),
        index=index,
    )
    checkpoint.save()
    return checkpoint


class BaseDownloadExportView(ExportsPermissionsMixin, JSONResponseMixin, BaseProjectDataView):
    template_name = 'export/download_export.html'
    http_method_names = ['get', 'post']
    show_sync_to_dropbox = False  # remove when DBox issue is resolved.
    show_date_range = False
    check_for_multimedia = False
    filter_form_class = None

    @use_daterangepicker
    @use_select2
    @use_angular_js
    @method_decorator(login_and_domain_required)
    def dispatch(self, request, *args, **kwargs):
        if not (self.has_edit_permissions
                or self.has_view_permissions
                or self.has_deid_view_permissions):
            raise Http404()
        return super(BaseDownloadExportView, self).dispatch(request, *args, **kwargs)

    def post(self, request, *args, **kwargs):
        if not request.is_ajax():
            context = self.get_context_data(**kwargs)
            return self.render_to_response(context)
        return super(BaseDownloadExportView, self).post(request, *args, **kwargs)

    @property
    @memoized
    def timezone(self):
        if not self.domain:
            return pytz.utc
        else:
            try:
                return get_timezone_for_user(self.request.couch_user, self.domain)
            except AttributeError:
                return get_timezone_for_user(None, self.domain)

    @property
    @memoized
    def default_datespan(self):
        return datespan_from_beginning(self.domain_object, self.timezone)

    @property
    def page_context(self):
        context = {
            'download_export_form': self.download_export_form,
            'export_list': self.export_list,
            'export_list_url': self.export_list_url,
            'max_column_size': self.max_column_size,
            'show_sync_to_dropbox': self.show_sync_to_dropbox,
            'show_date_range': self.show_date_range,
            'check_for_multimedia': self.check_for_multimedia,
        }
        if (
            self.default_datespan.startdate is not None
            and self.default_datespan.enddate is not None
        ):
            context.update({
                'default_date_range': '{startdate}{separator}{enddate}'.format(
                    startdate=self.default_datespan.startdate.strftime('%Y-%m-%d'),
                    enddate=self.default_datespan.enddate.strftime('%Y-%m-%d'),
                    separator=DateRangePickerWidget.separator,
                ),
            })
        else:
            context.update({
                'default_date_range': _(
                    "You have no submissions in this project."
                ),
                'show_no_submissions_warning': True,
            })

        return context

    @property
    def export_list_url(self):
        """Should return a the URL for the export list view"""
        raise NotImplementedError("You must implement export_list_url")

    @property
    def download_export_form(self):
        """Should return a memoized instance that is a subclass of
        FilterExportDownloadForm.
        """
        raise NotImplementedError("You must implement download_export_form.")

    @staticmethod
    def get_export_schema(domain, export_id):
        doc = get_document_or_404_lite(SavedExportSchema, export_id)
        if doc.index[0] == domain:
            return doc
        raise Http404(_(u"Export not found"))

    @property
    def export_id(self):
        return self.kwargs.get('export_id')

    @property
    def page_url(self):
        if self.export_id:
            return reverse(self.urlname, args=(self.domain, self.export_id))
        return reverse(self.urlname, args=(self.domain,))

    @property
    def export_list(self):
        exports = []
        if (
            self.request.method == 'POST'
            and 'export_list' in self.request.POST
            and not self.request.is_ajax()
        ):
            raw_export_list = json.loads(self.request.POST['export_list'])
            exports = [self._get_export(self.domain, e['id']) for e in raw_export_list]
        elif self.export_id:
            exports = [self._get_export(self.domain, self.export_id)]

        if not self.has_view_permissions:
            if self.has_deid_view_permissions:
                exports = filter(lambda x: x.is_safe, exports)
            else:
                raise Http404()

        # if there are no exports, this page doesn't exist
        if not exports:
            raise Http404()

        exports = map(
            lambda e: self.download_export_form.format_export_data(e),
            exports
        )
        return exports

    def _get_export(self, domain, export_id):
        return self.get_export_schema(self.domain, export_id)

    @property
    def max_column_size(self):
        try:
            return int(self.request.GET.get('max_column_size', 2000))
        except TypeError:
            return 2000

    def get_filters(self, filter_form_data):
        """Should return a SerializableFunction object to be passed to the
        exports framework for filtering the final download.
        """
        raise NotImplementedError(
            "Must return a SerializableFunction for get_filters."
        )

    @allow_remote_invocation
    def get_group_options(self, in_data):
        """Returns list of groups for the group filters
        :param in_data: dict passed by the  angular js controller.
        :return: {
            'success': True,
            'groups': [<..list of groups..>],
        }
        """
        groups = map(
            lambda g: {'id': g._id, 'text': g.name},
            Group.get_reporting_groups(self.domain)
        )
        return format_angular_success({
            'groups': groups,
        })

    @allow_remote_invocation
    def poll_custom_export_download(self, in_data):
        """Polls celery to see how the export download task is going.
        :param in_data: dict passed by the  angular js controller.
        :return: final response: {
            'success': True,
            'dropbox_url': '<url>',
            'download_url: '<url>',
            <task info>
        }
        """
        try:
            download_id = in_data['download_id']
        except KeyError:
            return format_angular_error(_("Requires a download id"))
        try:
            context = get_download_context(download_id, check_state=True)
        except TaskFailedError:
            return format_angular_error(
                _("Download Task Failed to Start. It seems that the server "
                  "might be under maintenance.")
            )
        if context.get('is_ready', False):
            context.update({
                'dropbox_url': reverse('dropbox_upload', args=(download_id,)),
                'download_url': "{}?get_file".format(
                    reverse('retrieve_download', args=(download_id,))
                ),
            })
        context['is_poll_successful'] = True
        return context

    def _get_download_task(self, in_data):
        export_filter, export_specs = self._process_filters_and_specs(in_data)
        if len(export_specs) > 1:
            download = self._get_bulk_download_task(export_specs, export_filter)
        else:
            max_column_size = int(in_data.get('max_column_size', 2000))
            download = self._get_single_export_download_task(
                export_specs[0], export_filter, max_column_size
            )
        return download

    def _get_and_rebuild_export_schema(self, export_id):
        export_object = self.get_export_schema(self.domain, export_id)
        export_object.update_schema()
        return export_object

    def _get_bulk_download_task(self, export_specs, export_filter):
        for export_spec in export_specs:
            export_id = export_spec['export_id']
            self._get_and_rebuild_export_schema(export_id)
        export_helper = CustomBulkExportHelper(domain=self.domain)
        return export_helper.get_download_task(export_specs, export_filter)

    def _get_single_export_download_task(self, export_spec, export_filter, max_column_size=2000):
        export_id = export_spec['export_id']
        export_object = self._get_and_rebuild_export_schema(export_id)

        # if the export is de-identified (is_safe), check that
        # the requesting domain has access to the deid feature.
        if export_object.is_safe and not self.has_deid_view_permissions:
            raise ExportAsyncException(
                _("You do not have permission to export this "
                  "De-Identified export.")
            )

        return export_object.get_download_task(
            filter=export_filter,
            filename=u"{}{}".format(export_object.name,
                                   date.today().isoformat()),
            previous_export_id=None,
            max_column_size=max_column_size,
        )

    @staticmethod
    def _get_form_data_and_specs(in_data):
        try:
            export_specs = in_data['exports']
            filter_form_data = in_data['form_data']
        except (KeyError, TypeError):
            raise ExportAsyncException(
                _("Request requires a list of exports and filters.")
            )

        if filter_form_data['type_or_group'] != 'group':
            # make double sure that group is none
            filter_form_data['group'] = ''

        return filter_form_data, export_specs

    def _process_filters_and_specs(self, in_data):
        """Returns a the export filters and a list of JSON export specs
        """
        filter_form_data, export_specs = self._get_form_data_and_specs(in_data)
        try:
            export_filter = self.get_filters(filter_form_data)
        except ExportFormValidationException:
            raise ExportAsyncException(
                _("Form did not validate.")
            )

        return export_filter, export_specs

    @allow_remote_invocation
    def prepare_custom_export(self, in_data):
        """Uses the current exports download framework (with some nasty filters)
        to return the current download id to POLL for the download status.
        :param in_data: dict passed by the  angular js controller.
        :return: {
            'success': True,
            'download_id': '<some uuid>',
        }
        """
        try:
            download = self._get_download_task(in_data)
        except ExportAsyncException as e:
            return format_angular_error(e.message)
        except Exception as e:
            return format_angular_error(
                e.message,
                log_error=True,
                exception=e,
            )
        return format_angular_success({
            'download_id': download.download_id,
        })


class DownloadFormExportView(BaseDownloadExportView):
    """View to download a SINGLE Form Export with filters.
    """
    urlname = 'export_download_forms'
    show_date_range = True
    page_title = ugettext_noop("Download Form Export")
    check_for_multimedia = True
    form_or_case = 'form'
    filter_form_class = FilterFormCouchExportDownloadForm

    @staticmethod
    def get_export_schema(domain, export_id):
        doc = get_document_or_404_lite(FormExportSchema, export_id)
        if doc.index[0] == domain:
            return doc
        raise Http404(_(u"Export not found"))

    @property
    def export_list_url(self):
        return reverse(FormExportListView.urlname, args=(self.domain,))

    @property
    @memoized
    def download_export_form(self):
        return self.filter_form_class(
            self.domain_object,
            self.timezone,
            initial={
                'type_or_group': 'type',
            },
        )

    @property
    def parent_pages(self):
        if not self.has_edit_permissions:
            return [{
                'title': DeIdFormExportListView.page_title,
                'url': reverse(DeIdFormExportListView.urlname, args=(self.domain,)),
            }]
        return [{
            'title': FormExportListView.page_title,
            'url': reverse(FormExportListView.urlname, args=(self.domain,)),
        }]

    def get_filters(self, filter_form_data):
        filter_form = self._get_filter_form(filter_form_data)
        form_filter = filter_form.get_form_filter()
        export_filter = SerializableFunction(default_form_filter,
                                             filter=form_filter)
        return export_filter

    @allow_remote_invocation
    def has_multimedia(self, in_data):
        """Checks to see if this form export has multimedia available to export
        """
        try:
            export_object = self._get_export(self.domain, self.export_id)
            if isinstance(export_object, ExportInstance):
                has_multimedia = export_object.has_multimedia
            else:
                has_multimedia = forms_have_multimedia(
                    self.domain,
                    export_object.app_id,
                    getattr(export_object, 'xmlns', '')
                )
        except Exception as e:
            return format_angular_error(e.message)
        return format_angular_success({
            'hasMultimedia': has_multimedia,
        })

    @allow_remote_invocation
    def prepare_form_multimedia(self, in_data):
        """Gets the download_id for the multimedia zip and sends it to the
        exportDownloadService in download_export.ng.js to begin polling for the
        zip file download.
        """
        try:
            filter_form_data, export_specs = self._get_form_data_and_specs(in_data)
            filter_form = self.filter_form_class(
                self.domain_object, self.timezone, filter_form_data
            )
            if not filter_form.is_valid():
                raise ExportFormValidationException(
                    _("Please check that you've submitted all required filters.")
                )
            download = DownloadBase()
            export_object = self._get_export(self.domain, export_specs[0]['export_id'])
            task_kwargs = filter_form.get_multimedia_task_kwargs(
                export_object, download.download_id
            )
            from corehq.apps.reports.tasks import build_form_multimedia_zip
            download.set_task(build_form_multimedia_zip.delay(**task_kwargs))
        except Exception as e:
            return format_angular_error(e)
        return format_angular_success({
            'download_id': download.download_id,
        })

    def _get_filter_form(self, filter_form_data):
        filter_form = self.filter_form_class(
            self.domain_object, self.timezone, filter_form_data
        )
        if not filter_form.is_valid():
            raise ExportFormValidationException()
        return filter_form


class BulkDownloadFormExportView(DownloadFormExportView):
    """View to download a Bulk Form Export with filters.
    """
    urlname = 'export_bulk_download_forms'
    page_title = ugettext_noop("Download Form Exports")

    def get_filters(self, filter_form_data):
        filters = super(BulkDownloadFormExportView, self).get_filters(filter_form_data)
        filters &= SerializableFunction(instances)
        return filters


class DownloadCaseExportView(BaseDownloadExportView):
    """View to download a SINGLE Case Export with Filters
    """
    urlname = 'export_download_cases'
    page_title = ugettext_noop("Download Case Export")
    form_or_case = 'case'
    filter_form_class = FilterCaseCouchExportDownloadForm

    @staticmethod
    def get_export_schema(domain, export_id):
        doc = get_document_or_404_lite(CaseExportSchema, export_id)
        if doc.index[0] == domain:
            return doc
        raise Http404(_("Export not found"))

    @property
    def export_list_url(self):
        return reverse(CaseExportListView.urlname, args=(self.domain,))

    @property
    @memoized
    def download_export_form(self):
        return self.filter_form_class(
            self.domain_object,
            timezone=self.timezone,
            initial={
                'type_or_group': 'type',
            },
        )

    @property
    def parent_pages(self):
        return [{
            'title': CaseExportListView.page_title,
            'url': reverse(CaseExportListView.urlname, args=(self.domain,)),
        }]

    def get_filters(self, filter_form_data):
        filter_form = self._get_filter_form(filter_form_data)
        return filter_form.get_case_filter()

    def _get_filter_form(self, filter_form_data):
        filter_form = self.filter_form_class(
            self.domain_object, self.timezone, filter_form_data,
        )
        if not filter_form.is_valid():
            raise ExportFormValidationException()
        return filter_form


class BaseExportListView(ExportsPermissionsMixin, JSONResponseMixin, BaseProjectDataView):
    template_name = 'export/export_list.html'
    allow_bulk_export = True
    is_deid = False

    @use_select2
    @use_angular_js
    @method_decorator(login_and_domain_required)
    def dispatch(self, request, *args, **kwargs):
        if not (self.has_edit_permissions or self.has_view_permissions
                or (self.is_deid and self.has_deid_view_permissions)):
            raise Http404()
        return super(BaseExportListView, self).dispatch(request, *args, **kwargs)

    @property
    def page_context(self):
        return {
            'create_export_form': self.create_export_form if not self.is_deid else None,
            'create_export_form_title': self.create_export_form_title if not self.is_deid else None,
            'legacy_bulk_download_url': self.legacy_bulk_download_url,
            'bulk_download_url': self.bulk_download_url,
            'allow_bulk_export': self.allow_bulk_export,
            'has_edit_permissions': self.has_edit_permissions,
            'is_deid': self.is_deid,
        }

    @property
    def legacy_bulk_download_url(self):
        """Returns url for legacy bulk download
        """
        if not self.allow_bulk_export:
            return None
        raise NotImplementedError('must implement legacy_bulk_download_url')

    @property
    def bulk_download_url(self):
        """Returns url for bulk download
        """
        if not self.allow_bulk_export:
            return None
        raise NotImplementedError('must implement bulk_download_url')

    @memoized
    def get_saved_exports(self):
        """The source of the data that will be processed by fmt_export_data
        for use in the template.
        :return A list of saved exports that are lists of FormExportSchema
        or CaseExportSchema.
        """
        raise NotImplementedError("must implement get_saved_exports")

    @property
    @memoized
    def emailed_export_groups(self):
        """The groups of saved exports by domain for daily emailed exports.
        """
        return HQGroupExportConfiguration.by_domain(self.domain)

    @property
    def daily_emailed_exports(self):
        """Returns a list of exports marked for a daily email.
        """
        raise NotImplementedError("must implement saved_exports")

    def fmt_export_data(self, export):
        """Returns the object used for each row (per export)
        in the saved exports table. This data will eventually be processed as
        a JSON object by angular.js.
        :return dict
        """
        raise NotImplementedError("must implement fmt_export_data")

    def fmt_emailed_export_data(self, group_id=None, index=None,
                                has_file=False, file_id=None, size=0,
                                last_updated=None, last_accessed=None,
                                download_url=None):
        """
        Return a dictionary containing details about an emailed export.
        This will eventually be passed to an Angular controller.
        """
        file_data = {}
        if has_file:
            file_data = self._fmt_emailed_export_fileData(
                has_file, file_id, size, last_updated, last_accessed, download_url
            )

        return {
            'groupId': group_id,  # This can be removed when we're off legacy exports
            'hasFile': has_file,
            'index': index,  # This can be removed when we're off legacy exports
            'fileData': file_data,
        }

    def fmt_legacy_emailed_export_data(self, group_id=None, index=None,
                                has_file=False, saved_basic_export=None, is_safe=False):
        """
        Return a dictionary containing details about an emailed export.
        This will eventually be passed to an Angular controller.
        """
        file_data = {}
        if has_file:
            if is_safe:
                saved_download_url = 'hq_deid_download_saved_export'
            else:
                saved_download_url = 'hq_download_saved_export'

            file_data = self._fmt_emailed_export_fileData(
                has_file,
                saved_basic_export.get_id,
                saved_basic_export.size,
                saved_basic_export.last_updated,
                saved_basic_export.last_accessed,
                '{}?group_export_id={}'.format(
                    reverse(saved_download_url, args=[
                        self.domain, saved_basic_export.get_id
                    ]),
                    group_id
                )
            )

        return {
            'groupId': group_id,  # This can be removed when we're off legacy exports
            'hasFile': has_file,
            'index': index,  # This can be removed when we're off legacy exports
            'fileData': file_data,
        }

    def _fmt_emailed_export_fileData(self, has_file, fileId, size, last_updated,
                                     last_accessed, download_url):
        """
        Return a dictionary containing details about an emailed export file.
        This will eventually be passed to an Angular controller.
        """
        if has_file:
            return {
                'fileId': fileId,
                'size': filesizeformat(size),
                'lastUpdated': naturaltime(last_updated),
                'showExpiredWarning': (
                    last_accessed and
                    last_accessed <
                    (datetime.utcnow() - timedelta(days=settings.SAVED_EXPORT_ACCESS_CUTOFF))
                ),
                'downloadUrl': download_url,
            }
        return {}

    def get_formatted_emailed_export(self, export):

        emailed_exports = filter(
            lambda x: x.config.index[-1] == export.get_id,
            self.daily_emailed_exports
        )

        if not emailed_exports:
            return None
        assert len(emailed_exports) == 1
        emailed_export = emailed_exports[0]

        return self.fmt_legacy_emailed_export_data(
            group_id=emailed_export.group_id,
            index=emailed_export.config.index,
            has_file=emailed_export.saved_version is not None and emailed_export.saved_version.has_file(),
            saved_basic_export=emailed_export.saved_version,
            is_safe=export.is_safe,
        )

    def _get_daily_saved_export_metadata(self, export):

        return self.fmt_emailed_export_data(
            has_file=export.has_file(),
            file_id=export._id,
            size=export.file_size,
            last_updated=export.last_updated,
            last_accessed=export.last_accessed,
            download_url=reverse(
                'download_daily_saved_export', args=[self.domain, export._id]
            ),
        )

    @allow_remote_invocation
    def get_exports_list(self, in_data):
        """Called by the ANGULAR.JS controller ListExports controller in
        exports/list_exports.ng.js on initialization of that controller.
        :param in_data: dict passed by the  angular js controller.
        :return: {
            'success': True,
            'exports': map(self.fmt_export_data, self.get_saved_exports()),
        }
        """
        try:
            saved_exports = self.get_saved_exports()
            if self.is_deid:
                saved_exports = filter(lambda x: x.is_safe, saved_exports)
            saved_exports = map(self.fmt_export_data, saved_exports)
        except Exception as e:
            return format_angular_error(
                _("Issue fetching list of exports: {}").format(e),
                log_error=True,
                exception=e,
            )
        return format_angular_success({
            'exports': saved_exports,
        })

    @property
    def create_export_form_title(self):
        """Returns a string that is displayed as the title of the create
        export form below.
        """
        raise NotImplementedError("must implement create_export_title")

    @property
    def create_export_form(self):
        """Returns a django form that gets the information necessary to create
        an export tag, which is the first step in creating a new export.

        This is either an instance of:
        - CreateFormExportTagForm
        - CreateCaseExportTagForm

        This form is what will interact with the DrilldownToFormController in
        hq.app_data_drilldown.ng.js
        """
        raise NotImplementedError("must implement create_export_form")

    @allow_remote_invocation
    def get_app_data_drilldown_values(self, in_data):
        """Called by the ANGULAR.JS controller DrilldownToFormController in
        hq.app_data_drilldown.ng.js  Use ApplicationDataRMIHelper to help
        format the response.
        """
        raise NotImplementedError("Must implement get_intial_form_data")

    def get_create_export_url(self, form_data):
        """Returns url to the custom export creation form with the export
        tag appended.
        """
        raise NotImplementedError("Must implement generate_create_form_url")

    def get_emailed_indexes(self, email_group):
        """Return a list of indexes of the components of the HQGroupExportConfiguration
        ExportConfiguration list"""
        raise NotImplementedError("must implement get_emailed_indexes")

    def update_emailed_es_export_data(self, in_data):
        from corehq.apps.export.tasks import rebuild_export_task
        export_instance_id = in_data['export']['id']
        export_instance = get_properly_wrapped_export_instance(export_instance_id)
        rebuild_export_task.delay(export_instance)
        return format_angular_success({})

    @allow_remote_invocation
    def update_emailed_export_data(self, in_data):
        if not in_data['export']['isLegacy']:
            return self.update_emailed_es_export_data(in_data)

        group_id = in_data['component']['groupId']
        relevant_group = filter(lambda g: g.get_id, self.emailed_export_groups)[0]
        indexes = map(lambda x: x[0].index, relevant_group.all_exports)
        place_index = indexes.index(in_data['component']['index'])
        rebuild_export_task.delay(group_id, place_index)
        return format_angular_success({})

    @allow_remote_invocation
    def submit_app_data_drilldown_form(self, in_data):
        if self.is_deid:
            raise Http404()
        try:
            form_data = in_data['formData']
        except KeyError:
            return format_angular_error(
                _("The form's data was not correctly formatted.")
            )
        try:
            create_url = self.get_create_export_url(form_data)
        except ExportFormValidationException:
            return format_angular_error(
                _("The form did not validate.")
            )
        except Exception as e:
            return format_angular_error(
                _("Problem getting link to custom export form: {}").format(e),
            )
        return format_angular_success({
            'url': create_url,
        })


class FormExportListView(BaseExportListView):
    urlname = 'list_form_exports'
    page_title = ugettext_noop("Export Forms")
    form_or_case = 'form'

    @property
    def legacy_bulk_download_url(self):
        return reverse(BulkDownloadFormExportView.urlname, args=(self.domain,))

    @property
    def bulk_download_url(self):
        return reverse(BulkDownloadNewFormExportView.urlname, args=(self.domain,))

    @memoized
    def get_saved_exports(self):
        exports = FormExportSchema.get_stale_exports(self.domain)
        new_exports = get_form_export_instances(self.domain)
        if use_new_exports(self.domain):
            exports += new_exports
        else:
            exports += revert_new_exports(new_exports)
        if not self.has_deid_view_permissions:
            exports = filter(lambda x: not x.is_safe, exports)
        return sorted(exports, key=lambda x: x.name)

    @property
    @memoized
    def daily_emailed_exports(self):
        all_form_exports = []
        for group in self.emailed_export_groups:
            all_form_exports.extend(group.form_exports)
        return all_form_exports

    @property
    @memoized
    def create_export_form(self):
        return CreateFormExportTagForm()

    @property
    def create_export_form_title(self):
        return _("Select a Form to Export")

    def fmt_export_data(self, export):
        if use_new_exports(self.domain):
            edit_view = EditNewCustomFormExportView
        else:
            edit_view = EditCustomFormExportView

        if isinstance(export, FormExportSchema):
            emailed_export = self.get_formatted_emailed_export(export)
        else:
            # New export
            emailed_export = None
            if export.is_daily_saved_export:
                emailed_export = self._get_daily_saved_export_metadata(export)
        return {
            'id': export.get_id,
            'isLegacy': isinstance(export, FormExportSchema),
            'isDeid': export.is_safe,
            'name': export.name,
            'formname': export.formname,
            'addedToBulk': False,
            'exportType': export.type,
            'emailedExport': emailed_export,
            'editUrl': reverse(edit_view.urlname,
                               args=(self.domain, export.get_id)),
            'downloadUrl': self._get_download_url(export.get_id, isinstance(export, FormExportSchema)),
        }

    def _get_download_url(self, export_id, is_legacy):
        if is_legacy:
            view_cls = DownloadFormExportView
        else:
            view_cls = DownloadNewFormExportView
        return reverse(view_cls.urlname, args=(self.domain, export_id))

    @allow_remote_invocation
    def get_app_data_drilldown_values(self, in_data):
        if self.is_deid:
            raise Http404()
        try:
            rmi_helper = ApplicationDataRMIHelper(self.domain, self.request.couch_user)
            response = rmi_helper.get_form_rmi_response()
        except Exception as e:
            return format_angular_error(
                _("Problem getting Create Export Form: {} {}").format(
                    e.__class__, e
                ),
            )
        return format_angular_success(response)

    def get_create_export_url(self, form_data):
        create_form = CreateFormExportTagForm(form_data)
        if not create_form.is_valid():
            raise ExportFormValidationException()

        app_id = create_form.cleaned_data['application']
        form_xmlns = create_form.cleaned_data['form']
        if use_new_exports(self.domain):
            cls = CreateNewCustomFormExportView
        else:
            cls = CreateCustomFormExportView
        return reverse(
            cls.urlname,
            args=[self.domain],
        ) + ('?export_tag="{export_tag}"{app_id}'.format(
            app_id=('&app_id={}'.format(app_id)
                    if app_id != ApplicationDataRMIHelper.UNKNOWN_SOURCE else ""),
            export_tag=form_xmlns,
        ))


class DeIdFormExportListView(FormExportListView):
    page_title = ugettext_noop("Export De-Identified Forms")
    urlname = 'list_form_deid_exports'
    is_deid = True


class CaseExportListView(BaseExportListView):
    urlname = 'list_case_exports'
    page_title = ugettext_noop("Export Cases")
    allow_bulk_export = False
    form_or_case = 'case'

    @property
    def page_name(self):
        if self.is_deid:
            return _("Export De-Identified Cases")
        return self.page_title

    @property
    @memoized
    def daily_emailed_exports(self):
        all_case_exports = []
        for group in self.emailed_export_groups:
            all_case_exports.extend(group.case_exports)
        return all_case_exports

    @memoized
    def get_saved_exports(self):
        exports = CaseExportSchema.get_stale_exports(self.domain)
        new_exports = get_case_export_instances(self.domain)
        if use_new_exports(self.domain):
            exports += new_exports
        else:
            exports += revert_new_exports(new_exports)
        if not self.has_deid_view_permissions:
            exports = filter(lambda x: not x.is_safe, exports)
        return sorted(exports, key=lambda x: x.name)

    @property
    @memoized
    def create_export_form(self):
        return CreateCaseExportTagForm()

    @property
    def create_export_form_title(self):
        return _("Select a Case Type to Export")

    def fmt_export_data(self, export):
        if use_new_exports(self.domain):
            edit_view = EditNewCustomCaseExportView
        else:
            edit_view = EditCustomCaseExportView

        if isinstance(export, CaseExportSchema):
            emailed_export = self.get_formatted_emailed_export(export)
        else:
            # New export
            emailed_export = None
            if export.is_daily_saved_export:
                emailed_export = self._get_daily_saved_export_metadata(export)

        return {
            'id': export.get_id,
            'isDeid': export.is_safe,
            'isLegacy': isinstance(export, CaseExportSchema),
            'name': export.name,
            'addedToBulk': False,
            'exportType': export.type,
            'emailedExport': emailed_export,
            'editUrl': reverse(edit_view.urlname, args=(self.domain, export.get_id)),
            'downloadUrl': self._get_download_url(export._id, isinstance(export, CaseExportSchema)),
        }

    def _get_download_url(self, export_id, is_legacy):
        if is_legacy:
            view_cls = DownloadCaseExportView
        else:
            view_cls = DownloadNewCaseExportView
        return reverse(view_cls.urlname, args=(self.domain, export_id))

    @allow_remote_invocation
    def get_app_data_drilldown_values(self, in_data):
        try:
            rmi_helper = ApplicationDataRMIHelper(self.domain, self.request.couch_user)
            response = rmi_helper.get_case_rmi_response()
        except Exception as e:
            return format_angular_error(
                _("Problem getting Create Export Form: {}").format(e.message),
                log_error=True,
                exception=e,
            )
        return format_angular_success(response)

    def get_create_export_url(self, form_data):
        create_form = CreateCaseExportTagForm(form_data)
        if not create_form.is_valid():
            raise ExportFormValidationException()
        case_type = create_form.cleaned_data['case_type']
        app_id = create_form.cleaned_data['application']
        if app_id == ApplicationDataRMIHelper.UNKNOWN_SOURCE:
            app_id_param = ''
        else:
            app_id_param = '&app_id={}'.format(app_id)

        if use_new_exports(self.domain):
            cls = CreateNewCustomCaseExportView
        else:
            cls = CreateCustomCaseExportView
        return reverse(
            cls.urlname,
            args=[self.domain],
        ) + ('?export_tag="{export_tag}"{app_id_param}'.format(
            export_tag=case_type,
            app_id_param=app_id_param,
        ))


class BaseNewExportView(BaseExportView):
    template_name = 'export/customize_export_new.html'

    @use_jquery_ui
    def dispatch(self, request, *args, **kwargs):
        return super(BaseNewExportView, self).dispatch(request, *args, **kwargs)

    @property
    def export_instance_cls(self):
        return {
            FORM_EXPORT: FormExportInstance,
            CASE_EXPORT: CaseExportInstance,
        }[self.export_type]

    @property
    def page_context(self):
        return {
            'export_instance': self.export_instance,
            'export_home_url': self.export_home_url,
            'allow_deid': has_privilege(self.request, privileges.DEIDENTIFIED_DATA),
            'use_new_exports': use_new_exports(self.domain),
            'has_excel_dashboard_access': domain_has_privilege(self.domain, EXCEL_DASHBOARD),
            'has_daily_saved_export_access': domain_has_privilege(self.domain, DAILY_SAVED_EXPORT),
        }

    def commit(self, request):
        export = self.export_instance_cls.wrap(json.loads(request.body))
        if (self.domain != export.domain
                or (export.export_format == "html" and not domain_has_privilege(self.domain, EXCEL_DASHBOARD))
                or (export.is_daily_saved_export and not domain_has_privilege(self.domain, DAILY_SAVED_EXPORT))):
            raise BadExportConfiguration()

        export.save()
        messages.success(
            request,
            mark_safe(
                _(u"Export <strong>{}</strong> created.").format(
                    export.name
                )
            )
        )
        return export._id


class BaseModifyNewCustomView(BaseNewExportView):

    @use_ko_validation
    @method_decorator(require_can_edit_data)
    def dispatch(self, request, *args, **kwargs):
        return super(BaseModifyNewCustomView, self).dispatch(request, *args, **kwargs)


class CreateNewCustomFormExportView(BaseModifyNewCustomView):
    urlname = 'new_custom_export_form'
    page_title = ugettext_lazy("Create Form Export")
    export_type = FORM_EXPORT

    def get(self, request, *args, **kwargs):
        app_id = request.GET.get('app_id')
        xmlns = request.GET.get('export_tag').strip('"')

        schema = FormExportDataSchema.generate_schema_from_builds(
            self.domain,
            app_id,
            xmlns,
        )
        self.export_instance = self.export_instance_cls.generate_instance_from_schema(schema)

        return super(CreateNewCustomFormExportView, self).get(request, *args, **kwargs)


class CreateNewCustomCaseExportView(BaseModifyNewCustomView):
    urlname = 'new_custom_export_case'
    page_title = ugettext_lazy("Create Case Export")
    export_type = CASE_EXPORT

    def get(self, request, *args, **kwargs):
        case_type = request.GET.get('export_tag').strip('"')
        app_id = request.GET.get('app_id')

        schema = CaseExportDataSchema.generate_schema_from_builds(
            self.domain,
            app_id,
            case_type,
        )
        self.export_instance = self.export_instance_cls.generate_instance_from_schema(schema)

        return super(CreateNewCustomCaseExportView, self).get(request, *args, **kwargs)


class BaseEditNewCustomExportView(BaseModifyNewCustomView):

    @property
    def export_id(self):
        return self.kwargs.get('export_id')

    @property
    def page_url(self):
        return reverse(self.urlname, args=[self.domain, self.export_id])

    def commit(self, request):
        export = self.export_instance_cls.wrap(json.loads(request.body))
        export.save()
        messages.success(
            request,
            mark_safe(
                _(u"Export <strong>{}</strong> was saved.").format(
                    export.name
                )
            )
        )
        return export._id

    def get_export_schema(self, export_instance):
        raise NotImplementedError()

    def get(self, request, *args, **kwargs):
        try:
            export_instance = self.export_instance_cls.get(self.export_id)
        except ResourceNotFound:
            # If it's not found, try and see if it's on the legacy system before throwing a 404
            try:
                legacy_cls = None
                if self.export_type == FORM_EXPORT:
                    legacy_cls = FormExportSchema
                elif self.export_type == CASE_EXPORT:
                    legacy_cls = CaseExportSchema

                legacy_export = legacy_cls.get(self.export_id)

                if legacy_export.converted_saved_export_id:
                    # If this is the case, this means the user has refreshed the Export page
                    # before saving, thus we've already converted, but the URL still has
                    # the legacy ID
                    export_instance = self.export_instance_cls.get(
                        legacy_export.converted_saved_export_id
                    )
                else:
                    export_instance, meta = convert_saved_export_to_export_instance(
                        self.domain,
                        legacy_export,
                    )

            except ResourceNotFound:
                raise Http404()
            except Exception, e:
                _soft_assert = soft_assert('{}@{}'.format('brudolph', 'dimagi.com'))
                _soft_assert(False, 'Failed to convert export {}. {}'.format(self.export_id, e))
                messages.error(
                    request,
                    mark_safe(
                        _("Export failed to convert to new version. Try creating another export")
                    )
                )
                return HttpResponseRedirect(self.export_home_url)

        schema = self.get_export_schema(export_instance)
        self.export_instance = self.export_instance_cls.generate_instance_from_schema(
            schema,
            saved_export=export_instance,
        )
        return super(BaseEditNewCustomExportView, self).get(request, *args, **kwargs)


class EditNewCustomFormExportView(BaseEditNewCustomExportView):
    urlname = 'edit_new_custom_export_form'
    page_title = ugettext_lazy("Edit Form Export")
    export_type = FORM_EXPORT

    def get_export_schema(self, export_instance):
        return FormExportDataSchema.generate_schema_from_builds(
            self.domain,
            export_instance.app_id,
            export_instance.xmlns,
        )


class EditNewCustomCaseExportView(BaseEditNewCustomExportView):
    urlname = 'edit_new_custom_export_case'
    page_title = ugettext_lazy("Edit Case Export")
    export_type = CASE_EXPORT

    def get_export_schema(self, export_instance):
        return CaseExportDataSchema.generate_schema_from_builds(
            self.domain,
            self.request.GET.get('app_id'),
            export_instance.case_type,
        )


class DeleteNewCustomExportView(BaseModifyNewCustomView):
    urlname = 'delete_new_custom_export'
    http_method_names = ['post']
    is_async = False

    @property
    def export_id(self):
        return self.kwargs.get('export_id')

    def commit(self, request):
        self.export_type = self.kwargs.get('export_type')
        try:
            export = self.export_instance_cls.get(self.export_id)
        except ResourceNotFound:
            raise Http404()

        export.delete()
        messages.success(
            request,
            mark_safe(
                _(u"Export <strong>{}</strong> was deleted.").format(
                    export.name
                )
            )
        )
        return export._id


class GenericDownloadNewExportMixin(object):
    """
    Supporting class for new style export download views
    """

    def _get_download_task(self, in_data):
        export_filters, export_specs = self._process_filters_and_specs(in_data)
        export_instances = [self._get_export(self.domain, spec['export_id']) for spec in export_specs]
        self._check_deid_permissions(export_instances)
        self._check_export_size(export_instances, export_filters)

        return get_export_download(
            export_instances=export_instances,
            filters=export_filters,
            filename=self._get_filename(export_instances)
        )

    def _get_filename(self, export_instances):
        if len(export_instances) > 1:
            return u"{}_custom_bulk_export_{}".format(
                self.domain,
                date.today().isoformat()
            )
        else:
            return u"{} {}".format(
                export_instances[0].name,
                date.today().isoformat()
            )

    def _check_deid_permissions(self, export_instances):
        # if any export is de-identified, check that
        # the requesting domain has access to the deid feature.
        if not self.has_deid_view_permissions:
            for instance in export_instances:
                if instance.is_deidentified:
                    raise ExportAsyncException(
                        _("You do not have permission to export this "
                        "De-Identified export.")
                    )

    def _check_export_size(self, export_instances, filters):
        count = 0
        for instance in export_instances:
            count += get_export_size(instance, filters)
        if count > MAX_EXPORTABLE_ROWS:
            raise ExportAsyncException(
                _("This export contains " + count + " rows. Please change the " +
                "filters to be less than " + MAX_EXPORTABLE_ROWS + "rows.")
            )


class DownloadNewFormExportView(GenericDownloadNewExportMixin, DownloadFormExportView):
    urlname = 'new_export_download_forms'
    filter_form_class = FilterFormESExportDownloadForm

    def _get_export(self, domain, export_id):
        return FormExportInstance.get(export_id)

    def get_filters(self, filter_form_data):
        filter_form = self._get_filter_form(filter_form_data)
        form_filters = filter_form.get_form_filter()
        return form_filters


class BulkDownloadNewFormExportView(DownloadNewFormExportView):
    urlname = 'new_bulk_download_forms'
    page_title = ugettext_noop("Download Form Exports")


class DownloadNewCaseExportView(GenericDownloadNewExportMixin, DownloadCaseExportView):
    urlname = 'new_export_download_cases'
    filter_form_class = FilterCaseESExportDownloadForm

    def _get_export(self, domain, export_id):
        return CaseExportInstance.get(export_id)

    def get_filters(self, filter_form_data):
        filter_form = self._get_filter_form(filter_form_data)
        form_filters = filter_form.get_case_filter()
        return form_filters


@csrf_exempt
@login_or_digest_or_basic_or_apikey(default='digest')
@require_form_export_permission
@require_GET
def download_daily_saved_export(req, domain, export_instance_id):
    export_instance = get_properly_wrapped_export_instance(export_instance_id)
    assert domain == export_instance.domain
    if should_update_export(export_instance.last_accessed):
        try:
            from corehq.apps.export.tasks import rebuild_export_task
            rebuild_export_task.delay(export_instance)
        except Exception:
            notify_exception(
                req,
                'Failed to rebuild export during download',
                {
                    'export_instance_id': export_instance_id,
                    'domain': domain,
                },
            )
    export_instance.last_accessed = datetime.utcnow()
    export_instance.save()
    payload = export_instance.get_payload(stream=True)
    return build_download_saved_export_response(
        payload, export_instance.export_format, export_instance.filename
    )<|MERGE_RESOLUTION|>--- conflicted
+++ resolved
@@ -187,16 +187,11 @@
         # interaction data. This should probably be rewritten as it's not exactly
         # clear what this view specifically needs to render.
         context = self.export_helper.get_context()
-<<<<<<< HEAD
         context.update({
             'export_home_url': self.export_home_url,
             'has_excel_dashboard_access': domain_has_privilege(self.domain, EXCEL_DASHBOARD),
             'has_daily_saved_export_access': domain_has_privilege(self.domain, DAILY_SAVED_EXPORT),
         })
-=======
-        context.update({'export_home_url': self.export_home_url})
-
->>>>>>> f4df951f
         return context
 
     def commit(self, request):
