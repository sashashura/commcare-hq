from datetime import datetime, date, timedelta
from couchdbkit import ResourceNotFound
from django.conf import settings
from django.contrib import messages
from django.contrib.humanize.templatetags.humanize import naturaltime
from django.core.exceptions import SuspiciousOperation
from django.core.urlresolvers import reverse
from django.http import HttpResponseRedirect, HttpResponseBadRequest, Http404
from django.template.defaultfilters import filesizeformat
from django.views.decorators.csrf import csrf_exempt
from django.views.decorators.http import require_GET

from corehq.apps.export.export import get_export_download, get_export_size
<<<<<<< HEAD
from corehq.apps.export.filters import (
    FormSubmittedByFilter,
    OwnerFilter,
    LastModifiedByFilter,
    OR
)
from corehq.apps.locations.models import SQLLocation
from corehq.apps.locations.permissions import location_safe
=======
from corehq.apps.locations.models import SQLLocation
from corehq.apps.locations.permissions import location_safe, location_restricted_response
>>>>>>> 0742e388
from corehq.apps.reports.filters.case_list import CaseListFilter
from corehq.apps.reports.filters.users import LocationRestrictedMobileWorkerFilter
from corehq.apps.reports.views import should_update_export, \
    build_download_saved_export_response, require_form_export_permission
from corehq.form_processor.utils import use_new_exports
from corehq.privileges import EXCEL_DASHBOARD, DAILY_SAVED_EXPORT
from django_prbac.utils import has_privilege
from django.utils.decorators import method_decorator
import json
import re
from django.utils.safestring import mark_safe

from djangular.views.mixins import JSONResponseMixin, allow_remote_invocation
import pytz
from corehq import privileges
from corehq.apps.accounting.utils import domain_has_privilege
from corehq.apps.app_manager.fields import ApplicationDataRMIHelper
from corehq.couchapps.dbaccessors import forms_have_multimedia
from corehq.apps.data_interfaces.dispatcher import require_can_edit_data
from corehq.apps.domain.decorators import login_and_domain_required, \
    login_or_digest_or_basic_or_apikey
from corehq.apps.export.utils import (
    convert_saved_export_to_export_instance,
    revert_new_exports,
)
from corehq.apps.export.custom_export_helpers import make_custom_export_helper
from corehq.apps.export.exceptions import (
    ExportNotFound,
    ExportAppException,
    BadExportConfiguration,
    ExportFormValidationException,
    ExportAsyncException,
)
from corehq.apps.export.forms import (
    FilterFormCouchExportDownloadForm,
    FilterCaseCouchExportDownloadForm,
    EmwfFilterFormExport,
    FilterCaseESExportDownloadForm,
    CreateExportTagForm,
    DashboardFeedFilterForm,
)
from corehq.apps.export.models import (
    FormExportDataSchema,
    CaseExportDataSchema,
    FormExportInstance,
    CaseExportInstance,
    ExportInstance,
)
from corehq.apps.export.const import (
    FORM_EXPORT,
    CASE_EXPORT,
    MAX_EXPORTABLE_ROWS,
)
from corehq.apps.export.dbaccessors import (
    get_form_export_instances,
    get_case_export_instances,
    get_properly_wrapped_export_instance,
)
from corehq.apps.groups.models import Group
from corehq.apps.reports.dbaccessors import touch_exports
from corehq.apps.reports.display import xmlns_to_name
from corehq.apps.reports.export import CustomBulkExportHelper
from corehq.apps.reports.exportfilters import default_form_filter
from corehq.apps.reports.models import FormExportSchema, CaseExportSchema, \
    HQGroupExportConfiguration
from corehq.apps.reports.util import datespan_from_beginning
from corehq.apps.reports.tasks import rebuild_export_task
from corehq.apps.settings.views import BaseProjectDataView
from corehq.apps.style.decorators import (
    use_select2,
    use_daterangepicker,
    use_jquery_ui,
    use_ko_validation,
    use_angular_js)
from corehq.apps.style.forms.widgets import DateRangePickerWidget
from corehq.apps.style.utils import format_angular_error, format_angular_success
from corehq.apps.users.decorators import get_permission_name
from corehq.apps.users.models import Permissions
from corehq.apps.users.permissions import FORM_EXPORT_PERMISSION, CASE_EXPORT_PERMISSION, \
    DEID_EXPORT_PERMISSION, has_permission_to_view_report
from corehq.apps.es.users import user_ids_at_accessible_locations, user_ids_at_locations
from corehq.util.couch import get_document_or_404_lite
from corehq.util.timezones.utils import get_timezone_for_user
from corehq.util.soft_assert import soft_assert
from couchexport.models import SavedExportSchema, ExportSchema
from couchexport.schema import build_latest_schema
from couchexport.util import SerializableFunction
from couchforms.filters import instances
from dimagi.utils.decorators.memoized import memoized
from django.utils.translation import ugettext as _, ugettext_noop, ugettext_lazy
from dimagi.utils.logging import notify_exception
from dimagi.utils.parsing import json_format_date
from dimagi.utils.web import json_response
from dimagi.utils.couch.undo import DELETED_SUFFIX
from soil import DownloadBase
from soil.exceptions import TaskFailedError
from soil.util import get_download_context


def user_can_view_deid_exports(domain, couch_user):
    return (domain_has_privilege(domain, privileges.DEIDENTIFIED_DATA)
            and couch_user.has_permission(
                domain,
                get_permission_name(Permissions.view_report),
                data=DEID_EXPORT_PERMISSION
            ))


def _get_saved_exports(domain, has_deid_permissions, old_exports_getter, new_exports_getter):
    exports = old_exports_getter(domain)
    new_exports = new_exports_getter(domain)
    if use_new_exports(domain):
        exports += new_exports
    else:
        exports += revert_new_exports(new_exports)
    if not has_deid_permissions:
        exports = filter(lambda x: not x.is_safe, exports)
    return sorted(exports, key=lambda x: x.name)


def _get_case_exports_by_domain(domain, has_deid_permissions):
    old_exports_getter = CaseExportSchema.get_stale_exports
    new_exports_getter = get_case_export_instances
    return _get_saved_exports(domain, has_deid_permissions, old_exports_getter, new_exports_getter)


def _get_form_exports_by_domain(domain, has_deid_permissions):
    old_exports_getter = FormExportSchema.get_stale_exports
    new_exports_getter = get_form_export_instances
    return _get_saved_exports(domain, has_deid_permissions, old_exports_getter, new_exports_getter)


class ExportsPermissionsMixin(object):
    """For mixing in with a subclass of BaseDomainView

    Users need to have edit permissions to create or update exports
    Users need the "view reports" permission to download exports
    The DEIDENTIFIED_DATA privilege is a pro-plan feature, and without it,
        users should not be able to create, update, or download deid exports.
    There are some users with access to a specific DeidExportReport.  If these
        users do not have the "view reports" permission, they should only be
        able to access deid reports.
    """
    @property
    def form_or_case(self):
        raise NotImplementedError("Does this view operate on forms or cases?")

    @property
    def has_edit_permissions(self):
        return self.request.couch_user.can_edit_data()

    @property
    def has_form_export_permissions(self):
        return has_permission_to_view_report(self.request.couch_user, self.domain, FORM_EXPORT_PERMISSION)

    @property
    def has_case_export_permissions(self):
        return has_permission_to_view_report(self.request.couch_user, self.domain, CASE_EXPORT_PERMISSION)

    @property
    def has_view_permissions(self):
        if self.form_or_case is None:
            return self.has_form_export_permissions or self.has_case_export_permissions
        elif self.form_or_case == "form":
            return self.has_form_export_permissions
        elif self.form_or_case == "case":
            return self.has_case_export_permissions
        return False

    @property
    def has_deid_view_permissions(self):
        # just a convenience wrapper around user_can_view_deid_exports
        return user_can_view_deid_exports(self.domain, self.request.couch_user)


class BaseExportView(BaseProjectDataView):
    template_name = 'export/customize_export_old.html'
    export_type = None
    is_async = True

    @use_jquery_ui
    def dispatch(self, *args, **kwargs):
        return super(BaseExportView, self).dispatch(*args, **kwargs)

    @property
    def parent_pages(self):
        return [{
            'title': self.report_class.page_title,
            'url': self.export_home_url,
        }]

    @property
    def export_helper(self):
        raise NotImplementedError("You must implement export_helper!")

    @property
    def export_home_url(self):
        return reverse(self.report_class.urlname, args=(self.domain,))

    @property
    @memoized
    def report_class(self):
        try:
            base_views = {
                'form': FormExportListView,
                'case': CaseExportListView,
            }
            return base_views[self.export_type]
        except KeyError:
            raise SuspiciousOperation('Attempted to access list view {}'.format(self.export_type))

    @property
    def page_context(self):
        # It's really bad that the export_helper also handles a bunch of the view
        # interaction data. This should probably be rewritten as it's not exactly
        # clear what this view specifically needs to render.
        context = self.export_helper.get_context()
        context.update({
            'export_home_url': self.export_home_url,
            'has_excel_dashboard_access': domain_has_privilege(self.domain, EXCEL_DASHBOARD),
            'has_daily_saved_export_access': domain_has_privilege(self.domain, DAILY_SAVED_EXPORT),
        })
        return context

    def commit(self, request):
        raise NotImplementedError('Subclasses must implement a commit method.')

    def post(self, request, *args, **kwargs):
        try:
            export_id = self.commit(request)
        except Exception, e:
            if self.is_async:
                # todo: this can probably be removed as soon as
                # http://manage.dimagi.com/default.asp?157713 is resolved
                notify_exception(request, 'problem saving an export! {}'.format(str(e)))
                response = json_response({
                    'error': str(e) or type(e).__name__
                })
                response.status_code = 500
                return response
            elif isinstance(e, ExportAppException):
                return HttpResponseRedirect(request.META['HTTP_REFERER'])
            else:
                raise
        else:
            if self.is_async:
                return json_response({
                    'redirect': self.export_home_url,
                })
            return HttpResponseRedirect(self.export_home_url)


class BaseCreateCustomExportView(BaseExportView):
    """
    todo: Refactor in v2 of redesign
    """

    @method_decorator(require_can_edit_data)
    def dispatch(self, request, *args, **kwargs):
        return super(BaseCreateCustomExportView, self).dispatch(request, *args, **kwargs)

    @property
    @memoized
    def export_helper(self):
        return make_custom_export_helper(
            self.request, self.export_type, domain=self.domain)

    def commit(self, request):
        export_id = self.export_helper.update_custom_export()
        messages.success(
            request,
            mark_safe(
                _("Export <strong>{}</strong> created.").format(
                    self.export_helper.custom_export.name
                )
            )
        )
        return export_id

    def get(self, request, *args, **kwargs):
        # just copying what was in the old django view here. don't want to mess too much with exports just yet.
        try:
            export_tag = [self.domain, json.loads(request.GET.get("export_tag", "null") or "null")]
        except ValueError:
            return HttpResponseBadRequest()

        if self.export_helper.export_type == "form" and not export_tag[1]:
            return HttpResponseRedirect(reverse(FormExportListView.urlname, args=(self.domain,)))

        schema = build_latest_schema(export_tag)

        if not schema and self.export_helper.export_type == "form":
            schema = create_basic_form_checkpoint(export_tag)

        if request.GET.get('minimal', False):
            # minimal mode is a HACK so that some large domains can
            # load this page. halp.
            messages.warning(request,
                _("Warning you are using minimal mode, some things may not be functional"))

        if schema:
            app_id = request.GET.get('app_id')
            self.export_helper.custom_export = self.export_helper.ExportSchemaClass.default(
                schema=schema,
                name="%s: %s" % (
                    xmlns_to_name(self.domain, export_tag[1], app_id=app_id)
                        if self.export_helper.export_type == "form" else export_tag[1],
                    json_format_date(datetime.utcnow())
                ),
                type=self.export_helper.export_type
            )
            if self.export_helper.export_type in ['form', 'case']:
                self.export_helper.custom_export.app_id = app_id
            if self.export_helper.export_type == 'form':
                self.export_helper.custom_export.update_question_schema()

            return super(BaseCreateCustomExportView, self).get(request, *args, **kwargs)

        messages.warning(
            request, _(
                '<strong>No data found to export "%s".</strong> '
                'Please submit data before creating this export.'
            ) % xmlns_to_name(
                self.domain, export_tag[1], app_id=None), extra_tags="html")
        return HttpResponseRedirect(self.export_home_url)


class CreateCustomFormExportView(BaseCreateCustomExportView):
    urlname = 'custom_export_form'
    page_title = ugettext_lazy("Create Form Export")
    export_type = 'form'


class CreateCustomCaseExportView(BaseCreateCustomExportView):
    urlname = 'custom_export_case'
    page_title = ugettext_lazy("Create Case Export")
    export_type = 'case'


class BaseModifyCustomExportView(BaseExportView):

    @method_decorator(require_can_edit_data)
    def dispatch(self, request, *args, **kwargs):
        return super(BaseModifyCustomExportView, self).dispatch(request, *args, **kwargs)

    @property
    def page_url(self):
        return reverse(self.urlname, args=[self.domain, self.export_id])

    @property
    def export_id(self):
        return self.kwargs.get('export_id')

    @property
    @memoized
    def export_helper(self):
        try:
            return make_custom_export_helper(self.request, self.export_type, self.domain, self.export_id)
        except ResourceNotFound:
            raise Http404()


class BaseEditCustomExportView(BaseModifyCustomExportView):

    def commit(self, request):
        export_id = self.export_helper.update_custom_export()
        messages.success(
            request,
            mark_safe(
                _(
                    "Export <strong>%(export_name)s</strong> "
                    "was saved."
                ) % {'export_name': self.export_helper.custom_export.name}
            )
        )
        return export_id


class EditCustomFormExportView(BaseEditCustomExportView):
    urlname = 'edit_custom_export_form'
    page_title = ugettext_noop("Edit Form Export")
    export_type = 'form'


class EditCustomCaseExportView(BaseEditCustomExportView):
    urlname = 'edit_custom_export_case'
    page_title = ugettext_noop("Edit Case Export")
    export_type = 'case'


class DeleteCustomExportView(BaseModifyCustomExportView):
    urlname = 'delete_custom_export'
    http_method_names = ['post']
    is_async = False

    def commit(self, request):
        try:
            saved_export = SavedExportSchema.get(self.export_id)
        except ResourceNotFound:
            raise ExportNotFound()
        self.export_type = saved_export.type
        saved_export.delete()
        touch_exports(self.domain)
        messages.success(
            request,
            mark_safe(
                _("Export <strong>{}</strong> "
                  "was deleted.").format(saved_export.name)
            )
        )


BASIC_FORM_SCHEMA = {
    "doc_type": "string",
    "domain": "string",
    "xmlns": "string",
    "form": {
        "@xmlns": "string",
        "@uiVersion": "string",
        "@name": "string",
        "#type": "string",
        "meta": {
            "@xmlns": "string",
            "username": "string",
            "instanceID": "string",
            "userID": "string",
            "timeEnd": "string",
            "appVersion": {
                "@xmlns": "string",
                "#text": "string"
            },
            "timeStart": "string",
            "deviceID": "string"
        },
        "@version": "string"
    },
    "partial_submission": "string",
    "_rev": "string",
    "#export_tag": [
       "string"
    ],
    "received_on": "string",
    "app_id": "string",
    "last_sync_token": "string",
    "submit_ip": "string",
    "computed_": {
    },
    "openrosa_headers": {
       "HTTP_DATE": "string",
       "HTTP_ACCEPT_LANGUAGE": "string",
       "HTTP_X_OPENROSA_VERSION": "string"
    },
    "date_header": "string",
    "path": "string",
    "computed_modified_on_": "string",
    "_id": "string"
}


def create_basic_form_checkpoint(index):
    checkpoint = ExportSchema(
        schema=BASIC_FORM_SCHEMA,
        timestamp=datetime(1970, 1, 1),
        index=index,
    )
    checkpoint.save()
    return checkpoint


class BaseDownloadExportView(ExportsPermissionsMixin, JSONResponseMixin, BaseProjectDataView):
    template_name = 'export/download_export.html'
    http_method_names = ['get', 'post']
    show_sync_to_dropbox = False  # remove when DBox issue is resolved.
    show_date_range = False
    check_for_multimedia = False
    filter_form_class = None

    @use_daterangepicker
    @use_select2
    @use_angular_js
    @method_decorator(login_and_domain_required)
    def dispatch(self, request, *args, **kwargs):
        if not (self.has_edit_permissions
                or self.has_view_permissions
                or self.has_deid_view_permissions):
            raise Http404()
        return super(BaseDownloadExportView, self).dispatch(request, *args, **kwargs)

    def post(self, request, *args, **kwargs):
        if not request.is_ajax():
            context = self.get_context_data(**kwargs)
            return self.render_to_response(context)
        return super(BaseDownloadExportView, self).post(request, *args, **kwargs)

    @property
    @memoized
    def timezone(self):
        if not self.domain:
            return pytz.utc
        else:
            try:
                return get_timezone_for_user(self.request.couch_user, self.domain)
            except AttributeError:
                return get_timezone_for_user(None, self.domain)

    @property
    @memoized
    def default_datespan(self):
        return datespan_from_beginning(self.domain_object, self.timezone)

    @property
    def page_context(self):
        context = {
            'download_export_form': self.download_export_form,
            'export_list': self.export_list,
            'export_list_url': self.export_list_url,
            'max_column_size': self.max_column_size,
            'show_sync_to_dropbox': self.show_sync_to_dropbox,
            'show_date_range': self.show_date_range,
            'check_for_multimedia': self.check_for_multimedia,
        }
        if (
            self.default_datespan.startdate is not None
            and self.default_datespan.enddate is not None
        ):
            context.update({
                'default_date_range': '{startdate}{separator}{enddate}'.format(
                    startdate=self.default_datespan.startdate.strftime('%Y-%m-%d'),
                    enddate=self.default_datespan.enddate.strftime('%Y-%m-%d'),
                    separator=DateRangePickerWidget.separator,
                ),
            })
        else:
            context.update({
                'default_date_range': _(
                    "You have no submissions in this project."
                ),
                'show_no_submissions_warning': True,
            })

        return context

    @property
    def export_list_url(self):
        """Should return a the URL for the export list view"""
        raise NotImplementedError("You must implement export_list_url")

    @property
    def download_export_form(self):
        """Should return a memoized instance that is a subclass of
        FilterExportDownloadForm.
        """
        raise NotImplementedError("You must implement download_export_form.")

    @staticmethod
    def get_export_schema(domain, export_id):
        doc = get_document_or_404_lite(SavedExportSchema, export_id)
        if doc.index[0] == domain:
            return doc
        raise Http404(_(u"Export not found"))

    @property
    def export_id(self):
        return self.kwargs.get('export_id')

    @property
    def page_url(self):
        if self.export_id:
            return reverse(self.urlname, args=(self.domain, self.export_id))
        return reverse(self.urlname, args=(self.domain,))

    @property
    def export_list(self):
        exports = []
        if (
            self.request.method == 'POST'
            and 'export_list' in self.request.POST
            and not self.request.is_ajax()
        ):
            raw_export_list = json.loads(self.request.POST['export_list'])
            exports = [self._get_export(self.domain, e['id']) for e in raw_export_list]
        elif self.export_id:
            exports = [self._get_export(self.domain, self.export_id)]

        if not self.has_view_permissions:
            if self.has_deid_view_permissions:
                exports = filter(lambda x: x.is_safe, exports)
            else:
                raise Http404()

        # if there are no exports, this page doesn't exist
        if not exports:
            raise Http404()

        exports = map(
            lambda e: self.download_export_form.format_export_data(e),
            exports
        )
        return exports

    def _get_export(self, domain, export_id):
        return self.get_export_schema(self.domain, export_id)

    @property
    def max_column_size(self):
        try:
            return int(self.request.GET.get('max_column_size', 2000))
        except TypeError:
            return 2000

    def get_filters(self, filter_form_data):
        """Should return a SerializableFunction object to be passed to the
        exports framework for filtering the final download.
        """
        raise NotImplementedError(
            "Must return a SerializableFunction for get_filters."
        )

    @allow_remote_invocation
    def get_group_options(self, in_data):
        """Returns list of groups for the group filters
        :param in_data: dict passed by the  angular js controller.
        :return: {
            'success': True,
            'groups': [<..list of groups..>],
        }
        """
        groups = map(
            lambda g: {'id': g._id, 'text': g.name},
            Group.get_reporting_groups(self.domain)
        )
        return format_angular_success({
            'groups': groups,
        })

    @allow_remote_invocation
    def poll_custom_export_download(self, in_data):
        """Polls celery to see how the export download task is going.
        :param in_data: dict passed by the  angular js controller.
        :return: final response: {
            'success': True,
            'dropbox_url': '<url>',
            'download_url: '<url>',
            <task info>
        }
        """
        try:
            download_id = in_data['download_id']
        except KeyError:
            return format_angular_error(_("Requires a download id"))
        try:
            context = get_download_context(download_id)
        except TaskFailedError:
            return format_angular_error(
                _("Download Task Failed to Start. It seems that the server "
                  "might be under maintenance.")
            )
        if context.get('is_ready', False):
            context.update({
                'dropbox_url': reverse('dropbox_upload', args=(download_id,)),
                'download_url': "{}?get_file".format(
                    reverse('retrieve_download', args=(download_id,))
                ),
            })
        context['is_poll_successful'] = True
        return context

    def _get_download_task(self, in_data):
        export_filter, export_specs = self._process_filters_and_specs(in_data)
        if len(export_specs) > 1:
            download = self._get_bulk_download_task(export_specs, export_filter)
        else:
            max_column_size = int(in_data.get('max_column_size', 2000))
            download = self._get_single_export_download_task(
                export_specs[0], export_filter, max_column_size
            )
        return download

    def _get_and_rebuild_export_schema(self, export_id):
        export_object = self.get_export_schema(self.domain, export_id)
        export_object.update_schema()
        return export_object

    def _get_bulk_download_task(self, export_specs, export_filter):
        for export_spec in export_specs:
            export_id = export_spec['export_id']
            self._get_and_rebuild_export_schema(export_id)
        export_helper = CustomBulkExportHelper(domain=self.domain)
        return export_helper.get_download_task(export_specs, export_filter)

    def _get_single_export_download_task(self, export_spec, export_filter, max_column_size=2000):
        export_id = export_spec['export_id']
        export_object = self._get_and_rebuild_export_schema(export_id)

        # if the export is de-identified (is_safe), check that
        # the requesting domain has access to the deid feature.
        if export_object.is_safe and not self.has_deid_view_permissions:
            raise ExportAsyncException(
                _("You do not have permission to export this "
                  "De-Identified export.")
            )

        return export_object.get_download_task(
            filter=export_filter,
            filename=u"{}{}".format(export_object.name,
                                   date.today().isoformat()),
            previous_export_id=None,
            max_column_size=max_column_size,
        )

    @staticmethod
    def _get_form_data_and_specs(in_data):
        try:
            export_specs = in_data['exports']
            filter_form_data = in_data['form_data']
        except (KeyError, TypeError):
            raise ExportAsyncException(
                _("Request requires a list of exports and filters.")
            )

        if filter_form_data['type_or_group'] != 'group':
            # make double sure that group is none
            filter_form_data['group'] = ''

        return filter_form_data, export_specs

    def _process_filters_and_specs(self, in_data):
        """Returns a the export filters and a list of JSON export specs
        """
        filter_form_data, export_specs = self._get_form_data_and_specs(in_data)
        try:
            export_filter = self.get_filters(filter_form_data)
        except ExportFormValidationException:
            raise ExportAsyncException(
                _("Form did not validate.")
            )

        return export_filter, export_specs

    @allow_remote_invocation
    def prepare_custom_export(self, in_data):
        """Uses the current exports download framework (with some nasty filters)
        to return the current download id to POLL for the download status.
        :param in_data: dict passed by the  angular js controller.
        :return: {
            'success': True,
            'download_id': '<some uuid>',
        }
        """
        try:
            download = self._get_download_task(in_data)
        except ExportAsyncException as e:
            return format_angular_error(e.message)
        except Exception as e:
            return format_angular_error(
                e.message,
                log_error=True,
                exception=e,
            )
        return format_angular_success({
            'download_id': download.download_id,
        })


class DownloadFormExportView(BaseDownloadExportView):
    """View to download a SINGLE Form Export with filters.
    """
    urlname = 'export_download_forms'
    show_date_range = True
    page_title = ugettext_noop("Download Form Export")
    check_for_multimedia = True
    form_or_case = 'form'
    filter_form_class = FilterFormCouchExportDownloadForm

    @staticmethod
    def get_export_schema(domain, export_id):
        doc = get_document_or_404_lite(FormExportSchema, export_id)
        if doc.index[0] == domain:
            return doc
        raise Http404(_(u"Export not found"))

    @property
    def export_list_url(self):
        return reverse(FormExportListView.urlname, args=(self.domain,))

    @property
    @memoized
    def download_export_form(self):
        return self.filter_form_class(
            self.domain_object,
            self.timezone,
            initial={
                'type_or_group': 'type',
            },
        )

    @property
    def parent_pages(self):
        if not self.has_edit_permissions:
            return [{
                'title': DeIdFormExportListView.page_title,
                'url': reverse(DeIdFormExportListView.urlname, args=(self.domain,)),
            }]
        return [{
            'title': FormExportListView.page_title,
            'url': reverse(FormExportListView.urlname, args=(self.domain,)),
        }]

    def get_filters(self, filter_form_data):
        filter_form = self._get_filter_form(filter_form_data)
        form_filter = filter_form.get_form_filter()
        export_filter = SerializableFunction(default_form_filter,
                                             filter=form_filter)
        return export_filter

    @allow_remote_invocation
    def has_multimedia(self, in_data):
        """Checks to see if this form export has multimedia available to export
        """
        try:
            export_object = self._get_export(self.domain, self.export_id)
            if isinstance(export_object, ExportInstance):
                has_multimedia = export_object.has_multimedia
            else:
                has_multimedia = forms_have_multimedia(
                    self.domain,
                    export_object.app_id,
                    getattr(export_object, 'xmlns', '')
                )
        except Exception as e:
            return format_angular_error(e.message)
        return format_angular_success({
            'hasMultimedia': has_multimedia,
        })

    @allow_remote_invocation
    def prepare_form_multimedia(self, in_data):
        """Gets the download_id for the multimedia zip and sends it to the
        exportDownloadService in download_export.ng.js to begin polling for the
        zip file download.
        """
        try:
            filter_form_data, export_specs = self._get_form_data_and_specs(in_data)
            filter_form = self.filter_form_class(
                self.domain_object, self.timezone, filter_form_data
            )
            if not filter_form.is_valid():
                raise ExportFormValidationException(
                    _("Please check that you've submitted all required filters.")
                )
            download = DownloadBase()
            export_object = self._get_export(self.domain, export_specs[0]['export_id'])
            task_kwargs = self.get_multimedia_task_kwargs(in_data, filter_form, export_object,
                                                          download.download_id)
            from corehq.apps.reports.tasks import build_form_multimedia_zip
            download.set_task(build_form_multimedia_zip.delay(**task_kwargs))
        except Exception as e:
            return format_angular_error(e)
        return format_angular_success({
            'download_id': download.download_id,
        })

    def get_multimedia_task_kwargs(self, in_data, filter_form, export_object, download_id):
        return filter_form.get_multimedia_task_kwargs(export_object, download_id)

    def _get_filter_form(self, filter_form_data):
        filter_form = self.filter_form_class(
            self.domain_object, self.timezone, filter_form_data
        )
        if not filter_form.is_valid():
            raise ExportFormValidationException()
        return filter_form


class BulkDownloadFormExportView(DownloadFormExportView):
    """View to download a Bulk Form Export with filters.
    """
    urlname = 'export_bulk_download_forms'
    page_title = ugettext_noop("Download Form Exports")

    def get_filters(self, filter_form_data):
        filters = super(BulkDownloadFormExportView, self).get_filters(filter_form_data)
        filters &= SerializableFunction(instances)
        return filters


class DownloadCaseExportView(BaseDownloadExportView):
    """View to download a SINGLE Case Export with Filters
    """
    urlname = 'export_download_cases'
    page_title = ugettext_noop("Download Case Export")
    form_or_case = 'case'
    filter_form_class = FilterCaseCouchExportDownloadForm

    @staticmethod
    def get_export_schema(domain, export_id):
        doc = get_document_or_404_lite(CaseExportSchema, export_id)
        if doc.index[0] == domain:
            return doc
        raise Http404(_("Export not found"))

    @property
    def export_list_url(self):
        return reverse(CaseExportListView.urlname, args=(self.domain,))

    @property
    @memoized
    def download_export_form(self):
        return self.filter_form_class(
            self.domain_object,
            timezone=self.timezone,
            initial={
                'type_or_group': 'type',
            },
        )

    @property
    def parent_pages(self):
        return [{
            'title': CaseExportListView.page_title,
            'url': reverse(CaseExportListView.urlname, args=(self.domain,)),
        }]

    def get_filters(self, filter_form_data):
        filter_form = self._get_filter_form(filter_form_data)
        return filter_form.get_case_filter()

    def _get_filter_form(self, filter_form_data):
        filter_form = self.filter_form_class(
            self.domain_object, self.timezone, filter_form_data,
        )
        if not filter_form.is_valid():
            raise ExportFormValidationException()
        return filter_form


class BaseExportListView(ExportsPermissionsMixin, JSONResponseMixin, BaseProjectDataView):
    template_name = 'export/export_list.html'
    allow_bulk_export = True
    is_deid = False

    @use_select2
    @use_angular_js
    @method_decorator(login_and_domain_required)
    def dispatch(self, request, *args, **kwargs):
        if not (self.has_edit_permissions or self.has_view_permissions
                or (self.is_deid and self.has_deid_view_permissions)):
            raise Http404()
        return super(BaseExportListView, self).dispatch(request, *args, **kwargs)

    @property
    def page_context(self):
        return {
            'create_export_form': self.create_export_form if not self.is_deid else None,
            'create_export_form_title': self.create_export_form_title if not self.is_deid else None,
            'legacy_bulk_download_url': self.legacy_bulk_download_url,
            'bulk_download_url': self.bulk_download_url,
            'allow_bulk_export': self.allow_bulk_export,
            'has_edit_permissions': self.has_edit_permissions,
            'is_deid': self.is_deid,
            "export_type_caps": _("Export"),
            "export_type": _("export"),
            "export_type_caps_plural": _("Exports"),
            "export_type_plural": _("exports"),
            "model_type": self.form_or_case,
            "static_model_type": True,
        }

    @property
    def legacy_bulk_download_url(self):
        """Returns url for legacy bulk download
        """
        if not self.allow_bulk_export:
            return None
        raise NotImplementedError('must implement legacy_bulk_download_url')

    @property
    def bulk_download_url(self):
        """Returns url for bulk download
        """
        if not self.allow_bulk_export:
            return None
        raise NotImplementedError('must implement bulk_download_url')

    @memoized
    def get_saved_exports(self):
        """The source of the data that will be processed by fmt_export_data
        for use in the template.
        :return A list of saved exports that are lists of FormExportSchema
        or CaseExportSchema.
        """
        raise NotImplementedError("must implement get_saved_exports")

    @property
    @memoized
    def emailed_export_groups(self):
        """The groups of saved exports by domain for daily emailed exports.
        """
        return HQGroupExportConfiguration.by_domain(self.domain)

    @property
    def daily_emailed_exports(self):
        """Returns a list of exports marked for a daily email.
        """
        raise NotImplementedError("must implement daily_emailed_exports")

    def fmt_export_data(self, export):
        """Returns the object used for each row (per export)
        in the saved exports table. This data will eventually be processed as
        a JSON object by angular.js.
        :return dict
        """
        raise NotImplementedError("must implement fmt_export_data")

    def fmt_emailed_export_data(self, group_id=None, index=None,
                                has_file=False, file_id=None, size=0,
                                last_updated=None, last_accessed=None,
                                download_url=None, filters=None, export_type=None):
        """
        Return a dictionary containing details about an emailed export.
        This will eventually be passed to an Angular controller.
        """
        file_data = {}
        if has_file:
            file_data = self._fmt_emailed_export_fileData(
                has_file, file_id, size, last_updated, last_accessed, download_url
            )

        return {
            'groupId': group_id,  # This can be removed when we're off legacy exports
            'hasFile': has_file,
            'index': index,  # This can be removed when we're off legacy exports
            'fileData': file_data,
            'filters': DashboardFeedFilterForm.get_form_data_from_export_instance_filters(filters, self.domain, export_type),
            'isLocationSafeForUser': filters.is_location_safe_for_user(self.request),
        }

    def fmt_legacy_emailed_export_data(self, group_id=None, index=None,
                                has_file=False, saved_basic_export=None, is_safe=False):
        """
        Return a dictionary containing details about an emailed export.
        This will eventually be passed to an Angular controller.
        """
        file_data = {}
        if has_file:
            if is_safe:
                saved_download_url = 'hq_deid_download_saved_export'
            else:
                saved_download_url = 'hq_download_saved_export'

            file_data = self._fmt_emailed_export_fileData(
                has_file,
                saved_basic_export.get_id,
                saved_basic_export.size,
                saved_basic_export.last_updated,
                saved_basic_export.last_accessed,
                '{}?group_export_id={}'.format(
                    reverse(saved_download_url, args=[
                        self.domain, saved_basic_export.get_id
                    ]),
                    group_id
                )
            )

        return {
            'groupId': group_id,  # This can be removed when we're off legacy exports
            'hasFile': has_file,
            'index': index,  # This can be removed when we're off legacy exports
            'fileData': file_data,
            'isLocationSafeForUser': self.request.can_access_all_locations,
        }

    def _fmt_emailed_export_fileData(self, has_file, fileId, size, last_updated,
                                     last_accessed, download_url):
        """
        Return a dictionary containing details about an emailed export file.
        This will eventually be passed to an Angular controller.
        """
        if has_file:
            return {
                'fileId': fileId,
                'size': filesizeformat(size),
                'lastUpdated': naturaltime(last_updated),
                'showExpiredWarning': (
                    last_accessed and
                    last_accessed <
                    (datetime.utcnow() - timedelta(days=settings.SAVED_EXPORT_ACCESS_CUTOFF))
                ),
                'downloadUrl': download_url,
            }
        return {}

    def get_formatted_emailed_export(self, export):

        emailed_exports = filter(
            lambda x: x.config.index[-1] == export.get_id,
            self.daily_emailed_exports
        )

        if not emailed_exports:
            return None
        assert len(emailed_exports) == 1
        emailed_export = emailed_exports[0]

        return self.fmt_legacy_emailed_export_data(
            group_id=emailed_export.group_id,
            index=emailed_export.config.index,
            has_file=emailed_export.saved_version is not None and emailed_export.saved_version.has_file(),
            saved_basic_export=emailed_export.saved_version,
            is_safe=export.is_safe,
        )

    def _get_daily_saved_export_metadata(self, export):

        return self.fmt_emailed_export_data(
            filters=export.filters,
            has_file=export.has_file(),
            file_id=export._id,
            size=export.file_size,
            last_updated=export.last_updated,
            last_accessed=export.last_accessed,
            download_url=self.request.build_absolute_uri(reverse(
                'download_daily_saved_export', args=[self.domain, export._id]
            )),
            export_type=type(export),
        )

    @allow_remote_invocation
    def get_exports_list(self, in_data):
        """Called by the ANGULAR.JS controller ListExports controller in
        exports/list_exports.ng.js on initialization of that controller.
        :param in_data: dict passed by the  angular js controller.
        :return: {
            'success': True,
            'exports': map(self.fmt_export_data, self.get_saved_exports()),
        }
        """
        try:
            saved_exports = self.get_saved_exports()
            if self.is_deid:
                saved_exports = filter(lambda x: x.is_safe, saved_exports)
            saved_exports = map(self.fmt_export_data, saved_exports)
        except Exception as e:
            return format_angular_error(
                _("Issue fetching list of exports: {}").format(e),
                log_error=True,
                exception=e,
            )
        return format_angular_success({
            'exports': saved_exports,
        })

    @property
    def create_export_form_title(self):
        """Returns a string that is displayed as the title of the create
        export form below.
        """
        raise NotImplementedError("must implement create_export_form_title")

    @property
    def create_export_form(self):
        """Returns a django form that gets the information necessary to create
        an export tag, which is the first step in creating a new export.

        This form is what will interact with the DrilldownToFormController in
        hq.app_data_drilldown.ng.js
        """
        return CreateExportTagForm(self.has_form_export_permissions, self.has_case_export_permissions)

    @allow_remote_invocation
    def get_app_data_drilldown_values(self, in_data):
        """Called by the ANGULAR.JS controller DrilldownToFormController in
        hq.app_data_drilldown.ng.js  Use ApplicationDataRMIHelper to help
        format the response.
        """
        raise NotImplementedError("Must implement get_intial_form_data")

    def get_create_export_url(self, form_data):
        """Returns url to the custom export creation form with the export
        tag appended.
        """
        raise NotImplementedError("Must implement generate_create_form_url")

    def update_emailed_es_export_data(self, in_data):
        from corehq.apps.export.tasks import rebuild_export_task
        export_instance_id = in_data['export']['id']
        export_instance = get_properly_wrapped_export_instance(export_instance_id)
        rebuild_export_task.delay(export_instance)
        return format_angular_success({})

    @allow_remote_invocation
    def update_emailed_export_data(self, in_data):
        if not in_data['export']['isLegacy']:
            return self.update_emailed_es_export_data(in_data)

        group_id = in_data['component']['groupId']
        relevant_group = filter(lambda g: g.get_id, self.emailed_export_groups)[0]
        indexes = map(lambda x: x[0].index, relevant_group.all_exports)
        place_index = indexes.index(in_data['component']['index'])
        rebuild_export_task.delay(group_id, place_index)
        return format_angular_success({})

    @allow_remote_invocation
    def submit_app_data_drilldown_form(self, in_data):
        if self.is_deid:
            raise Http404()
        try:
            form_data = in_data['formData']
        except KeyError:
            return format_angular_error(
                _("The form's data was not correctly formatted.")
            )
        try:
            create_url = self.get_create_export_url(form_data)
        except ExportFormValidationException:
            return format_angular_error(
                _("The form did not validate.")
            )
        except Exception as e:
            return format_angular_error(
                _("Problem getting link to custom export form: {}").format(e),
            )
        return format_angular_success({
            'url': create_url,
        })


@location_safe
<<<<<<< HEAD
=======
class DailySavedExportListView(BaseExportListView):
    urlname = 'list_daily_saved_exports'
    template_name = 'export/daily_saved_export_list.html'
    page_title = ugettext_lazy("Daily Saved Exports")
    form_or_case = None  # This view lists both case and form feeds
    allow_bulk_export = False

    def dispatch(self, *args, **kwargs):
        if not self._priv_check():
            raise Http404
        return super(DailySavedExportListView, self).dispatch(*args, **kwargs)

    def _priv_check(self):
        return domain_has_privilege(self.domain, DAILY_SAVED_EXPORT)

    def _get_create_export_class(self, model):
        return {
            "form": CreateNewDailySavedFormExport,
            "case": CreateNewDailySavedCaseExport,
        }[model]

    def _get_edit_export_class(self, model):
        return {
            "form": EditFormDailySavedExportView,
            "case": EditCaseDailySavedExportView
        }[model]

    @property
    def page_context(self):
        context = super(DailySavedExportListView, self).page_context
        model_type = None
        if self.has_form_export_permissions and not self.has_case_export_permissions:
            model_type = "form"
        if not self.has_form_export_permissions and self.has_case_export_permissions:
            model_type = "case"
        context.update({
            "model_type": model_type,
            "static_model_type": False,
            "export_filter_form": DashboardFeedFilterForm(
                self.domain_object,
                initial={
                    'type_or_group': 'type',
                },
            )
        })
        return context

    @property
    @memoized
    def create_export_form_title(self):
        return "Select a model to export"  # could be form or case

    @property
    def legacy_bulk_download_url(self):
        # Daily Saved exports do not support bulk download
        return ""

    @property
    def bulk_download_url(self):
        # Daily Saved exports do not support bulk download
        return ""

    @memoized
    def get_saved_exports(self):
        combined_exports = []
        if self.has_form_export_permissions:
            combined_exports.extend(_get_form_exports_by_domain(self.domain, self.has_deid_view_permissions))
        if self.has_case_export_permissions:
            combined_exports.extend(_get_case_exports_by_domain(self.domain, self.has_deid_view_permissions))
        combined_exports = sorted(combined_exports, key=lambda x: x.name)
        return filter(lambda x: x.is_daily_saved_export and not x.export_format == "html", combined_exports)

    @property
    def daily_emailed_exports(self):
        # This function only returns old-style exports. Since this view will only be visible for people using new
        # exports, it need not return anything.
        return []

    def fmt_export_data(self, export):
        if isinstance(export, FormExportInstance):
            edit_view = self._get_edit_export_class('form')
            download_view = DownloadNewFormExportView
            formname = export.formname
        else:
            edit_view = self._get_edit_export_class('case')
            download_view = DownloadNewCaseExportView
            formname = None

        emailed_export = self._get_daily_saved_export_metadata(export)

        return {
            'id': export.get_id,
            'isDeid': export.is_safe,
            'isLegacy': False,
            'name': export.name,
            'formname': formname,
            'addedToBulk': False,
            'exportType': export.type,
            'isDailySaved': True,
            'emailedExport': emailed_export,
            'editUrl': reverse(edit_view.urlname, args=(self.domain, export.get_id)),
            'downloadUrl': reverse(download_view.urlname, args=(self.domain, export.get_id)),
        }

    @allow_remote_invocation
    def get_app_data_drilldown_values(self, in_data):
        if self.is_deid:
            raise Http404()
        try:
            rmi_helper = ApplicationDataRMIHelper(self.domain, self.request.couch_user)
            response = rmi_helper.get_dual_model_rmi_response()
        except Exception as e:
            return format_angular_error(
                _("Problem getting Create Daily Saved Export Form: {} {}").format(
                    e.__class__, e
                ),
            )
        return format_angular_success(response)

    def get_create_export_url(self, form_data):
        create_form = CreateExportTagForm(
            self.has_form_export_permissions,
            self.has_case_export_permissions,
            form_data
        )
        if not create_form.is_valid():
            raise ExportFormValidationException()

        if create_form.cleaned_data['model_type'] == "case":
            export_tag = create_form.cleaned_data['case_type']
            cls = self._get_create_export_class('case')
        else:
            export_tag = create_form.cleaned_data['form']
            cls = self._get_create_export_class('form')
        app_id = create_form.cleaned_data['application']
        app_id_param = '&app_id={}'.format(app_id) if app_id != ApplicationDataRMIHelper.UNKNOWN_SOURCE else ""

        return reverse(
            cls.urlname,
            args=[self.domain],
        ) + ('?export_tag="{export_tag}"{app_id_param}'.format(
            app_id_param=app_id_param,
            export_tag=export_tag,
        ))

    @allow_remote_invocation
    def commit_filters(self, in_data):
        if not self.has_edit_permissions:
            raise Http404

        export_id = in_data['export']['id']
        form_data = in_data['form_data']
        try:
            export = get_properly_wrapped_export_instance(export_id)
            filter_form = DashboardFeedFilterForm(self.domain_object, form_data)
            if filter_form.is_valid():
                if not self.request.can_access_all_locations:
                    accessible_location_ids = (SQLLocation.active_objects.accessible_location_ids(
                        self.request.domain,
                        self.request.couch_user)
                    )
                else:
                    accessible_location_ids = None
                filters = filter_form.to_export_instance_filters(
                    self.request.can_access_all_locations,
                    accessible_location_ids
                )
                if export.filters != filters:
                    export.filters = filters
                    export.save()
                    from corehq.apps.export.tasks import rebuild_export_task
                    rebuild_export_task.delay(export)
                return format_angular_success()
            else:
                return format_angular_error("Problem saving dashboard feed filters: Invalid form")
        except Exception as e:
            return format_angular_error(
                _("Problem saving dashboard feed filters: {} {}").format(
                    e.__class__, e
                ),
            )


@location_safe
class DashboardFeedListView(DailySavedExportListView):
    template_name = 'export/dashboard_feed_list.html'
    urlname = 'list_dashboard_feeds'
    page_title = ugettext_lazy("Excel Dashboard Integration")
    form_or_case = None  # This view lists both case and form feeds
    allow_bulk_export = False

    def _priv_check(self):
        return domain_has_privilege(self.domain, EXCEL_DASHBOARD)

    def _get_create_export_class(self, model):
        return {
            "form": CreateNewFormFeedView,
            "case": CreateNewCaseFeedView,
        }[model]

    def _get_edit_export_class(self, model):
        return {
            "form": EditFormFeedView,
            "case": EditCaseFeedView
        }[model]


    @property
    def page_context(self):
        context = super(DashboardFeedListView, self).page_context
        context.update({
            "export_type_caps": _("Dashboard Feed"),
            "export_type": _("dashboard feed"),
            "export_type_caps_plural": _("Dashboard Feeds"),
            "export_type_plural": _("dashboard feeds"),
        })
        return context

    def fmt_export_data(self, export):
        data = super(DashboardFeedListView, self).fmt_export_data(export)
        data.update({
            'isFeed': True,
        })
        return data

    @memoized
    def get_saved_exports(self):
        combined_exports = []
        if self.has_form_export_permissions:
            combined_exports.extend(_get_form_exports_by_domain(self.domain, self.has_deid_view_permissions))
        if self.has_case_export_permissions:
            combined_exports.extend(_get_case_exports_by_domain(self.domain, self.has_deid_view_permissions))
        combined_exports = sorted(combined_exports, key=lambda x: x.name)
        return filter(lambda x: x.is_daily_saved_export and x.export_format == "html", combined_exports)


class DailySavedExportPaywall(BaseProjectDataView):
    urlname = 'daily_saved_paywall'
    template_name = 'export/paywall.html'


class DashboardFeedPaywall(BaseProjectDataView):
    urlname = 'dashbaord_feeds_paywall'
    template_name = 'export/paywall.html'


@location_safe
>>>>>>> 0742e388
class FormExportListView(BaseExportListView):
    urlname = 'list_form_exports'
    page_title = ugettext_noop("Export Forms")
    form_or_case = 'form'

    @property
    def legacy_bulk_download_url(self):
        return reverse(BulkDownloadFormExportView.urlname, args=(self.domain,))

    @property
    def bulk_download_url(self):
        return reverse(BulkDownloadNewFormExportView.urlname, args=(self.domain,))

    @memoized
    def get_saved_exports(self):
        exports = _get_form_exports_by_domain(self.domain, self.has_deid_view_permissions)
        if use_new_exports(self.domain):
            # New exports display daily saved exports in their own view
            exports = filter(lambda x: not x.is_daily_saved_export, exports)
        return exports

    @property
    @memoized
    def daily_emailed_exports(self):
        all_form_exports = []
        for group in self.emailed_export_groups:
            all_form_exports.extend(group.form_exports)
        return all_form_exports

    @property
    def create_export_form_title(self):
        return _("Select a Form to Export")

    def fmt_export_data(self, export):
        if use_new_exports(self.domain):
            edit_view = EditNewCustomFormExportView
        else:
            edit_view = EditCustomFormExportView

        if isinstance(export, FormExportSchema):
            emailed_export = self.get_formatted_emailed_export(export)
        else:
            # New export
            emailed_export = None
            if export.is_daily_saved_export:
                emailed_export = self._get_daily_saved_export_metadata(export)
        return {
            'id': export.get_id,
            'isLegacy': isinstance(export, FormExportSchema),
            'isDeid': export.is_safe,
            'name': export.name,
            'formname': export.formname,
            'addedToBulk': False,
            'exportType': export.type,
            'emailedExport': emailed_export,
            'editUrl': reverse(edit_view.urlname,
                               args=(self.domain, export.get_id)),
            'downloadUrl': self._get_download_url(export.get_id, isinstance(export, FormExportSchema)),
        }

    def _get_download_url(self, export_id, is_legacy):
        if is_legacy:
            view_cls = DownloadFormExportView
        else:
            view_cls = DownloadNewFormExportView
        return reverse(view_cls.urlname, args=(self.domain, export_id))

    @allow_remote_invocation
    def get_app_data_drilldown_values(self, in_data):
        if self.is_deid:
            raise Http404()
        try:
            rmi_helper = ApplicationDataRMIHelper(self.domain, self.request.couch_user)
            response = rmi_helper.get_form_rmi_response()
        except Exception as e:
            return format_angular_error(
                _("Problem getting Create Export Form: {} {}").format(
                    e.__class__, e
                ),
            )
        return format_angular_success(response)

    def get_create_export_url(self, form_data):
        create_form = CreateExportTagForm(
            self.has_form_export_permissions,
            self.has_case_export_permissions,
            form_data
        )
        if not create_form.is_valid():
            raise ExportFormValidationException()

        app_id = create_form.cleaned_data['application']
        form_xmlns = create_form.cleaned_data['form']
        if use_new_exports(self.domain):
            cls = CreateNewCustomFormExportView
        else:
            cls = CreateCustomFormExportView
        return reverse(
            cls.urlname,
            args=[self.domain],
        ) + ('?export_tag="{export_tag}"{app_id}'.format(
            app_id=('&app_id={}'.format(app_id)
                    if app_id != ApplicationDataRMIHelper.UNKNOWN_SOURCE else ""),
            export_tag=form_xmlns,
        ))


class DeIdFormExportListView(FormExportListView):
    page_title = ugettext_noop("Export De-Identified Forms")
    urlname = 'list_form_deid_exports'
    is_deid = True

    @property
    def create_export_form(self):
        return None


class _DeidMixin(object):
    is_deid = True

    @property
    def create_export_form(self):
        return None

    def get_saved_exports(self):
        return [x for x in get_form_export_instances(self.domain) if x.is_safe]


@location_safe
class DeIdDailySavedExportListView(_DeidMixin, DailySavedExportListView):
    urlname = 'list_deid_daily_saved_exports'
    page_title = ugettext_noop("Export De-Identified Daily Saved Exports")

    def get_saved_exports(self):
        exports = super(DeIdDailySavedExportListView, self).get_saved_exports()
        return [x for x in exports if x.is_daily_saved_export and not x.export_format == "html"]


@location_safe
class DeIdDashboardFeedListView(_DeidMixin, DashboardFeedListView):
    urlname = 'list_deid_dashboard_feeds'
    page_title = ugettext_noop("Export De-Identified Dashboard Feeds")

    def get_saved_exports(self):
        exports = super(DeIdDashboardFeedListView, self).get_saved_exports()
        return [x for x in exports if x.is_daily_saved_export and x.export_format == "html"]


@location_safe
class CaseExportListView(BaseExportListView):
    urlname = 'list_case_exports'
    page_title = ugettext_noop("Export Cases")
    allow_bulk_export = False
    form_or_case = 'case'

    @property
    def page_name(self):
        if self.is_deid:
            return _("Export De-Identified Cases")
        return self.page_title

    @property
    @memoized
    def daily_emailed_exports(self):
        all_case_exports = []
        for group in self.emailed_export_groups:
            all_case_exports.extend(group.case_exports)
        return all_case_exports

    @memoized
    def get_saved_exports(self):
        exports = _get_case_exports_by_domain(self.domain, self.has_deid_view_permissions)
        if use_new_exports(self.domain):
            exports = filter(lambda x: not x.is_daily_saved_export, exports)
        return exports

    @property
    def create_export_form_title(self):
        return _("Select a Case Type to Export")

    def fmt_export_data(self, export):
        if use_new_exports(self.domain):
            edit_view = EditNewCustomCaseExportView
        else:
            edit_view = EditCustomCaseExportView

        if isinstance(export, CaseExportSchema):
            emailed_export = self.get_formatted_emailed_export(export)
        else:
            # New export
            emailed_export = None
            if export.is_daily_saved_export:
                emailed_export = self._get_daily_saved_export_metadata(export)

        return {
            'id': export.get_id,
            'isDeid': export.is_safe,
            'isLegacy': isinstance(export, CaseExportSchema),
            'name': export.name,
            'addedToBulk': False,
            'exportType': export.type,
            'emailedExport': emailed_export,
            'editUrl': reverse(edit_view.urlname, args=(self.domain, export.get_id)),
            'downloadUrl': self._get_download_url(export._id, isinstance(export, CaseExportSchema)),
        }

    def _get_download_url(self, export_id, is_legacy):
        if is_legacy:
            view_cls = DownloadCaseExportView
        else:
            view_cls = DownloadNewCaseExportView
        return reverse(view_cls.urlname, args=(self.domain, export_id))

    @allow_remote_invocation
    def get_app_data_drilldown_values(self, in_data):
        try:
            rmi_helper = ApplicationDataRMIHelper(self.domain, self.request.couch_user)
            response = rmi_helper.get_case_rmi_response()
        except Exception as e:
            return format_angular_error(
                _("Problem getting Create Export Form: {}").format(e.message),
                log_error=True,
                exception=e,
            )
        return format_angular_success(response)

    def get_create_export_url(self, form_data):
        create_form = CreateExportTagForm(
            self.has_form_export_permissions,
            self.has_case_export_permissions,
            form_data
        )
        if not create_form.is_valid():
            raise ExportFormValidationException()
        case_type = create_form.cleaned_data['case_type']
        app_id = create_form.cleaned_data['application']
        if app_id == ApplicationDataRMIHelper.UNKNOWN_SOURCE:
            app_id_param = ''
        else:
            app_id_param = '&app_id={}'.format(app_id)

        if use_new_exports(self.domain):
            cls = CreateNewCustomCaseExportView
        else:
            cls = CreateCustomCaseExportView
        return reverse(
            cls.urlname,
            args=[self.domain],
        ) + ('?export_tag="{export_tag}"{app_id_param}'.format(
            export_tag=case_type,
            app_id_param=app_id_param,
        ))


class BaseNewExportView(BaseExportView):
    template_name = 'export/customize_export_new.html'

    @use_jquery_ui
    def dispatch(self, request, *args, **kwargs):
        return super(BaseNewExportView, self).dispatch(request, *args, **kwargs)

    @property
    def export_instance_cls(self):
        return {
            FORM_EXPORT: FormExportInstance,
            CASE_EXPORT: CaseExportInstance,
        }[self.export_type]

    @property
    def page_context(self):
        return {
            'export_instance': self.export_instance,
            'export_home_url': self.export_home_url,
            'allow_deid': has_privilege(self.request, privileges.DEIDENTIFIED_DATA),
            'use_new_exports': use_new_exports(self.domain),
            'has_excel_dashboard_access': domain_has_privilege(self.domain, EXCEL_DASHBOARD),
            'has_daily_saved_export_access': domain_has_privilege(self.domain, DAILY_SAVED_EXPORT),
        }

    def commit(self, request):
        export = self.export_instance_cls.wrap(json.loads(request.body))
        if (self.domain != export.domain
                or (export.export_format == "html" and not domain_has_privilege(self.domain, EXCEL_DASHBOARD))
                or (export.is_daily_saved_export and not domain_has_privilege(self.domain, DAILY_SAVED_EXPORT))):
            raise BadExportConfiguration()

        export.save()
        messages.success(
            request,
            mark_safe(
                _(u"Export <strong>{}</strong> created.").format(
                    export.name
                )
            )
        )
        return export._id


class BaseModifyNewCustomView(BaseNewExportView):

    @use_ko_validation
    @method_decorator(require_can_edit_data)
    def dispatch(self, request, *args, **kwargs):
        return super(BaseModifyNewCustomView, self).dispatch(request, *args, **kwargs)

    @property
    def page_context(self):
        context = super(BaseModifyNewCustomView, self).page_context
        context['format_options'] = ["xls", "xlsx", "csv"]
        return context


@location_safe
class CreateNewCustomFormExportView(BaseModifyNewCustomView):
    urlname = 'new_custom_export_form'
    page_title = ugettext_lazy("Create Form Export")
    export_type = FORM_EXPORT

    def create_new_export_instance(self, schema):
        return self.export_instance_cls.generate_instance_from_schema(schema)

    def get(self, request, *args, **kwargs):
        app_id = request.GET.get('app_id')
        xmlns = request.GET.get('export_tag').strip('"')

        schema = FormExportDataSchema.generate_schema_from_builds(
            self.domain,
            app_id,
            xmlns,
        )
        self.export_instance = self.create_new_export_instance(schema)

        return super(CreateNewCustomFormExportView, self).get(request, *args, **kwargs)


@location_safe
class CreateNewCustomCaseExportView(BaseModifyNewCustomView):
    urlname = 'new_custom_export_case'
    page_title = ugettext_lazy("Create Case Export")
    export_type = CASE_EXPORT

    def create_new_export_instance(self, schema):
        return self.export_instance_cls.generate_instance_from_schema(schema)

    def get(self, request, *args, **kwargs):
        case_type = request.GET.get('export_tag').strip('"')
        app_id = request.GET.get('app_id')

        schema = CaseExportDataSchema.generate_schema_from_builds(
            self.domain,
            app_id,
            case_type,
        )
        self.export_instance = self.create_new_export_instance(schema)

        return super(CreateNewCustomCaseExportView, self).get(request, *args, **kwargs)


class DashboardFeedMixin(object):

    def dispatch(self, *args, **kwargs):
        if not domain_has_privilege(self.domain, EXCEL_DASHBOARD):
            raise Http404
        return super(DashboardFeedMixin, self).dispatch(*args, **kwargs)

    def create_new_export_instance(self, schema):
        instance = super(DashboardFeedMixin, self).create_new_export_instance(schema)
        instance.export_format = "html"
        instance.is_daily_saved_export = True
        return instance

    @property
    def page_context(self):
        context = super(DashboardFeedMixin, self).page_context
        context['format_options'] = ["html"]
        return context

    @property
    def report_class(self):
        return DashboardFeedListView


class DailySavedExportMixin(object):

    def dispatch(self, *args, **kwargs):
        if not domain_has_privilege(self.domain, DAILY_SAVED_EXPORT):
            raise Http404
        return super(DailySavedExportMixin, self).dispatch(*args, **kwargs)

    def create_new_export_instance(self, schema):
        instance = super(DailySavedExportMixin, self).create_new_export_instance(schema)
        instance.is_daily_saved_export = True
        return instance

    @property
    def report_class(self):
        return DailySavedExportListView


class CreateNewCaseFeedView(DashboardFeedMixin, CreateNewCustomCaseExportView):
    urlname = 'new_case_feed_export'
    page_title = ugettext_lazy("Create Dashboard Feed")


class CreateNewFormFeedView(DashboardFeedMixin, CreateNewCustomFormExportView):
    urlname = 'new_form_feed_export'
    page_title = ugettext_lazy("Create Dashboard Feed")


class CreateNewDailySavedCaseExport(DailySavedExportMixin, CreateNewCustomCaseExportView):
    urlname = 'new_case_daily_saved_export'


class CreateNewDailySavedFormExport(DailySavedExportMixin, CreateNewCustomFormExportView):
    urlname = 'new_form_faily_saved_export'


class BaseEditNewCustomExportView(BaseModifyNewCustomView):

    @property
    def export_id(self):
        return self.kwargs.get('export_id')

    @property
    def page_url(self):
        return reverse(self.urlname, args=[self.domain, self.export_id])

    def commit(self, request):
        export = self.export_instance_cls.wrap(json.loads(request.body))
        export.save()
        messages.success(
            request,
            mark_safe(
                _(u"Export <strong>{}</strong> was saved.").format(
                    export.name
                )
            )
        )
        return export._id

    def get_export_schema(self, export_instance):
        raise NotImplementedError()

    def get(self, request, *args, **kwargs):
        try:
            export_instance = self.export_instance_cls.get(self.export_id)
        except ResourceNotFound:
            # If it's not found, try and see if it's on the legacy system before throwing a 404
            try:
                legacy_cls = None
                if self.export_type == FORM_EXPORT:
                    legacy_cls = FormExportSchema
                elif self.export_type == CASE_EXPORT:
                    legacy_cls = CaseExportSchema

                legacy_export = legacy_cls.get(self.export_id)
                convert_export = True

                if legacy_export.converted_saved_export_id:
                    # If this is the case, this means the user has refreshed the Export page
                    # before saving, thus we've already converted, but the URL still has
                    # the legacy ID
                    export_instance = self.export_instance_cls.get(
                        legacy_export.converted_saved_export_id
                    )

                    # If the fetched export instance has been deleted, then we know that we
                    # should retry the conversion
                    convert_export = export_instance.doc_type.endswith(DELETED_SUFFIX)

                if convert_export:
                    export_instance, meta = convert_saved_export_to_export_instance(
                        self.domain,
                        legacy_export,
                    )

            except ResourceNotFound:
                raise Http404()
            except Exception, e:
                _soft_assert = soft_assert('{}@{}'.format('brudolph', 'dimagi.com'))
                _soft_assert(False, 'Failed to convert export {}. {}'.format(self.export_id, e))
                messages.error(
                    request,
                    mark_safe(
                        _("Export failed to convert to new version. Try creating another export")
                    )
                )
                return HttpResponseRedirect(self.export_home_url)

        schema = self.get_export_schema(export_instance)
        self.export_instance = self.export_instance_cls.generate_instance_from_schema(
            schema,
            saved_export=export_instance,
        )
        return super(BaseEditNewCustomExportView, self).get(request, *args, **kwargs)


class EditNewCustomFormExportView(BaseEditNewCustomExportView):
    urlname = 'edit_new_custom_export_form'
    page_title = ugettext_lazy("Edit Form Export")
    export_type = FORM_EXPORT

    def get_export_schema(self, export_instance):
        return FormExportDataSchema.generate_schema_from_builds(
            self.domain,
            export_instance.app_id,
            export_instance.xmlns,
        )


class EditNewCustomCaseExportView(BaseEditNewCustomExportView):
    urlname = 'edit_new_custom_export_case'
    page_title = ugettext_lazy("Edit Case Export")
    export_type = CASE_EXPORT

    def get_export_schema(self, export_instance):
        return CaseExportDataSchema.generate_schema_from_builds(
            self.domain,
            self.request.GET.get('app_id'),
            export_instance.case_type,
        )


class EditCaseFeedView(DashboardFeedMixin, EditNewCustomCaseExportView):
    urlname = 'edit_case_feed_export'
    page_title = ugettext_lazy("Edit Case Feed")


class EditFormFeedView(DashboardFeedMixin, EditNewCustomFormExportView):
    urlname = 'edit_form_feed_export'
    page_title = ugettext_lazy("Edit Form Feed")


class EditCaseDailySavedExportView(DailySavedExportMixin, EditNewCustomCaseExportView):
    urlname = 'edit_case_daily_saved_export'


class EditFormDailySavedExportView(DailySavedExportMixin, EditNewCustomFormExportView):
    urlname = 'edit_form_daily_saved_export'


class DeleteNewCustomExportView(BaseModifyNewCustomView):
    urlname = 'delete_new_custom_export'
    http_method_names = ['post']
    is_async = False

    @property
    def export_id(self):
        return self.kwargs.get('export_id')

    @property
    @memoized
    def export_instance(self):
        try:
            return self.export_instance_cls.get(self.export_id)
        except ResourceNotFound:
            raise Http404()

    def commit(self, request):
        self.export_type = self.kwargs.get('export_type')
        export = self.export_instance
        export.delete()
        messages.success(
            request,
            mark_safe(
                _(u"Export <strong>{}</strong> was deleted.").format(
                    export.name
                )
            )
        )
        return export._id

    @property
    @memoized
    def report_class(self):
        # The user will be redirected to the view class returned by this function after a successfull deletion
        if self.export_instance.is_daily_saved_export and use_new_exports(self.domain):
            if self.export_instance.export_format == "html":
                return DashboardFeedListView
            return DailySavedExportListView
        elif self.export_instance.type == FORM_EXPORT:
            return FormExportListView
        elif self.export_instance.type == CASE_EXPORT:
            return CaseExportListView
        else:
            raise Exception("Export does not match any export list views!")


class GenericDownloadNewExportMixin(object):
    """
    Supporting class for new style export download views
    """
    # Form used for rendering filters
    filter_form_class = None
    # To serve filters for export from mobile_user_and_group_slugs
    export_filter_class = None
<<<<<<< HEAD
    mobile_user_and_group_slugs_regex = re.compile('(emw=){1}([^&]*)(&){0,1}')
=======
    mobile_user_and_group_slugs_regex = re.compile(
        '(emw=|case_list_filter=|location_restricted_mobile_worker=){1}([^&]*)(&){0,1}'
    )
>>>>>>> 0742e388

    def _get_download_task(self, in_data):
        export_filters, export_specs = self._process_filters_and_specs(in_data)
        export_instances = [self._get_export(self.domain, spec['export_id']) for spec in export_specs]
        self._check_deid_permissions(export_instances)
        self._check_export_size(export_instances, export_filters)

        return get_export_download(
            export_instances=export_instances,
            filters=export_filters,
            filename=self._get_filename(export_instances)
        )

    def _get_filename(self, export_instances):
        if len(export_instances) > 1:
            return u"{}_custom_bulk_export_{}".format(
                self.domain,
                date.today().isoformat()
            )
        else:
            return u"{} {}".format(
                export_instances[0].name,
                date.today().isoformat()
            )

    def _check_deid_permissions(self, export_instances):
        # if any export is de-identified, check that
        # the requesting domain has access to the deid feature.
        if not self.has_deid_view_permissions:
            for instance in export_instances:
                if instance.is_deidentified:
                    raise ExportAsyncException(
                        _("You do not have permission to export this "
                        "De-Identified export.")
                    )

    def _check_export_size(self, export_instances, filters):
        count = 0
        for instance in export_instances:
            count += get_export_size(instance, filters)
        if count > MAX_EXPORTABLE_ROWS:
            raise ExportAsyncException(
                _("This export contains " + count + " rows. Please change the " +
                "filters to be less than " + MAX_EXPORTABLE_ROWS + "rows.")
            )

    @property
    def page_context(self):
        parent_context = super(GenericDownloadNewExportMixin, self).page_context
        if self.export_filter_class:
            parent_context['dynamic_filters'] = self.export_filter_class(
                self.request, self.request.domain
            ).render()
        return parent_context

    def _get_mobile_user_and_group_slugs(self, filter_slug):
        matches = self.mobile_user_and_group_slugs_regex.findall(filter_slug)
        return [n[1] for n in matches]
<<<<<<< HEAD

    def _process_filters_and_specs(self, in_data):
        """
        Returns a the export filters and a list of JSON export specs
        Override to hook fetching mobile_user_and_group_slugs
        """
        filter_form_data, export_specs = self._get_form_data_and_specs(in_data)
        mobile_user_and_group_slugs = self._get_mobile_user_and_group_slugs(filter_form_data['emw'])
        try:
            export_filter = self.get_filters(filter_form_data, mobile_user_and_group_slugs)
        except ExportFormValidationException:
            raise ExportAsyncException(
                _("Form did not validate.")
            )

        return export_filter, export_specs


=======

    def _process_filters_and_specs(self, in_data):
        """
        Returns a the export filters and a list of JSON export specs
        Override to hook fetching mobile_user_and_group_slugs
        """
        filter_form_data, export_specs = self._get_form_data_and_specs(in_data)
        mobile_user_and_group_slugs = self._get_mobile_user_and_group_slugs(filter_form_data['emw'])
        try:
            export_filter = self.get_filters(filter_form_data, mobile_user_and_group_slugs)
        except ExportFormValidationException:
            raise ExportAsyncException(
                _("Form did not validate.")
            )

        return export_filter, export_specs


>>>>>>> 0742e388
@location_safe
class DownloadNewFormExportView(GenericDownloadNewExportMixin, DownloadFormExportView):
    urlname = 'new_export_download_forms'
    filter_form_class = EmwfFilterFormExport
    export_filter_class = LocationRestrictedMobileWorkerFilter

    def _get_export(self, domain, export_id):
        return FormExportInstance.get(export_id)

    def get_filters(self, filter_form_data, mobile_user_and_group_slugs):
        filter_form = self._get_filter_form(filter_form_data)
<<<<<<< HEAD
        form_filters = filter_form.get_form_filter(mobile_user_and_group_slugs,
                                                   self.request.can_access_all_locations)
        if not self.request.can_access_all_locations:
            form_filters.append(self.scope_filter())
        return form_filters

    def scope_filter(self):
        # Filter to be applied in AND with filters for export for restricted user
        # Restricts to forms submitted by users at accessible locations
        accessible_user_ids = (user_ids_at_accessible_locations(
            self.request.domain, self.request.couch_user
        ))
        return FormSubmittedByFilter(accessible_user_ids)

=======
        if not self.request.can_access_all_locations:
            accessible_location_ids = (SQLLocation.active_objects.accessible_location_ids(
                self.request.domain,
                self.request.couch_user)
            )
        else:
            accessible_location_ids = None
        form_filters = filter_form.get_form_filter(
            mobile_user_and_group_slugs, self.request.can_access_all_locations, accessible_location_ids
        )
        return form_filters

>>>>>>> 0742e388
    def get_multimedia_task_kwargs(self, in_data, filter_form, export_object, download_id):
        filter_slug = in_data['form_data']['emw']
        mobile_user_and_group_slugs = self._get_mobile_user_and_group_slugs(filter_slug)
        return filter_form.get_multimedia_task_kwargs(export_object, download_id, mobile_user_and_group_slugs)


class BulkDownloadNewFormExportView(DownloadNewFormExportView):
    urlname = 'new_bulk_download_forms'
    page_title = ugettext_noop("Download Form Exports")
    filter_form_class = EmwfFilterFormExport
    export_filter_class = LocationRestrictedMobileWorkerFilter


@location_safe
class DownloadNewCaseExportView(GenericDownloadNewExportMixin, DownloadCaseExportView):
    urlname = 'new_export_download_cases'
    filter_form_class = FilterCaseESExportDownloadForm
    export_filter_class = CaseListFilter

    def _get_export(self, domain, export_id):
        return CaseExportInstance.get(export_id)

    def get_filters(self, filter_form_data, mobile_user_and_group_slugs):
        filter_form = self._get_filter_form(filter_form_data)
<<<<<<< HEAD
        form_filters = filter_form.get_case_filter(mobile_user_and_group_slugs,
                                                   self.request.can_access_all_locations)
        if not self.request.can_access_all_locations:
            form_filters.append(self.scope_filter())
=======
        if not self.request.can_access_all_locations:
            accessible_location_ids = (SQLLocation.active_objects.accessible_location_ids(
                self.request.domain,
                self.request.couch_user)
            )
        else:
            accessible_location_ids = None
        form_filters = filter_form.get_case_filter(
            mobile_user_and_group_slugs, self.request.can_access_all_locations, accessible_location_ids
        )
>>>>>>> 0742e388
        return form_filters

    def scope_filter(self):
        # Filter to be applied in AND with filters for export to add scope for restricted user
        # Restricts to cases owned by accessible locations and their respective users Or Cases
        # Last Modified by accessible users
        accessible_location_ids = (SQLLocation.active_objects.accessible_location_ids(
            self.request.domain,
            self.request.couch_user)
        )
        accessible_user_ids = user_ids_at_locations(accessible_location_ids)
        accessible_ids = accessible_user_ids + list(accessible_location_ids)
        return OR(OwnerFilter(accessible_ids), LastModifiedByFilter(accessible_user_ids))


@csrf_exempt
@login_or_digest_or_basic_or_apikey(default='digest')
@require_form_export_permission
@require_GET
def download_daily_saved_export(req, domain, export_instance_id):
    export_instance = get_properly_wrapped_export_instance(export_instance_id)
    assert domain == export_instance.domain

    if export_instance.export_format == "html":
        if not domain_has_privilege(domain, EXCEL_DASHBOARD):
            raise Http404
    elif export_instance.is_daily_saved_export:
        if not domain_has_privilege(domain, DAILY_SAVED_EXPORT):
            raise Http404

    if not export_instance.filters.is_location_safe_for_user(req):
        return location_restricted_response(req)

    if should_update_export(export_instance.last_accessed):
        try:
            from corehq.apps.export.tasks import rebuild_export_task
            rebuild_export_task.delay(export_instance)
        except Exception:
            notify_exception(
                req,
                'Failed to rebuild export during download',
                {
                    'export_instance_id': export_instance_id,
                    'domain': domain,
                },
            )
    export_instance.last_accessed = datetime.utcnow()
    export_instance.save()
    payload = export_instance.get_payload(stream=True)
    return build_download_saved_export_response(
        payload, export_instance.export_format, export_instance.filename
    )<|MERGE_RESOLUTION|>--- conflicted
+++ resolved
@@ -11,19 +11,8 @@
 from django.views.decorators.http import require_GET
 
 from corehq.apps.export.export import get_export_download, get_export_size
-<<<<<<< HEAD
-from corehq.apps.export.filters import (
-    FormSubmittedByFilter,
-    OwnerFilter,
-    LastModifiedByFilter,
-    OR
-)
-from corehq.apps.locations.models import SQLLocation
-from corehq.apps.locations.permissions import location_safe
-=======
 from corehq.apps.locations.models import SQLLocation
 from corehq.apps.locations.permissions import location_safe, location_restricted_response
->>>>>>> 0742e388
 from corehq.apps.reports.filters.case_list import CaseListFilter
 from corehq.apps.reports.filters.users import LocationRestrictedMobileWorkerFilter
 from corehq.apps.reports.views import should_update_export, \
@@ -104,7 +93,6 @@
 from corehq.apps.users.models import Permissions
 from corehq.apps.users.permissions import FORM_EXPORT_PERMISSION, CASE_EXPORT_PERMISSION, \
     DEID_EXPORT_PERMISSION, has_permission_to_view_report
-from corehq.apps.es.users import user_ids_at_accessible_locations, user_ids_at_locations
 from corehq.util.couch import get_document_or_404_lite
 from corehq.util.timezones.utils import get_timezone_for_user
 from corehq.util.soft_assert import soft_assert
@@ -1252,8 +1240,6 @@
 
 
 @location_safe
-<<<<<<< HEAD
-=======
 class DailySavedExportListView(BaseExportListView):
     urlname = 'list_daily_saved_exports'
     template_name = 'export/daily_saved_export_list.html'
@@ -1501,7 +1487,6 @@
 
 
 @location_safe
->>>>>>> 0742e388
 class FormExportListView(BaseExportListView):
     urlname = 'list_form_exports'
     page_title = ugettext_noop("Export Forms")
@@ -2098,13 +2083,9 @@
     filter_form_class = None
     # To serve filters for export from mobile_user_and_group_slugs
     export_filter_class = None
-<<<<<<< HEAD
-    mobile_user_and_group_slugs_regex = re.compile('(emw=){1}([^&]*)(&){0,1}')
-=======
     mobile_user_and_group_slugs_regex = re.compile(
         '(emw=|case_list_filter=|location_restricted_mobile_worker=){1}([^&]*)(&){0,1}'
     )
->>>>>>> 0742e388
 
     def _get_download_task(self, in_data):
         export_filters, export_specs = self._process_filters_and_specs(in_data)
@@ -2163,7 +2144,6 @@
     def _get_mobile_user_and_group_slugs(self, filter_slug):
         matches = self.mobile_user_and_group_slugs_regex.findall(filter_slug)
         return [n[1] for n in matches]
-<<<<<<< HEAD
 
     def _process_filters_and_specs(self, in_data):
         """
@@ -2182,26 +2162,6 @@
         return export_filter, export_specs
 
 
-=======
-
-    def _process_filters_and_specs(self, in_data):
-        """
-        Returns a the export filters and a list of JSON export specs
-        Override to hook fetching mobile_user_and_group_slugs
-        """
-        filter_form_data, export_specs = self._get_form_data_and_specs(in_data)
-        mobile_user_and_group_slugs = self._get_mobile_user_and_group_slugs(filter_form_data['emw'])
-        try:
-            export_filter = self.get_filters(filter_form_data, mobile_user_and_group_slugs)
-        except ExportFormValidationException:
-            raise ExportAsyncException(
-                _("Form did not validate.")
-            )
-
-        return export_filter, export_specs
-
-
->>>>>>> 0742e388
 @location_safe
 class DownloadNewFormExportView(GenericDownloadNewExportMixin, DownloadFormExportView):
     urlname = 'new_export_download_forms'
@@ -2213,22 +2173,6 @@
 
     def get_filters(self, filter_form_data, mobile_user_and_group_slugs):
         filter_form = self._get_filter_form(filter_form_data)
-<<<<<<< HEAD
-        form_filters = filter_form.get_form_filter(mobile_user_and_group_slugs,
-                                                   self.request.can_access_all_locations)
-        if not self.request.can_access_all_locations:
-            form_filters.append(self.scope_filter())
-        return form_filters
-
-    def scope_filter(self):
-        # Filter to be applied in AND with filters for export for restricted user
-        # Restricts to forms submitted by users at accessible locations
-        accessible_user_ids = (user_ids_at_accessible_locations(
-            self.request.domain, self.request.couch_user
-        ))
-        return FormSubmittedByFilter(accessible_user_ids)
-
-=======
         if not self.request.can_access_all_locations:
             accessible_location_ids = (SQLLocation.active_objects.accessible_location_ids(
                 self.request.domain,
@@ -2241,7 +2185,6 @@
         )
         return form_filters
 
->>>>>>> 0742e388
     def get_multimedia_task_kwargs(self, in_data, filter_form, export_object, download_id):
         filter_slug = in_data['form_data']['emw']
         mobile_user_and_group_slugs = self._get_mobile_user_and_group_slugs(filter_slug)
@@ -2266,12 +2209,6 @@
 
     def get_filters(self, filter_form_data, mobile_user_and_group_slugs):
         filter_form = self._get_filter_form(filter_form_data)
-<<<<<<< HEAD
-        form_filters = filter_form.get_case_filter(mobile_user_and_group_slugs,
-                                                   self.request.can_access_all_locations)
-        if not self.request.can_access_all_locations:
-            form_filters.append(self.scope_filter())
-=======
         if not self.request.can_access_all_locations:
             accessible_location_ids = (SQLLocation.active_objects.accessible_location_ids(
                 self.request.domain,
@@ -2282,20 +2219,7 @@
         form_filters = filter_form.get_case_filter(
             mobile_user_and_group_slugs, self.request.can_access_all_locations, accessible_location_ids
         )
->>>>>>> 0742e388
         return form_filters
-
-    def scope_filter(self):
-        # Filter to be applied in AND with filters for export to add scope for restricted user
-        # Restricts to cases owned by accessible locations and their respective users Or Cases
-        # Last Modified by accessible users
-        accessible_location_ids = (SQLLocation.active_objects.accessible_location_ids(
-            self.request.domain,
-            self.request.couch_user)
-        )
-        accessible_user_ids = user_ids_at_locations(accessible_location_ids)
-        accessible_ids = accessible_user_ids + list(accessible_location_ids)
-        return OR(OwnerFilter(accessible_ids), LastModifiedByFilter(accessible_user_ids))
 
 
 @csrf_exempt
