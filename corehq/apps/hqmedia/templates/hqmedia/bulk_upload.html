{% extends "hqwebapp/base_page.html" %}
{% load hq_shared_tags %}
{% load i18n %}

{% block stylesheets %}{{ block.super }}
    <style type="text/css">
        .hqm-select-files-container {
            display: inline-block;
        }
        .hqm-upload {
            margin-right: 5px;
        }
    </style>
{% endblock %}

<<<<<<< HEAD
{% requirejs_main 'hqmedia/js/hqmediauploaders' %}

{% block page_name %}
    {% trans 'Multimedia Bulk Upload' %}
{% endblock %}

{% block page_breadcrumbs %}
    <ol id="hq-breadcrumbs" class="breadcrumb breadcrumb-hq-section">
        <li><a href="{% url "view_app" domain app.get_id %}"><strong>{% trans 'Application' %} "{{ app.name }}"</strong></a></li>
        <li><a href="{% url "hqmedia_references" domain app.get_id %}">{% trans 'Multimedia Reference Checker' %}</a></li>
        <li class="active"><a href="{% url "hqmedia_bulk_upload" domain app.get_id %}">{% trans 'Bulk Upload' %}</a></li>
    </ol>
{% endblock %}


=======
>>>>>>> e7d3e15b
{% block page_content %}
    {% initial_page_data 'sessionid' request.COOKIES.sessionid %}
    {% initial_page_data 'swfURL' 'hqmedia/MediaUploader/flashuploader.swf'|static %}
    {% initial_page_data 'uploaders' uploaders_js %}

    <p class="lead">{{ current_page.page_name }}</p>

    <p>{% blocktrans %}Use this tool to upload ZIP files of your multimedia, so you don't have to
        upload each file one-by-one.{% endblocktrans %}</p>
    <p>{% blocktrans %}The bulk uploader will compare the file paths in your form with the file paths
        in your zip to find a matching file.{% endblocktrans %}</p>
    <p>{% blocktrans %}For example, <code>jr://file/commcare/images/hin/image.jpg</code> and your zip's
        <code>commcare/images/hin/image.jpg</code> file would match, but it would <strong>not</strong> match
        <code>commcare/images/image.jpg</code>.{% endblocktrans %}</p>

    {% for uploader in uploaders %}
    <div id="{{ uploader.slug }}">
        <div class="alert alert-info hqm-not-supported hide">
            <i class="fa fa-exclamation-triangle"></i>
            {% blocktrans %}
            Your browser does not support this uploader.
            We recommend <a href="https://www.google.com/intl/en/chrome/browser/">Google Chrome</a>.
            {% endblocktrans %}
        </div>
        <div class="btn-toolbar">
            <div class="hqm-select-files-container">
                <button class="hqm-select btn btn-primary" role="button">{% trans 'Select Files' %}</button>
            </div>
            <a class="hqm-upload hqm-upload-confirm btn btn-default disabled" data-toggle="modal">
                <i class="fa fa-cloud-upload"></i> {% trans 'Begin Upload' %}
            </a>
        </div>
        <h3>{% trans 'Bulk Upload File Queue' %}</h3>
        <table class="table table-striped table-bordered hqm-upload-list">
            <thead>
                <tr>
                    <th class="col-sm-2">{% trans 'Filename' %}</th>
                    <th class="col-sm-1">{% trans 'Size' %}</th>
                    <th class="col-sm-2">{% trans 'Upload Progress' %}</th>
                    <th class="col-sm-2">{% trans 'Match Status' %}</th>
                    <th class="col-sm-5">{% trans 'Details' %}</th>
                </tr>
            </thead>
            <thead>
            <tr>
                <th class="text-muted" colspan="5"  style="text-align: center;">{% trans 'Queued Files' %}</th>
            </tr>
            </thead>
            <tbody class="hqm-queue">
                <tr class="hqm-empty">
                    <td colspan="5">{% blocktrans %}Select files above to add to the queue.{% endblocktrans %}</td>
                </tr>
            </tbody>
            <tbody class="hqm-upload-processing">
                <tr class="hqm-list-notice">
                    <th colspan="5">{% trans 'Processing Upload' %}</th>
                </tr>
            </tbody>
            <tbody class="hqm-uploaded-files">
                <tr class="hqm-list-notice">
                    <th colspan="5">{% trans 'Uploaded Files' %}</th>
                </tr>
            </tbody>
        </table>
    </div>
    {% endfor %}
{% endblock %}<|MERGE_RESOLUTION|>--- conflicted
+++ resolved
@@ -13,24 +13,8 @@
     </style>
 {% endblock %}
 
-<<<<<<< HEAD
 {% requirejs_main 'hqmedia/js/hqmediauploaders' %}
 
-{% block page_name %}
-    {% trans 'Multimedia Bulk Upload' %}
-{% endblock %}
-
-{% block page_breadcrumbs %}
-    <ol id="hq-breadcrumbs" class="breadcrumb breadcrumb-hq-section">
-        <li><a href="{% url "view_app" domain app.get_id %}"><strong>{% trans 'Application' %} "{{ app.name }}"</strong></a></li>
-        <li><a href="{% url "hqmedia_references" domain app.get_id %}">{% trans 'Multimedia Reference Checker' %}</a></li>
-        <li class="active"><a href="{% url "hqmedia_bulk_upload" domain app.get_id %}">{% trans 'Bulk Upload' %}</a></li>
-    </ol>
-{% endblock %}
-
-
-=======
->>>>>>> e7d3e15b
 {% block page_content %}
     {% initial_page_data 'sessionid' request.COOKIES.sessionid %}
     {% initial_page_data 'swfURL' 'hqmedia/MediaUploader/flashuploader.swf'|static %}
