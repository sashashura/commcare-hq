from StringIO import StringIO
import json
from datetime import datetime
from django.conf import settings
from django.http import HttpResponse
from django.shortcuts import render_to_response
from django.template.context import RequestContext, Context
from django.template.loader import render_to_string
import pytz
from tastypie.http import HttpBadRequest
from corehq.apps.reports import util
from dimagi.utils.modules import to_function
from tempfile import NamedTemporaryFile
from couchexport.models import Format
from couchexport.export import export_from_tables
from couchexport.shortcuts import export_response

# Eventually this should all be merged with the StandardHQReport structure. Someday.
# Too confusing to have this and standard.py be essentially very similar things.

class HQReport(object):
    name = "" # the name of the report, will show up in navigation sidebar
    base_slug = None # (ex: manage, billing, reports)
    slug = "" # report's unique (per base_slug) url slug

    report_partial = None
<<<<<<< HEAD
    title = None
    headers = None
    rows = None
    individual = None
    case_type = None
    group = None
    form = None,
    datespan = None
    show_time_notice = False
    fields = []
    exportable = False
    is_admin_report = False

    asynchronous = False
    template_name = None
=======
>>>>>>> 57ce8893

    # used in StandardHQReport --- should check on how these are used in legacy custom reports
    individual = None # selected mobile worker
    case_type = None # case id
    group = None #group id

    # others
    show_time_notice = False # This report is in <foo> timezone. Current time is <bar>.
    fields = [] # all the report filters
    exportable = False # legacy custom reports export differently from StandardTabularHQReport

    asynchronous = False # to display the "loading..." notification or not. Mostly set to False for custom legacy reports and True for new reports
    template_name = None # the default main template to use for this report (usually a template in the async folder, if we're dealing with the global reports)

    # for async and proper non-async fallback to work
    base_template_name = "reports/report_base.html"
    async_base_template_name = "reports/async/default.html"

    # still somewhat used legacy custom report stuff
    headers = None # new reports should use get_headers() and be a subclass of StandardTabularHQReport
    rows = None # new reports should use get_rows() and be a subclass of StandardTabularHQReport
    datespan = None # legacy custom reports and StandardDateHQReports implement this strangely. TODO

    # to my knowledge, this is legacy/possibly unused from original custom reports iteration, and something smarter should be done here
    title = None # How is this different from name? TODO
    description = "" # where is this ever used / should we use this? TODO
    form = None # reports that actually use the form xmlns grab it from the GET parameter directly. That all seems strange. TODO


    def __init__(self, domain, request, base_context = None):
        if request.method == 'POST':
            self.asynchronous = False
        base_context = base_context or {}
        if not self.name or not self.slug:
            raise NotImplementedError
        self.domain = domain
        self.request = request
        if not self.domain:
            self.timezone = pytz.utc
        else:
            try:
                self.timezone = util.get_timezone(self.request.couch_user.user_id, domain)
            except AttributeError:
                self.timezone = util.get_timezone(None, domain)

        if not self.rows:
            self.rows = []

        if not self.asynchronous:
            self.async_base_template_name = self.base_template_name

        self.context = base_context
        self.context.update(name = self.name,
                            slug = self.slug,
                            description = self.description,
                            template_name = self.get_template(),
                            exportable = self.exportable,
                            export_path = self.request.get_full_path().replace('/custom/', '/export/'),
                            export_formats = Format.VALID_FORMATS,
                            async_report = self.asynchronous,
                            report_base = self.async_base_template_name,
                            is_admin_report = self.is_admin_report
        )

    def build_selector_form(self):
        """
        Get custom field info and use it to construct a set of field form HTML to grab the right inputs.
        """
        if not self.fields: return
        field_classes = []
        for f in self.fields:
            klass = to_function(f)
            field_classes.append(klass(self.request, self.domain, self.timezone))
        self.context['custom_fields'] = [{"field": f.render(), "slug": f.slug} for f in field_classes]

    def get_report_context(self):
        # circular import
        from .util import report_context
        self.build_selector_form()
        # to my knowledge, this is legacy from original custom reports iteration, and something smarter should be done here
        self.context.update(report_context(self.domain,
                                        report_partial = self.report_partial,
                                        title = self.name,
                                        headers = self.headers,
                                        rows = self.rows,
                                        individual = self.individual,
                                        case_type = self.case_type,
                                        group = self.group,
                                        form = None, #self.form,
                                        datespan = self.datespan,
                                        show_time_notice = self.show_time_notice
                                      ))

    def calc(self):
        """
        Override this function with something that updates self.context, as needed by your report.
        """
        pass

    def json_data(self):
        """
        Override this function to return a python dict, as needed by your report.
        """
        return {}

    def get_template(self):
        if self.template_name:
            return "%s" % self.template_name
        else:
            return "reports/async/tabular.html"

    def as_view(self):
        if self.asynchronous:
            from .util import report_context
            self.context.update(report_context(self.domain,
                title = self.name,
                show_time_notice = self.show_time_notice
            ))
        else:
            self.get_report_context()
            self.calc()
            self.base_template_name = self.get_template()
        return render_to_response(self.base_template_name, self.context, context_instance=RequestContext(self.request))

    def as_json(self):
        self.get_report_context()
        self.calc()
        return HttpResponse(json.dumps(self.json_data()))

    def as_export(self):
        """
        This assumes you have either a set of tables under self.context['tables'], or
        self.context['headers'] and self.context['rows'].

        To turn it on, set exportable=True in your report model.
        """
        self.get_report_context()
        self.calc()
        if (not 'tables' in self.context) and ('headers' in self.context):
            t = [self.context['headers']]
            t.extend(self.context['rows'])
            self.context['tables'] = [[self.name, t]]
        if not 'tables' in self.context:
            return HttpBadRequest("Export not supported.")
        format = self.request.GET.get('format', None)
        if not format:
            return HttpBadRequest("Please specify a format")

        temp = StringIO()
        export_from_tables(self.context['tables'], temp, format)
        return export_response(temp, format, self.slug)

    def as_async(self, static_only=False):
        process_filters = bool(self.request.GET.get('hq_filters'))
        if static_only:
            self.context.update(dict(original_template=self.get_template()))
            self.template_name = "reports/async/static_only.html"
        if not process_filters:
            self.fields = []
        self.get_report_context()
        self.calc()
        report_template = render_to_string(self.get_template(), self.context, context_instance=RequestContext(self.request))
        filter_template = render_to_string('reports/async/filters.html', self.context, context_instance=RequestContext(self.request)) if process_filters else None
        return HttpResponse(json.dumps(dict(filters=filter_template, report=report_template, title=self.name, slug=self.slug)))

    def as_async_filters(self):
        self.build_selector_form()
        filter_template = render_to_string('reports/async/filters.html', self.context, context_instance=RequestContext(self.request))
        return HttpResponse(json.dumps(dict(filters=filter_template, title=self.name, slug=self.slug)))


class ReportField(object):
    slug = ""
    template = ""
    context = Context()

    def __init__(self, request, domain=None, timezone=pytz.utc):
        self.request = request
        self.domain = domain
        self.timezone = timezone

    def render(self):
        if not self.template: return ""
        self.context["slug"] = self.slug
        self.update_context()
        return render_to_string(self.template, self.context)

    def update_context(self):
        """
        If your select field needs some context (for example, to set the default) you can set that up here.
        """
        pass

class ReportSelectField(ReportField):
    slug = "generic_select"
    template = "reports/fields/select_generic.html"
    name = "Generic Select"
    default_option = "Select Something..."
    options = [dict(val="val", text="text")]
    cssId = "generic_select_box"
    cssClasses = "span4"
    selected = None
    hide_field = False

    def update_params(self):
        self.selected = self.request.GET.get(self.slug)

    def update_context(self):
        self.update_params()
        self.context['hide_field'] = self.hide_field
        self.context['select'] = dict(
            options=self.options,
            default=self.default_option,
            cssId=self.cssId,
            cssClasses=self.cssClasses,
            label=self.name,
            selected=self.selected
        )

class MonthField(ReportField):
    slug = "month"
    template = "reports/partials/month-select.html"

    def update_context(self):
        self.context['month'] = self.request.GET.get('month', datetime.utcnow().month)

class YearField(ReportField):
    slug = "year"
    template = "reports/partials/year-select.html"

    def update_context(self):
        year = getattr(settings, 'START_YEAR', 2008)
        self.context['years'] = range(year, datetime.utcnow().year + 1)
        self.context['year'] = int(self.request.GET.get('year', datetime.utcnow().year))

class ExampleInputField(ReportField):
    slug = "example-input"
    template = "reports/fields/example-input-select.html"

    def update_context(self):
        self.context['example_input_default'] = "Some Example Text"

class SampleHQReport(HQReport):
    # Don't use. Phase out soon.
    name = "Sample Report"
    slug = "sample"
    description = "A sample report demonstrating the HQ reports system."
    template_name = "reports/sample-report.html"
    fields = ['corehq.apps.reports.custom.ExampleInputField']

    def calc(self):
        self.context['now_date'] = datetime.now()
        self.context['the_answer'] = 42

        text = self.request.GET.get("example-input", None)
        
        if text:
            self.context['text'] = text
        else:
            self.context['text'] = "You didn't type anything!"


<|MERGE_RESOLUTION|>--- conflicted
+++ resolved
@@ -24,24 +24,6 @@
     slug = "" # report's unique (per base_slug) url slug
 
     report_partial = None
-<<<<<<< HEAD
-    title = None
-    headers = None
-    rows = None
-    individual = None
-    case_type = None
-    group = None
-    form = None,
-    datespan = None
-    show_time_notice = False
-    fields = []
-    exportable = False
-    is_admin_report = False
-
-    asynchronous = False
-    template_name = None
-=======
->>>>>>> 57ce8893
 
     # used in StandardHQReport --- should check on how these are used in legacy custom reports
     individual = None # selected mobile worker
