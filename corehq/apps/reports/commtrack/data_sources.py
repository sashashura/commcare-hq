from corehq.apps.commtrack.util import supply_point_type_categories, num_periods_late
from dimagi.utils.decorators.memoized import memoized
from corehq.apps.locations.models import Location
from corehq.apps.commtrack.models import Product, SupplyPointProductCase as SPPCase
from dimagi.utils.couch.loosechange import map_reduce
from corehq.apps.reports.api import ReportDataSource
import corehq.apps.locations.util as loc_util
from datetime import datetime

# TODO make settings
REPORTING_PERIOD = 'weekly'
REPORTING_PERIOD_ARGS = (1,)


def is_timely(case, limit=0):
    return num_periods_late(case, REPORTING_PERIOD, *REPORTING_PERIOD_ARGS) <= limit

def reporting_status(case, start_date, end_date):
    last_reported = getattr(case, 'last_reported', None)
    if last_reported and last_reported.date() < start_date:
        return 'ontime'
    elif last_reported and start_date <= last_reported <= end_date:
        return 'late'
    else:
        return 'nonreporting'


class CommtrackDataSourceMixin(object):

    @property
    def domain(self):
        return self.config.get('domain')

    @property
    @memoized
    def active_location(self):
        loc_id = self.config.get('location_id')
        if loc_id:
            return Location.get(loc_id)

    @property
    @memoized
    def active_product(self):
        prod_id = self.config.get('product_id')
        if prod_id:
            return Product.get(prod_id)

    @property
<<<<<<< HEAD
    @memoized
    def program_id(self):
        prog_id = self.config.get('program_id')
        if prog_id != '':
            return prog_id


=======
    def start_date(self):
        date = self.config.get('start_date')
        if date:
            return datetime.strptime(date, '%Y-%m-%d').date()

    @property
    def end_date(self):
        date = self.config.get('end_date')
        if date:
            return datetime.strptime(date, '%Y-%m-%d').date()
>>>>>>> bdbc6be5

class StockStatusDataSource(ReportDataSource, CommtrackDataSourceMixin):
    """
    Config:
        domain: The domain to report on.
        location_id: ID of location to get data for. Omit for all locations.
        product_id: ID of product to get data for. Omit for all products.
        aggregate: True to aggregate the indicators by product for the current location.

    Data Slugs:
        product_name: Name of the product
        product_id: ID of the product
        location_id: The ID of the current location.
        location_lineage: The lineage of the current location.
        current_stock: The current stock level
        consumption: The current monthly consumption rate
        months_remaining: The number of months remaining until stock out
        category: The status category. See corehq.apps.commtrack.models.SupplyPointProductCase#stock_category

    """
    slug = 'agg_stock_status'

    SLUG_PRODUCT_NAME = 'product_name'
    SLUG_PRODUCT_ID = 'product_id'
    SLUG_MONTHS_REMAINING = 'months_remaining'
    SLUG_CONSUMPTION = 'consumption'
    SLUG_CURRENT_STOCK = 'current_stock'
    SLUG_LOCATION_ID = 'location_id'
    SLUG_LOCATION_LINEAGE = 'location_lineage'

    SLUG_CATEGORY = 'category'
    _slug_attrib_map = {
        SLUG_PRODUCT_NAME: 'name',
        SLUG_PRODUCT_ID: 'product',
        SLUG_LOCATION_ID: lambda p: p.location_[-1],
        SLUG_LOCATION_LINEAGE: lambda p: list(reversed(p.location_[:-1])),
        SLUG_CURRENT_STOCK: 'current_stock_level',
        SLUG_CONSUMPTION: 'monthly_consumption',
        SLUG_MONTHS_REMAINING: 'months_until_stockout',
        SLUG_CATEGORY: 'current_stock_category',
    }

    def slugs(self):
        return self._slug_attrib_map.keys()

    def get_data(self, slugs=None):
        startkey = [self.domain, self.active_location._id if self.active_location else None]
        if self.active_product:
            startkey.append(self.active_product['_id'])

        product_cases = SPPCase.view('commtrack/product_cases', startkey=startkey, endkey=startkey + [{}], include_docs=True)
        if self.program_id:
            product_cases = filter(lambda c: Product.get(c.product).program_id == self.program_id, product_cases)
        if self.config.get('aggregate'):
            return self.aggregate_cases(product_cases, slugs)
        else:
            return self.raw_cases(product_cases, slugs)

    def raw_cases(self, product_cases, slugs):
        def _slug_attrib(slug, attrib, product, output):
            if not slugs or slug in slugs:
                if callable(attrib):
                    output[slug] = attrib(product)
                else:
                    output[slug] = getattr(product, attrib)

        for product in product_cases:
            out = {}
            for slug, attrib in self._slug_attrib_map.items():
                _slug_attrib(slug, attrib, product, out)

            yield out

    def aggregate_cases(self, product_cases, slugs):
        cases_by_product = map_reduce(lambda c: [(c.product,)], data=product_cases, include_docs=True)
        products = Product.view('_all_docs', keys=cases_by_product.keys(), include_docs=True)

        def _sum(vals):
            return sum(vals) if vals else None

        def aggregate_product(cases):
            data = [(c.current_stock_level, c.monthly_consumption) for c in cases if is_timely(c, 1000)]
            total_stock = _sum([d[0] for d in data if d[0] is not None])
            total_consumption = _sum([d[1] for d in data if d[1] is not None])
            # exclude stock values w/o corresponding consumption figure from total months left calculation
            consumable_stock = _sum([d[0] for d in data if d[0] is not None and d[1] is not None])

            return {
                'total_stock': total_stock,
                'total_consumption': total_consumption,
                'consumable_stock': consumable_stock,
            }

        status_by_product = dict((p, aggregate_product(cases)) for p, cases in cases_by_product.iteritems())
        for p in sorted(products, key=lambda p: p.name):
            stats = status_by_product[p._id]

            months_left = SPPCase.months_of_stock_remaining(stats['consumable_stock'], stats['total_consumption'])
            category = SPPCase.stock_category(stats['total_stock'], stats['total_consumption'], stats['consumable_stock'])

            full_output = {
                self.SLUG_PRODUCT_NAME: p.name,
                self.SLUG_PRODUCT_ID: p._id,
                self.SLUG_LOCATION_ID: self.active_location._id if self.active_location else None,
                self.SLUG_LOCATION_LINEAGE: self.active_location.lineage if self.active_location else None,
                self.SLUG_CURRENT_STOCK: stats['total_stock'],
                self.SLUG_CONSUMPTION: stats['total_consumption'],
                self.SLUG_MONTHS_REMAINING: months_left,
                self.SLUG_CATEGORY: category,
            }

            yield dict((slug, full_output['slug']) for slug in slugs) if slugs else full_output

class StockStatusBySupplyPointDataSource(StockStatusDataSource):
    
    def get_data(self):
        data = list(super(StockStatusBySupplyPointDataSource, self).get_data())

        products = dict((r['product_id'], r['product_name']) for r in data)
        product_ids = sorted(products.keys(), key=lambda e: products[e])

        by_supply_point = map_reduce(lambda e: [(e['location_id'],)], data=data, include_docs=True)
        locs = dict((loc._id, loc) for loc in Location.view(
                '_all_docs',
                keys=by_supply_point.keys(),
                include_docs=True))

        for loc_id, subcases in by_supply_point.iteritems():
            loc = locs[loc_id]
            by_product = dict((c['product_id'], c) for c in subcases)

            rec = {
                'name': loc.name,
                'type': loc.location_type,
                'geo': loc._geopoint,
            }
            for prod in product_ids:
                rec.update(dict(('%s-%s' % (prod, key), by_product.get(prod, {}).get(key)) for key in
                                ('current_stock', 'consumption', 'months_remaining', 'category')))
            yield rec

class ReportingStatusDataSource(ReportDataSource, CommtrackDataSourceMixin):
    """
    Config:
        domain: The domain to report on.
        location_id: ID of location to get data for. Omit for all locations.
    """

    def get_data(self):
        startkey = [self.domain, self.active_location._id if self.active_location else None]
        product_cases = SPPCase.view('commtrack/product_cases',
                                     startkey=startkey,
                                     endkey=startkey + [{}],
                                     include_docs=True)
        if self.program_id:
            product_cases = filter(lambda c: Product.get(c.product).program_id == self.program_id, product_cases)
        def latest_case(cases):
            # getting last report date should probably be moved to a util function in a case wrapper class
            return max(cases, key=lambda c: getattr(c, 'last_reported', datetime(2000, 1, 1)).date())
        cases_by_site = map_reduce(lambda c: [(tuple(c.location_),)],
                                   lambda v: reporting_status(latest_case(v), self.start_date, self.end_date),
                                   data=product_cases, include_docs=True)

        # TODO if aggregating, won't want to fetch all these locs (will only want to fetch aggregation sites)
        locs = dict((loc._id, loc) for loc in Location.view(
                '_all_docs',
                keys=[path[-1] for path in cases_by_site.keys()],
                include_docs=True))

        for path, status in cases_by_site.iteritems():
            loc = locs[path[-1]]

            yield {
                'loc_id': loc._id,
                'loc_path': loc.path,
                'name': loc.name,
                'type': loc.location_type,
                'reporting_status': status,
                'geo': loc._geopoint,
            }
<|MERGE_RESOLUTION|>--- conflicted
+++ resolved
@@ -46,7 +46,6 @@
             return Product.get(prod_id)
 
     @property
-<<<<<<< HEAD
     @memoized
     def program_id(self):
         prog_id = self.config.get('program_id')
@@ -54,7 +53,7 @@
             return prog_id
 
 
-=======
+    @property
     def start_date(self):
         date = self.config.get('start_date')
         if date:
@@ -65,7 +64,7 @@
         date = self.config.get('end_date')
         if date:
             return datetime.strptime(date, '%Y-%m-%d').date()
->>>>>>> bdbc6be5
+
 
 class StockStatusDataSource(ReportDataSource, CommtrackDataSourceMixin):
     """
