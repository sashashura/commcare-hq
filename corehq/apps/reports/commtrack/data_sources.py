--- conflicted
+++ resolved
@@ -432,53 +432,30 @@
             for spoint_id, loc_id in spoint_loc_map.items():
                 loc = locations[loc_id]
 
-<<<<<<< HEAD
-            for supply_point in supply_points:
-                # todo: get locations in bulk
-                loc = supply_point.location
-                transactions = StockTransaction.objects.filter(
-                    case_id=supply_point._id,
-                ).order_by('-report__date')
+                results = StockReport.objects.filter(
+                    stocktransaction__case_id=spoint_id
+                ).values_list(
+                    'form_id',
+                    'date'
+                ).order_by('-date').distinct()  # not truly distinct due to ordering
+
                 matched = False
-                for trans in transactions:
-                    if self.converted_start_datetime > trans.report.date:
+                for form_id, date in results:
+                    if self.converted_start_datetime > date:
                         break
 
-                    if self.converted_end_datetime >= trans.report.date and \
-                       XFormInstance.get(trans.report.form_id).xmlns in form_xmlnses:
-                        yield {
-                            'loc': loc,
-                            'loc_id': loc._id,
-                            'loc_path': loc.path,
-                            'name': loc.name,
-                            'type': loc.location_type,
-                            'reporting_status': 'reporting',
-                            'geo': loc._geopoint,
-                            'last_reporting_date': trans.report.date
-                        }
-                        matched = True
-                        break
-=======
-                form_ids = StockReport.objects.filter(
-                    stocktransaction__case_id=spoint_id
-                ).exclude(
-                    date__lte=self.start_date
-                ).exclude(
-                    date__gte=self.end_date
-                ).values_list(
-                    'form_id', flat=True
-                ).order_by('-date').distinct()  # not truly distinct due to ordering
-                matched = False
-                for form_id in form_ids:
                     try:
-                        if XFormInstance.get(form_id).xmlns in form_xmlnses:
+                        if self.converted_end_datetime >= date and \
+                           XFormInstance.get(form_id).xmlns in form_xmlnses:
                             yield {
+                                'loc': loc,
                                 'loc_id': loc._id,
                                 'loc_path': loc.path,
                                 'name': loc.name,
                                 'type': loc.location_type,
                                 'reporting_status': 'reporting',
                                 'geo': loc._geopoint,
+                                'last_reporting_date': date,
                             }
                             matched = True
                             break
@@ -486,7 +463,7 @@
                         logging.error('Stock report for location {} in {} references non-existent form {}'.format(
                             loc._id, loc.domain, form_id
                         ))
->>>>>>> bf8999fe
+
                 if not matched:
                     yield {
                         'loc': loc,
@@ -496,5 +473,5 @@
                         'type': loc.location_type,
                         'reporting_status': 'nonreporting',
                         'geo': loc._geopoint,
-                        'last_reporting_date': transactions[0].report.date if transactions else ''
+                        'last_reporting_date': results[0][1] if results else ''
                     }