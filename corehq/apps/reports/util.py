from datetime import datetime
from corehq.apps.groups.models import Group
from corehq.apps.reports.display import xmlns_to_name
from corehq.apps.reports.models import HQUserType, TempCommCareUser
from corehq.apps.users.models import CommCareUser
from corehq.apps.users.util import user_id_to_username
from couchexport.util import FilterFunction
from couchforms.filters import instances
from dimagi.utils.couch.database import get_db
import pytz
from corehq.apps.domain.models import Domain
from corehq.apps.users.models import WebUser
from dimagi.utils.timezones import utils as tz_utils
from dimagi.utils.web import json_request
from django.conf import settings

def report_context(domain,
            report_partial=None,
            title=None,
            headers=None,
            rows=None,
            individual=None,
            case_type=None,
            show_case_type_counts=True,
            group=None,
            ufilter=None,
            form=None,
            datespan=None,
            show_time_notice=False
        ):
    context = {
        "domain": domain,
        "report": {
            "name": title,
            "headers": headers or [],
            "rows": rows or []
        },
        "show_time_notice": show_time_notice,
        "now": datetime.utcnow()
    }
    if report_partial:
        context.update(report_partial=report_partial)
    if individual is not None:
        context.update(
            show_users=True,
            users= user_list(domain),
            individual=individual,
        )
    if form is not None:
        context.update(
            show_forms=True,
            selected_form=form,
            forms=form_list(domain),
        )
        
    if group is not None:
        context.update(
            show_groups=True,
            group=group,
            groups=Group.by_domain(domain),
        )
    if case_type is not None:
        if individual:
            user_ids = [individual]
        elif group is not None:
            _, user_ids = get_all_users_by_domain(domain, group=group)
        elif ufilter is not None:
            _, user_ids = get_all_users_by_domain(domain, filter_users=ufilter)
        else:
            user_ids = None

        case_types = get_case_types(domain, user_ids)
        if len(case_types) == 1:
            case_type = case_types.items()[0][0]

        open_count, all_count = get_case_counts(domain, user_ids=user_ids)
        context.update(
            show_case_types=True,
            case_types=case_types,
            n_all_case_types={'all': all_count, 'open': open_count},
            case_type=case_type,
        )
    if datespan:
        context.update(
            show_dates=True,
            datespan=datespan
        )
    return context

def user_list(domain): 
    users = list(CommCareUser.by_domain(domain))
    users.extend(CommCareUser.by_domain(domain, is_active=False))
    users.sort(key=lambda user: (not user.is_active, user.username))
    return users

def form_list(domain):
    view = get_db().view("formtrends/form_duration_by_user",
                         startkey=["xdu", domain, ""],
                         endkey=["xdu", domain, {}],
                         group=True,
                         group_level=3,
                         reduce=True)
    return [{"display": xmlns_to_name(domain, r["key"][2]), "xmlns": r["key"][2]} for r in view]

def get_case_types(domain, user_ids=None):
    case_types = {}
    key = [domain]
    for r in get_db().view('hqcase/all_cases',
        startkey=key,
        endkey=key + [{}],
        group_level=2
    ).all():
        case_type = r['key'][1]
        if case_type:
            open_count, all_count = get_case_counts(domain, case_type, user_ids)
            case_types[case_type] = {'open': open_count, 'all': all_count}
    return case_types

def get_case_counts(domain, case_type=None, user_ids=None):
    user_ids = user_ids or [{}]
    for view_name in ('hqcase/open_cases', 'hqcase/all_cases'):
        def individual_counts():
            for user_id in user_ids:
                key = [domain, case_type or {}, user_id]
                try:
                    yield get_db().view(view_name,
                        startkey=key,
                        endkey=key + [{}],
                        group_level=0
                    ).one()['value']
                except TypeError:
                    yield 0
        yield sum(individual_counts())

def get_group_params(domain, group='', users=None, user_id_only=False, **kwargs):
    if group:
        if not isinstance(group, Group):
            group = Group.get(group)
        users = group.get_user_ids() if user_id_only else group.get_users()
    else:
        users = users or []
        if user_id_only:
            users = users or [user.user_id for user in CommCareUser.by_domain(domain)]
        else:
            users = [CommCareUser.get_by_user_id(userID) for userID in users] or CommCareUser.by_domain(domain)
    if not user_id_only:
        users = sorted(users, key=lambda user: user.user_id)
    return group, users

# New HQReport Structure stuff. There's a lot of duplicate code from above, only because I don't want to ruin any old
# reports until everything is fully refactored....

def get_all_users_by_domain(domain, group='', individual='', filter_users=None):
    """ Returns a list of CommCare Users based on domain, group, and user filter (demo_user, admin, registered, unknown)
    """
    if group:
        # get all the users only in this group and don't bother filtering.
        if not isinstance(group, Group):
            group = Group.get(group)
        users =  group.get_users(only_commcare=True)
    elif individual:
        users = [CommCareUser.get_by_user_id(individual)]
    else:
        if not filter_users:
            filter_users = HQUserType.use_defaults()
        users = []
        submitted_user_ids = get_all_userids_submitted(domain)
        registered_user_ids = [user.user_id for user in CommCareUser.by_domain(domain)]
        for user_id in submitted_user_ids:
            if user_id in registered_user_ids and filter_users[HQUserType.REGISTERED].show:
                user = CommCareUser.get_by_user_id(user_id)
                users.append(user)
            elif not user_id in registered_user_ids and \
                 (filter_users[HQUserType.ADMIN].show or
                  filter_users[HQUserType.DEMO_USER].show or
                  filter_users[HQUserType.UNKNOWN].show):
                username = get_username_from_forms(domain, user_id)
                temp_user = TempCommCareUser(domain, username, user_id)
                if filter_users[temp_user.filter_flag].show:
                    users.append(temp_user)

        if filter_users[HQUserType.REGISTERED].show:
            # now add all the registered users who never submitted anything
            for user_id in registered_user_ids:
                if not user_id in submitted_user_ids:
                    user = CommCareUser.get_by_user_id(user_id)
                    users.append(user)
    return users

def get_all_userids_submitted(domain):
    submitted = get_db().view(
        'reports/all_users_submitted',
        startkey=[domain],
        endkey=[domain, {}],
        group=True,
        reduce=True
    ).all()
    return [ user['key'][1] for user in submitted]

def get_username_from_forms(domain, user_id):
    user_info = get_db().view(
        'reports/submit_history',
        startkey=[domain, user_id],
        limit=1,
        reduce=False
    ).one()
    username = HQUserType.human_readable[HQUserType.ADMIN]
    try:
        possible_username = user_info['value']['username']
        if not possible_username == 'none':
            username = possible_username
        return username
    except KeyError:
        possible_username = user_id_to_username(user_id)
        if possible_username:
            username = possible_username
    return username

def create_sort_key(text, key):
    return {"html": text,
            "sort_key": key}

SORT_TYPE_NUMERIC = "title-numeric"
def define_sort_type(text, type=SORT_TYPE_NUMERIC):
    return {"html": text,
            "sort_type": type}

def app_export_filter(doc, app_id):
    if app_id:
        return (doc['app_id'] == app_id) if doc.has_key('app_id') else False
    elif app_id == '':
        return not doc.has_key('app_id')
    else:
        return True

def get_timezone(couch_user_id, domain):
<<<<<<< HEAD
    print couch_user_id
    print domain
=======
    if couch_user_id is None:
        return pytz.utc
>>>>>>> f5867913
    requesting_user = WebUser.get_by_user_id(couch_user_id)
    domain_membership = requesting_user.get_domain_membership(domain)
    if domain_membership:
        timezone = tz_utils.coerce_timezone_value(domain_membership.timezone)
    else:
        current_domain = Domain.get_by_name(domain)
<<<<<<< HEAD
        print current_domain.default_timezone
=======
>>>>>>> f5867913
        try:
            timezone = tz_utils.coerce_timezone_value(current_domain.default_timezone)
        except pytz.UnknownTimeZoneError:
            timezone = pytz.utc
    return timezone

def datespan_export_filter(doc, datespan):
    try:
        received_on = doc['received_on']
    except Exception:
        if settings.DEBUG:
            raise
        return False

    if datespan.startdate_param <= received_on < datespan.enddate_param:
        return True
    return False

def users_filter(doc, users):
    try:
        return doc['form']['meta']['userID'] in users
    except KeyError:
        return False

def group_filter(doc, group):
    if group:
        user_ids = set(group.get_user_ids())
        try:
            return doc['form']['meta']['userID'] in user_ids
        except KeyError:
            return False
    else:
        return True

def create_export_filter(request, domain):
    from corehq.apps.reports.fields import FilterUsersField
    app_id = request.GET.get('app_id', None)

    filter = FilterFunction(instances) & FilterFunction(app_export_filter, app_id=app_id)
    filter &= FilterFunction(datespan_export_filter, datespan=request.datespan)

    group, users = get_group_params(domain, **json_request(request.GET))

    user_filters, use_user_filters = FilterUsersField.get_user_filter(request)

    if user_filters and use_user_filters:
        users_matching_filter = map(lambda x: x._id, get_all_users_by_domain(domain, filter_users=user_filters))
        filter &= FilterFunction(users_filter, users=users_matching_filter)
    else:
        filter &= FilterFunction(group_filter, group=group)
    return filter<|MERGE_RESOLUTION|>--- conflicted
+++ resolved
@@ -234,23 +234,14 @@
         return True
 
 def get_timezone(couch_user_id, domain):
-<<<<<<< HEAD
-    print couch_user_id
-    print domain
-=======
     if couch_user_id is None:
         return pytz.utc
->>>>>>> f5867913
     requesting_user = WebUser.get_by_user_id(couch_user_id)
     domain_membership = requesting_user.get_domain_membership(domain)
     if domain_membership:
         timezone = tz_utils.coerce_timezone_value(domain_membership.timezone)
     else:
         current_domain = Domain.get_by_name(domain)
-<<<<<<< HEAD
-        print current_domain.default_timezone
-=======
->>>>>>> f5867913
         try:
             timezone = tz_utils.coerce_timezone_value(current_domain.default_timezone)
         except pytz.UnknownTimeZoneError:
