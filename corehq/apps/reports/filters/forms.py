import copy
from couchdbkit.exceptions import ResourceNotFound
from django.utils.safestring import mark_safe
import re
from corehq.apps.reports.filters.base import BaseDrilldownOptionFilter, BaseSingleOptionFilter, BaseMultipleOptionFilter, BaseTagsFilter
from dimagi.utils.couch.cache import cache_core
from dimagi.utils.couch.database import get_db
from dimagi.utils.decorators.memoized import memoized

# For translations
from django.utils.translation import ugettext as _
from django.utils.translation import ugettext_noop
import settings

REMOTE_APP_WILDCARD = "http://(.+).commcarehq.org"
MISSING_APP_ID = "_MISSING_APP_ID"


class FormsByApplicationFilter(BaseDrilldownOptionFilter):
    """
        Use this filter to drill down by
        (Active Applications or Deleted Applications or Remote Applications >) Application > Module > Form

        You may also select Unknown Forms for forms that can't be matched to any known Application, Application-Deleted,
        RemoteApp, or RemoteApp-Deleted for this domain.

        You may also hide/show fuzzy results (where fuzzy means you can't match that XMLNS to exactly one Application
        or Application-Deleted).
    """
    slug = "form"
    label = ugettext_noop("Filter Forms")
    css_class = "span5"
    drilldown_empty_text = ugettext_noop("You don't have any applications set up, so there are no forms "
                                            "to choose from. Please create an application!")
    template = "reports/filters/form_app_module_drilldown.html"
    unknown_slug = "unknown"
    fuzzy_slug = "@@FUZZY"
    show_global_hide_fuzzy_checkbox = True
    unknown_remote_app_id = 'unknown_remote_app'
    display_app_type = False # whether we're displaying the application type select box in the filter

    @property
    def display_lang(self):
        """
            This should return the lang code of the language being used to view this form.
        """
        # todo make this functional
        return 'en'

    @property
    def rendered_labels(self):
        """
            Here we determine whether to extend the drilldown to allow the user to choose application types.
            Current supported types are:
            - Active Application (Application)
            - Deleted Application (Application-Deleted)
            - Remote Application (RemoteApp and RemoteApp-Deleted)
        """
        labels = self.get_labels()
        if self.drilldown_map and self.drilldown_map[0]['val'] == 'active':
            labels = [
                 (_('Application Type'),
                  _("Select an Application Type") if self.use_only_last else _("Show all Application Types"),
                  'status'),
                 (_('Application'),
                  _("Select Application...") if self.use_only_last else _("Show all Forms of this Application Type..."),
                  'app_id'),
             ] + labels[1:]
        return labels

    @property
    def filter_context(self):
        context = super(FormsByApplicationFilter, self).filter_context
        context.update({
            'unknown_available': bool(self.unknown_forms),
            'unknown': {
                'show': self.show_unknown,
                'slug': self.unknown_slug,
                'selected': self.selected_unknown_xmlns,
                'options': self.unknown_forms_options,
                'default_text': "Select an Unknown Form..." if self.use_only_last else "Show All Unknown Forms...",
            },
            'hide_fuzzy': {
                'show': not self.show_unknown and self.show_global_hide_fuzzy_checkbox and self.fuzzy_forms,
                'slug': '%s_%s' % (self.slug, self.fuzzy_slug),
                'checked': self.hide_fuzzy_results,
            },
            'display_app_type': self.display_app_type,
            'support_email': settings.SUPPORT_EMAIL,
        })

        if self.display_app_type and not context['selected']:
            context['selected'] = ['active']
        context["show_advanced"] = self.request.GET.get('show_advanced') == 'on' or context["unknown"]["show"] or \
                                   context["hide_fuzzy"]["checked"] or \
                                   (len(context['selected']) > 0 and context['selected'][0] != 'active')
        return context

    @property
    @memoized
    def drilldown_map(self):
        final_map = []
        map_active = []
        map_remote = []
        map_deleted = []

        all_forms = self.application_forms_info.copy()
        all_forms.update(self.remote_forms_info.copy())

        for app_map in all_forms.values():
            app_langs = app_map['app']['langs']
            is_deleted = app_map['is_deleted']
            is_remote = app_map.get('is_remote', False)

            app_name = self.get_translated_value(app_langs, app_map['app']['names'])
            if is_deleted:
                app_name = "%s [Deleted Application]" % app_name
            app = self._map_structure(app_map['app']['id'], app_name)

            for module_map in app_map['modules']:
                if module_map['module'] is not None:
                    module_name = self.get_translated_value(app_langs, module_map['module']['names'])
                    module = self._map_structure(module_map['module']['id'], module_name)
                    for form_map in module_map['forms']:
                        form_name = self.get_translated_value(app_langs, form_map['form']['names'])
                        module['next'].append(self._map_structure(form_map['xmlns'], form_name))
                    app['next'].append(module)


            if is_remote:
                map_remote.append(app)
            elif is_deleted:
                map_deleted.append(app)
            else:
                map_active.append(app)

        if (bool(map_remote) + bool(map_deleted) + bool(map_active)) > 1:
            self.display_app_type = True
            if map_active:
                final_map.append(self._map_structure('active', _('Active CommCare Applications'), map_active))
            if map_remote:
                final_map.append(self._map_structure('remote', _('Remote CommCare Applications'), map_remote))
            if map_deleted:
                final_map.append(self._map_structure('deleted', _('Deleted CommCare Applications'), map_deleted))
        else:
            final_map.extend(map_active or map_remote or map_deleted)

        return final_map

    @property
    @memoized
    def all_forms(self):
        """
            Here we grab all forms ever submitted to this domain on CommCare HQ or all forms that the Applications
            for this domain know about.
        """
        key = ["submission xmlns app", self.domain]
        data = get_db().view('reports_forms/all_forms',
            startkey=key,
            endkey=key+[{}],
            group=True,
            group_level=4,
        ).all()
        all_submitted = set(self.get_xmlns_app_keys(data))
        from_apps = set(self.application_forms)
        return list(all_submitted.union(from_apps))

    @property
    @memoized
    def application_forms(self):
        """
            These are forms with an xmlns that can be matched to an Application or Application-Deleted
            id with certainty.
        """
        data = self._raw_data(["xmlns app", self.domain], group=True)
        all_forms = self.get_xmlns_app_keys(data)
        return all_forms

    @property
    @memoized
    def application_forms_info(self):
        """
            This is the data used for creating the drilldown_map. This returns the following type of structure:
            {
                'app_id': {
                    'app': {
                        'names': [<foo>] or '<foo>',
                        'id': '<foo>',
                        'langs': [<foo>]
                    },
                    'is_user_registration': (True or False),
                    'is_deleted': (True or False),
                    'modules' : [
                        {
                            'module': {
                                'names': [<foo>] or '<foo>',
                                'id': index,
                                'forms': [
                                    {
                                        'form': {
                                            'names': [<foo>] or '<foo>',
                                            'xmlns': <xmlns>
                                        }
                                ]
                            }
                        },
                        {...}
                    ]
                },
                'next_app_id': {...},
            }
        """
        data = self._raw_data(["app module form", self.domain])
        default_module = lambda num: {'module': None, 'forms': []}
        app_forms = {}
        for line in data:
            app_info = line.get('value')
            if not app_info:
                continue

            index_offset = 1 if app_info.get('is_user_registration', False) else 0

            app_id = app_info['app']['id']

            if not app_id in app_forms:
                app_forms[app_id] = {
                    'app': app_info['app'],
                    'is_user_registration': app_info.get('is_user_registration', False),
                    'is_deleted': app_info['is_deleted'],
                    'modules': []
                }

            module_id = app_info['module']['id'] + index_offset

            new_modules = module_id - len(app_forms[app_id]['modules']) + 1
            if new_modules > 0:
                # takes care of filler modules (modules in the app with no form submissions.
                # these 'filler modules' are eventually ignored when rendering the drilldown map.
                app_forms[app_id]['modules'].extend([default_module(module_id - m) for m in range(0, new_modules)])

            if not app_info.get('is_user_registration'):
                app_forms[app_id]['modules'][module_id]['module'] = app_info['module']
                app_forms[app_id]['modules'][module_id]['forms'].append({
                    'form': app_info['form'],
                    'xmlns': app_info['xmlns'],
                })
        return app_forms

    @property
    @memoized
    def remote_forms(self):
        """
            These are forms with an xmlns that can be matched to a RemoteApp or RemoteApp-Deleted id or
            they have an xmlns which follows our remote app namespacing pattern.
        """
        result = {}

        all_forms = set(self.all_forms)
        std_app_forms = set(self.application_forms)
        other_forms = list(all_forms.difference(std_app_forms))

        key = ["", self.domain]
        remote_app_data = get_db().view('reports_apps/remote',
            reduce=False,
            startkey=key,
            endkey=key+[{}],
        ).all()
        remote_apps = dict([(d['id'], d['value']) for d in remote_app_data])

        for form in other_forms:
            if form:
                xmlns, app_id = self.split_xmlns_app_key(form)
                remote_xmlns = re.search(REMOTE_APP_WILDCARD, xmlns)
                if app_id in remote_apps.keys() or remote_xmlns:
                    if app_id in remote_apps.keys():
                        app_info = copy.copy(remote_apps[app_id])
                    else:
                        app_info = {
                            'app': {
                                'is_unknown': True,
                                'id': self.unknown_remote_app_id,
                                'names': 'Name Unknown',
                                'langs': None,
                            },
                            'is_deleted': False,
                        }

                    # A little hokey, but for the RemoteApps that follow our expected namespacing we can lift
                    # the module and form names from the xmlns.
                    module_desc = xmlns.split('/')
                    form_name = self.get_unknown_form_name(xmlns, app_id=app_id if app_id else None, none_if_not_found=True)
                    if remote_xmlns:
                        module_name = module_desc[-2] if len(module_desc) > 1 else None
                        if not form_name:
                            form_name = module_desc[-1] if module_desc else None
                    else:
                        module_name = None

                    app_info.update({
                        'module': {
                            'names': module_name or "Unknown Module",
                            'id': module_name or "unknown_module",
                        },
                        'form': {
                            'names': form_name or "Unknown Name",
                            'id': form_name or 'unknown_form',
                        },
                        'xmlns': xmlns,
                    })
                    result[form] = app_info
        return result

    @property
    @memoized
    def remote_forms_info(self):
        """
            Used for placing remote forms into the drilldown_map. Outputs the same structure as application_forms_info.
        """
        remote_forms = {}
        for form, info in self.remote_forms.items():
            app_id = info['app']['id']
            if not app_id in remote_forms:
                module_names = sorted(set([d['module']['names'] for d in self.remote_forms.values()
                                       if d['app']['id'] == app_id]))
                remote_forms[app_id] = {
                    'app': info['app'],
                    'is_user_registration': False,
                    'is_remote': True,
                    'is_deleted': info['is_deleted'],
                    'module_names': module_names,
                    'modules': [None]*len(module_names)
                }

            module_index = remote_forms[app_id]['module_names'].index(info['module']['names'])
            if remote_forms[app_id]['modules'][module_index] is None:
                form_names = sorted(set([d['form']['names'] for d in self.remote_forms.values()
                                     if d['app']['id'] == app_id and d['module']['id'] == info['module']['id']]))
                remote_forms[app_id]['modules'][module_index] = {
                    'module': {
                        'names': info['module']['names'],
                        'id': module_index
                    },
                    'form_names': form_names,
                    'forms': [None]*len(form_names),
                }

            form_index = remote_forms[app_id]['modules'][module_index]['form_names'].index(info['form']['names'])
            remote_forms[app_id]['modules'][module_index]['forms'][form_index] = {
                'form': {
                    'names': info['form']['names'],
                    'id': form_index,
                },
                'xmlns': info['xmlns'],
            }
        return remote_forms

    @property
    @memoized
    def nonmatching_app_forms(self):
        """
            These are forms that we could not find exact matches for in remote apps or in

        """
        all_forms = set(self.all_forms)
        std_app_forms = set(self.application_forms)
        remote_app_forms = set(self.remote_forms.keys())
        nonmatching = all_forms.difference(std_app_forms)
        return list(nonmatching.difference(remote_app_forms))

    @property
    @memoized
    def fuzzy_forms(self):
        matches = {}
        app_data = self._raw_data(["xmlns app", self.domain], group=True)
        app_xmlns = [d['key'][-2] for d in app_data]
        for form in self.nonmatching_app_forms:
            xmlns = self.split_xmlns_app_key(form, only_xmlns=True)
            if xmlns in app_xmlns:
                matches[form] = {
                    'app_ids': [d['key'][-1] for d in app_data if d['key'][-2] == xmlns],
                    'xmlns': xmlns,
                    }
        return matches

    @property
    @memoized
    def fuzzy_xmlns(self):
        return [d['xmlns'] for d in self.fuzzy_forms.values()]

    @property
    @memoized
    def fuzzy_form_data(self):
        fuzzy = {}
        for form in self.fuzzy_forms:
            xmlns, unknown_id = self.split_xmlns_app_key(form)
            key = ["xmlns", self.domain, xmlns]
            info = self._raw_data(key)
            fuzzy[xmlns] = {
                'apps': [i['value'] for i in info],
                'unknown_id': unknown_id,
            }
        return fuzzy

    @property
    @memoized
    def hide_fuzzy_results(self):
        return self.request.GET.get('%s_%s' % (self.slug, self.fuzzy_slug)) == 'yes'

    @property
    @memoized
    def unknown_forms(self):
        nonmatching = set(self.nonmatching_app_forms)
        fuzzy_forms = set(self.fuzzy_forms.keys())

        unknown = list(nonmatching.difference(fuzzy_forms))
        return [u for u in unknown if u is not None]

    @property
    @memoized
    def unknown_xmlns(self):
        return list(set([self.split_xmlns_app_key(x, only_xmlns=True) for x in self.unknown_forms]))

    @property
    def show_unknown(self):
        return self.request.GET.get('%s_%s' % (self.slug, self.unknown_slug))

    @property
    @memoized
    def unknown_forms_options(self):
        return [dict(val=x, text="%s; ID: %s" % (self.get_unknown_form_name(x), x)) for x in self.unknown_xmlns]

    @property
    @memoized
    def selected_unknown_xmlns(self):
        if self.show_unknown:
            return self.request.GET.get('%s_%s_xmlns' % (self.slug, self.unknown_slug), '')
        return ''

    def formatted_name_from_app(self, app):
        langs = app['app']['langs']
        app_name = self.get_translated_value(langs, app['app']['names'])
        module_name = self.get_translated_value(langs, app['module']['names'])
        form_name = self.get_translated_value(langs, app['form']['names'])
        is_deleted = app.get('is_deleted', False)
        if is_deleted:
            app_name = "%s [Deleted]" % app_name
        return "%s > %s > %s" % (app_name, module_name, form_name)

    def _clean_remote_id(self, app_id):
        return app_id if app_id != self.unknown_remote_app_id else MISSING_APP_ID

    @memoized
    def get_unknown_form_name(self, xmlns, app_id=None, none_if_not_found=False):
        if app_id is not None and app_id != '_MISSING_APP_ID':
            try:
                app = get_db().get(app_id)
            except ResourceNotFound:
                # must have been a weird app id, don't fail hard
                pass
            else:
                for module in app.get('modules', []):
                    for form in module['forms']:
                        if form['xmlns'] == xmlns:
                            return form['name'].values()[0]


        key = ["xmlns", self.domain, xmlns]
        results = cache_core.cached_view(
            get_db(),
            'reports_forms/name_by_xmlns',
            reduce=False,
            startkey=key,
            endkey=key + [{}],
            limit=1,
            cache_expire=60
        )

        try:
            data = list(results)[0]
        except IndexError:
            data = None

        if data:
            return data['value']
        return None if none_if_not_found else "Name Unknown"

    def get_translated_value(self, app_langs, obj):
        """
            Given a list of lang codes and a dictionary of lang codes to strings, output
            the value of the current display lang or the first lang available.

            If obj is a string, just output that string.
        """
        if isinstance(obj, basestring):
            return obj
        val = obj.get(self.display_lang)
        if val:
            return val
        for lang in app_langs:
            val = obj.get(lang)
            if val:
                return val
        return obj.get(obj.keys()[0], _('Untitled'))

    def get_filtered_data(self, filter_results):
        """
        Returns the raw form data based on the current filter selection.
        """
        if not filter_results:
            data = []
            if self.application_forms:
                key = ["app module form", self.domain]
                data.extend(self._raw_data(key))
            if self.remote_forms:
                data.extend([{'value': v} for v in self.remote_forms.values()])
            return data

        use_remote_form_data = bool((filter_results[0]['slug'] == 'status' and filter_results[0]['value'] == 'remote') or
                                (filter_results[0]['slug'] == 'app' and self.remote_forms))

        if filter_results[-1]['slug'] == 'xmlns':
            xmlns = filter_results[-1]['value']
            app_id = filter_results[-3]['value']
            if use_remote_form_data:
                app_id = self._clean_remote_id(app_id)
                data = [{'value': self.remote_forms[self.make_xmlns_app_key(xmlns, app_id)]}]
            else:
                status = filter_results[0]['value'] if filter_results[0]['slug'] == 'status' else 'active'
                key = ["status xmlns app", self.domain, status, filter_results[-1]['value'], filter_results[-3]['value']]
                data = self._raw_data(key)
        else:
            data = []

            if use_remote_form_data:
                all_forms = []
                if filter_results[-1]['slug'] == 'module':
                    app_id = filter_results[-2]['value']
                    try:
                        module_id = int(filter_results[-1]['value'])
                        all_forms.extend(self.remote_forms_info[app_id]['modules'][module_id]['forms'])
                    except (KeyError, ValueError):
                        pass
                else:
                    app_id = filter_results[-1]['value']
                    try:
                        for module in self.remote_forms_info[app_id]['modules']:
                            all_forms.extend(module['forms'])
                    except KeyError:
                        pass
                app_id = self._clean_remote_id(app_id)
                data.extend([{'value': self.remote_forms[self.make_xmlns_app_key(f['xmlns'], app_id)]} for f in all_forms])

            if (self.application_forms and
                not (filter_results[0]['slug'] == 'status' and filter_results[0]['value'] == 'remote')):
                prefix = "app module form"
                key = [self.domain]
                if filter_results[0]['slug'] == 'status':
                    prefix = "%s %s" % ("status", prefix)
                for f in filter_results:
                    val = f['value']
                    if f['slug'] == 'module':
                        try:
                            val = int(val)
                        except Exception:
                            break
                    key.append(val)
                data.extend(self._raw_data([prefix]+key))
        return data

    def get_selected_forms(self, filter_results):
        """
            Returns the appropriate form information based on the current filter selection.
        """
        def _generate_report_app_info(xmlns, app_id, name, is_fuzzy=False, is_remote=False):
            return {
                'xmlns': xmlns,
                'app_id': app_id,
                'name': name,
                'is_fuzzy': is_fuzzy,
                'is_remote': is_remote
            }

        result = {}
        if self.show_unknown:
            all_unknown = [self.selected_unknown_xmlns] if self.selected_unknown_xmlns else self.unknown_forms
            for form in all_unknown:
                xmlns, app_id = self.split_xmlns_app_key(form)
                if form not in result:
                    result[xmlns] = _generate_report_app_info(
                        xmlns,
                        None if self.selected_unknown_xmlns else app_id,
                        "%s; ID: %s" % (self.get_unknown_form_name(xmlns), xmlns)
                    )
        else:
            data = self.get_filtered_data(filter_results)
            for line in data:
                app = line['value']
                app_id = app['app']['id']
                app_id = self._clean_remote_id(app_id)
                xmlns_app = self.make_xmlns_app_key(app['xmlns'], app_id)
                if xmlns_app not in result:
                    result[xmlns_app] = _generate_report_app_info(
                        app['xmlns'],
                        app_id,
                        self.formatted_name_from_app(app),
                        is_remote=app.get('is_remote', False),
                    )

            if self.fuzzy_forms and not self.hide_fuzzy_results:
                selected_xmlns = [r['xmlns'] for r in result.values()]
                selected_apps = [r['app_id'] for r in result.values()]
                for xmlns, info in self.fuzzy_form_data.items():
                    for app_map in info['apps']:
                        if xmlns in selected_xmlns and app_map['app']['id'] in selected_apps:
                            result["%s %s" % (xmlns, self.fuzzy_slug)] = _generate_report_app_info(
                                xmlns,
                                info['unknown_id'],
                                "%s [Fuzzy Submissions]" % self.formatted_name_from_app(app_map),
                                is_fuzzy=True,
                            )
        return result

    def _raw_data(self, startkey, endkey=None, reduce=False, group=False):
        if endkey is None:
            endkey = startkey
        kwargs = dict(group=group) if group else dict(reduce=reduce)
        return get_db().view('reports_forms/by_app_info',
            startkey=startkey,
            endkey=endkey+[{}],
            **kwargs
        ).all()

    @classmethod
    def get_xmlns_app_keys(cls, data):
        return [cls.make_xmlns_app_key(d['key'][-2], d['key'][-1]) for d in data]

    @classmethod
    def make_xmlns_app_key(cls, xmlns, app_id):
        """
            Uniquely identify a form with an xmlns+app_id pairing so that we can split fuzzy-matched data from
            non-fuzzy data.
        """
        if app_id == MISSING_APP_ID:
            return xmlns
        return "%s %s" % (xmlns, app_id)

    @classmethod
    def split_xmlns_app_key(cls, key, only_xmlns=False):
        """
            Takes an unique xmlns+app_id key generated by make_xmlns_app_key and spits out the xmlns and app_id.
        """
        if key is None:
            return key
        identify = key.split(' ')
        xmlns = identify[0]
        if only_xmlns:
            return xmlns
        app_id = identify[1] if len(identify) > 1 else MISSING_APP_ID
        return xmlns, app_id

    @classmethod
    def get_labels(cls):
        return [
            (_('Application'), _("Select an Application") if cls.use_only_last
                                    else _("Show Forms in all Applications"), 'app'),
            (_('Module'), _("Select a Module") if cls.use_only_last
                                    else _("Show Forms from all Modules in selected Application"), 'module'),
            (_('Form'), _("Select a Form") if cls.use_only_last
                                    else _("Show all Forms in selected Module"), 'xmlns'),
        ]

    @classmethod
    def get_value(cls, request, domain):
        """
            Gets the value of this filter---to be used by the relevant report.
        """
        filter_results, instance = super(FormsByApplicationFilter, cls).get_value(request, domain)
        return instance.get_selected_forms(filter_results)


class SingleFormByApplicationFilter(FormsByApplicationFilter):
    """
        Same as its superclass, except you _must_ select one form by the end of it.
    """
    label = ugettext_noop("Choose a Form")
    use_only_last = True
    show_global_hide_fuzzy_checkbox = False

    def get_selected_forms(self, filter_results):
        xmlns = None
        app_id = None
        if self.show_unknown and self.selected_unknown_xmlns:
            xmlns = self.selected_unknown_xmlns
        elif filter_results and filter_results[-1]['slug'] == 'xmlns':
            xmlns = filter_results[-1]['value']
            if self.fuzzy_forms and self.hide_fuzzy_results:
                app_id = filter_results[-3]['value']
            app_id = app_id if app_id != self.unknown_remote_app_id else {}
        return {
            'xmlns': xmlns,
            'app_id': app_id,
        }


class CompletionOrSubmissionTimeFilter(BaseSingleOptionFilter):
    slug = "sub_time"
    label = ugettext_noop("Filter Dates By")
    css_class = "span2"
    help_text = mark_safe("%s<br />%s" % (ugettext_noop("<strong>Completion</strong> time is when the form is completed on the phone."),
                                          ugettext_noop("<strong>Submission</strong> time is when CommCare HQ receives the form.")))
    default_text = ugettext_noop("Completion Time")

    @property
    def options(self):
        return [
            ('submission', _('Submission Time')),
        ]


class CustomPropsFilter(BaseTagsFilter):
    slug = "custom_props"
    label = "Custom Property"
<<<<<<< HEAD
    advanced = True
    default_text = "No properties specified"
    placeholder = ugettext_noop('Specify exact matches for form properties you want to filter by')

class CustomFieldFilter(BaseTagsFilter):
    slug = "custom_field"
    label = "Columns"
    advanced = True
    default_text = "No columns specified"
    placeholder = ugettext_noop('Stuff')
=======
    help_text = "Filter by the exact match of a property. Formatted as followed: <property>:<value_to_filter>"
    placeholder = ugettext_noop('<property>:<value_to_filter>')
>>>>>>> 62021048
<|MERGE_RESOLUTION|>--- conflicted
+++ resolved
@@ -720,18 +720,13 @@
 class CustomPropsFilter(BaseTagsFilter):
     slug = "custom_props"
     label = "Custom Property"
-<<<<<<< HEAD
     advanced = True
-    default_text = "No properties specified"
-    placeholder = ugettext_noop('Specify exact matches for form properties you want to filter by')
+    help_text = "Filter by the exact match of a property. Formatted as followed: <property>:<value_to_filter>"
+    placeholder = ugettext_noop('<property>:<value_to_filter>')
 
 class CustomFieldFilter(BaseTagsFilter):
     slug = "custom_field"
     label = "Columns"
     advanced = True
     default_text = "No columns specified"
-    placeholder = ugettext_noop('Stuff')
-=======
-    help_text = "Filter by the exact match of a property. Formatted as followed: <property>:<value_to_filter>"
-    placeholder = ugettext_noop('<property>:<value_to_filter>')
->>>>>>> 62021048
+    placeholder = ugettext_noop('Stuff')