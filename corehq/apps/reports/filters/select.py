import datetime
import calendar

from django.conf import settings
from django.utils.translation import ugettext_noop
from django.utils.translation import ugettext as _

from casexml.apps.case.models import CommCareCase, CommCareCaseGroup
from dimagi.utils.couch.database import get_db

from corehq.apps.app_manager.models import Application
from corehq.apps.domain.models import Domain, LICENSES
from corehq.apps.groups.models import Group
from corehq.apps.orgs.models import Organization
from corehq.apps.reports.filters.base import BaseSingleOptionFilter, BaseMultipleOptionFilter


class SelectRegionFilter(BaseSingleOptionFilter):
    slug = "region"
    label = ugettext_noop("Region")
    default_text = ugettext_noop("All Regions")

    @property
    def options(self):
        if hasattr(Domain, 'regions'):
            available_regions = [(d.replace(' ', '+'), d) for d in Domain.regions()]
        else:
            available_regions = []
        return available_regions


class SelectLicenseFilter(BaseSingleOptionFilter):
    slug = "license"
    label = ugettext_noop("License")
    default_text = ugettext_noop("All Licenses")

    @property
    def options(self):
        return [(code, license_name) for code, license_name in LICENSES.items()]


class SelectCategoryFilter(BaseSingleOptionFilter):
    slug = "category"
    label = ugettext_noop("Category")
    default_text = ugettext_noop("All Categories")

    @property
    def options(self):
        if hasattr(Domain, 'categories'):
            available_categories = [(d.replace(' ', '+'), d) for d in Domain.categories()]
        else:
            available_categories = []
        return available_categories


class SelectOrganizationFilter(BaseSingleOptionFilter):
    slug = "org"
    label = ugettext_noop("Organization")
    default_text = ugettext_noop("All Organizations")

    @property
    def options(self):
        return [(o.name, o.title) for o in  Organization.get_all()]


class GroupFilterMixin(object):
    slug = "group"
    label = ugettext_noop("Group")
    default_text = ugettext_noop("Everybody")

    @property
    def options(self):
        return [(group.get_id, group.name) for group in Group.get_reporting_groups(self.domain)]


class GroupFilter(GroupFilterMixin, BaseSingleOptionFilter):
    placeholder = ugettext_noop('Click to select a group')


class MultiGroupFilter(GroupFilterMixin, BaseMultipleOptionFilter):
    placeholder = ugettext_noop('Click to select groups')


class YearFilter(BaseSingleOptionFilter):
    slug = "year"
    label = ugettext_noop("Year")
    default_text = None

    @property
    def options(self):
        start_year = getattr(settings, 'START_YEAR', 2008)
        years = [(unicode(y), y) for y in range(start_year, datetime.datetime.utcnow().year + 1)]
        years.reverse()
        return years


class MonthFilter(BaseSingleOptionFilter):
    slug = "month"
    label = ugettext_noop("Month")
    default_text = None

    @property
    def options(self):
        return [("%02d" % m, calendar.month_name[m]) for m in range(1, 13)]


class CaseTypeMixin(object):
    slug = "case_type"
    label = ugettext_noop("Case Type")
    default_text = ugettext_noop("All Case Types")

    @property
    def options(self):
        case_types = self.get_case_types(self.domain)
        return [(case, "%s" % case) for case in case_types]

    @classmethod
    def get_case_types(cls, domain):
        key = ['all type', domain]
<<<<<<< HEAD
        for r in get_db().view(
            'case/all_cases',
            startkey=key,
            endkey=key + [{}],
            group_level=3,
        ).all():
=======

        for r in CommCareCase.get_db().view('case/all_cases',
                      startkey=key,
                      endkey=key + [{}],
                      group_level=3).all():
>>>>>>> 31c96f33
            _, _, case_type = r['key']
            if case_type:
                yield case_type

    @classmethod
    def get_case_counts(cls, domain, case_type=None, user_ids=None):
        """
        Returns open count, all count
        """
        user_ids = user_ids or [{}]
        for status in ('all', 'open'):
            def individual_counts():
                for user_id in user_ids:
<<<<<<< HEAD
                    key = CommCareCase.get_all_cases_key(
                        domain,
                        case_type=case_type,
                        owner_id=user_id,
                        status=status,
                    )
                    try:
                        yield get_db().view(
                            'case/all_cases',
                            startkey=key,
                            endkey=key + [{}],
                            reduce=True,
=======
                    key = CommCareCase.get_all_cases_key(domain, case_type=case_type, owner_id=user_id, status=status)
                    try:
                        yield CommCareCase.get_db().view('case/all_cases',
                            startkey=key,
                            endkey=key + [{}],
                            reduce=True
>>>>>>> 31c96f33
                        ).one()['value']
                    except TypeError:
                        yield 0
            yield sum(individual_counts())

class CaseTypeFilter(CaseTypeMixin, BaseSingleOptionFilter):
    placeholder = ugettext_noop('Click to select a case type')

class MultiCaseTypeFilter(CaseTypeMixin, BaseMultipleOptionFilter):
    placeholder = ugettext_noop('Click to select case types')

class SelectOpenCloseFilter(BaseSingleOptionFilter):
    slug = "is_open"
    label = ugettext_noop("Opened / Closed")
    default_text = ugettext_noop("Show All")

    @property
    def options(self):
        return [
            ('open', _("Only Open")),
            ('closed', _("Only Closed")),
        ]


class SelectApplicationFilter(BaseSingleOptionFilter):
    slug = "app"
    label = ugettext_noop("Application")
    default_text = ugettext_noop("Select Application [Latest Build Version]")

    @property
    def options(self):
        apps_for_domain = Application.get_db().view(
            "app_manager/applications_brief",
            startkey=[self.domain],
            endkey=[self.domain, {}],
            include_docs=True
        ).all()
        return [(app['value']['_id'], _("%(name)s [up to build %(version)s]") % {
            'name': app['value']['name'],
            'version': app['value']['version']}) for app in apps_for_domain]


class MultiCaseGroupFilter(BaseMultipleOptionFilter):
    slug = "case_group"
    label = ugettext_noop("Case Group")
    default_text = ugettext_noop("All Case Groups")
    placeholder = ugettext_noop('Click to select case groups')

    @property
    def options(self):
        return [(g["id"], g["key"][1]) for g in CommCareCaseGroup.get_all(self.domain, include_docs=False)]<|MERGE_RESOLUTION|>--- conflicted
+++ resolved
@@ -117,20 +117,12 @@
     @classmethod
     def get_case_types(cls, domain):
         key = ['all type', domain]
-<<<<<<< HEAD
         for r in get_db().view(
             'case/all_cases',
             startkey=key,
             endkey=key + [{}],
             group_level=3,
         ).all():
-=======
-
-        for r in CommCareCase.get_db().view('case/all_cases',
-                      startkey=key,
-                      endkey=key + [{}],
-                      group_level=3).all():
->>>>>>> 31c96f33
             _, _, case_type = r['key']
             if case_type:
                 yield case_type
@@ -144,7 +136,6 @@
         for status in ('all', 'open'):
             def individual_counts():
                 for user_id in user_ids:
-<<<<<<< HEAD
                     key = CommCareCase.get_all_cases_key(
                         domain,
                         case_type=case_type,
@@ -157,14 +148,6 @@
                             startkey=key,
                             endkey=key + [{}],
                             reduce=True,
-=======
-                    key = CommCareCase.get_all_cases_key(domain, case_type=case_type, owner_id=user_id, status=status)
-                    try:
-                        yield CommCareCase.get_db().view('case/all_cases',
-                            startkey=key,
-                            endkey=key + [{}],
-                            reduce=True
->>>>>>> 31c96f33
                         ).one()['value']
                     except TypeError:
                         yield 0
