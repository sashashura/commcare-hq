from copy import copy
from datetime import datetime, timedelta, date
import itertools
import json
from corehq.apps.domain.views import BaseDomainView
from corehq.apps.hqwebapp.view_permissions import user_can_view_reports
from corehq.apps.users.permissions import FORM_EXPORT_PERMISSION, CASE_EXPORT_PERMISSION, \
    DEID_EXPORT_PERMISSION
import langcodes
import os
import pytz
import re
from StringIO import StringIO
import tempfile
import unicodedata
from urllib2 import URLError

from django.conf import settings
from django.contrib import messages
from django.contrib.auth.decorators import permission_required
from django.core.cache import cache
from django.core.exceptions import PermissionDenied
from django.core.files.base import ContentFile
from django.core.servers.basehttp import FileWrapper
from django.http import (
    Http404,
    HttpResponseBadRequest,
    HttpResponseForbidden,
    HttpResponseRedirect,
)
from django.http.response import (
    HttpResponse,
    HttpResponseNotFound,
    StreamingHttpResponse,
)
from django.shortcuts import render
from django.utils.decorators import method_decorator
from django.utils.safestring import mark_safe
from django.utils.translation import ugettext as _, ugettext_lazy
from django.views.decorators.csrf import csrf_exempt
from django.views.decorators.http import (
    require_GET,
    require_http_methods,
    require_POST,
)
from django.views.generic import View

from casexml.apps.case import const
from casexml.apps.case.cleanup import rebuild_case_from_forms, close_case
from casexml.apps.case.const import CASE_ACTION_CREATE
from casexml.apps.case.dbaccessors import get_open_case_ids_in_domain
from casexml.apps.case.models import CommCareCase
from casexml.apps.case.templatetags.case_tags import case_inline_display
from casexml.apps.case.xform import extract_case_blocks
from casexml.apps.case.xml import V2
from casexml.apps.stock.models import StockTransaction
from couchdbkit.exceptions import ResourceNotFound
import couchexport
from corehq.form_processor.exceptions import XFormNotFound, CaseNotFound, AttachmentNotFound
from corehq.form_processor.interfaces.dbaccessors import FormAccessors, CaseAccessors
from corehq.form_processor.models import UserRequestedRebuild
from corehq.form_processor.utils import should_use_sql_backend
from couchexport.exceptions import (
    CouchExportException,
    SchemaMismatchException
)
from couchexport.export import Format, export_from_tables
from couchexport.models import DefaultExportSchema, SavedBasicExport
from couchexport.shortcuts import (export_data_shared, export_raw_data,
                                   export_response)
from couchexport.tasks import rebuild_schemas
from couchexport.util import SerializableFunction
from couchforms.filters import instances
from couchforms.models import XFormInstance, doc_types, XFormDeprecated
from dimagi.utils.chunked import chunked
from dimagi.utils.couch.bulk import wrapped_docs
from dimagi.utils.couch.cache.cache_core import get_redis_client
from dimagi.utils.couch.loosechange import parse_date
from dimagi.utils.decorators.datespan import datespan_in_request
from dimagi.utils.decorators.memoized import memoized
from dimagi.utils.logging import notify_exception
from dimagi.utils.parsing import (json_format_datetime, string_to_boolean,
                                  string_to_datetime, json_format_date)
from dimagi.utils.web import json_request, json_response
from django_prbac.utils import has_privilege
from soil import DownloadBase
from soil.tasks import prepare_download

from corehq import privileges, toggles
from corehq.apps.accounting.decorators import requires_privilege_json_response
from corehq.apps.app_manager.const import USERCASE_TYPE, USERCASE_ID
from corehq.apps.app_manager.models import Application
from corehq.apps.app_manager.util import actions_use_usercase
from corehq.apps.cloudcare.touchforms_api import get_user_contributions_to_touchforms_session
from corehq.apps.data_interfaces.dispatcher import DataInterfaceDispatcher
from corehq.apps.domain.decorators import (
    login_and_domain_required,
    login_or_digest,
    login_or_digest_or_basic_or_apikey,
)
from corehq.apps.domain.models import Domain
from corehq.apps.export.custom_export_helpers import make_custom_export_helper
from corehq.apps.export.exceptions import BadExportConfiguration
from corehq.apps.groups.models import Group
from corehq.apps.hqcase.dbaccessors import get_case_ids_in_domain
from corehq.apps.hqcase.export import export_cases
from corehq.apps.hqcase.utils import submit_case_blocks
from corehq.apps.hqwebapp.models import ReportsTab
from corehq.apps.hqwebapp.utils import csrf_inline
from corehq.apps.locations.permissions import can_edit_form_location
from corehq.apps.products.models import SQLProduct
from corehq.apps.receiverwrapper import submit_form_locally
from corehq.apps.userreports.util import default_language as ucr_default_language
from corehq.apps.users.decorators import require_permission
from corehq.apps.users.export import export_users
from corehq.apps.users.models import (
    CommCareUser,
    CouchUser,
    Permissions,
    WebUser,
)
from corehq.util.couch import get_document_or_404
from corehq.util.spreadsheets.export import WorkBook
from corehq.util.timezones.utils import get_timezone_for_user
from corehq.util.view_utils import absolute_reverse, reverse

from .dispatcher import ProjectReportDispatcher
from .export import (
    ApplicationBulkExportHelper,
    CustomBulkExportHelper,
    save_metadata_export_to_tempfile,
)
from .exportfilters import default_form_filter
from .filters.users import UserTypeFilter
from .forms import SavedReportConfigForm
from .models import (
    ReportConfig,
    ReportNotification,
    DefaultFormExportSchema,
    HQGroupExportConfiguration
)

from .standard import inspect, export, ProjectReport
from .standard.cases.basic import CaseListReport
from .tasks import (
    build_form_multimedia_zip,
    create_metadata_export,
    rebuild_export_async,
    rebuild_export_task,
    send_delayed_report,
)
from .templatetags.xform_tags import render_form
from .util import (
    create_export_filter,
    get_all_users_by_domain,
    get_group,
    group_filter,
    users_matching_filter,
)
from corehq.apps.style.decorators import (
    use_bootstrap3,
    use_datatables,
    use_jquery_ui,
    use_jquery_ui_multiselect,
    use_select2,
    use_datatables,
)


datespan_default = datespan_in_request(
    from_param="startdate",
    to_param="enddate",
    default_days=7,
)

require_form_export_permission = require_permission(
    Permissions.view_report, FORM_EXPORT_PERMISSION, login_decorator=None)
require_case_export_permission = require_permission(
    Permissions.view_report, CASE_EXPORT_PERMISSION, login_decorator=None)

require_form_view_permission = require_permission(Permissions.view_report, 'corehq.apps.reports.standard.inspect.SubmitHistory', login_decorator=None)
require_case_view_permission = require_permission(Permissions.view_report, 'corehq.apps.reports.standard.cases.basic.CaseListReport', login_decorator=None)

require_can_view_all_reports = require_permission(Permissions.view_reports)


def can_view_attachments(request):
    return (
        request.couch_user.has_permission(
            request.domain, 'view_report',
            data='corehq.apps.reports.standard.cases.basic.CaseListReport'
        )
        or toggles.ALLOW_CASE_ATTACHMENTS_VIEW.enabled(request.user.username)
        or toggles.ALLOW_CASE_ATTACHMENTS_VIEW.enabled(request.domain)
    )


@login_and_domain_required
def default(request, domain):
    module = Domain.get_module_by_name(domain)
    if hasattr(module, 'DEFAULT_REPORT_CLASS'):
        return HttpResponseRedirect(getattr(module, 'DEFAULT_REPORT_CLASS').get_url(domain))
    return HttpResponseRedirect(reverse(MySavedReportsView.urlname, args=[domain]))


@login_and_domain_required
def old_saved_reports(request, domain):
    return default(request, domain)


class BaseProjectReportSectionView(BaseDomainView):
    section_name = ugettext_lazy("Project Reports")

    @use_bootstrap3
    def dispatch(self, request, *args, **kwargs):
        request.project = Domain.get_by_name(self.domain)
        if not user_can_view_reports(request.project, request.couch_user):
            raise Http404()
        return super(BaseProjectReportSectionView, self).dispatch(request, *args, **kwargs)

    @property
    def section_url(self):
        return reverse('reports_home', args=(self.domain, ))


class MySavedReportsView(BaseProjectReportSectionView):
    urlname = 'saved_reports'
    page_title = _("My Saved Reports")
    template_name = 'reports/reports_home.html'

    @use_jquery_ui
    @use_datatables
    def dispatch(self, request, *args, **kwargs):
        return super(MySavedReportsView, self).dispatch(request, *args, **kwargs)

    @property
    def language(self):
        return self.request.couch_user.language or ucr_default_language()

    @property
    def good_configs(self):
        all_configs = ReportConfig.by_domain_and_owner(self.domain, self.request.couch_user._id)
        good_configs = []
        for config in all_configs:
            if config.is_configurable_report and not config.configurable_report:
                continue

            good_configs.append(config.to_complete_json(lang=self.language))
        return good_configs

    @property
    def scheduled_reports(self):

        def _is_valid(rn):
            # the _id check is for weird bugs we've seen in the wild that look like
            # oddities in couch.
            return (
                hasattr(rn, "_id") and rn._id
                and (not hasattr(rn, 'report_slug')
                     or rn.report_slug != 'admin_domains')
            )

        scheduled_reports = [
            r for r in ReportNotification.by_domain_and_owner(
                self.domain, self.request.couch_user._id)
            if _is_valid(r)
        ]
        scheduled_reports = sorted(scheduled_reports,
                                   key=lambda s: s.configs[0].name)
        for report in scheduled_reports:
            time_difference = get_timezone_difference(self.domain)
            (report.hour, day_change) = recalculate_hour(
                report.hour,
                int(time_difference[:3]),
                int(time_difference[3:])
            )
            report.minute = 0
            if day_change:
                report.day = calculate_day(report.interval, report.day, day_change)
        return scheduled_reports

    @property
    def page_context(self):
        return {
            'couch_user': self.request.couch_user,
            'configs': self.good_configs,
            'scheduled_reports': self.scheduled_reports,
            'report': {
                'title': self.page_title,
                'show': True,
                'slug': None,
                'is_async': True,
                'section_name': self.section_name,
            }
        }


@requires_privilege_json_response(privileges.API_ACCESS)
@login_or_digest
@require_form_export_permission
@datespan_default
@require_GET
def export_data(req, domain):
    """
    Download all data for a couchdbkit model
    """
    try:
        export_tag = json.loads(req.GET.get("export_tag", "null") or "null")
    except ValueError:
        return HttpResponseBadRequest()

    include_errors = string_to_boolean(req.GET.get("include_errors", False))

    kwargs = {"format": req.GET.get("format", Format.XLS_2007),
              "previous_export_id": req.GET.get("previous_export", None),
              "filename": export_tag,
              "use_cache": string_to_boolean(req.GET.get("use_cache", "True")),
              "max_column_size": int(req.GET.get("max_column_size", 2000)),
              "separator": req.GET.get("separator", "|")}

    user_filter, _ = UserTypeFilter.get_user_filter(req)

    if user_filter:
        filtered_users = users_matching_filter(domain, user_filter)

        def _ufilter(user):
            try:
                return user['form']['meta']['userID'] in filtered_users
            except KeyError:
                return False
        filter = _ufilter
    else:
        group = get_group(**json_request(req.GET))
        filter = SerializableFunction(group_filter, group=group)

    errors_filter = instances if not include_errors else None

    kwargs['filter'] = couchexport.util.intersect_functions(filter, errors_filter)
    if kwargs['format'] == 'raw':
        resp = export_raw_data([domain, export_tag], filename=export_tag)
    else:
        try:
            resp = export_data_shared([domain, export_tag], **kwargs)
        except CouchExportException as e:
            return HttpResponseBadRequest(e)
    if resp:
        return resp
    else:
        messages.error(req, "Sorry, there was no data found for the tag '%s'." % export_tag)
        raise Http404()


@require_form_export_permission
@login_and_domain_required
@datespan_default
@require_GET
def export_data_async(request, domain):
    """
    Download all data for a couchdbkit model
    """
    try:
        export_tag = json.loads(request.GET.get("export_tag", "null") or "null")
        export_type = request.GET.get("type", "form")
    except ValueError:
        return HttpResponseBadRequest()
    assert(export_tag[0] == domain)
    format = request.GET.get("format", Format.XLS_2007)
    filename = request.GET.get("filename", None)
    previous_export_id = request.GET.get("previous_export", None)

    filter = create_export_filter(request, domain, export_type=export_type)

    def _export_tag_or_bust(request):
        export_tag = request.GET.get("export_tag", "")
        if not export_tag:
            raise Exception("You must specify a model to download!")
        try:
            # try to parse this like a compound json list
            export_tag = json.loads(request.GET.get("export_tag", ""))
        except ValueError:
            pass  # assume it was a string
        return export_tag

    export_tag = _export_tag_or_bust(request)
    export_object = DefaultExportSchema(index=export_tag)

    return export_object.export_data_async(
        filter=filter,
        filename=filename,
        previous_export_id=previous_export_id,
        format=format
    )


@login_or_digest
@datespan_default
def export_default_or_custom_data(request, domain, export_id=None, bulk_export=False):
    """
    Export data from a saved export schema
    """
    r = request.POST if request.method == 'POST' else request.GET
    deid = r.get('deid') == 'true'
    if deid:
        return _export_deid(request, domain, export_id, bulk_export=bulk_export)
    else:
        return _export_no_deid(request, domain, export_id, bulk_export=bulk_export)


@require_permission('view_report', DEID_EXPORT_PERMISSION, login_decorator=None)
def _export_deid(request, domain, export_id=None, bulk_export=False):
    return _export_default_or_custom_data(request, domain, export_id, bulk_export=bulk_export, safe_only=True)


@require_form_export_permission
def _export_no_deid(request, domain, export_id=None, bulk_export=False):
    return _export_default_or_custom_data(request, domain, export_id, bulk_export=bulk_export)


def _export_default_or_custom_data(request, domain, export_id=None, bulk_export=False, safe_only=False):
    req = request.POST if request.method == 'POST' else request.GET
    async = req.get('async') == 'true'
    format = req.get("format", "")
    export_type = req.get("type", "form")
    previous_export_id = req.get("previous_export", None)
    filename = req.get("filename", None)
    max_column_size = int(req.get("max_column_size", 2000))
    limit = int(req.get("limit", 0))

    filter = create_export_filter(request, domain, export_type=export_type)
    if bulk_export:
        try:
            is_custom = json.loads(req.get("is_custom", "false"))
            export_tags = json.loads(req.get("export_tags", "null") or "null")
        except ValueError:
            return HttpResponseBadRequest()

        export_helper = (CustomBulkExportHelper if is_custom else ApplicationBulkExportHelper)(
            domain=domain,
            safe_only=safe_only
        )

        if export_type == 'form':
            filter &= SerializableFunction(instances)

        return export_helper.prepare_export(export_tags, filter)

    elif export_id:
        # this is a custom export
        try:
            export_object = make_custom_export_helper(request, export_type, domain, export_id).custom_export
            if safe_only and not export_object.is_safe:
                return HttpResponseForbidden()
        except ResourceNotFound:
            raise Http404()
        except BadExportConfiguration, e:
            return HttpResponseBadRequest(str(e))

    elif safe_only:
        return HttpResponseForbidden()
    else:
        if not async:
            # this function doesn't support synchronous export without a custom export object
            # if we ever want that (i.e. for HTML Preview) then we just need to give
            # FakeSavedExportSchema a download_data function (called below)
            return HttpResponseBadRequest()
        try:
            export_tag = json.loads(req.get("export_tag", "null") or "null")
        except ValueError:
            return HttpResponseBadRequest()
        assert(export_tag[0] == domain)
        # hack - also filter instances here rather than mess too much with trying to make this
        # look more like a FormExportSchema
        export_class = DefaultExportSchema
        if export_type == 'form':
            filter &= SerializableFunction(instances)
            export_class = DefaultFormExportSchema

        export_object = export_class(index=export_tag)

    if export_type == 'form':
        _filter = filter
        filter = SerializableFunction(default_form_filter, filter=_filter)

    if not filename:
        filename = export_object.name
    filename += ' ' + date.today().isoformat()

    if async:
        return export_object.export_data_async(
            filter=filter,
            filename=filename,
            previous_export_id=previous_export_id,
            format=format,
            max_column_size=max_column_size,
        )
    else:
        try:
            resp = export_object.download_data(format, filter=filter, limit=limit)
        except SchemaMismatchException, e:
            rebuild_schemas.delay(export_object.index)
            messages.error(
                request,
                "Sorry, the export failed for %s, please try again later" \
                    % export_object.name
            )
            raise Http404()
        if resp:
            return resp
        else:
            messages.error(request, "Sorry, there was no data found for the tag '%s'." % export_object.name)
            raise Http404()


@csrf_exempt
@login_or_digest_or_basic_or_apikey(default='digest')
@require_form_export_permission
@require_GET
def hq_download_saved_export(req, domain, export_id):
    export = SavedBasicExport.get(export_id)
    # quasi-security hack: the first key of the index is always assumed
    # to be the domain
    assert domain == export.configuration.index[0]
    if should_update_export(export.last_accessed):
        group_id = req.GET.get('group_export_id')
        if group_id:
            try:
                group_config = HQGroupExportConfiguration.get(group_id)
                assert domain == group_config.domain
                all_config_indices = [schema.index for schema in group_config.all_configs]
                list_index = all_config_indices.index(export.configuration.index)
                schema = next(itertools.islice(group_config.all_export_schemas,
                                               list_index,
                                               list_index+1))
                rebuild_export_async.delay(export.configuration, schema)
            except Exception:
                notify_exception(req, 'Failed to rebuild export during download')

    export.last_accessed = datetime.utcnow()
    export.save()

    payload = export.get_payload(stream=True)
    return build_download_saved_export_response(
        payload, export.configuration.format, export.configuration.filename
    )


def build_download_saved_export_response(payload, format, filename):
    content_type = Format.from_format(format).mimetype
    response = StreamingHttpResponse(FileWrapper(payload), content_type=content_type)
    if format != 'html':
        # ht: http://stackoverflow.com/questions/1207457/convert-unicode-to-string-in-python-containing-extra-symbols
        normalized_filename = unicodedata.normalize(
            'NFKD', unicode(filename),
        ).encode('ascii', 'ignore')
        response['Content-Disposition'] = 'attachment; filename="%s"' % normalized_filename
    return response


def should_update_export(last_accessed):
    cutoff = datetime.utcnow() - timedelta(days=settings.SAVED_EXPORT_ACCESS_CUTOFF)
    return not last_accessed or last_accessed < cutoff


@login_or_digest
@require_form_export_permission
@require_POST
def hq_update_saved_export(req, domain):
    group_id = req.POST['group_export_id']
    index = int(req.POST['index'])
    group_config = get_document_or_404(HQGroupExportConfiguration, domain, group_id)
    config, schema = group_config.all_exports[index]
    rebuild_export_task.delay(group_id, index)
    messages.success(
        req,
        _('Data update for {} has started and the saved export will be automatically updated soon. '
          'Please refresh the page periodically to check the status.').format(config.name)
    )
    return HttpResponseRedirect(reverse(DataInterfaceDispatcher.name(),
                                        args=[domain, req.POST['report_slug']]))


@login_or_digest
@require_form_export_permission
@require_GET
def export_all_form_metadata(req, domain):
    """
    Export metadata for _all_ forms in a domain.
    """
    format = req.GET.get("format", Format.XLS_2007)
    tmp_path = save_metadata_export_to_tempfile(domain, format=format)

    return export_response(open(tmp_path), format, "%s_forms" % domain)

@login_or_digest
@require_form_export_permission
@require_GET
@datespan_in_request(from_param="startdate", to_param="enddate")
def export_all_form_metadata_async(req, domain):
    datespan = req.datespan if req.GET.get("startdate") and req.GET.get("enddate") else None
    group_id = req.GET.get("group")
    ufilter =  UserTypeFilter.get_user_filter(req)[0]
    users = get_all_users_by_domain(
        domain=domain,
        group=group_id,
        user_filter=ufilter,
        simplified=True,
        include_inactive=True
    )
    user_ids = filter(None, [u["user_id"] for u in users])
    format = req.GET.get("format", Format.XLS_2007)
    filename = "%s_forms" % domain

    download = DownloadBase()
    download.set_task(create_metadata_export.delay(
        download.download_id,
        domain,
        format=format,
        filename=filename,
        datespan=datespan,
        user_ids=user_ids,
    ))
    return download.get_start_response()


def touch_saved_reports_views(user, domain):
    """
    Hit the saved reports views so stale=update_after doesn't cause the user to
    see old or deleted data after a change when they next load the reports
    homepage.

    """
    ReportConfig.by_domain_and_owner(domain, user._id, limit=1, stale=False)
    ReportNotification.by_domain_and_owner(domain, user._id, limit=1, stale=False)


class AddSavedReportConfigView(View):
    name = 'add_report_config'

    @method_decorator(login_and_domain_required)
    def post(self, request, domain, *args, **kwargs):
        self.domain = domain

        if not self.saved_report_config_form.is_valid():
            errors = self.saved_report_config_form.errors.get('__all__', [])
            return HttpResponseBadRequest(', '.join(errors))

        update_config_data = copy(self.saved_report_config_form.cleaned_data)
        del update_config_data['_id']
        update_config_data.update({
            'filters': self.filters,
        })
        for field in self.config.properties().keys():
            if field in update_config_data:
                setattr(self.config, field, update_config_data[field])

        # remove start and end date if the date range is "last xx days" or none
        if self.saved_report_config_form.cleaned_data['date_range'] in [
            'last30',
            'last7',
            'lastn',
            'lastmonth',
            'lastyear',
            None,
        ]:
            if "start_date" in self.config:
                delattr(self.config, "start_date")
            if "end_date" in self.config:
                delattr(self.config, "end_date")
        # remove days if the date range has specific dates
        elif self.saved_report_config_form.cleaned_data['date_range'] in [
            'since',
            'range',
        ]:
            if "days" in self.config:
                delattr(self.config, "days")

        self.config.save()
        ReportsTab.clear_dropdown_cache(request, self.domain)
        touch_saved_reports_views(request.couch_user, self.domain)

        return json_response(self.config)

    @property
    @memoized
    def config(self):
        config = ReportConfig.get_or_create(
            self.saved_report_config_form.cleaned_data['_id']
        )
        if config.owner_id:
            # in case a user maliciously tries to edit another user's config
            assert config.owner_id == self.user_id
        else:
            config.domain = self.domain
            config.owner_id = self.user_id
        return config

    @property
    @memoized
    def saved_report_config_form(self):
        return SavedReportConfigForm(
            self.domain,
            self.user_id,
            self.post_data
        )

    @property
    def filters(self):
        filters = copy(self.post_data.get('filters', {}))
        for field in ['startdate', 'enddate']:
            if field in filters:
                del filters[field]
        return filters

    @property
    def post_data(self):
        return json.loads(self.request.body)

    @property
    def user_id(self):
        return self.request.couch_user._id


@login_and_domain_required
@datespan_default
def email_report(request, domain, report_slug, report_type=ProjectReportDispatcher.prefix, once=False):
    from corehq.apps.hqwebapp.tasks import send_html_email_async
    from forms import EmailReportForm
    user_id = request.couch_user._id

    form = EmailReportForm(request.GET)
    if not form.is_valid():
        return HttpResponseBadRequest()

    config = ReportConfig()
    # see ReportConfig.query_string()
    object.__setattr__(config, '_id', 'dummy')
    config.name = _("Emailed report")
    config.report_type = report_type

    config.report_slug = report_slug
    config.owner_id = user_id
    config.domain = domain

    config.start_date = request.datespan.startdate.date()
    if request.datespan.enddate:
        config.date_range = 'range'
        config.end_date = request.datespan.enddate.date()
    else:
        config.date_range = 'since'

    GET = dict(request.GET.iterlists())
    exclude = ['startdate', 'enddate', 'subject', 'send_to_owner', 'notes', 'recipient_emails']
    filters = {}
    for field in GET:
        if not field in exclude:
            filters[field] = GET.get(field)

    config.filters = filters

    body = _render_report_configs(request, [config],
                                  domain,
                                  user_id, request.couch_user,
                                  True,
                                  lang=request.couch_user.language,
                                  notes=form.cleaned_data['notes'],
                                  once=once)[0].content

    subject = form.cleaned_data['subject'] or _("Email report from CommCare HQ")

    if form.cleaned_data['send_to_owner']:
        send_html_email_async.delay(subject, request.couch_user.get_email(), body,
                                    email_from=settings.DEFAULT_FROM_EMAIL)

    if form.cleaned_data['recipient_emails']:
        for recipient in form.cleaned_data['recipient_emails']:
            send_html_email_async.delay(subject, recipient, body,
                                        email_from=settings.DEFAULT_FROM_EMAIL)

    return HttpResponse()


@login_and_domain_required
@require_http_methods(['DELETE'])
def delete_config(request, domain, config_id):
    try:
        config = ReportConfig.get(config_id)
    except ResourceNotFound:
        raise Http404()

    config.delete()
    ReportsTab.clear_dropdown_cache(request, domain)

    touch_saved_reports_views(request.couch_user, domain)
    return HttpResponse()


def normalize_hour(hour):
    day_change = 0
    if hour < 0:
        day_change = -1
        hour += 24
    elif hour >= 24:
        day_change = 1
        hour -= 24

    assert 0 <= hour < 24
    return (hour, day_change)


def calculate_hour(hour, hour_difference, minute_difference):
    hour -= hour_difference
    if hour_difference > 0 and minute_difference != 0:
        hour -= 1
    return normalize_hour(hour)


def recalculate_hour(hour, hour_difference, minute_difference):
    hour += hour_difference
    if hour_difference > 0 and minute_difference != 0:
        hour += 1
    return normalize_hour(hour)


def get_timezone_difference(domain):
    return datetime.now(pytz.timezone(Domain.get_by_name(domain)['default_timezone'])).strftime('%z')


def calculate_day(interval, day, day_change):
    if interval == "weekly":
        return (day + day_change) % 7
    elif interval == "monthly":
        return (day - 1 + day_change) % 31 + 1
    return day


class ScheduledReportsView(BaseProjectReportSectionView):
    urlname = 'edit_scheduled_report'
    page_title = _("Scheduled Report")
    template_name = 'reports/edit_scheduled_report.html'
<<<<<<< HEAD

    @use_jquery_ui
    @use_jquery_ui_multiselect
    @use_select2
    def dispatch(self, request, *args, **kwargs):
        return super(ScheduledReportsView, self).dispatch(request, *args, **kwargs)

    @property
    def scheduled_report_id(self):
        return self.kwargs.get('scheduled_report_id')

    @property
    @memoized
    def report_notification(self):
        if self.scheduled_report_id:
            instance = ReportNotification.get(self.scheduled_report_id)
            time_difference = get_timezone_difference(self.domain)
            (instance.hour, day_change) = recalculate_hour(
                instance.hour,
                int(time_difference[:3]),
                int(time_difference[3:])
            )
            instance.minute = 0
            if day_change:
                instance.day = calculate_day(instance.interval, instance.day, day_change)

            if instance.owner_id != self.request.couch_user._id or instance.domain != self.domain:
                return HttpResponseBadRequest()
        else:
            instance = ReportNotification(
                owner_id=self.request.couch_user._id,
                domain=self.domain,
                config_ids=[],
                hour=8,
                minute=0,
                send_to_owner=True,
                recipient_emails=[],
                language=None,
            )
        return instance

    @property
    def is_new(self):
        return self.report_notification.new_document

    @property
    def page_name(self):
        if not self.configs:
            return self.page_title
        if self.is_new:
            return _("New Scheduled Report")
        return _("Edit Scheduled Report")

    @property
    @memoized
    def configs(self):
        return [
            c for c in ReportConfig.by_domain_and_owner(self.domain, self.request.couch_user._id)
            if c.report and c.report.emailable
        ]

    @property
    def config_choices(self):
        config_choices = [(c._id, c.full_name) for c in self.configs]

        def _sort_key(config_choice):
            config_choice_id = config_choice[0]
            if config_choice_id in self.report_notification.config_ids:
                return self.report_notification.config_ids.index(config_choice_id)
            else:
                return len(self.report_notification.config_ids)

        return sorted(config_choices, key=_sort_key)

    @property
    @memoized
    def scheduled_report_form(self):
        web_users = WebUser.view('users/web_users_by_domain', reduce=False,
                               key=self.domain, include_docs=True).all()
        web_user_emails = [u.get_email() for u in web_users]
        initial = self.report_notification.to_json()
        initial['recipient_emails'] = ', '.join(initial['recipient_emails'])
        kwargs = {'initial': initial}
        args = ((self.request.POST, ) if self.request.method == "POST" else ())

        from corehq.apps.reports.forms import ScheduledReportForm
        form = ScheduledReportForm(*args, **kwargs)
        form.fields['config_ids'].choices = self.config_choices
        form.fields['recipient_emails'].choices = web_user_emails

        form.fields['hour'].help_text = "This scheduled report's timezone is %s (%s GMT)" % \
                                        (Domain.get_by_name(self.domain)['default_timezone'],
                                        get_timezone_difference(self.domain)[:3] + ':'
                                        + get_timezone_difference(self.domain)[3:])
        return form

    @property
    def page_context(self):
        context = {
            'form': None,
            'report': {
                'show': user_can_view_reports(self.request.project, self.request.couch_user),
                'slug': None,
                'default_url': reverse('reports_home', args=(self.domain,)),
                'is_async': False,
                'section_name': ProjectReport.section_name,
                'title': self.page_name,
            }
        }

        if not self.configs:
            return context

        is_configurable_map = {c._id: c.is_configurable_report for c in self.configs}
        languages_map = {c._id: list(c.languages | set(['en'])) for c in self.configs}
        languages_for_select = {tup[0]: tup for tup in langcodes.get_all_langs_for_select()}

        context.update({
            'form': self.scheduled_report_form,
            'day_value': getattr(self.report_notification, "day", 1),
            'weekly_day_options': ReportNotification.day_choices(),
            'monthly_day_options': [(i, i) for i in range(1, 32)],
            'form_action': _("Create a new") if self.is_new else _("Edit"),
            'is_configurable_map': is_configurable_map,
            'languages_map': languages_map,
            'languages_for_select': languages_for_select,
        })
        return context

    def post(self, request, *args, **kwargs):
        if self.scheduled_report_form.is_valid():
            for k, v in self.scheduled_report_form.cleaned_data.items():
                setattr(self.report_notification, k, v)

            time_difference = get_timezone_difference(self.domain)
            (self.report_notification.hour, day_change) = calculate_hour(
                self.report_notification.hour, int(time_difference[:3]), int(time_difference[3:])
            )
            self.report_notification.minute = int(time_difference[3:])
            if day_change:
                self.report_notification.day = calculate_day(
                    self.report_notification.interval,
                    self.report_notification.day,
                    day_change
                )

            self.report_notification.save()
            ReportsTab.clear_dropdown_cache(request, self.domain)

            if self.is_new:
                messages.success(request, "Scheduled report added!")
            else:
                messages.success(request, "Scheduled report updated!")

            touch_saved_reports_views(request.couch_user, self.domain)
            return HttpResponseRedirect(reverse('reports_home', args=(self.domain,)))

=======

    @use_jquery_ui
    @use_jquery_ui_multiselect
    @use_select2
    def dispatch(self, request, *args, **kwargs):
        return super(ScheduledReportsView, self).dispatch(request, *args, **kwargs)

    @property
    def scheduled_report_id(self):
        return self.kwargs.get('scheduled_report_id')

    @property
    @memoized
    def report_notification(self):
        if self.scheduled_report_id:
            instance = ReportNotification.get(self.scheduled_report_id)
            time_difference = get_timezone_difference(self.domain)
            (instance.hour, day_change) = recalculate_hour(
                instance.hour,
                int(time_difference[:3]),
                int(time_difference[3:])
            )
            instance.minute = 0
            if day_change:
                instance.day = calculate_day(instance.interval, instance.day, day_change)

            if instance.owner_id != self.request.couch_user._id or instance.domain != self.domain:
                return HttpResponseBadRequest()
        else:
            instance = ReportNotification(
                owner_id=self.request.couch_user._id,
                domain=self.domain,
                config_ids=[],
                hour=8,
                minute=0,
                send_to_owner=True,
                recipient_emails=[],
                language=None,
            )
        return instance

    @property
    def is_new(self):
        return self.report_notification.new_document

    @property
    def page_name(self):
        if not self.configs:
            return self.page_title
        if self.is_new:
            return _("New Scheduled Report")
        return _("Edit Scheduled Report")

    @property
    @memoized
    def configs(self):
        return [
            c for c in ReportConfig.by_domain_and_owner(self.domain, self.request.couch_user._id)
            if c.report and c.report.emailable
        ]

    @property
    def config_choices(self):
        config_choices = [(c._id, c.full_name) for c in self.configs]

        def _sort_key(config_choice):
            config_choice_id = config_choice[0]
            if config_choice_id in self.report_notification.config_ids:
                return self.report_notification.config_ids.index(config_choice_id)
            else:
                return len(self.report_notification.config_ids)

        return sorted(config_choices, key=_sort_key)

    @property
    @memoized
    def scheduled_report_form(self):
        web_users = WebUser.view('users/web_users_by_domain', reduce=False,
                               key=self.domain, include_docs=True).all()
        web_user_emails = [u.get_email() for u in web_users]
        initial = self.report_notification.to_json()
        initial['recipient_emails'] = ', '.join(initial['recipient_emails'])
        kwargs = {'initial': initial}
        args = ((self.request.POST, ) if self.request.method == "POST" else ())

        from corehq.apps.reports.forms import ScheduledReportForm
        form = ScheduledReportForm(*args, **kwargs)
        form.fields['config_ids'].choices = self.config_choices
        form.fields['recipient_emails'].choices = web_user_emails

        form.fields['hour'].help_text = "This scheduled report's timezone is %s (%s GMT)" % \
                                        (Domain.get_by_name(self.domain)['default_timezone'],
                                        get_timezone_difference(self.domain)[:3] + ':'
                                        + get_timezone_difference(self.domain)[3:])
        return form

    @property
    def page_context(self):
        context = {
            'form': None,
            'report': {
                'show': user_can_view_reports(self.request.project, self.request.couch_user),
                'slug': None,
                'default_url': reverse('reports_home', args=(self.domain,)),
                'is_async': False,
                'section_name': ProjectReport.section_name,
                'title': self.page_name,
            }
        }

        if not self.configs:
            return context

        is_configurable_map = {c._id: c.is_configurable_report for c in self.configs}
        languages_map = {c._id: list(c.languages | set(['en'])) for c in self.configs}
        languages_for_select = {tup[0]: tup for tup in langcodes.get_all_langs_for_select()}

        context.update({
            'form': self.scheduled_report_form,
            'day_value': getattr(self.report_notification, "day", 1),
            'weekly_day_options': ReportNotification.day_choices(),
            'monthly_day_options': [(i, i) for i in range(1, 32)],
            'form_action': _("Create a new") if self.is_new else _("Edit"),
            'is_configurable_map': is_configurable_map,
            'languages_map': languages_map,
            'languages_for_select': languages_for_select,
        })
        return context

    def post(self, request, *args, **kwargs):
        if self.scheduled_report_form.is_valid():
            for k, v in self.scheduled_report_form.cleaned_data.items():
                setattr(self.report_notification, k, v)

            time_difference = get_timezone_difference(self.domain)
            (self.report_notification.hour, day_change) = calculate_hour(
                self.report_notification.hour, int(time_difference[:3]), int(time_difference[3:])
            )
            self.report_notification.minute = int(time_difference[3:])
            if day_change:
                self.report_notification.day = calculate_day(
                    self.report_notification.interval,
                    self.report_notification.day,
                    day_change
                )

            self.report_notification.save()
            ReportsTab.clear_dropdown_cache(request, self.domain)

            if self.is_new:
                messages.success(request, "Scheduled report added!")
            else:
                messages.success(request, "Scheduled report updated!")

            touch_saved_reports_views(request.couch_user, self.domain)
            return HttpResponseRedirect(reverse('reports_home', args=(self.domain,)))

>>>>>>> 4a261bd9
        return self.get(request, *args, **kwargs)

@login_and_domain_required
@require_POST
def delete_scheduled_report(request, domain, scheduled_report_id):
    user_id = request.couch_user._id
    try:
        rep = ReportNotification.get(scheduled_report_id)
    except ResourceNotFound:
        # was probably already deleted by a fast-clicker.
        pass
    else:
        if user_id != rep.owner._id:
            return HttpResponseBadRequest()

        rep.delete()
        messages.success(request, "Scheduled report deleted!")
    return HttpResponseRedirect(reverse("reports_home", args=(domain,)))


@login_and_domain_required
def send_test_scheduled_report(request, domain, scheduled_report_id):

    user_id = request.couch_user._id

    notification = ReportNotification.get(scheduled_report_id)
    try:
        user = WebUser.get_by_user_id(user_id, domain)
    except CouchUser.AccountTypeError:
        user = CommCareUser.get_by_user_id(user_id, domain)

    try:
        send_delayed_report(notification)
    except Exception, e:
        import logging
        logging.exception(e)
        messages.error(request, "An error occured, message unable to send")
    else:
        messages.success(request, "Test message sent to %s" % user.get_email())

    return HttpResponseRedirect(reverse("reports_home", args=(domain,)))


def get_scheduled_report_response(couch_user, domain, scheduled_report_id,
                                  email=True, attach_excel=False):
    """
    This function somewhat confusingly returns a tuple of: (response, excel_files)
    If attach_excel is false, excel_files will always be an empty list.
    """
    # todo: clean up this API?
    from django.http import HttpRequest

    request = HttpRequest()
    request.couch_user = couch_user
    request.user = couch_user.get_django_user()
    request.domain = domain
    request.couch_user.current_domain = domain

    notification = ReportNotification.get(scheduled_report_id)
    return _render_report_configs(
        request,
        notification.configs,
        notification.domain,
        notification.owner_id,
        couch_user,
        email,
        attach_excel=attach_excel,
        lang=notification.language
    )


def _render_report_configs(request, configs, domain, owner_id, couch_user, email,
                           notes=None, attach_excel=False, once=False, lang=None):
    from dimagi.utils.web import get_url_base

    report_outputs = []
    excel_attachments = []
    format = Format.from_format(request.GET.get('format') or Format.XLS_2007)
    for config in configs:
        content, excel_file = config.get_report_content(lang, attach_excel=attach_excel)
        if excel_file:
            excel_attachments.append({
                'title': config.full_name + "." + format.extension,
                'file_obj': excel_file,
                'mimetype': format.mimetype
            })
        date_range = config.get_date_range()
        report_outputs.append({
            'title': config.full_name,
            'url': config.url,
            'content': content,
            'description': config.description,
            "startdate": date_range.get("startdate") if date_range else "",
            "enddate": date_range.get("enddate") if date_range else "",
        })

    return render(request, "reports/report_email.html", {
        "reports": report_outputs,
        "domain": domain,
        "couch_user": owner_id,
        "DNS_name": get_url_base(),
        "owner_name": couch_user.full_name or couch_user.get_email(),
        "email": email,
        "notes": notes,
        "report_type": _("once off report") if once else _("scheduled report"),
    }), excel_attachments

@login_and_domain_required
@permission_required("is_superuser")
def view_scheduled_report(request, domain, scheduled_report_id):
    return get_scheduled_report_response(
        request.couch_user, domain, scheduled_report_id, email=False
    )[0]


class CaseDetailsView(BaseProjectReportSectionView):
    urlname = 'case_details'
    template_name = "reports/reportdata/case_details.html"
    page_title = ugettext_lazy("Case Details")
    http_method_names = ['get']

    @method_decorator(require_case_view_permission)
    @use_datatables
    def dispatch(self, request, *args, **kwargs):
        if not self.case_instance:
            messages.info(request,
                          "Sorry, we couldn't find that case. If you think this "
                          "is a mistake please report an issue.")
            return HttpResponseRedirect(CaseListReport.get_url(domain=self.domain))
        return super(CaseDetailsView, self).dispatch(request, *args, **kwargs)

    @property
    def case_id(self):
        return self.kwargs['case_id']

    @property
    @memoized
    def case_instance(self):
        try:
            case = CaseAccessors(self.domain).get_case(self.case_id)
            if case.domain != self.domain:
                return None
            return case
        except CaseNotFound:
            return None

    @property
    def page_name(self):
        return case_inline_display(self.case_instance)

    @property
    def page_url(self):
        return reverse(self.urlname, args=(self.domain, self.case_id,))

    @property
    def page_context(self):
        if not should_use_sql_backend(self.domain):
            # TODO: make this work for SQL
            create_actions = filter(lambda a: a.action_type == CASE_ACTION_CREATE,
                                    self.case_instance.actions)
            if not create_actions:
                messages.error(self.request, _(
                    "The case creation form could not be found. "
                    "Usually this happens if the form that created the case is archived "
                    "but there are other forms that updated the case. "
                    "To fix this you can archive the other forms listed here."
                ))
        return {
            "case_id": self.case_id,
            "case": self.case_instance,
            "case_display_options": {
                "display": self.request.project.get_case_display(self.case_instance),
                "timezone": get_timezone_for_user(self.request.couch_user, self.domain),
                "get_case_url": lambda case_id: absolute_reverse(
                    self.urlname, args=[self.domain, self.case_id]),
                "show_transaction_export": toggles.STOCK_TRANSACTION_EXPORT.enabled(
                    self.request.user.username),
            },
            "show_case_rebuild": toggles.SUPPORT.enabled(self.request.user.username),
            'is_usercase': self.case_instance.type == USERCASE_TYPE,
        }


@require_case_view_permission
@login_and_domain_required
@require_GET
def case_forms(request, domain, case_id):
    case = _get_case_or_404(domain, case_id)
    try:
        start_range = int(request.GET['start_range'])
        end_range = int(request.GET['end_range'])
    except (KeyError, ValueError):
        return HttpResponseBadRequest()

    def form_to_json(form):
        return {
            'id': form.form_id,
            'received_on': json_format_datetime(form.received_on),
            'user': {
                "id": form.user_id or '',
                "username": form.metadata.username if form.metadata else '',
            },
            'readable_name': form.form_data.get('@name') or _('unknown'),
        }

    slice = list(reversed(case.xform_ids))[start_range:end_range]
    forms = FormAccessors(domain).get_forms(slice)
    return json_response([
        form_to_json(form) for form in forms
    ])


class CaseAttachmentsView(CaseDetailsView):
    urlname = 'single_case_attachments'
    template_name = "reports/reportdata/case_attachments.html"
    page_title = ugettext_lazy("Case Attachments")
    http_method_names = ['get']

    def dispatch(self, request, *args, **kwargs):
        if not can_view_attachments(request):
            return HttpResponseForbidden(_("You don't have permission to access this page."))
        return super(CaseAttachmentsView, self).dispatch(request, *args, **kwargs)

    @property
    def page_name(self):
        return "{} '{}'".format(
            _("Attachments for case"), super(CaseAttachmentsView, self).page_name
        )


@require_case_view_permission
@login_and_domain_required
@require_GET
def case_xml(request, domain, case_id):
    case = _get_case_or_404(domain, case_id)
    version = request.GET.get('version', V2)
    return HttpResponse(case.to_xml(version), content_type='text/xml')


@require_case_view_permission
@require_permission(Permissions.edit_data)
@require_POST
def rebuild_case_view(request, domain, case_id):
    case = _get_case_or_404(domain, case_id)
    rebuild_case_from_forms(domain, case_id, UserRequestedRebuild(user_id=request.couch_user.user_id))
    messages.success(request, _(u'Case %s was rebuilt from its forms.' % case.name))
    return HttpResponseRedirect(reverse('case_details', args=[domain, case_id]))


@require_case_view_permission
@require_permission(Permissions.edit_data)
@require_POST
def resave_case(request, domain, case_id):
    """Re-save the case to have it re-processed by pillows
    """
    from corehq.form_processor.change_publishers import publish_case_saved
    case = _get_case_or_404(domain, case_id)
    if should_use_sql_backend(domain):
        publish_case_saved(case)
    else:
        CommCareCase.get_db().save_doc(case._doc)  # don't just call save to avoid signals
    messages.success(
        request,
        _(u'Case %s was successfully saved. Hopefully it will show up in all reports momentarily.' % case.name),
    )
    return HttpResponseRedirect(reverse('case_details', args=[domain, case_id]))


@require_case_view_permission
@require_permission(Permissions.edit_data)
@require_POST
def close_case_view(request, domain, case_id):
    case = _get_case_or_404(domain, case_id)
    if case.closed:
        messages.info(request, u'Case {} is already closed.'.format(case.name))
    else:
        form_id = close_case(case_id, domain, request.couch_user)
        msg = _(u'''Case {name} has been closed.
            <a href="javascript:document.getElementById('{html_form_id}').submit();">Undo</a>.
            You can also reopen the case in the future by archiving the last form in the case history.
            <form id="{html_form_id}" action="{url}" method="POST">
                <input type="hidden" name="closing_form" value="{xform_id}" />
                {csrf_inline}
            </form>
        '''.format(
            name=case.name,
            html_form_id='undo-close-case',
            xform_id=form_id,
            csrf_inline=csrf_inline(request),
            url=reverse('undo_close_case', args=[domain, case_id]),
        ))
        messages.success(request, mark_safe(msg), extra_tags='html')
    return HttpResponseRedirect(reverse('case_details', args=[domain, case_id]))


@require_case_view_permission
@require_permission(Permissions.edit_data)
@require_POST
def undo_close_case_view(request, domain, case_id):
    case = _get_case_or_404(domain, case_id)
    if not case.closed:
        messages.info(request, u'Case {} is not closed.'.format(case.name))
    else:
        closing_form_id = request.POST['closing_form']
        assert closing_form_id in case.xform_ids
        form = FormAccessors(domain).get_form(closing_form_id)
        form.archive(user_id=request.couch_user._id)
        messages.success(request, u'Case {} has been reopened.'.format(case.name))
    return HttpResponseRedirect(reverse('case_details', args=[domain, case_id]))


@require_case_view_permission
@login_and_domain_required
@require_GET
def export_case_transactions(request, domain, case_id):
    case = _get_case_or_404(domain, case_id)
    products_by_id = dict(SQLProduct.objects.filter(domain=domain).values_list('product_id', 'name'))

    headers = [
        _('case id'),
        _('case name'),
        _('section'),
        _('date'),
        _('product_id'),
        _('product_name'),
        _('transaction amount'),
        _('type'),
        _('ending balance'),
    ]

    def _make_row(transaction):
        return [
            transaction.case_id,
            case.name,
            transaction.section_id,
            transaction.report.date if transaction.report_id else '',
            transaction.product_id,
            products_by_id.get(transaction.product_id, _('unknown product')),
            transaction.quantity,
            transaction.type,
            transaction.stock_on_hand,
        ]

    query_set = StockTransaction.objects.select_related('report')\
        .filter(case_id=case_id).order_by('section_id', 'report__date')

    formatted_table = [
        [
            'stock transactions',
            [headers] + [_make_row(txn) for txn in query_set]
        ]
    ]
    tmp = StringIO()
    export_from_tables(formatted_table, tmp, 'xlsx')
    return export_response(tmp, 'xlsx', '{}-stock-transactions'.format(case.name))


def generate_case_export_payload(domain, include_closed, format, group, user_filter, process=None):
    """
    Returns a FileWrapper object, which only the file backend in django-soil supports

    """
    status = 'all' if include_closed else 'open'
    if include_closed:
        case_ids = get_case_ids_in_domain(domain)
    else:
        case_ids = get_open_case_ids_in_domain(domain)

    class stream_cases(object):
        def __init__(self, all_case_ids):
            self.all_case_ids = all_case_ids

        def __iter__(self):
            for case_ids in chunked(self.all_case_ids, 500):
                for case in wrapped_docs(CommCareCase, case_ids):
                    yield case

        def __len__(self):
            return len(self.all_case_ids)

    # todo deal with cached user dict here
    group = Group.get(group) if group else None
    users = get_all_users_by_domain(
        domain,
        group=group,
        user_filter=user_filter,
        include_inactive=True
    )
    groups = Group.get_case_sharing_groups(domain)

    fd, path = tempfile.mkstemp()
    with os.fdopen(fd, 'wb') as file:
        workbook = WorkBook(file, format)
        export_cases(
            domain,
            stream_cases(case_ids),
            workbook,
            filter_group=group,
            users=users,
            all_groups=groups,
            process=process
        )
        export_users(users, workbook)
        workbook.close()
    return FileWrapper(open(path))


@requires_privilege_json_response(privileges.API_ACCESS)
def download_cases(request, domain):
    return download_cases_internal(request, domain)


@login_or_digest
@require_case_export_permission
@require_GET
def download_cases_internal(request, domain):
    """
    bypass api access checks to allow internal use
    """
    include_closed = json.loads(request.GET.get('include_closed', 'false'))
    try:
        format = Format.from_format(request.GET.get('format') or Format.XLS_2007)
    except URLError as e:
        return HttpResponseBadRequest(e.reason)
    group = request.GET.get('group', None)
    user_filter, _ = UserTypeFilter.get_user_filter(request)

    async = request.GET.get('async') == 'true'

    kwargs = {
        'domain': domain,
        'include_closed': include_closed,
        'format': format,
        'group': group,
        'user_filter': user_filter,
    }
    payload_func = SerializableFunction(generate_case_export_payload, **kwargs)
    content_disposition = 'attachment; filename="{domain}_data.{ext}"'.format(domain=domain, ext=format.extension)
    content_type = "%s" % format.mimetype

    def generate_payload(payload_func):
        if async:
            download = DownloadBase()
            a_task = prepare_download.delay(download.download_id, payload_func,
                                            content_disposition, content_type)
            download.set_task(a_task)
            return download.get_start_response()
        else:
            payload = payload_func()
            response = HttpResponse(payload)
            response['Content-Type'] = content_type
            response['Content-Disposition'] = content_disposition
            return response

    return generate_payload(payload_func)


def _get_form_context(request, domain, instance):
    timezone = get_timezone_for_user(request.couch_user, domain)
    try:
        assert domain == instance.domain
    except AssertionError:
        raise Http404()

    display = request.project.get_form_display(instance)
    context = {
        "domain": domain,
        "display": display,
        "timezone": timezone,
        "instance": instance,
        "user": request.couch_user,
        "request": request,
    }
    context['form_render_options'] = context
    return context


def _get_form_or_404(domain, id):
    try:
        return FormAccessors(domain).get_form(id)
    except XFormNotFound:
        raise Http404()


def _get_case_or_404(domain, case_id):
    try:
        case = CaseAccessors(domain).get_case(case_id)
        if case.domain != domain or case.is_deleted:
            raise Http404()
        return case
    except CaseNotFound:
        raise Http404()


def _get_form_to_edit(domain, user, instance_id):
    form = _get_form_or_404(domain, instance_id)
    if not can_edit_form_location(domain, user, form):
        raise PermissionDenied()
    return form


class FormDataView(BaseProjectReportSectionView):
    urlname = 'render_form_data'
    page_title = ugettext_lazy("Untitled Form")
    template_name = "reports/reportdata/form_data.html"
    http_method_names = ['get']

    @method_decorator(require_form_view_permission)
    def dispatch(self, request, *args, **kwargs):
        if self.xform_instance is None:
            raise Http404()
        try:
            assert self.domain == self.xform_instance.domain
        except AssertionError:
            raise Http404()
        return super(FormDataView, self).dispatch(request, *args, **kwargs)

    @property
    def instance_id(self):
        return self.kwargs['instance_id']

    @property
    def page_url(self):
        return reverse(self.urlname, args=(self.domain, self.instance_id,))

    @property
    @memoized
    def xform_instance(self):
        try:
            return FormAccessors(self.domain).get_form(self.instance_id)
        except XFormNotFound:
            return None

    @property
    @memoized
    def form_name(self):
        try:
            form_name = self.xform_instance.form_data["@name"]
        except KeyError:
            form_name = _("Untitled Form")
        return form_name

    @property
    def page_name(self):
        return self.form_name

    @property
    def page_context(self):
        timezone = get_timezone_for_user(self.request.couch_user, self.domain)
        display = self.request.project.get_form_display(self.xform_instance)
        page_context = {
            "display": display,
            "timezone": timezone,
            "instance": self.xform_instance,
            "user": self.request.couch_user,
        }
        form_render_options = {
            'domain': self.domain,
            'request': self.request,
        }
        form_render_options.update(page_context)
        page_context.update({
            "slug": inspect.SubmitHistory.slug,
            "form_name": self.form_name,
            "form_received_on": self.xform_instance.received_on,
            'form_render_options': form_render_options,
        })
        return page_context


@require_form_view_permission
@login_and_domain_required
@require_GET
def case_form_data(request, domain, case_id, xform_id):
    instance = _get_form_or_404(domain, xform_id)
    context = _get_form_context(request, domain, instance)
    context['case_id'] = case_id
    context['side_pane'] = True
    return HttpResponse(render_form(instance, domain, options=context))


@require_form_view_permission
@login_and_domain_required
@require_GET
def download_form(request, domain, instance_id):
    instance = _get_form_or_404(domain, instance_id)
    assert(domain == instance.domain)

    instance = XFormInstance.get(instance_id)
    response = HttpResponse(content_type='application/xml')
    response.write(instance.get_xml())
    return response


class EditFormInstance(View):

    @use_bootstrap3
    @method_decorator(require_form_view_permission)
    @method_decorator(require_permission(Permissions.edit_data))
    def dispatch(self, request, *args, **kwargs):
        return super(EditFormInstance, self).dispatch(request, args, kwargs)

    @staticmethod
    def _get_form_from_instance(instance):
        try:
            build = Application.get(instance.build_id)
        except ResourceNotFound:
            raise Http404(_('Application not found.'))

        form = build.get_form_by_xmlns(instance.xmlns)
        if not form:
            raise Http404(_('Missing module or form information!'))
        return form

    @staticmethod
    def _form_instance_to_context_url(domain, instance):
        form = EditFormInstance._get_form_from_instance(instance)
        return reverse(
            'cloudcare_form_context',
            args=[domain, instance.build_id, form.get_module().id, form.id],
            params={'instance_id': instance._id}
        )

    @staticmethod
    def _form_uses_usercase(form):
        actions = form.active_actions()
        return form.form_type == 'module_form' and actions_use_usercase(actions)

    def get(self, request, *args, **kwargs):
        domain = request.domain
        instance_id = self.kwargs.get('instance_id', None)

        def _error(msg):
            messages.error(request, msg)
            url = reverse('render_form_data', args=[domain, instance_id])
            return HttpResponseRedirect(url)

        if not (has_privilege(request, privileges.DATA_CLEANUP)) or not instance_id:
            raise Http404()

        instance = _get_form_to_edit(domain, request.couch_user, instance_id)
        context = _get_form_context(request, domain, instance)
        if not instance.app_id or not instance.build_id:
            return _error(_('Could not detect the application/form for this submission.'))

        user = get_document_or_404(CommCareUser, domain, instance.metadata.userID)
        edit_session_data = get_user_contributions_to_touchforms_session(user)

        # add usercase to session
        if self._form_uses_usercase(self._get_form_from_instance(instance)):
            usercase_id = user.get_usercase_id()
            if not usercase_id:
                return _error(_('Could not find the user-case for this form'))
            edit_session_data[USERCASE_ID] = usercase_id

        case_blocks = extract_case_blocks(instance, include_path=True)
        # a bit hacky - the app manager puts the main case directly in the form, so it won't have
        # any other path associated with it. This allows us to differentiat from parent cases.
        # One thing this definitely does not do is support advanced modules or forms with case-management
        # done by hand.
        # You might think that you need to populate other session variables like parent_id, but those
        # are never actually used in the form.
        non_parents = filter(lambda cb: cb.path == [], case_blocks)
        if len(non_parents) == 1:
            edit_session_data['case_id'] = non_parents[0].caseblock.get(const.CASE_ATTR_ID)

        edit_session_data['function_context'] = {
            'static-date': [
                {'name': 'now', 'value': instance.metadata.timeEnd},
                {'name': 'today', 'value': instance.metadata.timeEnd.date()},
            ]
        }

        context.update({
            'domain': domain,
            'maps_api_key': settings.GMAPS_API_KEY,  # used by cloudcare
            'form_name': _('Edit Submission'),  # used in breadcrumbs
            'edit_context': {
                'formUrl': self._form_instance_to_context_url(domain, instance),
                'submitUrl': reverse('receiver_secure_post_with_app_id', args=[domain, instance.build_id]),
                'sessionData': edit_session_data,
                'returnUrl': reverse('render_form_data', args=[domain, instance_id]),
            }
        })
        return render(request, 'reports/form/edit_submission.html', context)


@require_form_view_permission
@require_permission(Permissions.edit_data)
@require_POST
def restore_edit(request, domain, instance_id):
    if not (has_privilege(request, privileges.DATA_CLEANUP)):
        raise Http404()

    instance = _get_form_to_edit(domain, request.couch_user, instance_id)
    if isinstance(instance, XFormDeprecated):
        submit_form_locally(instance.get_xml(), domain, app_id=instance.app_id, build_id=instance.build_id)
        messages.success(request, _(u'Form was restored from a previous version.'))
        return HttpResponseRedirect(reverse('render_form_data', args=[domain, instance.orig_id]))
    else:
        messages.warning(request, _(u'Sorry, that form cannot be edited.'))
        return HttpResponseRedirect(reverse('render_form_data', args=[domain, instance_id]))


@login_or_digest
@require_form_view_permission
@require_GET
def download_attachment(request, domain, instance_id):
    attachment = request.GET.get('attachment', False)
    if not attachment:
        return HttpResponseBadRequest("Invalid attachment.")
    instance = _get_form_or_404(domain, instance_id)
    assert(domain == instance.domain)

    try:
        attach = FormAccessors(domain).get_attachment_content(instance_id, attachment)
    except AttachmentNotFound:
        raise Http404()

    return StreamingHttpResponse(streaming_content=attach.content_stream, content_type=attach.content_type)


@require_form_view_permission
@require_permission(Permissions.edit_data)
@require_POST
def archive_form(request, domain, instance_id):
    instance = _get_form_to_edit(domain, request.couch_user, instance_id)
    assert instance.domain == domain
    if instance.is_normal:
        instance.archive(user_id=request.couch_user._id)
        notif_msg = _("Form was successfully archived.")
    elif instance.is_archived:
        notif_msg = _("Form was already archived.")
    else:
        notif_msg = _("Can't archive documents of type %s. How did you get here??") % instance.doc_type

    params = {
        "notif": notif_msg,
        "undo": _("Undo"),
        "url": reverse('unarchive_form', args=[domain, instance_id]),
        "id": "restore-%s" % instance_id,
        "csrf_inline": csrf_inline(request)
    }

    msg_template = u"""{notif} <a href="javascript:document.getElementById('{id}').submit();">{undo}</a>
        <form id="{id}" action="{url}" method="POST">{csrf_inline}</form>""" \
        if instance.is_archived else u'{notif}'
    msg = msg_template.format(**params)
    messages.success(request, mark_safe(msg), extra_tags='html')

    redirect = request.META.get('HTTP_REFERER')
    if not redirect:
        redirect = inspect.SubmitHistory.get_url(domain)

    # check if referring URL was a case detail view, then make sure
    # the case still exists before redirecting.
    template = reverse('case_details', args=[domain, 'fake_case_id'])
    template = template.replace('fake_case_id', '([^/]*)')
    case_id = re.findall(template, redirect)
    if case_id:
        try:
            case = CaseAccessors(domain).get_case(case_id[0])
            if case.is_deleted:
                raise CaseNotFound
        except CaseNotFound:
            redirect = reverse('project_report_dispatcher', args=[domain, 'case_list'])

    return HttpResponseRedirect(redirect)


@require_form_view_permission
@require_permission(Permissions.edit_data)
def unarchive_form(request, domain, instance_id):
    instance = _get_form_to_edit(domain, request.couch_user, instance_id)
    assert instance.domain == domain
    if instance.is_archived:
        instance.unarchive(user_id=request.couch_user._id)
    else:
        assert instance.is_normal
    messages.success(request, _("Form was successfully restored."))

    redirect = request.META.get('HTTP_REFERER')
    if not redirect:
        redirect = reverse('render_form_data', args=[domain, instance_id])
    return HttpResponseRedirect(redirect)


@require_form_view_permission
@require_permission(Permissions.edit_data)
@require_POST
def resave_form(request, domain, instance_id):
    """Re-save the form to have it re-processed by pillows
    """
    from corehq.form_processor.change_publishers import publish_form_saved
    instance = _get_form_to_edit(domain, request.couch_user, instance_id)
    assert instance.domain == domain
    if should_use_sql_backend(domain):
        publish_form_saved(instance)
    else:
        XFormInstance.get_db().save_doc(instance.to_json())
    messages.success(request, _("Form was successfully resaved. It should reappear in reports shortly."))
    return HttpResponseRedirect(reverse('render_form_data', args=[domain, instance_id]))


# Weekly submissions by xmlns
def mk_date_range(start=None, end=None, ago=timedelta(days=7), iso=False):
    if isinstance(end, basestring):
        end = parse_date(end)
    if isinstance(start, basestring):
        start = parse_date(start)
    if not end:
        end = datetime.utcnow()
    if not start:
        start = end - ago
    if iso:
        return json_format_datetime(start), json_format_datetime(end)
    else:
        return start, end


@require_case_view_permission
@login_and_domain_required
@require_GET
def export_report(request, domain, export_hash, format):
    cache = get_redis_client()

    content = cache.get(export_hash)
    if content is not None:
        if format in Format.VALID_FORMATS:
            file = ContentFile(content)
            response = HttpResponse(file, Format.FORMAT_DICT[format])
            response['Content-Length'] = file.size
            response['Content-Disposition'] = 'attachment; filename="{filename}.{extension}"'.format(
                filename=export_hash,
                extension=Format.FORMAT_DICT[format]['extension']
            )
            return response
        else:
            return HttpResponseNotFound(_("We don't support this format"))
    else:
        return HttpResponseNotFound(_("That report was not found. Please remember"
                                      " that download links expire after 24 hours."))


@login_or_digest
@require_form_view_permission
@require_GET
def form_multimedia_export(request, domain):
    task_kwargs = {'domain': domain}
    try:
        task_kwargs['xmlns'] = request.GET["xmlns"]
        task_kwargs['startdate'] = request.GET["startdate"]
        task_kwargs['enddate'] = request.GET["enddate"]
        task_kwargs['enddate'] = json_format_date(string_to_datetime(task_kwargs['enddate']) + timedelta(days=1))
        task_kwargs['app_id'] = request.GET.get("app_id", None)
        task_kwargs['export_id'] = request.GET.get("export_id", None)
        task_kwargs['zip_name'] = request.GET.get("name", None)
    except (KeyError, ValueError):
        return HttpResponseBadRequest()

    download = DownloadBase()
    task_kwargs['download_id'] = download.download_id
    download.set_task(build_form_multimedia_zip.delay(**task_kwargs))

    return download.get_start_response()<|MERGE_RESOLUTION|>--- conflicted
+++ resolved
@@ -837,7 +837,6 @@
     urlname = 'edit_scheduled_report'
     page_title = _("Scheduled Report")
     template_name = 'reports/edit_scheduled_report.html'
-<<<<<<< HEAD
 
     @use_jquery_ui
     @use_jquery_ui_multiselect
@@ -995,165 +994,6 @@
             touch_saved_reports_views(request.couch_user, self.domain)
             return HttpResponseRedirect(reverse('reports_home', args=(self.domain,)))
 
-=======
-
-    @use_jquery_ui
-    @use_jquery_ui_multiselect
-    @use_select2
-    def dispatch(self, request, *args, **kwargs):
-        return super(ScheduledReportsView, self).dispatch(request, *args, **kwargs)
-
-    @property
-    def scheduled_report_id(self):
-        return self.kwargs.get('scheduled_report_id')
-
-    @property
-    @memoized
-    def report_notification(self):
-        if self.scheduled_report_id:
-            instance = ReportNotification.get(self.scheduled_report_id)
-            time_difference = get_timezone_difference(self.domain)
-            (instance.hour, day_change) = recalculate_hour(
-                instance.hour,
-                int(time_difference[:3]),
-                int(time_difference[3:])
-            )
-            instance.minute = 0
-            if day_change:
-                instance.day = calculate_day(instance.interval, instance.day, day_change)
-
-            if instance.owner_id != self.request.couch_user._id or instance.domain != self.domain:
-                return HttpResponseBadRequest()
-        else:
-            instance = ReportNotification(
-                owner_id=self.request.couch_user._id,
-                domain=self.domain,
-                config_ids=[],
-                hour=8,
-                minute=0,
-                send_to_owner=True,
-                recipient_emails=[],
-                language=None,
-            )
-        return instance
-
-    @property
-    def is_new(self):
-        return self.report_notification.new_document
-
-    @property
-    def page_name(self):
-        if not self.configs:
-            return self.page_title
-        if self.is_new:
-            return _("New Scheduled Report")
-        return _("Edit Scheduled Report")
-
-    @property
-    @memoized
-    def configs(self):
-        return [
-            c for c in ReportConfig.by_domain_and_owner(self.domain, self.request.couch_user._id)
-            if c.report and c.report.emailable
-        ]
-
-    @property
-    def config_choices(self):
-        config_choices = [(c._id, c.full_name) for c in self.configs]
-
-        def _sort_key(config_choice):
-            config_choice_id = config_choice[0]
-            if config_choice_id in self.report_notification.config_ids:
-                return self.report_notification.config_ids.index(config_choice_id)
-            else:
-                return len(self.report_notification.config_ids)
-
-        return sorted(config_choices, key=_sort_key)
-
-    @property
-    @memoized
-    def scheduled_report_form(self):
-        web_users = WebUser.view('users/web_users_by_domain', reduce=False,
-                               key=self.domain, include_docs=True).all()
-        web_user_emails = [u.get_email() for u in web_users]
-        initial = self.report_notification.to_json()
-        initial['recipient_emails'] = ', '.join(initial['recipient_emails'])
-        kwargs = {'initial': initial}
-        args = ((self.request.POST, ) if self.request.method == "POST" else ())
-
-        from corehq.apps.reports.forms import ScheduledReportForm
-        form = ScheduledReportForm(*args, **kwargs)
-        form.fields['config_ids'].choices = self.config_choices
-        form.fields['recipient_emails'].choices = web_user_emails
-
-        form.fields['hour'].help_text = "This scheduled report's timezone is %s (%s GMT)" % \
-                                        (Domain.get_by_name(self.domain)['default_timezone'],
-                                        get_timezone_difference(self.domain)[:3] + ':'
-                                        + get_timezone_difference(self.domain)[3:])
-        return form
-
-    @property
-    def page_context(self):
-        context = {
-            'form': None,
-            'report': {
-                'show': user_can_view_reports(self.request.project, self.request.couch_user),
-                'slug': None,
-                'default_url': reverse('reports_home', args=(self.domain,)),
-                'is_async': False,
-                'section_name': ProjectReport.section_name,
-                'title': self.page_name,
-            }
-        }
-
-        if not self.configs:
-            return context
-
-        is_configurable_map = {c._id: c.is_configurable_report for c in self.configs}
-        languages_map = {c._id: list(c.languages | set(['en'])) for c in self.configs}
-        languages_for_select = {tup[0]: tup for tup in langcodes.get_all_langs_for_select()}
-
-        context.update({
-            'form': self.scheduled_report_form,
-            'day_value': getattr(self.report_notification, "day", 1),
-            'weekly_day_options': ReportNotification.day_choices(),
-            'monthly_day_options': [(i, i) for i in range(1, 32)],
-            'form_action': _("Create a new") if self.is_new else _("Edit"),
-            'is_configurable_map': is_configurable_map,
-            'languages_map': languages_map,
-            'languages_for_select': languages_for_select,
-        })
-        return context
-
-    def post(self, request, *args, **kwargs):
-        if self.scheduled_report_form.is_valid():
-            for k, v in self.scheduled_report_form.cleaned_data.items():
-                setattr(self.report_notification, k, v)
-
-            time_difference = get_timezone_difference(self.domain)
-            (self.report_notification.hour, day_change) = calculate_hour(
-                self.report_notification.hour, int(time_difference[:3]), int(time_difference[3:])
-            )
-            self.report_notification.minute = int(time_difference[3:])
-            if day_change:
-                self.report_notification.day = calculate_day(
-                    self.report_notification.interval,
-                    self.report_notification.day,
-                    day_change
-                )
-
-            self.report_notification.save()
-            ReportsTab.clear_dropdown_cache(request, self.domain)
-
-            if self.is_new:
-                messages.success(request, "Scheduled report added!")
-            else:
-                messages.success(request, "Scheduled report updated!")
-
-            touch_saved_reports_views(request.couch_user, self.domain)
-            return HttpResponseRedirect(reverse('reports_home', args=(self.domain,)))
-
->>>>>>> 4a261bd9
         return self.get(request, *args, **kwargs)
 
 @login_and_domain_required
