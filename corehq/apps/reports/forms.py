from __future__ import absolute_import
from __future__ import unicode_literals
from django.utils.translation import ugettext
from corehq.apps.hqwebapp.crispy import FormActions, B3MultiField
import langcodes

from django import forms
from django.core.validators import MinLengthValidator
from django.template.loader import render_to_string
from django.utils.translation import ugettext_lazy as _
from corehq.apps.hqwebapp.fields import MultiEmailField
from corehq.apps.userreports.reports.view import ConfigurableReportView
from crispy_forms import layout as crispy
from crispy_forms.helper import FormHelper
from .models import (
    DEFAULT_REPORT_NOTIF_SUBJECT,
    ReportConfig,
    ReportNotification,
)
from six.moves import range


class SavedReportConfigForm(forms.Form):
    name = forms.CharField()
    description = forms.CharField(
        required=False,
        widget=forms.Textarea(),
    )
    start_date = forms.DateField(
        required=False,
    )
    end_date = forms.DateField(
        required=False,
    )
    datespan_slug = forms.CharField(
        required=False,
        widget=forms.HiddenInput(),
    )
    date_range = forms.CharField(
        required=False,
        widget=forms.HiddenInput(),
    )
    days = forms.IntegerField(
        required=False,
        widget=forms.HiddenInput(),
    )
    _id = forms.CharField(
        required=False,
        widget=forms.HiddenInput(),
    )
    report_slug = forms.CharField(
        required=False,
        widget=forms.HiddenInput(),
    )
    report_type = forms.CharField(
        required=False,
        widget=forms.HiddenInput(),
    )
    subreport_slug = forms.CharField(
        required=False,
        widget=forms.HiddenInput(),
    )

    def __init__(self, domain, user_id, *args, **kwargs):
        self.domain = domain
        self.user_id = user_id
        super(SavedReportConfigForm, self).__init__(*args, **kwargs)

    def clean(self):
        name = self.cleaned_data['name']
        _id = self.cleaned_data['_id']

        user_configs = ReportConfig.by_domain_and_owner(self.domain, self.user_id)
        if not _id and name in [c.name for c in user_configs]:
            raise forms.ValidationError(
                "A saved report with the name '%(name)s' already exists." % {
                    'name': name,
                }
            )

        date_range = self.cleaned_data['date_range']

        if (
            self.cleaned_data['report_type'] == ConfigurableReportView.prefix
            and not self.cleaned_data['datespan_slug']
        ):
            self.cleaned_data['date_range'] = None
        else:
            if date_range == 'last7':
                self.cleaned_data['days'] = 7
            elif date_range == 'last30':
                self.cleaned_data['days'] = 30
            elif (date_range == 'lastn' and self.cleaned_data.get('days') is None
                  and self.cleaned_data['report_type'] != ConfigurableReportView.prefix):
                raise forms.ValidationError(
                    "Field 'days' was expected but not provided."
                )

        return self.cleaned_data


class ScheduledReportForm(forms.Form):
    config_ids = forms.MultipleChoiceField(
        label=_("Saved report(s)"),
        validators=[MinLengthValidator(1)],
        help_text='Note: not all built-in reports support email delivery, so'
                  ' some of your saved reports may not appear in this list')

    interval = forms.TypedChoiceField(
        label=_('Interval'),
        choices=[("daily", "Daily"), ("weekly", "Weekly"), ("monthly", "Monthly")])

    day = forms.TypedChoiceField(
        label=_("Day"),
        coerce=int,
        required=False,
        choices=[(i, i) for i in range(0, 32)])

    hour = forms.TypedChoiceField(
        label=_('Time'),
        coerce=int,
        choices=ReportNotification.hour_choices())

    start_date = forms.DateField(
        label=_('Report Start Date'),
        widget=forms.DateInput(),
        required=False
    )

    send_to_owner = forms.BooleanField(
        label=_('Send to owner'),
        required=False
    )

    attach_excel = forms.BooleanField(
        label=_('Attach Excel Report'),
        required=False
    )

    recipient_emails = MultiEmailField(
        label=_('Other recipients'),
        required=False
    )
    email_subject = forms.CharField(
        required=False,
        help_text='Translated into recipient\'s language if set to "%(default_subject)s".' % {
            'default_subject': DEFAULT_REPORT_NOTIF_SUBJECT,
        },
    )

    language = forms.ChoiceField(
        label=_('Language'),
        required=False,
        choices=[('', '')] + langcodes.get_all_langs_for_select(),
        widget=forms.Select()
    )

    def __init__(self, *args, **kwargs):
        self.helper = FormHelper()
        self.helper.form_class = 'form-horizontal'
        self.helper.form_id = 'id-scheduledReportForm'
        self.helper.label_class = 'col-sm-3 col-md-2'
        self.helper.field_class = 'col-sm-9 col-md-8 col-lg-6'
        self.helper.add_layout(
            crispy.Layout(
                crispy.Fieldset(
                    ugettext("Configure Scheduled Report"),
                    'config_ids',
                    'interval',
                    'day',
                    'hour',
<<<<<<< HEAD
                    'start_date',
                    B3MultiField(
                        ugettext("Send Options"),
                        'send_to_owner'
                    ),
                    B3MultiField(
                        ugettext("Excel Attachment"),
                        'attach_excel'
                    ),
=======
>>>>>>> 72b58862
                    crispy.Field(
                        'email_subject',
                        css_class='input-xlarge',
                    ),
                    crispy.Field(
                        'send_to_owner'
                    ),
                    crispy.Field(
                        'attach_excel'
                    ),
                    'recipient_emails',
                    'language',
                    crispy.HTML(
                        render_to_string('reports/partials/privacy_disclaimer.html')
                    )
                ),
                FormActions(
                    crispy.Submit('submit_btn', 'Submit')
                )
            )
        )

        super(ScheduledReportForm, self).__init__(*args, **kwargs)

    def clean(self):
        cleaned_data = super(ScheduledReportForm, self).clean()
        if cleaned_data["interval"] == "daily":
            del cleaned_data["day"]
        _verify_email(cleaned_data)
        return cleaned_data


class EmailReportForm(forms.Form):
    subject = forms.CharField(required=False)
    send_to_owner = forms.BooleanField(required=False)
    attach_excel = forms.BooleanField(required=False)
    recipient_emails = MultiEmailField(required=False)
    notes = forms.CharField(required=False)

    def clean(self):
        cleaned_data = super(EmailReportForm, self).clean()
        _verify_email(cleaned_data)
        return cleaned_data


def _verify_email(cleaned_data):
    if ('recipient_emails' in cleaned_data
        and not (cleaned_data['recipient_emails'] or
                     cleaned_data['send_to_owner'])):
        raise forms.ValidationError("You must specify at least one "
                                    "valid recipient")<|MERGE_RESOLUTION|>--- conflicted
+++ resolved
@@ -169,18 +169,7 @@
                     'interval',
                     'day',
                     'hour',
-<<<<<<< HEAD
                     'start_date',
-                    B3MultiField(
-                        ugettext("Send Options"),
-                        'send_to_owner'
-                    ),
-                    B3MultiField(
-                        ugettext("Excel Attachment"),
-                        'attach_excel'
-                    ),
-=======
->>>>>>> 72b58862
                     crispy.Field(
                         'email_subject',
                         css_class='input-xlarge',
