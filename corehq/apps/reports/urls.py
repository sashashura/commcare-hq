import logging

from django.conf.urls import *
from django.core.exceptions import ImproperlyConfigured
from corehq.apps.reports.util import get_installed_custom_modules
from corehq.apps.reports.dispatcher import (ProjectReportDispatcher, 
        CustomProjectReportDispatcher, BasicReportDispatcher)

# from .filters.urls import urlpatterns as filter_urls
from corehq.apps.userreports.reports.view import (
    ConfigurableReport,
    CustomConfigurableReportDispatcher,
)
from corehq.apps.userreports.views import (
    ConfigureChartReport,
    ConfigureListReport,
    ConfigureTableReport,
    ConfigureWorkerReport,
    ConfigureMapReport,
    EditReportInBuilder,
    ReportBuilderDataSourceSelect,
    ReportBuilderTypeSelect,
)
from .filters import urls as filter_urls
from .views import (
<<<<<<< HEAD
    EditFormInstance,
    AddSavedReportConfigView,
=======
    AddSavedReportConfigView,
    CaseAttachmentsView,
    CaseDetailsView,
    EditFormInstance,
    FormDataView,
>>>>>>> 4a261bd9
    MySavedReportsView,
    ScheduledReportsView,
)


custom_report_urls = patterns('',
    CustomProjectReportDispatcher.url_pattern(),
)

urlpatterns = patterns('corehq.apps.reports.views',
    ConfigurableReport.url_pattern(),
    CustomConfigurableReportDispatcher.url_pattern(),

    url(r'^builder/select_type/$', ReportBuilderTypeSelect.as_view(), name=ReportBuilderTypeSelect.urlname),
    url(r'^builder/(?P<report_type>list|chart|table|worker|map)/select_source/$', ReportBuilderDataSourceSelect.as_view(), name='report_builder_select_source'),
    url(r'^builder/configure/chart/$', ConfigureChartReport.as_view(), name="configure_chart_report"),
    url(r'^builder/configure/list/$', ConfigureListReport.as_view(), name="configure_list_report"),
    url(r'^builder/configure/table/$', ConfigureTableReport.as_view(), name="configure_table_report"),
    url(r'^builder/configure/worker/$', ConfigureWorkerReport.as_view(), name="configure_worker_report"),
    url(r'^builder/configure/map/$', ConfigureMapReport.as_view(), name="configure_map_report"),
    url(r'^builder/edit/(?P<report_id>[\w\-]+)/$', EditReportInBuilder.as_view(), name='edit_report_in_builder'),

    url(r'^$', "default", name="reports_home"),
    url(r'^saved/', MySavedReportsView.as_view(), name=MySavedReportsView.urlname),
    url(r'^saved_reports', 'old_saved_reports'),

    url(r'^case_data/(?P<case_id>[\w\-]+)/$', CaseDetailsView.as_view(), name=CaseDetailsView.urlname),
    url(r'^case_data/(?P<case_id>[\w\-]+)/forms/$', 'case_forms', name="single_case_forms"),
    url(r'^case_data/(?P<case_id>[\w\-]+)/attachments/$',
        CaseAttachmentsView.as_view(), name=CaseAttachmentsView.urlname),
    url(r'^case_data/(?P<case_id>[\w\-]+)/view/xml/$', 'case_xml', name="single_case_xml"),
    url(r'^case_data/(?P<case_id>[\w\-]+)/rebuild/$', 'rebuild_case_view', name="rebuild_case"),
    url(r'^case_data/(?P<case_id>[\w\-]+)/resave/$', 'resave_case', name="resave_case"),
    url(r'^case_data/(?P<case_id>[\w\-]+)/close/$', 'close_case_view', name="close_case"),
    url(r'^case_data/(?P<case_id>[\w\-]+)/undo-close/$', 'undo_close_case_view', name="undo_close_case"),
    url(r'^case_data/(?P<case_id>[\w\-]+)/export_transactions/$',
        'export_case_transactions', name="export_case_transactions"),
    url(r'^case_data/(?P<case_id>[\w\-]+)/(?P<xform_id>[\w\-:]+)/$', 'case_form_data', name="case_form_data"),

    # Download and view form data
    url(r'^form_data/(?P<instance_id>[\w\-:]+)/$', FormDataView.as_view(), name=FormDataView.urlname),
    url(r'^form_data/(?P<instance_id>[\w\-:]+)/download/$', 'download_form', name='download_form'),
    url(r'^form_data/(?P<instance_id>[\w\-:]+)/edit/$', EditFormInstance.as_view(), name='edit_form_instance'),
    url(r'^form_data/(?P<instance_id>[\w\-:]+)/restore_version/$', 'restore_edit', name='restore_edit'),
    url(r'^form_data/download/media/$',
        'form_multimedia_export', name='form_multimedia_export'),
    url(r'^form_data/(?P<instance_id>[\w\-:]+)/download-attachment/$',
        'download_attachment', name='download_attachment'),
    url(r'^form_data/(?P<instance_id>[\w\-:]+)/archive/$', 'archive_form', name='archive_form'),
    url(r'^form_data/(?P<instance_id>[\w\-:]+)/unarchive/$', 'unarchive_form', name='unarchive_form'),
    url(r'^form_data/(?P<instance_id>[\w\-:]+)/rebuild/$', 'resave_form', name='resave_form'),

    # export API
    url(r"^export/$", 'export_data'),

    # Download Exports
    # todo should eventually be moved to corehq.apps.export
    # Custom
    url(r"^export/custom/(?P<export_id>[\w\-]+)/download/$", 'export_default_or_custom_data', name="export_custom_data"),
    # Default
    url(r"^export/default/download/$", "export_default_or_custom_data", name="export_default_data"),
    # Bulk
    url(r"^export/bulk/download/$", "export_default_or_custom_data", name="export_bulk_download", kwargs=dict(bulk_export=True)),
    # saved
    url(r"^export/saved/download/(?P<export_id>[\w\-]+)/$", "hq_download_saved_export", name="hq_download_saved_export"),
    url(r"^export/saved/update/$", "hq_update_saved_export", name="hq_update_saved_export"),

    # Full Excel export
    url(r'^full_excel_export/(?P<export_hash>[\w\-]+)/(?P<format>[\w\-]+)$', "export_report", name="export_report"),

    # once off email
    url(r"^email_onceoff/(?P<report_slug>[\w_]+)/$", 'email_report', kwargs=dict(once=True)),
    url(r"^custom/email_onceoff/(?P<report_slug>[\w_]+)/$", 'email_report',
        kwargs=dict(report_type=CustomProjectReportDispatcher.prefix, once=True)),

    # Saved reports
    url(r"^configs$", AddSavedReportConfigView.as_view(), name=AddSavedReportConfigView.name),
    url(r"^configs/(?P<config_id>[\w-]+)$", 'delete_config',
        name='delete_report_config'),

    # Scheduled reports
    url(r'^scheduled_reports/(?P<scheduled_report_id>[\w-]+)?$',
        ScheduledReportsView.as_view(), name=ScheduledReportsView.urlname),
    url(r'^scheduled_report/(?P<scheduled_report_id>[\w-]+)/delete$',
        'delete_scheduled_report', name='delete_scheduled_report'),
    url(r'^send_test_scheduled_report/(?P<scheduled_report_id>[\w-]+)/$',
         'send_test_scheduled_report', name='send_test_scheduled_report'),
    url(r'^view_scheduled_report/(?P<scheduled_report_id>[\w_]+)/$',
        'view_scheduled_report', name='view_scheduled_report'),

    # Internal Use
    url(r"^export/forms/all/$", 'export_all_form_metadata', name="export_all_form_metadata"),
    url(r"^export/forms/all/async/$", 'export_all_form_metadata_async', name="export_all_form_metadata_async"),
    url(r'^download/cases/$', 'download_cases', name='download_cases'),
    url(r'^download/internal/cases/$', 'download_cases_internal', name='download_cases_internal'),

    url(r'^custom/', include(custom_report_urls)),
    url(r'^filters/', include(filter_urls)),
    ProjectReportDispatcher.url_pattern(),
)

report_urls = patterns('',
    BasicReportDispatcher.url_pattern(),
)

for module in get_installed_custom_modules():
    module_name = module.__name__.split('.')[-1]
    try:
        custom_report_urls += patterns('',
             (r"^%s/" % module_name, include('{0}.urls'.format(module.__name__))),
        )
    except ImproperlyConfigured:
        logging.info("Module %s does not provide urls" % module_name)<|MERGE_RESOLUTION|>--- conflicted
+++ resolved
@@ -23,16 +23,11 @@
 )
 from .filters import urls as filter_urls
 from .views import (
-<<<<<<< HEAD
-    EditFormInstance,
-    AddSavedReportConfigView,
-=======
     AddSavedReportConfigView,
     CaseAttachmentsView,
     CaseDetailsView,
     EditFormInstance,
     FormDataView,
->>>>>>> 4a261bd9
     MySavedReportsView,
     ScheduledReportsView,
 )
