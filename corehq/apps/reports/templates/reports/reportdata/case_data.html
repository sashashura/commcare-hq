{% extends "hqwebapp/base_section.html" %}
{% load case_tags %}
{% load hq_shared_tags %}
{% load i18n %}
{% load proptable_tags %}
{% load timezone_tags %}

{% block title %}Case: {{ case.name }}{% endblock %}

{% block head %} {{ block.super }}
    <link rel="stylesheet" type="text/css" href="{% static "hqwebapp/css/proptable.css" %}">
{% endblock %}

{% block js %}{{ block.super }}
    {# This is needed for rendering the case hierarchy. It's included here to prevent an #}
    {# import error: http://manage.dimagi.com/default.asp?223100 #}
    {% include 'cloudcare/includes/formplayer-inline.html' %}
    <script src="{% static "hqwebapp/js/lib/bootstrap-tab-hashes.js" %}"></script>
    <script src="{% static "hqwebapp/js/lib/jquery.cachedAjax.js" %}"></script>
    <script src="{% static "reports/js/data_corrections.js" %}"></script>
    <script src="{% static "reports/js/case_details.js" %}"></script>
<<<<<<< HEAD
    <script src="{% static "reports/js/single_form.js" %}"></script>
=======
    <script src="{% static "jquery-treetable/jquery.treetable.js" %}"></script>
    <script src="{% static "case/js/case_hierarchy.js" %}"></script>
>>>>>>> 588e3b0b
{% endblock %}

{% block page_content %}


{% initial_page_data 'clipboardScript' "clipboard/dist/clipboard.js"|static %}
{% initial_page_data 'context_case_id' case.case_id %}
{% initial_page_data 'dynamic_properties' dynamic_properties %}
{% initial_page_data 'timezone_offset' timezone_offset %}
{% initial_page_data 'xform_api_url' xform_api_url %}
{% initial_page_data 'xform_ids' case.xform_ids %}
{% registerurl "case_form_data" case.domain case.case_id '---' %}
{% registerurl "case_property_names" case.domain case.case_id %}
{% registerurl "edit_case" case.domain case.case_id %}
{% registerurl "edit_form" case.domain '---' %}

{# This is used in case/partials/repeat_records.html #}
{% registerurl 'requeue_repeat_record' case.domain %}

<div class="hq-generic-report">
    <div id="report-content">
    <div id="tabbed-content-container">
        <div class="row">
            <div class="col-sm-12">
                {% include "hqwebapp/proptable/property_table.html" with tables=default_properties_as_table %}
            </div>
        </div>
        <div class="row">
            <div class="col-sm-12">
                <ul class="nav nav-tabs" style="margin-bottom: 10px;">
                    <li class="active">
                        <a href="#properties" data-toggle="tab">
                            {% trans "Case Properties" %}
                        </a>
                    </li>
                    <li><a href="#history" data-toggle="tab">{% trans "Case History" %}</a></li>
                    {% if case.has_indices %}
                    <li><a href="#related" data-toggle="tab">{% trans "Related Cases" %}</a></li>
                    {% endif %}
                {% if case.case_attachments %}
                    <li><a href="#case-attachments" data-toggle="tab">{% trans "Attachments" %} ({{ case.case_attachments|length }})</a></li>
                {% endif %}
                {% if ledgers %}
                    <li><a href="#case-ledgers" data-toggle="tab">{% trans "Ledger Sections" %}</a></li>
                {% endif %}
                {% if repeat_records %}
                    <li><a href="#repeat-records" data-toggle="tab">{% trans "Forwarded Records" %}</a></li>
                {% endif %}
                </ul>

                <div class="tab-content">
                    <div class="tab-pane active" id="properties">
                        <div class="row-fluid">
                            {% if dynamic_properties %}
                                {% include "hqwebapp/proptable/property_table.html" with tables=dynamic_properties_as_table %}
                            {% else %}
                        <div class="well clearfix col-lg-10 col-md-12 col-sm-12">
                            <a target="_blank" class="pull-right"
                               href="https://www.youtube.com/watch?v=AVSLmCJxPjY&feature=youtu.be&t=3m34s">
                                <img src="{% static 'hqwebapp/images/case_properties_video.png' %}"
                                     style="margin-left: 20px; width: 320px; height: 180px" /><!-- have to specify width & height -->
                            </a>
                            {% blocktrans %}
                                <p>
                                    You haven't saved any questions as case properties.
                                    Only case properties become part of a case.
                                </p>
                                <p>
                                    Watch this video to learn how to save questions as case properties.
                                </p>
                            {% endblocktrans %}
                        </div>
                            {% endif %}
                        </div>
                    </div><!-- end properties tab -->

                    {% if case.has_indices %}
                    <div class="tab-pane" id="related">
                        {% include "case/partials/case_hierarchy.html" %}
                    </div>
                    {% endif %}

                    {% if case.case_attachments %}
                    <div class="tab-pane" id="case-attachments">
                        {% include "case/partials/case_attachments.html" %}
                    </div> <!-- end case-attachments tab -->
                    {% endif %}

                    {% if repeat_records %}
                        <div class="tab-pane" id="repeat-records">
                            {% include "case/partials/repeat_records.html" %}
                        </div>
                    {% endif %}

                    {% if ledgers %}
                    <div class="tab-pane" id="case-ledgers">
                    {% if show_transaction_export %}
                        <a href="{% url 'export_case_transactions' case.domain case.case_id %}" class="pull-right">{% trans "download complete transaction history" %}</a>
                    {% endif %}
                    {% for section_id, product_map in ledgers.items %}
                        <h1>{% blocktrans %}Section: {{ section_id }}{% endblocktrans %}</h1>
                        <table class="table table-striped table-hover">
                        <thead>
                            <tr>
                                <th>{% trans "Product" %}</th>
                                <th>{% trans "Balance" %}</th>
                                <th>{% trans "Last Updated" %}</th>
                            </tr>
                        </thead>
                        {% for product_name, stock_state in product_map %}
                        <tr>
                            <td>{{ product_name }}</td>
                            <td>{{ stock_state.stock_on_hand }}</td>
                            {% if stock_state and stock_state.last_modified_form_id %}
                            <td><a href="{% url 'render_form_data' case.domain stock_state.last_modified_form_id %}">{{ stock_state.last_modified_date }}</a></td>
                            {% else %}
                            <td>{% trans "No transaction found" %}</td>
                            {% endif %}
                        </tr>
                        {% endfor %}
                        </table>
                    {% endfor %}
                    </div> <!-- end case-ledgers tab -->
                    {% endif %}

                    <div class="tab-pane row" id="history">
                        <div class="col-sm-5 dataTables_wrapper">
                            <ul data-bind="foreach: $root.form_type_facets">
                                <li>
                                    <strong><span data-bind="text: form_name"></span></strong>:
                                    <span data-bind="text: form_count"></span>
                                </li>
                            </ul>
                            <div class="hq-loading" data-bind="visible: $root.data_loading">
                                {% trans "Loading" %}
                                <img src="/static/hqwebapp/images/ajax-loader.gif" alt="loading indicator"></div>
                            <table class="table table-striped datatable table-hover">
                                <thead>
                                <tr>
                                    <th class="col-sm-2">{% trans "Received" %} ({{ tz_abbrev }})</th>
                                    <th class="col-sm-2">{% trans "Form" %}</th>
                                    <th class="col-sm-2">{% trans "User" %}</th>
                                </tr>
                                </thead>
                                <tbody data-bind="foreach: xforms">
                                    <tr data-bind='click: $root.clickRow, css: { info: $data.id() == $root.selected_xform_doc_id() }'>
                                        <td>
                                            <span data-bind="text: received_on"></span>
                                        <td>
                                            <span data-bind="text: readable_name, css: { 'break-all-words': !readable_name().match(/\s/) }"></span>
                                        </td>
                                        <td>
                                            <span data-bind="text: username"></span>
                                            <div class="pull-right"><i class="fa fa-chevron-right"></i></div>
                                        </td>
                                    </tr>
                                </tbody>
                            </table>
                            <div class="dataTables_control">
                                <div class="dataTables_info">
                                    <span data-bind="text: $root.page_start_num() + '-' + $root.page_end_num() + ' / ' + $root.total_rows()"></span>
                                </div>
                                <div class="dataTables_length form-inline">
                                    <select id="page_size_select" class="form-control" data-bind="options: pagination_options, value: $root.page_size"></select> <span>/ {% trans "page" %}</span>
                                </div>

                                <div class="pull-right" data-bind="visible: $root.page_count() > 1">
                                    <ul class="pagination">
                                        <li>
                                            <button class="btn btn-sm btn-default" type="button" data-bind="enable: $root.disp_page_index() > 1, click: $root.prevPage">«</button>
                                        </li>
                                        <li class="active">
                                            <select class="form-control" data-bind="options: all_pages(), value: $root.disp_page_index"></select>
                                        </li>
                                        <li>
                                            <button class="btn btn-sm btn-default" type="button" data-bind="enable: $root.page_end_num() < $root.total_rows(), click: $root.nextPage">»</button>
                                        </li>
                                    </ul>
                                </div>
                            </div>
                        </div>
                        <div class="col-sm-7">
                            <div id="xform_data_panel"></div>
                        </div>
                    </div> <!-- end case-history tab -->
                </div>

            </div>
        </div>

    </div> {# end tabbed-content-container div #}
    </div> {# end report-container #}

    {% if can_edit_data %}
    {# Only show section if it's going to contain at least one button #}
    {% if show_properties_edit or show_case_rebuild or not case.closed and not is_usercase %}
    <div id="case-actions" class="clearfix form-actions">
        <div class="col-sm-12">
        {% if show_properties_edit %}
            {% include 'reports/partials/data_corrections_trigger.html' %}
        {% endif %}
        {% if show_case_rebuild %}
            <form action="{% url 'resave_case' domain case_id %}" method="post" class="pull-left">{% csrf_token %}
                <button type="submit" class="btn btn-default disable-on-submit" >
                    <i class="fa fa-save"></i>
                    {% trans 'Resave Case' %}
                </button>
            </form>
            <form action="{% url 'rebuild_case' domain case_id %}" method="post" class="pull-left">{% csrf_token %}
                <button type="submit" class="btn btn-default disable-on-submit" >
                    <i class="fa fa-cubes"></i>
                    {% trans 'Rebuild Case' %}
                </button>
            </form>
        {% endif %}
        {% if not case.closed and not is_usercase %}
            <form action="{% url 'close_case' domain case_id %}" method="post" id="close_case" class="pull-left">{% csrf_token %}
                <button type="submit" class="btn btn-danger disable-on-submit" >
                    <i class="fa fa-archive"></i>
                    {% trans 'Close Case' %}
                </button>
            </form>
        {% endif %}
        </div>
    </div>
    {% endif %}
    {% endif %}
</div>
{% endblock %}

{% block modals %}{{ block.super }}
    {% if show_properties_edit %}
        {% include 'reports/partials/data_corrections_modal.html' %}
    {% endif %}
{% endblock %}<|MERGE_RESOLUTION|>--- conflicted
+++ resolved
@@ -19,12 +19,9 @@
     <script src="{% static "hqwebapp/js/lib/jquery.cachedAjax.js" %}"></script>
     <script src="{% static "reports/js/data_corrections.js" %}"></script>
     <script src="{% static "reports/js/case_details.js" %}"></script>
-<<<<<<< HEAD
     <script src="{% static "reports/js/single_form.js" %}"></script>
-=======
     <script src="{% static "jquery-treetable/jquery.treetable.js" %}"></script>
     <script src="{% static "case/js/case_hierarchy.js" %}"></script>
->>>>>>> 588e3b0b
 {% endblock %}
 
 {% block page_content %}
