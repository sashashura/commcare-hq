--- conflicted
+++ resolved
@@ -130,7 +130,6 @@
 {% endblock %}
 
 {% block reportcontent %}
-<<<<<<< HEAD
     <div class="hq-generic-report">
         <h2>Saved Custom Exports</h2>
         {% if saved_exports %}
@@ -140,10 +139,6 @@
             <strong>No Custom Exports yet!</strong> Click "Create Custom Export" on a form below to make one.
         </div>
         {% endif %}
-
-=======
-<div class="hq-generic-report">
->>>>>>> 316cc5c9
 
 {#    CUSTOM EXPORTS #}
 <section id="custom-form-export">
