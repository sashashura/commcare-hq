--- conflicted
+++ resolved
@@ -140,10 +140,6 @@
         project = getattr(request, 'project', None)
         couch_user = getattr(request, 'couch_user', None)
         
-<<<<<<< HEAD
-=======
-
->>>>>>> 465a45d0
         nav_context = []
 
         dispatcher = cls()  # uhoh
