USER_QUERY_LIMIT = 5000
DEFAULT_PAGE_LIMIT = 10


def get_report_class(slug):
    # Used by export_all_rows_task to retrieve the correct report class to instantiate
    from .commtrack import CurrentStockStatusReport
    from .standard.cases.case_list_explorer import CaseListExplorer
    from .standard.cases.duplicate_cases import DuplicateCasesExplorer
    from .standard.deployments import ApplicationStatusReport
    from .standard.monitoring import WorkerActivityReport, DailyFormStatsReport, CaseActivityReport
    from corehq.apps.enterprise.interface import EnterpriseSMSBillablesReport
    from corehq.apps.hqadmin.reports import DeviceLogSoftAssertReport
    from corehq.apps.smsbillables.interface import SMSBillablesInterface, SMSGatewayFeeCriteriaInterface
    from phonelog.reports import DeviceLogDetailsReport

    reports = {
        ApplicationStatusReport.slug: ApplicationStatusReport,
        CaseActivityReport.slug: CaseActivityReport,
        DailyFormStatsReport.slug: DailyFormStatsReport,
        DeviceLogDetailsReport.slug: DeviceLogDetailsReport,
        SMSBillablesInterface.slug: SMSBillablesInterface,
        SMSGatewayFeeCriteriaInterface.slug: SMSGatewayFeeCriteriaInterface,
        WorkerActivityReport.slug: WorkerActivityReport,
        DeviceLogSoftAssertReport.slug: DeviceLogSoftAssertReport,
        EnterpriseSMSBillablesReport.slug: EnterpriseSMSBillablesReport,
        CaseListExplorer.slug: CaseListExplorer,
        DuplicateCasesExplorer.slug: DuplicateCasesExplorer,
        CurrentStockStatusReport.slug: CurrentStockStatusReport,
    }

<<<<<<< HEAD
    return reports[slug]
=======
    if slug not in reports:
        raise Exception("Report class not supported yet, try adding the slug in reports/const.py")
    else:
        return reports[slug]
>>>>>>> 177e9378
<|MERGE_RESOLUTION|>--- conflicted
+++ resolved
@@ -29,11 +29,7 @@
         CurrentStockStatusReport.slug: CurrentStockStatusReport,
     }
 
-<<<<<<< HEAD
-    return reports[slug]
-=======
     if slug not in reports:
         raise Exception("Report class not supported yet, try adding the slug in reports/const.py")
     else:
-        return reports[slug]
->>>>>>> 177e9378
+        return reports[slug]