import datetime
import io
import json
import re
from itertools import chain

from django.http import (
    Http404,
    HttpResponse,
    HttpResponseRedirect,
    JsonResponse,
)
from django.shortcuts import render
from django.template.context import RequestContext
from django.template.loader import render_to_string
from django.urls import NoReverseMatch
from django.utils.translation import ugettext

from celery.utils.log import get_task_logger
from memoized import memoized

from couchexport.export import export_from_tables, get_writer
from couchexport.shortcuts import export_response
from dimagi.utils.modules import to_function
from dimagi.utils.parsing import string_to_boolean
from dimagi.utils.web import json_request, json_response

from corehq.apps.domain.utils import normalize_domain_name
from corehq.apps.hqwebapp.crispy import CSS_ACTION_CLASS
from corehq.apps.hqwebapp.decorators import (
    use_datatables,
    use_daterangepicker,
    use_jquery_ui,
    use_nvd3,
)
from corehq.apps.reports.cache import request_cache
from corehq.apps.reports.datatables import DataTablesHeader
from corehq.apps.reports.filters.dates import DatespanFilter
from corehq.apps.reports.tasks import export_all_rows_task
from corehq.apps.reports.util import DatatablesParams, get_report_timezone
from corehq.apps.saved_reports.models import ReportConfig
from corehq.apps.users.models import CouchUser
from corehq.util.view_utils import absolute_reverse, request_as_dict, reverse

from corehq import toggles

CHART_SPAN_MAP = {1: '10', 2: '6', 3: '4', 4: '3', 5: '2', 6: '2'}


class GenericReportView(object):
    """
        A generic report structure for viewing a report
        (or pages that follow the reporting structure closely---though that seems a bit hacky)

        This object is handled by the ReportDispatcher and served as a django view based on
        the report maps specified in settings.py

        To make the report return anything, override any or all of the following properties:

        @property
        template_context
            - returns a dict to be inserted into self.context
            - only items relevant to base_template structure should be placed here. Anything
                related to report data and async templates should be done in report_context

        @property
        report_context
            - returns a dict to be inserted into self.context
            - this is where the main processing of the report data should happen

        Note: In general you should not be inserting things into self.context directly, unless absolutely
            necessary. Please use the structure in the above properties for updating self.context
            in the relevant places.

        @property
        json_dict
            - returns a dict to be parsed and returned as json for the json version of this report
                (generally has only been useful for datatables paginated reports)

        @property
        export_table
            - returns a multi-dimensional list formatted as export_from_tables would expect:
                [ ['table_or_sheet_name', [['header'] ,['row']] ] ]


    """
    # required to create a report based on this
    name = None  # Human-readable name to be used in the UI
    slug = None  # Name to be used in the URL (with lowercase and underscores)
    section_name = None  # string. ex: "Reports"
    dispatcher = None  # ReportDispatcher subclass
    toggles = ()  # Optionally provide toggles to turn on/off the report

    # whether to use caching on @request_cache methods. will ignore this if CACHE_REPORTS is set to False
    is_cacheable = False

    # Code can expect `fields` to be an iterable even when empty (never None)
    fields = ()

    # not required
    description = None  # Human-readable description of the report
    report_template_path = None
    report_partial_path = None

    asynchronous = False
    hide_filters = False
    emailable = False
    printable = False

    exportable = False
    exportable_all = False  # also requires overriding self.get_all_rows
    export_format_override = None
    icon = None

    # the defaults for this should be sufficient. But if they aren't, well go for it.
    base_template = None
    base_template_async = None
    base_template_filters = None

    print_override_template = "reports/async/print_report.html"

    flush_layout = False
    # Todo: maybe make these a little cleaner?
    show_timezone_notice = False
    show_time_notice = False
    is_admin_report = False
    special_notice = None
    override_permissions_check = False # whether to ignore the permissions check that's done when rendering the report

    report_title = None
    report_subtitles = []

    # For drilldown reports, we hide the child reports from navigation.
    # For those child reports, set the parent's report class here so that we
    # still include these reports in the list of reports we do access control
    # against.
    parent_report_class = None

    is_deprecated = False
    deprecation_email_message = ugettext("This report has been deprecated.")
    deprecation_message = ugettext("This report has been deprecated.")

    def __init__(self, request, base_context=None, domain=None, **kwargs):
        if not self.name or not self.section_name or self.slug is None or not self.dispatcher:
            raise NotImplementedError("Missing a required parameter: (name: %(name)s, section_name: %(section_name)s,"
            " slug: %(slug)s, dispatcher: %(dispatcher)s" % dict(
                name=self.name,
                section_name=self.section_name,
                slug=self.slug,
                dispatcher=self.dispatcher
            ))

        from corehq.apps.reports.dispatcher import ReportDispatcher
        if isinstance(self.dispatcher, ReportDispatcher):
            raise ValueError("Class property dispatcher should point to a subclass of ReportDispatcher.")

        self.request = request
        self.request_params = json_request(self.request.GET if self.request.method == 'GET' else self.request.POST)
        self.domain = normalize_domain_name(domain)
        self.context = base_context or {}
        self._update_initial_context()
        self.is_rendered_as_email = False # setting this to true in email_response
        self.is_rendered_as_export = False
        self.override_template = "reports/async/email_report.html"

    def __str__(self):
        return "%(klass)s report named '%(name)s' with slug '%(slug)s' in section '%(section)s'.%(desc)s%(fields)s" % dict(
            klass=self.__class__.__name__,
            name=self.name,
            slug=self.slug,
            section=self.section_name,
            desc="\n   Report Description: %s" % self.description if self.description else "",
            fields="\n   Report Fields: \n     -%s" % "\n     -".join(self.fields) if self.fields else ""
        )

    def __getstate__(self):
        """
            For pickling the report when passing it to Celery.
        """
        request = request_as_dict(self.request)

        return dict(
            request=request,
            request_params=self.request_params,
            domain=self.domain,
            context={}
        )

    _caching = False

    def __setstate__(self, state):
        """
            For unpickling a pickled report.
        """
        logging = get_task_logger(__name__) # logging lis likely to happen within celery.
        self.domain = state.get('domain')
        self.context = state.get('context', {})

        class FakeHttpRequest(object):
            method = 'GET'
            domain = ''
            GET = {}
            META = {}
            couch_user = None
            datespan = None
            can_access_all_locations = None

        request_data = state.get('request')
        request = FakeHttpRequest()
        request.domain = self.domain
        request.GET = request_data.get('GET', {})
        request.META = request_data.get('META', {})
        request.datespan = request_data.get('datespan')
        request.can_access_all_locations = request_data.get('can_access_all_locations')

        try:
            couch_user = CouchUser.get_by_user_id(request_data.get('couch_user'))
            request.couch_user = couch_user
        except Exception as e:
            logging.error("Could not unpickle couch_user from request for report %s. Error: %s" %
                            (self.name, e))
        self.request = request
        self._caching = True
        self.request_params = state.get('request_params')
        self._update_initial_context()

    @property
    @memoized
    def url_root(self):
        path = self.request.META.get('PATH_INFO', "")
        try:
            root = path[0:path.index(self.slug)]
        except ValueError:
            root = None
        return root

    @property
    def queried_path(self):
        path = self.request.META.get('PATH_INFO')
        query = self.request.META.get('QUERY_STRING')
        return "%s:%s" % (path, query)

    @property
    @memoized
    def domain_object(self):
        if self.domain is not None:
            from corehq.apps.domain.models import Domain
            return Domain.get_by_name(self.domain)
        return None

    @property
    @memoized
    def timezone(self):
        return get_report_timezone(self.request, self.domain)

    @property
    @memoized
    def template_base(self):
        return self.base_template

    @property
    @memoized
    def template_async_base(self):
        if self.asynchronous:
            return self.base_template_async or "reports/async/default.html"
        return self.template_base

    @property
    @memoized
    def template_report(self):
        original_template = self.report_template_path or "reports/async/basic.html"
        if self.is_rendered_as_email:
            self.context.update(original_template=original_template)
            return self.override_template
        return original_template

    @property
    @memoized
    def template_report_partial(self):
        return self.report_partial_path

    @property
    @memoized
    def template_filters(self):
        return self.base_template_filters or "reports/async/filters.html"

    @property
    @memoized
    def rendered_report_title(self):
        return ugettext(self.name)

    @property
    @memoized
    def filter_classes(self):
        filters = []
        fields = self.fields
        for field in fields or []:
            if isinstance(field, str):
                klass = to_function(field, failhard=True)
            else:
                klass = field
            filters.append(
                klass(self.request, self.domain, self.timezone)
            )
        return filters

    @property
    @memoized
    def export_format(self):
        from couchexport.models import Format
        return self.export_format_override or self.request.GET.get('format', Format.XLS_2007)

    @property
    def export_name(self):
        return self.slug

    @property
    def export_target(self):
        writer = get_writer(self.export_format)
        return writer.target_app

    @property
    def default_report_url(self):
        return "#"

    @property
    def breadcrumbs(self):
        """
            Override this for custom breadcrumbs.
            Use the format:
            dict(
                title="breadcrumb title",
                link="url title links to"
            )
            This breadcrumb does not include the report title, it's only the links in between the section name
            and the report title.
        """
        return None

    @property
    def template_context(self):
        """
            Intention: Override if necessary.
            Update context specific to the wrapping template here.
            Nothing specific to the report should go here, use report_context for that.
            Must return a dict.
        """
        return {
            'rendered_as': self.rendered_as,
        }

    @property
    def report_context(self):
        """
            Intention: Override
            !!! CRUCIAL: This is where ALL the intense processing of the report data happens.

            DO NOT update self.context from here or anything that gets processed in here.
            The dictionary returned by this function can get cached in memcached to optimize a report.
            Must return a dict.
        """
        return dict()

    @property
    def json_dict(self):
        """
            Intention: Override
            Return a json-parsable dict, as needed by your report.
        """
        return {}

    @property
    def export_table(self):
        """
            Intention: Override
            Returns an export table to be parsed by export_from_tables.
        """
        return [
            [
                'table_or_sheet_name',
                [
                    ['header'],
                    ['row 1'],
                    ['row 2'],
                ]
            ]
        ]

    @property
    def filter_set(self):
        """
        Whether a report has any filters set. Based on whether or not there
        is a query string. This gets carried to additional asynchronous calls
        """
        are_filters_set = bool(self.request.META.get('QUERY_STRING'))
        if "filterSet" in self.request.GET:
            try:
                are_filters_set = string_to_boolean(self.request.GET.get("filterSet"))
            except ValueError:
                # not a parseable boolean
                pass
        return are_filters_set

    @property
    def needs_filters(self):
        """
        Whether a report needs filters. A shortcut for hide_filters is false and
        filter_set is false.
        If no filters are used, False is automatically returned.
        """
        if len(self.fields) == 0:
            return False
        else:
            return not self.hide_filters and not self.filter_set

    def _validate_context_dict(self, property):
        if not isinstance(property, dict):
            raise TypeError("property must return a dict")
        return property

    def _update_initial_context(self):
        """
            Intention: Don't override.
        """
        report_configs = ReportConfig.by_domain_and_owner(self.domain,
            self.request.couch_user._id, report_slug=self.slug)
        current_config_id = self.request.GET.get('config_id', '')
        default_config = ReportConfig.default()

        def is_editable_datespan(field):
            field_fn = to_function(field) if isinstance(field, str) else field
            return issubclass(field_fn, DatespanFilter) and field_fn.is_editable

        has_datespan = any([is_editable_datespan(field) for field in self.fields])

        self.context.update(
            report=dict(
                title=self.rendered_report_title,
                description=self.description,
                section_name=self.section_name,
                slug=self.slug,
                sub_slug=None,
                type=self.dispatcher.prefix,
                url_root=self.url_root,
                is_async=self.asynchronous,
                is_exportable=self.exportable,
                dispatcher=self.dispatcher,
                filter_set=self.filter_set,
                needs_filters=self.needs_filters,
                has_datespan=has_datespan,
                show=(
                    self.override_permissions_check
                    or self.request.couch_user.can_view_some_reports(self.domain)
                ),
                is_emailable=self.emailable,
                is_export_all = self.exportable_all,
                is_printable=self.printable,
                is_admin=self.is_admin_report,
                special_notice=self.special_notice,
                report_title=self.report_title or self.rendered_report_title,
                report_subtitles=self.report_subtitles,
                export_target=self.export_target,
                js_options=self.js_options,
            ),
            current_config_id=current_config_id,
            default_config=default_config,
            report_configs=report_configs,
            show_time_notice=self.show_time_notice,
            domain=self.domain,
            layout_flush_content=self.flush_layout,
            hasAccessToIcdsDashboardFeatures=self.icds_pre_release_features()
        )

    @property
    def js_options(self):
        try:
            async_url = self.get_url(domain=self.domain, render_as='async', relative=True)
        except NoReverseMatch:
            async_url = ''
        return {
            'async': self.asynchronous,
            'domain': self.domain,
            'filterSet': self.filter_set,
            'isEmailable': self.emailable,
            'isExportAll': self.exportable_all,
            'isExportable': self.exportable,
            'needsFilters': self.needs_filters,
            'slug': self.slug,
            'subReportSlug': None,
            'emailDefaultSubject': self.rendered_report_title,
            'type': self.dispatcher.prefix,
            'urlRoot': self.url_root,
            'asyncUrl': async_url
        }

    def icds_pre_release_features(self):
        return toggles.ICDS_DASHBOARD_REPORT_FEATURES.enabled(self.request.couch_user.username)

    def update_filter_context(self):
        """
            Intention: This probably does not need to be overridden in general.
            Updates the context with filter information.
        """
        self.context.update({
            'report_filters': [
                dict(field=f.render(), slug=f.slug) for f in self.filter_classes
            ],
        })

    def update_template_context(self):
        """
            Intention: This probably does not need to be overridden in general.
            Please override template_context instead.
        """
        self.context.update(rendered_as=self.rendered_as)
        self.context.update({
            'report_filter_form_action_css_class': CSS_ACTION_CLASS,
        })
        self.context['report'].update(
            show_filters=self.fields or not self.hide_filters,
            breadcrumbs=self.breadcrumbs,
            default_url=self.default_report_url,
            url=self.get_url(domain=self.domain),
            title=self.rendered_report_title
        )
        if hasattr(self, 'datespan'):
            self.context.update(datespan=self.datespan)
        if self.show_timezone_notice:
            self.context.update(timezone=dict(
                    now=datetime.datetime.now(tz=self.timezone),
                    zone=self.timezone.zone
                ))
        self.context.update(self._validate_context_dict(self.template_context))

    def update_report_context(self):
        """
            Intention: This probably does not need to be overridden in general.
            Please override report_context instead.
        """
        self.context.update(
            report_partial=self.template_report_partial,
            report_base=self.template_async_base
        )
        self.context['report'].update(
            title=self.rendered_report_title,    # overriding the default title
        )
        self.context.update(self._validate_context_dict(self.report_context))

    @property
    def deprecate_response(self):
        from django.contrib import messages
        messages.warning(
            self.request,
            self.deprecation_message
        )
        return HttpResponseRedirect(self.request.META.get('HTTP_REFERER', '/'))

    @property
    def view_response(self):
        """
            Intention: Not to be overridden in general.
            Renders the general view of the report template.
        """
        if self.is_deprecated:
            return self.deprecate_response
        else:
            self.update_template_context()
            template = self.template_base
            if not self.asynchronous:
                self.update_filter_context()
                self.update_report_context()
                template = self.template_report
            return render(self.request, template, self.context)

    @property
    def email_response(self):
        """
        This renders a json object containing a pointer to the static html
        content of the report. It is intended for use by the report scheduler.
        """
        self.is_rendered_as_email = True
        return self.async_response

    @property
    @request_cache()
    def async_response(self):
        """
            Intention: Not to be overridden in general.
            Renders the asynchronous view of the report template, returned as json.
        """
        return JsonResponse(self._async_context())

    def _async_context(self):
        self.update_template_context()
        self.update_report_context()

        rendered_filters = None
        if bool(self.request.GET.get('hq_filters')):
            self.update_filter_context()
            rendered_filters = render_to_string(
                self.template_filters, self.context, request=self.request
            )
        rendered_report = render_to_string(
            self.template_report, self.context, request=self.request
        )

        report_table_js_options = {}
        if 'report_table_js_options' in self.context:
            report_table_js_options = self.context['report_table_js_options']
        return dict(
            filters=rendered_filters,
            report=rendered_report,
            report_table_js_options=report_table_js_options,
            title=self.rendered_report_title,
            slug=self.slug,
            url_root=self.url_root,
        )

    @property
    def excel_response(self):
        file = io.BytesIO()
        export_from_tables(self.export_table, file, self.export_format)
        return file

    @property
    @request_cache(expiry=60 * 10)
    def filters_response(self):
        """
            Intention: Not to be overridden in general.
            Renders just the filters for the report to be fetched asynchronously.
        """
        self.update_filter_context()
        rendered_filters = render_to_string(
            self.template_filters, self.context, request=self.request
        )
        return HttpResponse(json.dumps(dict(
            filters=rendered_filters,
            slug=self.slug,
            url_root=self.url_root
        )))

    @property
    @request_cache()
    def json_response(self):
        """
            Intention: Not to be overridden in general.
            Renders the json version for the report, if available.
        """
        return json_response(self.json_dict)

    @property
    @request_cache()
    def export_response(self):
        """
        Intention: Not to be overridden in general.
        Returns the tabular export of the data, if available.
        """
        self.is_rendered_as_export = True
        if self.exportable_all:
            export_all_rows_task.delay(self.__class__, self.__getstate__())
            return HttpResponse()
        else:
<<<<<<< HEAD
            temp = io.BytesIO()
            export_from_tables(self.export_table, temp, self.export_format)
            return export_response(temp, self.export_format, self.export_name)
=======
            # We only want to cache the responses which serve files directly
            # The response which return 200 and emails the reports should not be cached
            return self._export_response_direct()

    @request_cache()
    def _export_response_direct(self):
        temp = io.BytesIO()
        export_from_tables(self.export_table, temp, self.export_format)
        return export_response(temp, self.export_format, self.export_name)
>>>>>>> c6ca27b7

    @property
    @request_cache()
    def print_response(self):
        """
        Returns the report for printing.
        """
        self.is_rendered_as_email = True
        self.use_datatables = False
        self.override_template = self.print_override_template
        return HttpResponse(self._async_context()['report'])

    @property
    def partial_response(self):
        """
            Use this response for rendering smaller chunks of your report.
            (Great if you have a giant report with annoying, complex indicators.)
        """
        raise Http404

    @classmethod
    def get_url(cls, domain=None, render_as=None, relative=False, **kwargs):
        # NOTE: I'm pretty sure this doesn't work if you ever pass in render_as
        # but leaving as is for now, as it should be obvious as soon as that
        # breaks something

        if isinstance(cls, cls):
            domain = getattr(cls, 'domain')
            render_as = getattr(cls, 'rendered_as')
        if render_as is not None and render_as not in cls.dispatcher.allowed_renderings():
            raise ValueError('The render_as parameter is not one of the following allowed values: %s' %
                             ', '.join(cls.dispatcher.allowed_renderings()))
        url_args = [domain] if domain is not None else []
        if render_as is not None:
            url_args.append(render_as+'/')
        if relative:
            return reverse(cls.dispatcher.name(), args=url_args + [cls.slug])
        return absolute_reverse(cls.dispatcher.name(), args=url_args + [cls.slug])

    @classmethod
    def show_in_navigation(cls, domain=None, project=None, user=None):
        return True

    @classmethod
    def show_in_user_roles(cls, domain=None, project=None, user=None):
        """
        User roles can specify specific reports that users can view. Return True if this report should show in
        the list of specific reports that can be viewed.
        """
        return cls.show_in_navigation(domain, project, user)

    @classmethod
    def display_in_dropdown(cls, domain=None, project=None, user=None):
        return False

    @classmethod
    def get_subpages(cls):
        """
        List of subpages to show in sidebar navigation.
        """
        return []

    @use_nvd3
    @use_jquery_ui
    @use_datatables
    @use_daterangepicker
    def decorator_dispatcher(self, request, *args, **kwargs):
        """
        Decorate this method in your report subclass and call super to make sure
        appropriate decorators are used to render the page and its javascript
        libraries.

        example:

        class MyNewReport(GenericReport):
            ...

            @use_nvd3
            def decorator_dispatcher(self, request, *args, **kwargs):
                super(MyNewReport, self).decorator_dispatcher(request, *args, **kwargs)

        """
        pass


class GenericTabularReport(GenericReportView):
    """
        Override the following properties:
        @property
        headers
            - returns a DataTablesHeader object

        @property
        rows
            - returns a 2D list of rows.

        ## AJAX pagination
        If you plan on using ajax pagination, take into consideration
        the following properties when rendering self.rows:
        self.pagination.start (skip)
        self.pagination.count (limit)

        Make sure you also override the following properties as necessary:
        @property
        total_records
            - returns an integer
            - the total records of what you are paginating over

        @property
        shared_pagination_GET_params
            - this is where you select the GET parameters to pass to the paginator
            - returns a list formatted like [dict(name='group', value=self.group_id)]

        ## Charts
        To include charts in the report override the following property.
        @property
        charts
            - returns a list of Chart objects e.g. PieChart, MultiBarChart

        You can also adjust the following properties:
        charts_per_row
            - the number of charts to show in a row. 1, 2, 3, 4, or 6
    """
    # new class properties
    total_row = None
    statistics_rows = None
    default_rows = 10
    start_at_row = 0
    show_all_rows = False
    fix_left_col = False
    disable_pagination = False
    ajax_pagination = False
    use_datatables = True
    charts_per_row = 1
    bad_request_error_text = None
    exporting_as_excel = False

    # Sets bSort in the datatables instance to true/false (config.dataTables.bootstrap.js)
    sortable = True

    # override old class properties
    report_template_path = "reports/tabular.html"
    flush_layout = True

    # set to a list of functions that take in a report object
    # and return a dictionary of items that will show up in
    # the report context
    extra_context_providers = []

    @property
    def headers(self):
        """
            Override this method to create a functional tabular report.
            Returns a DataTablesHeader() object (or a list, but preferably the former.
        """
        return DataTablesHeader()

    @property
    def rows(self):
        """
            Override this method to create a functional tabular report.
            Returns 2D list of rows.
            [['row1'],[row2']]
        """
        return []

    @property
    def get_all_rows(self):
        """
            Override this method to return all records to export
        """
        return []

    @property
    def total_records(self):
        """
            Override for pagination.
            Returns an integer.
        """
        return 0

    @property
    def total_filtered_records(self):
        """
            Override for pagination.
            Returns an integer.
            return -1 if you want total_filtered_records to equal whatever the value of total_records is.
        """
        return -1

    @property
    def charts(self):
        """
            Override to return a list of Chart objects.
        """
        return []

    @property
    def shared_pagination_GET_params(self):
        """
            Override.
            Should return a list of dicts with the name and value of the GET parameters
            that you'd like to pass to the server-side pagination.
            ex: [dict(name='group', value=self.group_id)]
        """
        return []

    @property
    def pagination_source(self):
        return self.get_url(domain=self.domain, render_as='json')

    _pagination = None

    @property
    def pagination(self):
        if self._pagination is None:
            self._pagination = DatatablesParams.from_request_dict(
                self.request.POST if self.request.method == 'POST' else self.request.GET
            )
        return self._pagination

    @property
    def json_dict(self):
        """
            When you implement self.rows for a paginated report,
            it should take into consideration the following:
            self.pagination.start (skip)
            self.pagination.count (limit)
        """
        rows = list(self.rows)
        total_records = self.total_records
        if not isinstance(total_records, int):
            raise ValueError("Property 'total_records' should return an int.")
        total_filtered_records = self.total_filtered_records
        if not isinstance(total_filtered_records, int):
            raise ValueError("Property 'total_filtered_records' should return an int.")
        ret = dict(
            sEcho=self.pagination.echo,
            iTotalRecords=total_records,
            iTotalDisplayRecords=total_filtered_records if total_filtered_records >= 0 else total_records,
            aaData=rows,
        )

        if self.total_row:
            ret["total_row"] = list(self.total_row)
        if self.statistics_rows:
            ret["statistics_rows"] = list(self.statistics_rows)

        return ret

    @property
    def fixed_cols_spec(self):
        """
            Override
            Returns a dict formatted like:
            dict(num=<num_cols_to_fix>, width=<width_of_total_fixed_cols>)
        """
        return dict(num=1, width=200)

    @staticmethod
    def _strip_tags(value):
        """
        Strip HTML tags from a value
        """
        # Uses regex. Regex is much faster than using an HTML parser, but will
        # strip "<2 && 3>" from a value like "1<2 && 3>2". A parser will treat
        # each cell like an HTML document, which might be overkill, but if
        # using regex breaks values then we should use a parser instead, and
        # take the knock. Assuming we won't have values with angle brackets,
        # using regex for now.
        if isinstance(value, str):
            return re.sub('<[^>]*?>', '', value)
        return value

    @property
    def override_export_sheet_name(self):
        """
            Override the export sheet name here. Return a string.
        """
        return None

    _export_sheet_name = None

    @property
    def export_sheet_name(self):
        if self._export_sheet_name is None:
            override = self.override_export_sheet_name
            self._export_sheet_name = override if isinstance(override, str) else self.name # unicode?
        return self._export_sheet_name

    @property
    def export_table(self):
        """
        Exports the report as excel.

        When rendering a complex cell, it will assign a value in the following order:
        1. cell['raw']
        2. cell['sort_key']
        3. str(cell)
        """
        headers = self.headers
        def _unformat_row(row):
            def _unformat_val(val):
                if isinstance(val, dict):
                    return val.get('raw', val.get('sort_key', val))
                return self._strip_tags(val)

            return [_unformat_val(val) for val in row]

        table = headers.as_export_table
        self.exporting_as_excel = True
        rows = (_unformat_row(row) for row in self.export_rows)
        table = chain(table, rows)
        if self.total_row:
            table = chain(table, [_unformat_row(self.total_row)])
        if self.statistics_rows:
            table = chain(table, [_unformat_row(row) for row in self.statistics_rows])

        return [[self.export_sheet_name, table]]

    @property
    def export_rows(self):
        """
        The rows that will be used in an export. Useful if you want to apply any additional
        custom formatting to mirror something that would be done in a template.
        """
        if self.exportable_all:
            return self.get_all_rows
        else:
            return self.rows

    @property
    @request_cache()
    def report_context(self):
        """
            Don't override.
            Override the properties headers and rows instead of this.
        """
        headers = self.headers # not all headers have been memoized
        assert isinstance(headers, (DataTablesHeader, list))
        if isinstance(headers, list):
            raise DeprecationWarning("Property 'headers' should be a DataTablesHeader object, not a list.")

        if self.ajax_pagination and self.is_rendered_as_email:
            rows = self.get_all_rows
            charts = []
        elif self.ajax_pagination or self.needs_filters:
            rows = []
            charts = []
        else:
            rows = list(self.rows)
            charts = list(self.charts)

        if self.total_row is not None:
            self.total_row = list(self.total_row)
        if self.statistics_rows is not None:
            self.statistics_rows = list(self.statistics_rows)

        pagination_spec = dict(is_on=self.ajax_pagination and not self.is_rendered_as_email)
        if self.ajax_pagination:
            shared_params = list(self.shared_pagination_GET_params)
            pagination_spec.update(
                params=shared_params,
                source=self.pagination_source,
                filter=False
            )
        if self.disable_pagination:
            pagination_spec['hide'] = True

        left_col = dict(is_fixed=self.fix_left_col)
        if self.fix_left_col:
            spec = dict(self.fixed_cols_spec)
            left_col.update(fixed=spec)

        context = dict(
            report_table=dict(
                headers=headers,
                rows=rows,
                total_row=self.total_row,
                statistics_rows=self.statistics_rows,
                default_rows=self.default_rows,
                start_at_row=self.start_at_row,
                show_all_rows=self.show_all_rows,
                pagination=pagination_spec,
                left_col=left_col,
                datatables=self.use_datatables,
                bad_request_error_text=self.bad_request_error_text,
                sortable=self.sortable,
            ),
            charts=charts,
            chart_span=CHART_SPAN_MAP[self.charts_per_row]
        )
        report_table = context['report_table']
        pagination_on = report_table['pagination']['is_on']
        context.update({
            'report_table_js_options': {
                'datatables': report_table['datatables'],
                'default_rows': report_table['default_rows'] or 10,
                'start_at_row': report_table['start_at_row'] or 0,
                'show_all_rows': report_table['show_all_rows'],
                'sortable': report_table['sortable'],
                'headers': {
                    'render_aoColumns': report_table['headers'].render_aoColumns,
                    'auto_width': report_table['headers'].auto_width,
                    'custom_sort': report_table['headers'].custom_sort,
                },
                'bad_request_error_text': report_table['bad_request_error_text'],
                'pagination': {
                    'hide': getattr(report_table['pagination'], 'hide', False),
                    'is_on': pagination_on,
                    'source': report_table['pagination']['source'] if pagination_on else None,
                    'params': report_table['pagination']['params'] if pagination_on else None,
                },
                'left_col': {
                    'is_fixed': report_table['left_col']['is_fixed'],
                    'fixed': {
                        'num': report_table['left_col']['fixed']['num'],
                        'width': report_table['left_col']['fixed']['width'],
                    } if report_table['left_col']['is_fixed'] else {},
                },
            },
        })
        for provider_function in self.extra_context_providers:
            context.update(provider_function(self))
        return context

    def table_cell(self, value, html=None, zerostyle=False):
        styled_value = '<span class="text-muted">0</span>' if zerostyle and value == 0 else value
        return dict(
            sort_key=value,
            html="%s" % styled_value if html is None else html
        )


def summary_context(report):
    # will intentionally break if used with something that doesn't have
    # a summary_values attribute
    return {"summary_values": report.summary_values}


class SummaryTablularReport(GenericTabularReport):
    report_template_path = "reports/async/summary_tabular.html"
    extra_context_providers = [summary_context]

    @property
    def data(self):
        """
        Should return a list of data values, that corresponds to the
        headers.
        """
        raise NotImplementedError("Override this function!")

    @property
    def rows(self):
        # for backwards compatibility / easy switching with a single-row table
        return [self.data]

    @property
    def summary_values(self):
        headers = list(self.headers)
        assert (len(self.data) == len(headers))
        return list(zip(headers, self.data))


class ProjectInspectionReportParamsMixin(object):

    @property
    def shared_pagination_GET_params(self):
        # This was moved from ProjectInspectionReport so that it could be included in CaseReassignmentInterface too
        # I tried a number of other inheritance schemes, but none of them worked because of the already
        # complicated multiple-inheritance chain
        # todo: group this kind of stuff with the field object in a comprehensive field refactor

        return [dict(name='individual', value=self.individual),
                dict(name='group', value=self.group_id),
                dict(name='case_type', value=self.case_type),
                dict(name='ufilter', value=[f.type for f in self.user_filter if f.show])]


class PaginatedReportMixin(object):
    default_sort = None

    def get_sorting_block(self):
        res = []
        #the NUMBER of cols sorting
        sort_cols = int(self.request.GET.get('iSortingCols', 0))
        if sort_cols > 0:
            for x in range(sort_cols):
                col_key = 'iSortCol_%d' % x
                sort_dir = self.request.GET['sSortDir_%d' % x]
                col_id = int(self.request.GET[col_key])
                col = self.headers.header[col_id]
                if col.prop_name is not None:
                    sort_dict = {col.prop_name: sort_dir}
                    res.append(sort_dict)
        if len(res) == 0 and self.default_sort is not None:
            res.append(self.default_sort)
        return res


class GetParamsMixin(object):

    @property
    def shared_pagination_GET_params(self):
        """
        Override the params and applies all the params of the originating view to the GET
        so as to get sorting working correctly with the context of the GET params
        """
        ret = super(GetParamsMixin, self).shared_pagination_GET_params
        for k, v in self.request.GET.lists():
            ret.append(dict(name=k, value=v))
        return ret


class ElasticProjectInspectionReport(GetParamsMixin, ProjectInspectionReportParamsMixin,
                                     PaginatedReportMixin, GenericTabularReport):
    """
    Tabular report that provides framework for doing elasticsearch backed tabular reports.

    Main thing of interest is that you need es_results to hit ES, and that your datatable headers
    must use prop_name kwarg to enable column sorting.
    """

    @property
    def es_results(self):
        """
        Main meat - run your ES query and return the raw results here.
        """
        raise NotImplementedError("ES Query not implemented")

    @property
    def total_records(self):
        """
            Override for pagination slice from ES
            Returns an integer.
        """
        res = self.es_results
        if res is not None:
            return res['hits'].get('total', 0)
        else:
            return 0<|MERGE_RESOLUTION|>--- conflicted
+++ resolved
@@ -649,7 +649,6 @@
         return json_response(self.json_dict)
 
     @property
-    @request_cache()
     def export_response(self):
         """
         Intention: Not to be overridden in general.
@@ -660,11 +659,6 @@
             export_all_rows_task.delay(self.__class__, self.__getstate__())
             return HttpResponse()
         else:
-<<<<<<< HEAD
-            temp = io.BytesIO()
-            export_from_tables(self.export_table, temp, self.export_format)
-            return export_response(temp, self.export_format, self.export_name)
-=======
             # We only want to cache the responses which serve files directly
             # The response which return 200 and emails the reports should not be cached
             return self._export_response_direct()
@@ -674,7 +668,6 @@
         temp = io.BytesIO()
         export_from_tables(self.export_table, temp, self.export_format)
         return export_response(temp, self.export_format, self.export_name)
->>>>>>> c6ca27b7
 
     @property
     @request_cache()
