--- conflicted
+++ resolved
@@ -400,7 +400,6 @@
             for value in form['external_blobs'].values():
                 yield value
     if not export_is_legacy:
-<<<<<<< HEAD
         query = (FormES()
                  .domain(domain)
                  .app(app_id)
@@ -413,11 +412,6 @@
             for attachment in iter_attachments(form):
                 if attachment['content_type'] != "text/xml":
                     form_ids.add(form['_id'])
-=======
-        fetch_fn = es_get_form_ids_having_multimedia
-        startdate = parse(startdate)
-        enddate = parse(enddate)
->>>>>>> 2b7fdc0c
     else:
         fetch_fn = couch_get_form_ids_having_multimedia
 
