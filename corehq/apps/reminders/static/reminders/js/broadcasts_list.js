var upcoming_table = null;  // needs to be accessible to global function delete_broadcast

hqDefine("reminders/js/broadcasts_list", function() {
    $(function() {
        var past_table,
<<<<<<< HEAD
            list_broadcasts_url = hqImport("hqwebapp/js/urllib").reverse("list_broadcasts"),
            loader_src = hqImport("hqwebapp/js/initial_page_data").get("loader_src");
=======
            list_broadcasts_url = hqImport("hqwebapp/js/initial_page_data.js").reverse("list_broadcasts"),
            loader_src = hqImport("hqwebapp/js/initial_page_data.js").get("loader_src");
>>>>>>> f14ec89a

        upcoming_table = $("#upcoming-broadcasts-table").dataTable({
            "lengthChange": false,
            "filter": false,
            "sort": false,
            "displayLength": 5,
            "processing": true,
            "serverSide": true,
<<<<<<< HEAD
            "ajaxSource": hqImport("hqwebapp/js/urllib").reverse("list_broadcasts"),
=======
            "ajaxSource": hqImport("hqwebapp/js/initial_page_data.js").reverse("list_broadcasts"),
>>>>>>> f14ec89a
            "fnServerParams": function(aoData) {
                aoData.push({"name": "action", "value": "list_upcoming"});
            },
            "sDom": "rtp",
            "language": {
                "emptyTable": gettext('There are no broadcasts to display.'),
                "infoEmpty": gettext('There are no broadcasts to display.'),
                "lengthMenu": gettext('Show _MENU_ broadcasts per page'),
                "processing": '<img src="' + loader_src + '" /> ' + gettext('Loading Broadcasts...'),
                "info": gettext('Showing _START_ to _END_ of _TOTAL_ broadcasts'),
                "infoFiltered": gettext('(filtered from _MAX_ total broadcasts)'),
            },
            "columnDefs": [
                {
                    "targets": [0],
                    "render": function(data, type, full) {
                        return '<a href="' + full[4] + '">' + full[0] + '</a>';
                    },
                },
                {
                    "targets": [3],
                    "render": function(data) {
                        return '<button class="btn btn-danger" onClick="delete_broadcast(\'' + data + '\');">'
                                    + gettext('Delete') + '</button>';
                    },
                },
            ],
        });
        past_table = $("#past-broadcasts-table").dataTable({
            "lengthChange": false,
            "filter": false,
            "sort": false,
            "displayLength": 5,
            "processing": true,
            "serverSide": true,
            "ajaxSource": list_broadcasts_url,
            "fnServerParams": function(aoData) {
                aoData.push({"name": "action", "value": "list_past"});
            },
            "dom": "rtp",
            "language": {
                "emptyTable": gettext('There are no broadcasts to display.'),
                "infoEmpty": gettext('There are no broadcasts to display.'),
                "lengthMenu": gettext('Show _MENU_ broadcasts per page'),
                "processing": '<img src="' + loader_src + '" /> ' + gettext('Loading Broadcasts...'),
                "info": gettext('Showing _START_ to _END_ of _TOTAL_ broadcasts'),
                "infoFiltered": gettext('(filtered from _MAX_ total broadcasts)'),
            },
            "columnDefs": [
                {
                    "targets": [3],
                    "render": function(data, type, full) {
                        return '<a class="btn btn-primary" href="' + full[5] + '">' + gettext("Copy") + '</a>';
                    },
                },
            ],
        });
    });
});

function delete_broadcast(broadcast_id)  {
    if (confirm(gettext('Are you sure you want to delete this broadcast?'))) {
        $.ajax({
<<<<<<< HEAD
            url: hqImport("hqwebapp/js/urllib").reverse("list_broadcasts"),
=======
            url: hqImport("hqwebapp/js/initial_page_data.js").reverse("list_broadcasts"),
>>>>>>> f14ec89a
            type: "POST",
            data: {
                action: "delete_broadcast",
                broadcast_id: broadcast_id,
            },
        }).done(function(response, textStatus, jqXHR) {
            upcoming_table.fnDraw();
        });
    }
}<|MERGE_RESOLUTION|>--- conflicted
+++ resolved
@@ -3,13 +3,8 @@
 hqDefine("reminders/js/broadcasts_list", function() {
     $(function() {
         var past_table,
-<<<<<<< HEAD
-            list_broadcasts_url = hqImport("hqwebapp/js/urllib").reverse("list_broadcasts"),
+            list_broadcasts_url = hqImport("hqwebapp/js/initial_page_data").reverse("list_broadcasts"),
             loader_src = hqImport("hqwebapp/js/initial_page_data").get("loader_src");
-=======
-            list_broadcasts_url = hqImport("hqwebapp/js/initial_page_data.js").reverse("list_broadcasts"),
-            loader_src = hqImport("hqwebapp/js/initial_page_data.js").get("loader_src");
->>>>>>> f14ec89a
 
         upcoming_table = $("#upcoming-broadcasts-table").dataTable({
             "lengthChange": false,
@@ -18,11 +13,7 @@
             "displayLength": 5,
             "processing": true,
             "serverSide": true,
-<<<<<<< HEAD
-            "ajaxSource": hqImport("hqwebapp/js/urllib").reverse("list_broadcasts"),
-=======
-            "ajaxSource": hqImport("hqwebapp/js/initial_page_data.js").reverse("list_broadcasts"),
->>>>>>> f14ec89a
+            "ajaxSource": hqImport("hqwebapp/js/initial_page_data").reverse("list_broadcasts"),
             "fnServerParams": function(aoData) {
                 aoData.push({"name": "action", "value": "list_upcoming"});
             },
@@ -86,11 +77,7 @@
 function delete_broadcast(broadcast_id)  {
     if (confirm(gettext('Are you sure you want to delete this broadcast?'))) {
         $.ajax({
-<<<<<<< HEAD
-            url: hqImport("hqwebapp/js/urllib").reverse("list_broadcasts"),
-=======
-            url: hqImport("hqwebapp/js/initial_page_data.js").reverse("list_broadcasts"),
->>>>>>> f14ec89a
+            url: hqImport("hqwebapp/js/initial_page_data").reverse("list_broadcasts"),
             type: "POST",
             data: {
                 action: "delete_broadcast",
