--- conflicted
+++ resolved
@@ -1,10 +1,5 @@
-<<<<<<< HEAD
 /* globals hqImport */
-hqDefine("reminders/js/reminders.manage.js", function() {
-=======
-/* globals COMMCAREHQ */
 hqDefine("reminders/js/reminders.manage", function() {
->>>>>>> c1ed833c
     var ManageRemindersViewModel = function (
         initial,
         choices,
