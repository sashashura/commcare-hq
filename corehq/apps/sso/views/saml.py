import json

from django.conf import settings
from django.contrib import auth, messages
from django.http import (
    HttpResponse,
    HttpResponseServerError,
    HttpResponseRedirect,
    Http404,
)
from django.shortcuts import redirect, render
from django.urls import reverse
from django.views.decorators.csrf import csrf_exempt
from django.utils.translation import ugettext as _
from onelogin.saml2.errors import OneLogin_Saml2_Error
from onelogin.saml2.settings import OneLogin_Saml2_Settings
from onelogin.saml2.utils import OneLogin_Saml2_Utils

from corehq.apps.domain.decorators import login_required
from corehq.apps.domain.exceptions import NameUnavailableException
from corehq.apps.registration.models import AsyncSignupRequest
from corehq.apps.registration.utils import request_new_domain
from corehq.apps.sso.decorators import (
    identity_provider_required,
    use_saml2_auth,
)
from corehq.apps.sso.configuration import get_saml2_config
from corehq.apps.sso.models import IdentityProvider
from corehq.apps.sso.utils.session_helpers import (
    store_saml_data_in_session,
    get_sso_username_from_session,
    prepare_session_with_sso_username,
)
<<<<<<< HEAD
from corehq.apps.sso.utils.url_helpers import get_documentation_url
=======
from corehq.apps.sso.utils.url_helpers import get_saml_login_url
>>>>>>> 89ced4b1
from corehq.apps.users.models import Invitation


@identity_provider_required
def sso_saml_metadata(request, idp_slug):
    """
    Returns XML with SAML 2.0 Metadata as the Service Provider (SP).
    Often referred to as the SP Identifier or SP Entity ID in the
    Identity Provider's Documentation.
    """
    saml_settings = OneLogin_Saml2_Settings(get_saml2_config(request.idp))
    metadata = saml_settings.get_sp_metadata()
    errors = saml_settings.validate_metadata(metadata)

    if len(errors) == 0:
        resp = HttpResponse(content=metadata, content_type='text/xml')
    else:
        resp = HttpResponseServerError(content=', '.join(errors))
    return resp


@use_saml2_auth
@csrf_exempt
def sso_saml_acs(request, idp_slug):
    """
    ACS stands for "Assertion Consumer Service". The Identity Provider will send
    its response to this view after authenticating a user. This is often
    referred to as the "Entity ID" in the IdP's Service Provider configuration.

    In this view we verify the received SAML 2.0 response and then log in the user
    to CommCare HQ.
    """
    request_id = request.session.get('AuthNRequestID')
    error_template = 'sso/acs_errors.html'

    try:
        request.saml2_auth.process_response(request_id=request_id)
        errors = request.saml2_auth.get_errors()
    except OneLogin_Saml2_Error as e:
        if e.code == OneLogin_Saml2_Error.SAML_RESPONSE_NOT_FOUND:
            return redirect("sso_saml_login", idp_slug=idp_slug)
        errors = [e]

    if errors:
        return render(request, error_template, {
            'saml_error_reason': request.saml2_auth.get_last_error_reason() or errors[0],
            'idp_type': "Azure AD",  # we will update this later,
            'docs_link': get_documentation_url(request.idp),
        })

    if not request.saml2_auth.is_authenticated():
        return render(request, 'sso/sso_request_denied.html', {})

    if 'AuthNRequestID' in request.session:
        del request.session['AuthNRequestID']

    store_saml_data_in_session(request)

    user = auth.authenticate(
        request=request,
        username=request.session['samlNameId'],
        idp_slug=idp_slug,
        is_handshake_successful=True,
    )

    # we add the messages to the django messages framework here since
    # that middleware was not available for SsoBackend
    if hasattr(request, 'sso_new_user_messages'):
        for success_message in request.sso_new_user_messages['success']:
            messages.success(request, success_message)
        for error_message in request.sso_new_user_messages['error']:
            messages.error(request, error_message)

    if user:
        auth.login(request, user)

        # activate new project if needed
        async_signup = AsyncSignupRequest.get_by_username(user.username)
        if async_signup and async_signup.project_name:
            try:
                request_new_domain(request, async_signup.project_name, is_new_user=True)
            except NameUnavailableException:
                # this should never happen, but in the off chance it does
                # we don't want to throw a 500 on this view
                messages.error(
                    request,
                    _("We were unable to create your requested project "
                      "because the name was already taken."
                      "Please contact support.")
                )

        AsyncSignupRequest.clear_data_for_username(user.username)

        relay_state = request.saml2_request_data['post_data'].get('RelayState')
        if relay_state not in [
            OneLogin_Saml2_Utils.get_self_url(request.saml2_request_data),
            get_saml_login_url(request.idp),
        ]:
            # redirect to next=<relay_state>
            return HttpResponseRedirect(
                request.saml2_auth.redirect_to(relay_state)
            )

        return redirect("homepage")

    return render(request, error_template, {
        'login_error': getattr(request, 'sso_login_error', None),
    })


@use_saml2_auth
@login_required
def sso_debug_user_data(request, idp_slug):
    """
    Test utility for showing SAML data on the staging environment.
    """
    if settings.SERVER_ENVIRONMENT not in ['staging']:
        raise Http404()
    return HttpResponse(json.dumps({
        "samlUserdata": request.session.get('samlUserdata'),
        "samlNameId": request.session.get('samlNameId'),
        "samlNameIdFormat": request.session.get('samlNameIdFormat'),
        "samlNameIdNameQualifier": request.session.get('samlNameIdNameQualifier'),
        "samlNameIdSPNameQualifier": request.session.get('samlNameIdSPNameQualifier'),
        "samlSessionIndex": request.session.get('samlSessionIndex'),
    }), 'text/json')


@use_saml2_auth
def sso_saml_login(request, idp_slug):
    """
    This view initiates a SAML 2.0 login request with the Identity Provider.
    """
    login_url = request.saml2_auth.login(return_to=request.GET.get('next'))
    username = get_sso_username_from_session(request) or request.GET.get('username')
    if username:
        # verify that the stored user data actually the current IdP
        idp = IdentityProvider.get_active_identity_provider_by_username(username)
        if idp and idp.slug == idp_slug:
            # pre-populate username for Azure AD
            login_url = f'{login_url}&login_hint={username}'
    return HttpResponseRedirect(login_url)


@use_saml2_auth
def sso_test_create_user(request, idp_slug):
    """
    A testing view exclusively for staging. This will be removed once the
    UIs are in place to sign up users or invite new users who must log in with
    SSO.
    """
    if settings.SERVER_ENVIRONMENT not in ['staging']:
        raise Http404()

    username = request.GET.get('username')
    if username:
        prepare_session_with_sso_username(request, username)

    invitation_uuid = request.GET.get('invitation')
    invitation = Invitation.objects.get(uuid=invitation_uuid) if invitation_uuid else None
    if invitation:
        AsyncSignupRequest.create_from_invitation(invitation)

    return HttpResponseRedirect(reverse("sso_saml_login", args=(idp_slug,)))<|MERGE_RESOLUTION|>--- conflicted
+++ resolved
@@ -31,11 +31,10 @@
     get_sso_username_from_session,
     prepare_session_with_sso_username,
 )
-<<<<<<< HEAD
-from corehq.apps.sso.utils.url_helpers import get_documentation_url
-=======
-from corehq.apps.sso.utils.url_helpers import get_saml_login_url
->>>>>>> 89ced4b1
+from corehq.apps.sso.utils.url_helpers import (
+    get_documentation_url,
+    get_saml_login_url,
+)
 from corehq.apps.users.models import Invitation
 
 
