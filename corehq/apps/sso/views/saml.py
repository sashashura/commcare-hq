--- conflicted
+++ resolved
@@ -270,8 +270,6 @@
     invitation = Invitation.objects.get(uuid=invitation_uuid) if invitation_uuid else None
     if invitation:
         AsyncSignupRequest.create_from_invitation(invitation)
-<<<<<<< HEAD
-=======
 
     return HttpResponseRedirect(reverse("sso_saml_login", args=(idp_slug,)))
 
@@ -280,6 +278,5 @@
 def test_session_stuff(request, idp_slug):
     request.session['ssoInviteTest'] = 'TEST INVITE DID WERK?'
     request.session.modified = True
->>>>>>> 70741ac1
 
     return HttpResponseRedirect(reverse("sso_saml_login", args=(idp_slug,)))