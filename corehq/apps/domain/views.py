--- conflicted
+++ resolved
@@ -1280,7 +1280,6 @@
     lead_text = ugettext_lazy("Please select a plan below that fits your organization's needs.")
 
     @property
-<<<<<<< HEAD
     def plan_options(self):
         return [
             PlanOption(
@@ -1314,8 +1313,6 @@
             )
         ]
 
-=======
->>>>>>> 2bc774a3
     def start_date_after_minimum_subscription(self):
         if self.current_subscription is None:
             return ""
@@ -1323,11 +1320,7 @@
             return ""
         else:
             new_start_date = self.current_subscription.date_start + \
-<<<<<<< HEAD
                              datetime.timedelta(days=MINIMUM_SUBSCRIPTION_LENGTH)
-=======
-                datetime.timedelta(days=MINIMUM_SUBSCRIPTION_LENGTH)
->>>>>>> 2bc774a3
             return new_start_date.strftime(USER_DATE_FORMAT)
 
     @property
