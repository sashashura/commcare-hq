--- conflicted
+++ resolved
@@ -473,64 +473,9 @@
         except Exception:
             return False
 
-<<<<<<< HEAD
-class DomainMetadataForm(DomainGlobalSettingsForm, SnapshotSettingsMixin):
-    customer_type = ChoiceField(
-        label=_("Customer Type"),
-        choices=(('basic', _('Basic')),
-                 ('plus', _('Plus')),
-                 ('full', _('Full')))
-    )
-    is_test = ChoiceField(
-        label=_("Test Project"),
-        choices=(('true', _('Test')),
-                 ('false', _('Real')),
-                 ('none', _('Not Sure')))
-    )
-    survey_management_enabled = BooleanField(
-        label=_("Survey Management Enabled"),
-        required=False,
-        help_text=_("Survey Management is a CommCareHQ module for SMS and "
-                    "Call Center based surveys for large samples.  It is "
-                    "under active development. Do not enable for your domain "
-                    "unless you're piloting it.")
-    )
-    sms_case_registration_enabled = BooleanField(
-        label=_("Enable Case Registration Via SMS"),
-        required=False
-    )
-    sms_case_registration_type = CharField(
-        label=_("SMS Case Registration Type"),
-        required=False
-    )
-    sms_case_registration_owner_id = ChoiceField(
-        label=_("SMS Case Registration Owner"),
-        required=False,
-        choices=[]
-    )
-    sms_case_registration_user_id = ChoiceField(
-        label=_("SMS Case Registration Submitting User"),
-        required=False,
-        choices=[]
-    )
-    restrict_superusers = BooleanField(
-        label=_("Restrict Superuser Access"),
-        required=False,
-        help_text=_("If access to a domain is restricted only users added " +
-                    "to the domain and staff members will have access.")
-    )
-    secure_submissions = BooleanField(
-        label=_("Only accept secure submissions"),
-        required=False,
-        help_text=_("Turn this on to prevent others from impersonating your "
-                    "mobile workers. To use, all of your deployed applications "
-                    "must be using secure submissions."),
-    )
-=======
 
 class DomainMetadataForm(DomainGlobalSettingsForm):
 
->>>>>>> f21215ab
     cloudcare_releases = ChoiceField(
         label=_("CloudCare should use"),
         initial=None,
@@ -561,18 +506,6 @@
         if not res:
             return False
         try:
-<<<<<<< HEAD
-            domain.project_type = self.cleaned_data['project_type']
-            domain.customer_type = self.cleaned_data['customer_type']
-            domain.is_test = self.cleaned_data['is_test']
-            domain.survey_management_enabled = self.cleaned_data.get('survey_management_enabled', False)
-            domain.sms_case_registration_enabled = self.cleaned_data.get('sms_case_registration_enabled', False)
-            domain.sms_case_registration_type = self.cleaned_data.get('sms_case_registration_type')
-            domain.sms_case_registration_owner_id = self.cleaned_data.get('sms_case_registration_owner_id')
-            domain.sms_case_registration_user_id = self.cleaned_data.get('sms_case_registration_user_id')
-            domain.restrict_superusers = self.cleaned_data.get('restrict_superusers', False)
-=======
->>>>>>> f21215ab
             cloudcare_releases = self.cleaned_data.get('cloudcare_releases')
             if cloudcare_releases and domain.cloudcare_releases != 'default':
                 # you're never allowed to change from default
