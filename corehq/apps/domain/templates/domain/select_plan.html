{% extends "domain/base_change_plan.html" %}
{% load hqstyle_tags %}
{% load hq_shared_tags %}
{% load i18n %}
{% load compress %}
{% load menu_tags %}

{% block stylesheets %}{{ block.super }}
{% if less_debug %}
    <link type="text/less"
          rel="stylesheet"
          media="all"
          href="{% static 'accounting/less/pricing.debug.less' %}" />
{% else %}
    {% compress css %}
        <link type="text/less"
              rel="stylesheet"
              media="all"
              href="{% static 'accounting/less/pricing.less' %}" />
    {% endcompress %}
{% endif %}
{% endblock %}

{% block js %}{{ block.super }}
    <script type="text/javascript" src="{% static 'accounting/ko/accounting.pricing_table.js' %}"></script>
{% endblock %}

{% block js-inline %}{{ block.super }}
    <script>
<<<<<<< HEAD
    (function () {
        var PricingTable = ('accounting/ko/accounting.pricing_table.js').PricingTable;
        var pricingTable = new PricingTable({{ pricing_table|JSON }}, '{{ current_edition }}', {{ is_non_ops_superuser|BOOL }}, {{ is_renewal|BOOL }});
=======
        var pricingTable = new PricingTable({{ pricing_table|JSON }}, '{{ current_edition }}', {{ is_renewal|BOOL }});
>>>>>>> 15409f00
        $('#pricing-table').koApplyBindings(pricingTable);
        pricingTable.init();
    }());
    </script>
{% endblock %}

{% block form_content %}
<p class="lead">
    {{ lead_text|safe }}
</p>
<p>
<i class="fa fa-info-circle"></i>
{% blocktrans %}
    <a href="https://wiki.commcarehq.org/display/commcarepublic/CommCare+Plan+Details" target="_blank">Visit the Help Site
    to learn more</a> about each plan.
{% endblocktrans %}
</p>
<div class="row">
    <div class="col-sm-12" id="pricing-table">
        <form
            {% if is_renewal %}
                action="{% url 'domain_subscription_renewal_confirmation' domain %}"
            {% else %}
                action="{% url 'confirm_selected_plan' domain %}"
            {% endif %}
            method="post"
            class="form"
        >{% csrf_token %}
            {% if is_renewal %}
            <input type="hidden" name="from_plan_page" value="true">
            {% endif %}
            <input type="hidden" name="plan_edition" data-bind="value: selected_edition">

            <div class="pricing-table-bg-container">
                <div class="pricing-table-bg">
                    <div class="row">
                        <div class="col-sm-10 col-sm-offset-2 col-bg"></div>
                    </div>
                </div>
            </div>
            <div class="row">
                <div class="col-xs-2 col-xs-offset-2 pricing-col-community">
                    <h3 class="pricing-header text-uppercase">
                        {% trans 'Community' %}
                    </h3>
                </div>
                <div class="col-xs-2 pricing-col-standard">
                    <h3 class="pricing-header text-uppercase">
                        {% trans 'Standard' %}
                    </h3>
                </div>
                <div class="col-xs-2 pricing-col-pro">
                    <h3 class="pricing-header text-uppercase">
                        {% trans 'Pro' %}
                    </h3>
                </div>
                <div class="col-xs-2 pricing-col-advanced">
                    <h3 class="pricing-header text-uppercase">
                        {% trans 'Advanced' %}
                    </h3>
                </div>
                <div class="col-xs-2 pricing-col-enterprise">
                    <h3 class="pricing-header text-uppercase">
                        {% trans 'Enterprise' %}
                    </h3>
                </div>
            </div>
            <div class="row pricing-row pricing-row-lead pricing-row-select">
                <div class="col-xs-2">
                    <h4>{% trans 'Select Plan' %}</h4>
                </div>
                <div data-bind="template: { name: 'select-plan-template', data: {
                    pt: $data
                }}"></div>
            </div>
            <div class="row pricing-row">
                <div class="col-xs-2">
                    <h4>{% trans 'Pricing' %}</h4>
                </div>
                <div class="col-xs-2 pricing-col-community">
                    <div class="pricing-cost text-uppercase">
                        {% trans 'Free' %}
                    </div>
                </div>
                <div class="col-xs-2 pricing-col-standard">
                    <div class="pricing-cost">
                        {% trans '$100 /month' %}
                    </div>
                </div>
                <div class="col-xs-2 pricing-col-pro">
                    <div class="pricing-cost">
                        {% trans '$500 /month' %}
                    </div>
                </div>
                <div class="col-xs-2 pricing-col-advanced">
                    <div class="pricing-cost">
                        {% trans '$1,000 /month' %}
                    </div>
                </div>
                <div class="col-xs-2 pricing-col-enterprise">
                    <div class="pricing-cost">
                        {% trans 'Contact Us' %}
                    </div>
                </div>
            </div>
            <div class="row pricing-row pricing-row-lead pricing-row-summary">
                <div class="col-xs-2">
                    <h4>{% trans 'Feature Summary' %}</h4>
                </div>
                <div class="col-xs-2">
                    <div class="pricing-info pricing-info-summary">
                        <ul>
                            <li>{% trans 'Up to 50 users' %}</li>
                            <li>{% trans 'CommCare App Builder' %}</li>
                            <li>{% trans 'Case Management' %}</li>
                            <li>{% trans 'Pre-Built Reports' %}</li>
                            <li>{% trans 'Online Learning Resources' %}</li>
                        </ul>
                    </div>
                </div>
                <div class="col-xs-2">
                    <div class="pricing-info pricing-info-summary">
                        <ul>
                            <li>{% trans 'Up to 100 users' %}</li>
                            <li>{% trans 'Lookup Tables' %}</li>
                            <li>{% trans 'Case Importer' %}</li>
                            <li>{% trans 'API Access' %}</li>
                            <li>{% trans 'One-way SMS' %}*</li>
                        </ul>
                    </div>
                </div>
                <div class="col-xs-2">
                    <div class="pricing-info pricing-info-summary">
                        <ul>
                            <li>{% trans 'Up to 500 users' %}</li>
                            <li>{% trans 'Report builder' %}</li>
                            <li>{% trans 'Data management tools' %}</li>
                            <li>{% trans 'Web-based applications' %}</li>
                            <li>{% trans 'Two-way SMS' %}*</li>
                        </ul>
                    </div>
                </div>
                <div class="col-xs-2">
                    <div class="pricing-info pricing-info-summary">
                        <ul>
                            <li>{% trans 'Up to 1,000 users' %}</li>
                            <li>{% trans 'Custom branding' %}</li>
                            <li>{% trans 'HIPAA compliance assurance' %}</li>
                            <li>{% trans 'External app integration framework' %}</li>
                            <li>{% trans 'Priority Support' %}</li>
                        </ul>
                    </div>
                </div>
                <div class="col-xs-2">
                    <div class="pricing-info pricing-info-summary">
                        <ul>
                            <li>{% trans '1,000+ users' %}</li>
                            <li>{% trans 'Custom pricing is available for large scale projects.' %}</li>
                            <li>{% trans 'Dedicated Account Manager' %}</li>
                        </ul>
                    </div>
                </div>
            </div>
            <div class="row pricing-row pricing-row-more">
                <div class="col-xs-2 col-xs-offset-2">
                    <div class="pricing-more">
                        <a target="_blank" href="{% prelogin_url 'public_pricing' %}">See More...</a>
                    </div>
                </div>
                <div class="col-xs-2">
                    <div class="pricing-more">
                        <a target="_blank" href="{% prelogin_url 'public_pricing' %}">See More...</a>
                    </div>
                </div>
                <div class="col-xs-2">
                    <div class="pricing-more">
                        <a target="_blank" href="{% prelogin_url 'public_pricing' %}">See More...</a>
                    </div>
                </div>
                <div class="col-xs-2">
                    <div class="pricing-more">
                        <a target="_blank" href="{% prelogin_url 'public_pricing' %}">See More...</a>
                    </div>
                </div>
                <div class="col-xs-2">
                    <div class="pricing-more">
                        <a target="_blank" href="{% prelogin_url 'public_pricing' %}">See More...</a>
                    </div>
                </div>
            </div>

            <div class="form-actions" data-bind="visible: isSubmitVisible">
                <div class="col-xs-offset-2">
                    <button type="submit" class="btn btn-primary btn-lg">{% trans 'Next' %}</button>
                </div>
            </div>
        </form>
    </div>
</div>


<script type="text/html" id="select-plan-template">
    <!-- ko foreach: pt.editions -->
    <div class="col-xs-2"
         data-bind="css: {
            'pricing-col-community': isCommunity(),
            'pricing-col-standard': isStandard(),
            'pricing-col-pro': isPro(),
            'pricing-col-advanced': isAdvanced(),
            'pricing-col-enterprise': isEnterprise()
        }">
        <label class="pricing-select-plan-radio pricing-header"
               data-bind="visible: $parent.pt.isRenewal||notCurrentEdition">
            <input type="radio" data-bind="
                attr: {value: slug, name: $parent.radio_group_name},
                checked: $parent.pt.selected_edition
            " >
        </label>
        <div data-bind="visible: !$parent.pt.isRenewal">
            <div class="pricing-current-plan pricing-header"
                 data-bind="visible: currentEdition, click: $root.selectCurrentPlan()">
                {% trans 'Current Plan' %}
            </div>
        </div>
    </div>
    <!-- /ko -->
</script>

<script type="text/html" id="blank-row-template">
    <td></td>
    <th class="th-feature"></th>
    <!-- ko foreach: pt.editions -->
    <td data-bind="attr: {class: col_css, 'data-edition': slug}"></td>
    <!-- /ko -->
</script>
{% endblock %}<|MERGE_RESOLUTION|>--- conflicted
+++ resolved
@@ -27,13 +27,9 @@
 
 {% block js-inline %}{{ block.super }}
     <script>
-<<<<<<< HEAD
     (function () {
         var PricingTable = ('accounting/ko/accounting.pricing_table.js').PricingTable;
-        var pricingTable = new PricingTable({{ pricing_table|JSON }}, '{{ current_edition }}', {{ is_non_ops_superuser|BOOL }}, {{ is_renewal|BOOL }});
-=======
         var pricingTable = new PricingTable({{ pricing_table|JSON }}, '{{ current_edition }}', {{ is_renewal|BOOL }});
->>>>>>> 15409f00
         $('#pricing-table').koApplyBindings(pricingTable);
         pricingTable.init();
     }());
