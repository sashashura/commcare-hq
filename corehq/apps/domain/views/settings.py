--- conflicted
+++ resolved
@@ -507,10 +507,6 @@
 
 
 class ManageDomainMobileWorkersView(ManageMobileWorkersMixin, BaseAdminProjectSettingsView):
-<<<<<<< HEAD
-    page_title = ugettext_lazy("Manage Mobile Workers")
-=======
     page_title = gettext_lazy("Manage Mobile Workers")
->>>>>>> 9e0ba186
     template_name = 'enterprise/manage_mobile_workers.html'
     urlname = 'domain_manage_mobile_workers'