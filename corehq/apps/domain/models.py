import uuid
from collections import defaultdict
from datetime import datetime
from functools import reduce

from django.conf import settings
from django.contrib.auth.models import AnonymousUser
from django.db import models
from django.db.models import F
from django.db.transaction import atomic
from django.template.loader import render_to_string
from django.urls import reverse
from django.utils.translation import ugettext_lazy as _

from memoized import memoized

from couchforms.analytics import domain_has_submission_in_last_30_days
from dimagi.ext.couchdbkit import (
    BooleanProperty,
    DateTimeProperty,
    DecimalProperty,
    DictProperty,
    Document,
    DocumentSchema,
    IntegerProperty,
    SchemaListProperty,
    SchemaProperty,
    StringListProperty,
    StringProperty,
    TimeProperty,
)
from dimagi.utils.couch.database import (
    get_safe_write_kwargs,
    iter_bulk_delete,
    iter_docs,
)
from dimagi.utils.logging import log_signal_errors
from dimagi.utils.next_available_name import next_available_name
from dimagi.utils.web import get_url_base

from corehq import toggles
from corehq.apps.app_manager.const import (
    AMPLIFIES_NO,
    AMPLIFIES_NOT_SET,
    AMPLIFIES_YES,
)
from corehq.apps.app_manager.dbaccessors import get_brief_apps_in_domain
from corehq.apps.appstore.models import SnapshotMixin
from corehq.apps.cachehq.mixins import QuickCachedDocumentMixin
from corehq.apps.hqwebapp.tasks import send_html_email_async
from corehq.apps.tzmigration.api import set_tz_migration_complete
from corehq.apps.users.util import log_user_change
from corehq.blobs import CODES as BLOB_CODES
from corehq.blobs.mixin import BlobMixin
from corehq.dbaccessors.couchapps.all_docs import (
    get_all_doc_ids_for_domain_grouped_by_db,
)
from corehq.util.quickcache import quickcache, get_session_key
from corehq.util.soft_assert import soft_assert
from langcodes import langs as all_langs

from .exceptions import (
    InactiveTransferDomainException,
    NameUnavailableException,
)
from .project_access.models import SuperuserProjectEntryRecord  # noqa

lang_lookup = defaultdict(str)

DATA_DICT = settings.INTERNAL_DATA
AREA_CHOICES = [a["name"] for a in DATA_DICT["area"]]
SUB_AREA_CHOICES = reduce(list.__add__, [a["sub_areas"] for a in DATA_DICT["area"]], [])
DATE_FORMAT = '%Y-%m-%dT%H:%M:%SZ'

BUSINESS_UNITS = [
    "DSA",
    "DSI",
    "DWA",
    "INC",
]


for lang in all_langs:
    lang_lookup[lang['three']] = lang['names'][0]  # arbitrarily using the first name if there are multiple
    if lang['two'] != '':
        lang_lookup[lang['two']] = lang['names'][0]


LICENSES = {
    'cc': 'Creative Commons Attribution (CC BY)',
    'cc-sa': 'Creative Commons Attribution, Share Alike (CC BY-SA)',
    'cc-nd': 'Creative Commons Attribution, No Derivatives (CC BY-ND)',
    'cc-nc': 'Creative Commons Attribution, Non-Commercial (CC BY-NC)',
    'cc-nc-sa': 'Creative Commons Attribution, Non-Commercial, and Share Alike (CC BY-NC-SA)',
    'cc-nc-nd': 'Creative Commons Attribution, Non-Commercial, and No Derivatives (CC BY-NC-ND)'
}

LICENSE_LINKS = {
    'cc': 'http://creativecommons.org/licenses/by/4.0',
    'cc-sa': 'http://creativecommons.org/licenses/by-sa/4.0',
    'cc-nd': 'http://creativecommons.org/licenses/by-nd/4.0',
    'cc-nc': 'http://creativecommons.org/licenses/by-nc/4.0',
    'cc-nc-sa': 'http://creativecommons.org/licenses/by-nc-sa/4.0',
    'cc-nc-nd': 'http://creativecommons.org/licenses/by-nc-nd/4.0',
}


def cached_property(method):
    def find_cached(self):
        try:
            return self.cached_properties[method.__name__]
        except KeyError:
            self.cached_properties[method.__name__] = method(self)
            self.save()
            return self.cached_properties[method.__name__]
    return find_cached


def icds_conditional_session_key():
    if settings.SERVER_ENVIRONMENT in settings.ICDS_ENVS:
        # memoize for process lifecycle
        return None
    else:
        # memoize for request lifecycle
        return get_session_key


class UpdatableSchema(object):

    def update(self, new_dict):
        for kw in new_dict:
            self[kw] = new_dict[kw]


class Deployment(DocumentSchema, UpdatableSchema):
    city = StringProperty()
    countries = StringListProperty()
    region = StringProperty()  # e.g. US, LAC, SA, Sub-saharn Africa, East Africa, West Africa, Southeast Asia)
    description = StringProperty()
    public = BooleanProperty(default=False)


class CallCenterProperties(DocumentSchema):
    enabled = BooleanProperty(default=False)
    use_fixtures = BooleanProperty(default=True)

    case_owner_id = StringProperty()
    use_user_location_as_owner = BooleanProperty(default=False)
    user_location_ancestor_level = IntegerProperty(default=0)

    case_type = StringProperty()

    form_datasource_enabled = BooleanProperty(default=True)
    case_datasource_enabled = BooleanProperty(default=True)
    case_actions_datasource_enabled = BooleanProperty(default=True)

    def fixtures_are_active(self):
        return self.enabled and self.use_fixtures

    def config_is_valid(self):
        return (self.use_user_location_as_owner or self.case_owner_id) and self.case_type

    def update_from_app_config(self, config):
        """Update datasources enabled based on app config.

        Follows similar logic to CallCenterIndicators
        :returns: True if changes were made
        """
        pre = (self.form_datasource_enabled, self.case_datasource_enabled, self.case_actions_datasource_enabled)
        self.form_datasource_enabled = config.forms_submitted.enabled or bool(config.custom_form)
        self.case_datasource_enabled = (
            config.cases_total.enabled
            or config.cases_opened.enabled
            or config.cases_closed.enabled
        )
        self.case_actions_datasource_enabled = config.cases_active.enabled
        post = (self.form_datasource_enabled, self.case_datasource_enabled, self.case_actions_datasource_enabled)
        return pre != post



class LicenseAgreement(DocumentSchema):
    signed = BooleanProperty(default=False)
    type = StringProperty()
    date = DateTimeProperty()
    user_id = StringProperty()
    user_ip = StringProperty()
    version = StringProperty()


class InternalProperties(DocumentSchema, UpdatableSchema):
    """
    Project properties that should only be visible/editable by superusers
    """
    sf_contract_id = StringProperty()
    sf_account_id = StringProperty()
    commcare_edition = StringProperty(
        choices=['', "plus", "community", "standard", "pro", "advanced", "enterprise"],
        default="community"
    )
    initiative = StringListProperty()
    workshop_region = StringProperty()
    project_state = StringProperty(choices=["", "POC", "transition", "at-scale"], default="")
    self_started = BooleanProperty(default=True)
    area = StringProperty()
    sub_area = StringProperty()
    using_adm = BooleanProperty()
    using_call_center = BooleanProperty()
    custom_eula = BooleanProperty()
    can_use_data = BooleanProperty(default=True)
    notes = StringProperty()
    organization_name = StringProperty()
    platform = StringListProperty()
    project_manager = StringProperty()
    phone_model = StringProperty()
    goal_time_period = IntegerProperty()
    goal_followup_rate = DecimalProperty()
    # intentionally different from and commtrack_enabled so that FMs can change
    commtrack_domain = BooleanProperty()
    performance_threshold = IntegerProperty()
    experienced_threshold = IntegerProperty()
    amplifies_workers = StringProperty(
        choices=[AMPLIFIES_YES, AMPLIFIES_NO, AMPLIFIES_NOT_SET],
        default=AMPLIFIES_NOT_SET
    )
    amplifies_project = StringProperty(
        choices=[AMPLIFIES_YES, AMPLIFIES_NO, AMPLIFIES_NOT_SET],
        default=AMPLIFIES_NOT_SET
    )
    business_unit = StringProperty(choices=BUSINESS_UNITS + [""], default="")
    data_access_threshold = IntegerProperty()
    partner_technical_competency = IntegerProperty()
    support_prioritization = IntegerProperty()
    gs_continued_involvement = StringProperty()
    technical_complexity = StringProperty()
    app_design_comments = StringProperty()
    training_materials = StringProperty()
    partner_comments = StringProperty()
    partner_contact = StringProperty()
    dimagi_contact = StringProperty()


class CaseDisplaySettings(DocumentSchema):
    case_details = DictProperty(
        verbose_name="Mapping of case type to definitions of properties "
                     "to display above the fold on case details")
    form_details = DictProperty(
        verbose_name="Mapping of form xmlns to definitions of properties "
                     "to display for individual forms")

    # todo: case list


class DynamicReportConfig(DocumentSchema):
    """configurations of generic/template reports to be set up for this domain"""
    report = StringProperty()  # fully-qualified path to template report class
    name = StringProperty()  # report display name in sidebar
    kwargs = DictProperty()  # arbitrary settings to configure report
    previewers_only = BooleanProperty()


class DynamicReportSet(DocumentSchema):
    """a set of dynamic reports grouped under a section header in the sidebar"""
    section_title = StringProperty()
    reports = SchemaListProperty(DynamicReportConfig)


LOGO_ATTACHMENT = 'logo.png'


class DayTimeWindow(DocumentSchema):
    """
    Defines a window of time in a day of the week.
    Day/time combinations will be interpreted in the domain's timezone.
    """
    # 0 - 6 is Monday - Sunday; -1 means it applies to all days
    day = IntegerProperty()
    # For times, None means there's no lower/upper bound
    start_time = TimeProperty()
    end_time = TimeProperty()


class Domain(QuickCachedDocumentMixin, BlobMixin, Document, SnapshotMixin):
    """
        Domain is the highest level collection of people/stuff
        in the system.  Pretty much everything happens at the
        domain-level, including user membership, permission to
        see data, reports, charts, etc.

        Exceptions: accounting has some models that combine multiple domains,
        which make "enterprise" multi-domain features like the enterprise console possible.

        Naming conventions:
        Most often, variables representing domain names are named `domain`, and
        variables representing domain objects are named `domain_obj`. New code should
        follow this convention, unless it's in an area that consistently uses `domain`
        for the object and `domain_name` for the string.

        There's a `project` attribute attached to requests that's a domain object.
        In spite of this, don't use `project` in new code.
   """

    _blobdb_type_code = BLOB_CODES.domain

    name = StringProperty()
    is_active = BooleanProperty()
    date_created = DateTimeProperty()
    default_timezone = StringProperty(default=getattr(settings, "TIME_ZONE", "UTC"))
    default_geocoder_location = DictProperty()
    case_sharing = BooleanProperty(default=False)
    secure_submissions = BooleanProperty(default=False)
    cloudcare_releases = StringProperty(choices=['stars', 'nostars', 'default'], default='default')
    organization = StringProperty()
    hr_name = StringProperty()  # the human-readable name for this project
    project_description = StringProperty()  # Brief description of the project
    creating_user = StringProperty()  # username of the user who created this domain

    # domain metadata
    project_type = StringProperty()  # e.g. MCH, HIV
    customer_type = StringProperty()  # plus, full, etc.
    is_test = StringProperty(choices=["true", "false", "none"], default="none")
    description = StringProperty()
    short_description = StringProperty()
    is_shared = BooleanProperty(default=False)
    commtrack_enabled = BooleanProperty(default=False)
    call_center_config = SchemaProperty(CallCenterProperties)
    restrict_superusers = BooleanProperty(default=False)
    allow_domain_requests = BooleanProperty(default=False)
    location_restriction_for_users = BooleanProperty(default=False)
    usercase_enabled = BooleanProperty(default=False)
    hipaa_compliant = BooleanProperty(default=False)
    use_livequery = BooleanProperty(default=False)
    use_sql_backend = BooleanProperty(default=False)
    first_domain_for_user = BooleanProperty(default=False)

    # CommConnect settings
    survey_management_enabled = BooleanProperty(default=False)
    # Whether or not a case can register via sms
    sms_case_registration_enabled = BooleanProperty(default=False)
    # Case type to apply to cases registered via sms
    sms_case_registration_type = StringProperty()
    # Owner to apply to cases registered via sms
    sms_case_registration_owner_id = StringProperty()
    # Submitting user to apply to cases registered via sms
    sms_case_registration_user_id = StringProperty()
    # Whether or not a mobile worker can register via sms
    sms_mobile_worker_registration_enabled = BooleanProperty(default=False)
    use_default_sms_response = BooleanProperty(default=False)
    default_sms_response = StringProperty()
    chat_message_count_threshold = IntegerProperty()
    sms_language_fallback = StringProperty()
    custom_chat_template = StringProperty()  # See settings.CUSTOM_CHAT_TEMPLATES
    custom_case_username = StringProperty()  # Case property to use when showing the case's name in a chat window
    # If empty, sms can be sent at any time. Otherwise, only send during
    # these windows of time. SMS_QUEUE_ENABLED must be True in localsettings
    # for this be considered.
    restricted_sms_times = SchemaListProperty(DayTimeWindow)
    # If empty, this is ignored. Otherwise, the framework will make sure
    # that during these days/times, no automated outbound sms will be sent
    # to someone if they have sent in an sms within sms_conversation_length
    # minutes. Outbound sms sent from a user in a chat window, however, will
    # still be sent. This is meant to prevent chat conversations from being
    # interrupted by automated sms reminders.
    # SMS_QUEUE_ENABLED must be True in localsettings for this to be
    # considered.
    sms_conversation_times = SchemaListProperty(DayTimeWindow)
    # In minutes, see above.
    sms_conversation_length = IntegerProperty(default=10)
    # Set to True to prevent survey questions and answers form being seen in
    # SMS chat windows.
    filter_surveys_from_chat = BooleanProperty(default=False)
    # The below option only matters if filter_surveys_from_chat = True.
    # If set to True, invalid survey responses will still be shown in the chat
    # window, while questions and valid responses will be filtered out.
    show_invalid_survey_responses_in_chat = BooleanProperty(default=False)
    # If set to True, if a message is read by anyone it counts as being read by
    # everyone. Set to False so that a message is only counted as being read
    # for a user if only that user has read it.
    count_messages_as_read_by_anyone = BooleanProperty(default=False)
    enable_registration_welcome_sms_for_case = BooleanProperty(default=False)
    enable_registration_welcome_sms_for_mobile_worker = BooleanProperty(default=False)
    sms_survey_date_format = StringProperty()

    granted_messaging_access = BooleanProperty(default=False)

    # Allowed outbound SMS per day
    # If this is None, then the default is applied. See get_daily_outbound_sms_limit()
    custom_daily_outbound_sms_limit = IntegerProperty()

    # Twilio Whatsapp-enabled phone number
    twilio_whatsapp_phone_number = StringProperty()

    # Allowed number of case updates or closes from automatic update rules in the daily rule run.
    # If this value is None, the value in settings.MAX_RULE_UPDATES_IN_ONE_RUN is used.
    auto_case_update_limit = IntegerProperty()

    # Time to run auto case update rules. Expected values are 0-23.
    # If this value is None, the value in settings.RULE_UPDATE_HOUR is used.
    auto_case_update_hour = IntegerProperty()

    # Allowed number of max OData feeds that this domain can create.
    # If this value is None, the value in settings.DEFAULT_ODATA_FEED_LIMIT is used
    odata_feed_limit = IntegerProperty()

    # exchange/domain copying stuff
    is_snapshot = BooleanProperty(default=False)
    is_approved = BooleanProperty(default=False)
    snapshot_time = DateTimeProperty()
    published = BooleanProperty(default=False)
    license = StringProperty(choices=LICENSES, default='cc')
    title = StringProperty()
    cda = SchemaProperty(LicenseAgreement)
    multimedia_included = BooleanProperty(default=True)
    downloads = IntegerProperty(default=0)  # number of downloads for this specific snapshot
    full_downloads = IntegerProperty(default=0)  # number of downloads for all snapshots from this domain
    author = StringProperty()
    phone_model = StringProperty()
    attribution_notes = StringProperty()
    publisher = StringProperty(choices=["organization", "user"], default="user")
    yt_id = StringProperty()
    snapshot_head = BooleanProperty(default=False)

    deployment = SchemaProperty(Deployment)

    cached_properties = DictProperty()

    internal = SchemaProperty(InternalProperties)

    dynamic_reports = SchemaListProperty(DynamicReportSet)

    # extra user specified properties
    tags = StringListProperty()
    area = StringProperty(choices=AREA_CHOICES)
    sub_area = StringProperty(choices=SUB_AREA_CHOICES)
    launch_date = DateTimeProperty

    last_modified = DateTimeProperty(default=datetime(2015, 1, 1))

    # when turned on, use settings.SECURE_TIMEOUT for sessions of users who are members of this domain
    secure_sessions = BooleanProperty(default=False)
    secure_sessions_timeout = IntegerProperty()

    two_factor_auth = BooleanProperty(default=False)
    strong_mobile_passwords = BooleanProperty(default=False)

    requested_report_builder_subscription = StringListProperty()

    report_whitelist = StringListProperty()

    # seconds between sending mobile UCRs to users. Can be overridden per user
    default_mobile_ucr_sync_interval = IntegerProperty()

    ga_opt_out = BooleanProperty(default=False)

    @classmethod
    def wrap(cls, data):
        # for domains that still use original_doc
        should_save = False
        if 'original_doc' in data:
            original_doc = data['original_doc']
            del data['original_doc']
            should_save = True
            if original_doc:
                original_doc = Domain.get_by_name(original_doc)
                data['copy_history'] = [original_doc._id]

        # for domains that have a public domain license
        if 'license' in data:
            if data.get("license", None) == "public":
                data["license"] = "cc"
                should_save = True

        if 'slug' in data and data["slug"]:
            data["hr_name"] = data["slug"]
            del data["slug"]

        if 'is_test' in data and isinstance(data["is_test"], bool):
            data["is_test"] = "true" if data["is_test"] else "false"
            should_save = True

        if 'cloudcare_releases' not in data:
            data['cloudcare_releases'] = 'nostars'  # legacy default setting

        # Don't actually remove location_types yet.  We can migrate fully and
        # remove this after everything's hunky-dory in production.  2015-03-06
        if 'location_types' in data:
            data['obsolete_location_types'] = data.pop('location_types')

        if 'granted_messaging_access' not in data:
            # enable messaging for domains created before this flag was added
            data['granted_messaging_access'] = True

        self = super(Domain, cls).wrap(data)
        if self.deployment is None:
            self.deployment = Deployment()
        if should_save:
            self.save()
        return self

    def get_default_timezone(self):
        """return a timezone object from self.default_timezone"""
        import pytz
        return pytz.timezone(self.default_timezone)

    @staticmethod
    @quickcache(['name'], timeout=24 * 60 * 60)
    def is_secure_session_required(name):
        domain_obj = Domain.get_by_name(name)
        return domain_obj and domain_obj.secure_sessions

    @staticmethod
    @quickcache(['name'], timeout=24 * 60 * 60)
    def secure_timeout(name):
        domain_obj = Domain.get_by_name(name)
        if not domain_obj:
            return None

        if domain_obj.secure_sessions:
            if toggles.SECURE_SESSION_TIMEOUT.enabled(name):
                return domain_obj.secure_sessions_timeout or settings.SECURE_TIMEOUT
            return settings.SECURE_TIMEOUT

        return None

    @staticmethod
    @quickcache(['couch_user._id', 'is_active'], timeout=5*60, memoize_timeout=10)
    def active_for_couch_user(couch_user, is_active=True):
        domain_names = couch_user.get_domains()
        return Domain.view(
            "domain/by_status",
            keys=[[is_active, d] for d in domain_names],
            reduce=False,
            include_docs=True,
        ).all()

    @staticmethod
    def active_for_user(user, is_active=True):
        if isinstance(user, AnonymousUser):
            return []
        from corehq.apps.users.models import CouchUser
        if isinstance(user, CouchUser):
            couch_user = user
        else:
            couch_user = CouchUser.from_django_user(user)
        if couch_user:
            return Domain.active_for_couch_user(couch_user, is_active=is_active)
        else:
            return []

    def add(self, model_instance, is_active=True):
        """
        Add something to this domain, through the generic relation.
        Returns the created membership object
        """
        # Add membership info to Couch
        couch_user = model_instance.get_profile().get_couch_user()
        couch_user.add_domain_membership(self.name)
        couch_user.save()

    def applications(self):
        return get_brief_apps_in_domain(self.name)

    def full_applications(self, include_builds=True):
        from corehq.apps.app_manager.util import get_correct_app_class
        from corehq.apps.app_manager.models import Application

        def wrap_application(a):
            return get_correct_app_class(a['doc']).wrap(a['doc'])

        if include_builds:
            startkey = [self.name]
            endkey = [self.name, {}]
        else:
            startkey = [self.name, None]
            endkey = [self.name, None, {}]

        return Application.get_db().view('app_manager/applications',
            startkey=startkey,
            endkey=endkey,
            include_docs=True,
            wrapper=wrap_application).all()

    @cached_property
    def versions(self):
        apps = self.applications()
        return list(set(a.application_version for a in apps))

    @cached_property
    def has_media(self):
        from corehq.apps.app_manager.util import is_remote_app
        for app in self.full_applications():
            if not is_remote_app(app) and app.has_media():
                return True
        return False

    @property
    def use_cloudcare_releases(self):
        return self.cloudcare_releases != 'nostars'

    def all_users(self):
        from corehq.apps.users.models import CouchUser
        return CouchUser.by_domain(self.name)

    def recent_submissions(self):
        return domain_has_submission_in_last_30_days(self.name)

    @classmethod
    @quickcache(['name'], skip_arg='strict', timeout=30*60,
        session_function=icds_conditional_session_key())
    def get_by_name(cls, name, strict=False):
        if not name:
            # get_by_name should never be called with name as None (or '', etc)
            # I fixed the code in such a way that if I raise a ValueError
            # all tests pass and basic pages load,
            # but in order not to break anything in the wild,
            # I'm opting to notify by email if/when this happens
            # but fall back to the previous behavior of returning None
            if settings.DEBUG:
                raise ValueError('%r is not a valid domain name' % name)
            else:
                _assert = soft_assert(notify_admins=True, exponential_backoff=False)
                _assert(False, '%r is not a valid domain name' % name)
                return None

        def _get_by_name(stale=False):
            extra_args = {'stale': settings.COUCH_STALE_QUERY} if stale else {}
            result = cls.view("domain/domains", key=name, reduce=False, include_docs=True, **extra_args).first()
            if not isinstance(result, Domain):
                # A stale view may return a result with no doc if the doc has just been deleted.
                # In this case couchdbkit just returns the raw view result as a dict
                return None
            else:
                return result

        domain = _get_by_name(stale=(not strict))
        if domain is None and not strict:
            # on the off chance this is a brand new domain, try with strict
            domain = _get_by_name(stale=False)
        return domain

    @classmethod
    def get_or_create_with_name(cls, name, is_active=False, secure_submissions=True, use_sql_backend=False):
        result = cls.view("domain/domains", key=name, reduce=False, include_docs=True).first()
        if result:
            return result
        else:
            new_domain = Domain(
                name=name,
                is_active=is_active,
                date_created=datetime.utcnow(),
                secure_submissions=secure_submissions,
                use_livequery=True,
                use_sql_backend=use_sql_backend,
            )
            new_domain.save(**get_safe_write_kwargs())
            return new_domain

    @classmethod
    def generate_name(cls, hr_name, max_length=25):
        '''
        Generate a URL-friendly name based on a given human-readable name.
        Normalizes given name, then looks for conflicting domains, addressing
        conflicts by adding "-1", "-2", etc. May return None if it fails to
        generate a new, unique name. Throws exception if it can't figure out
        a name, which shouldn't happen unless max_length is absurdly short.
        '''
        from corehq.apps.domain.utils import get_domain_url_slug
        from corehq.apps.domain.dbaccessors import domain_or_deleted_domain_exists
        name = get_domain_url_slug(hr_name, max_length=max_length)
        if not name:
            raise NameUnavailableException
        if domain_or_deleted_domain_exists(name):
            prefix = name
            while len(prefix):
                name = next_available_name(prefix, Domain.get_names_by_prefix(prefix + '-'))
                if domain_or_deleted_domain_exists(name):
                    # should never happen
                    raise NameUnavailableException
                if len(name) <= max_length:
                    return name
                prefix = prefix[:-1]
            raise NameUnavailableException

        return name

    @classmethod
    def get_all(cls, include_docs=True):
        domains = Domain.view("domain/not_snapshots", include_docs=False).all()
        if not include_docs:
            return domains
        else:
            return map(cls.wrap, iter_docs(cls.get_db(), [d['id'] for d in domains]))

    @classmethod
    def get_all_names(cls):
        return sorted({d['key'] for d in cls.get_all(include_docs=False)})

    @classmethod
    def get_all_ids(cls):
        return [d['id'] for d in cls.get_all(include_docs=False)]

    @classmethod
    def get_names_by_prefix(cls, prefix):
        return [d['key'] for d in Domain.view(
            "domain/domains",
            startkey=prefix,
            endkey=prefix + "zzz",
            reduce=False,
            include_docs=False
        ).all()] + [d['key'] for d in Domain.view(
            "domain/deleted_domains",
            startkey=prefix,
            endkey=prefix + "zzz",
            reduce=False,
            include_docs=False
        ).all()]

    def case_sharing_included(self):
        return self.case_sharing or reduce(lambda x, y: x or y, [getattr(app, 'case_sharing', False) for app in self.applications()], False)

    def save(self, **params):
        from corehq.apps.domain.dbaccessors import domain_or_deleted_domain_exists

        self.last_modified = datetime.utcnow()
        if not self._rev:
            if domain_or_deleted_domain_exists(self.name):
                raise NameUnavailableException(self.name)
            # mark any new domain as timezone migration complete
            set_tz_migration_complete(self.name)
        super(Domain, self).save(**params)

        from corehq.apps.domain.signals import commcare_domain_post_save
        results = commcare_domain_post_save.send_robust(sender='domain', domain=self)
        log_signal_errors(results, "Error occurred during domain post_save (%s)", {'domain': self.name})

    def snapshots(self, **view_kwargs):
        return Domain.view('domain/snapshots',
            startkey=[self._id, {}],
            endkey=[self._id],
            include_docs=True,
            reduce=False,
            descending=True,
            **view_kwargs
        )

    def update_deployment(self, **kwargs):
        self.deployment.update(kwargs)
        self.save()

    def update_internal(self, **kwargs):
        self.internal.update(kwargs)
        self.save()

    def display_name(self):
        if self.is_snapshot:
            return "Snapshot of %s" % self.copied_from.display_name()
        return self.hr_name or self.name

    __str__ = display_name

    def get_license_display(self):
        return LICENSES.get(self.license)

    def get_license_url(self):
        return LICENSE_LINKS.get(self.license)

    def copies(self):
        return Domain.view('domain/copied_from_snapshot', key=self._id, include_docs=True)

    def copies_of_parent(self):
        return Domain.view('domain/copied_from_snapshot', keys=[s._id for s in self.copied_from.snapshots()], include_docs=True)

    def delete(self, leave_tombstone=False):
        if not leave_tombstone and not settings.UNIT_TESTING:
            raise ValueError(
                'Cannot delete domain without leaving a tombstone except during testing')
        self._pre_delete()
        if leave_tombstone:
            domain = self.get(self._id)
            if not domain.doc_type.endswith('-Deleted'):
                domain.doc_type = '{}-Deleted'.format(domain.doc_type)
                domain.save()
        else:
            super().delete()

        # The save signals can undo effect of clearing the cache within the save
        # because they query the stale view (but attaches the up to date doc).
        # This is only a problem on delete/soft-delete,
        # because these change the presence in the index, not just the doc content.
        # Since this is rare, I'm opting to just re-clear the cache here
        # rather than making the signals use a strict lookup or something like that.
        self.clear_caches()

    def _pre_delete(self):
        from corehq.apps.domain.deletion import apply_deletion_operations

        # delete SQL models first because UCR tables are indexed by configs in couch
        apply_deletion_operations(self.name)

        # delete couch docs
        for db, related_doc_ids in get_all_doc_ids_for_domain_grouped_by_db(self.name):
            iter_bulk_delete(db, related_doc_ids, chunksize=500)

    @property
    @memoized
    def commtrack_settings(self):
        # this import causes some dependency issues so lives in here
        from corehq.apps.commtrack.models import CommtrackConfig
        if self.commtrack_enabled:
            return CommtrackConfig.for_domain(self.name)
        else:
            return None

    @property
    def has_custom_logo(self):
        return self.has_attachment(LOGO_ATTACHMENT)

    def get_custom_logo(self):
        if not self.has_custom_logo:
            return None

        return (
            self.fetch_attachment(LOGO_ATTACHMENT),
            self.blobs[LOGO_ATTACHMENT].content_type
        )

    def put_attachment(self, *args, **kw):
        return super(Domain, self).put_attachment(domain=self.name, *args, **kw)

    @property
    def location_types(self):
        from corehq.apps.locations.models import LocationType
        return LocationType.objects.filter(domain=self.name).all()

    @memoized
    def has_privilege(self, privilege):
        from corehq.apps.accounting.utils import domain_has_privilege
        return domain_has_privilege(self, privilege)

    @property
    @memoized
    def uses_locations(self):
        from corehq import privileges
        from corehq.apps.locations.models import LocationType
        return (self.has_privilege(privileges.LOCATIONS)
                and (self.commtrack_enabled
                     or LocationType.objects.filter(domain=self.name).exists()))

    def convert_to_commtrack(self):
        """
        One-stop-shop to make a domain CommTrack
        """
        from corehq.apps.commtrack.util import make_domain_commtrack
        make_domain_commtrack(self)

    def clear_caches(self):
        from .utils import domain_restricts_superusers
        super(Domain, self).clear_caches()
        self.get_by_name.clear(self.__class__, self.name)
        self.is_secure_session_required.clear(self.name)
        self.secure_timeout.clear(self.name)
        domain_restricts_superusers.clear(self.name)

    def get_daily_outbound_sms_limit(self):
        if self.custom_daily_outbound_sms_limit:
            return self.custom_daily_outbound_sms_limit

        # https://manage.dimagi.com/default.asp?274299
        return 50000


class TransferDomainRequest(models.Model):
    active = models.BooleanField(default=True, blank=True)
    request_time = models.DateTimeField(null=True, blank=True)
    request_ip = models.CharField(max_length=80, null=True, blank=True)
    confirm_time = models.DateTimeField(null=True, blank=True)
    confirm_ip = models.CharField(max_length=80, null=True, blank=True)
    transfer_guid = models.CharField(max_length=32, null=True, blank=True)

    domain = models.CharField(max_length=256)
    from_username = models.CharField(max_length=80)
    to_username = models.CharField(max_length=80)

    TRANSFER_TO_EMAIL = 'domain/email/domain_transfer_to_request'
    TRANSFER_FROM_EMAIL = 'domain/email/domain_transfer_from_request'
    DIMAGI_CONFIRM_EMAIL = 'domain/email/domain_transfer_confirm'

    class Meta(object):
        app_label = 'domain'

    @property
    @memoized
    def to_user(self):
        from corehq.apps.users.models import WebUser
        return WebUser.get_by_username(self.to_username)

    @property
    @memoized
    def from_user(self):
        from corehq.apps.users.models import WebUser
        return WebUser.get_by_username(self.from_username)

    @classmethod
    def get_by_guid(cls, guid):
        try:
            return cls.objects.get(transfer_guid=guid, active=True)
        except TransferDomainRequest.DoesNotExist:
            return None

    @classmethod
    def get_active_transfer(cls, domain, from_username):
        try:
            return cls.objects.get(domain=domain, from_username=from_username, active=True)
        except TransferDomainRequest.DoesNotExist:
            return None
        except TransferDomainRequest.MultipleObjectsReturned:
            # Deactivate all active transfer except for most recent
            latest = cls.objects \
                .filter(domain=domain, from_username=from_username, active=True, request_time__isnull=False) \
                .latest('request_time')
            cls.objects \
                .filter(domain=domain, from_username=from_username) \
                .exclude(pk=latest.pk) \
                .update(active=False)

            return latest

    def requires_active_transfer(fn):
        def decorate(self, *args, **kwargs):
            if not self.active:
                raise InactiveTransferDomainException(_("Transfer domain request is no longer active"))
            return fn(self, *args, **kwargs)
        return decorate

    @requires_active_transfer
    def send_transfer_request(self):
        self.transfer_guid = uuid.uuid4().hex
        self.request_time = datetime.utcnow()
        self.save()

        self.email_to_request()
        self.email_from_request()

    def activate_url(self):
        return "{url_base}/domain/transfer/{guid}/activate".format(
            url_base=get_url_base(),
            guid=self.transfer_guid
        )

    def deactivate_url(self):
        return "{url_base}/domain/transfer/{guid}/deactivate".format(
            url_base=get_url_base(),
            guid=self.transfer_guid
        )

    def email_to_request(self):
        context = self.as_dict()

        html_content = render_to_string("{template}.html".format(template=self.TRANSFER_TO_EMAIL), context)
        text_content = render_to_string("{template}.txt".format(template=self.TRANSFER_TO_EMAIL), context)

        send_html_email_async.delay(
            _('Transfer of ownership for CommCare project space.'),
            self.to_user.email,
            html_content,
            text_content=text_content)

    def email_from_request(self):
        context = self.as_dict()
        context.update({
            'settings_url': "{url_base}{path}".format(url_base=get_url_base(),
                                                      path=reverse('transfer_domain_view', args=[self.domain])),
            'support_email': settings.SUPPORT_EMAIL,
        })

        html_content = render_to_string("{template}.html".format(template=self.TRANSFER_FROM_EMAIL), context)
        text_content = render_to_string("{template}.txt".format(template=self.TRANSFER_FROM_EMAIL), context)

        send_html_email_async.delay(
            _('Transfer of ownership for CommCare project space.'),
            self.from_user.email,
            html_content,
            text_content=text_content)

    @requires_active_transfer
    def transfer_domain(self, by_user, *args, transfer_via=None, **kwargs):

        self.confirm_time = datetime.utcnow()
        if 'ip' in kwargs:
            self.confirm_ip = kwargs['ip']

        self.from_user.transfer_domain_membership(self.domain, self.to_user, is_admin=True)
        self.from_user.save()
        if by_user:
            log_user_change(self.domain, couch_user=self.from_user,
                            changed_by_user=by_user, changed_via=transfer_via,
<<<<<<< HEAD
                            message=_("Removed from domain"))
=======
                            message=_("Removed from domain {domain_name}").format(domain_name=self.domain))
>>>>>>> f1ba20d5
        self.to_user.save()
        self.active = False
        self.save()

        html_content = render_to_string(
            "{template}.html".format(template=self.DIMAGI_CONFIRM_EMAIL),
            self.as_dict())
        text_content = render_to_string(
            "{template}.txt".format(template=self.DIMAGI_CONFIRM_EMAIL),
            self.as_dict())

        send_html_email_async.delay(
            _('There has been a transfer of ownership of {domain}').format(domain=self.domain),
            settings.SUPPORT_EMAIL, html_content, text_content=text_content,
        )

    def as_dict(self):
        return {
            'domain': self.domain,
            'from_username': self.from_username,
            'to_username': self.to_username,
            'guid': self.transfer_guid,
            'request_time': self.request_time,
            'deactivate_url': self.deactivate_url(),
            'activate_url': self.activate_url(),
        }


class DomainAuditRecordEntry(models.Model):
    domain = models.TextField(unique=True, db_index=True)
    cp_n_downloads_custom_exports = models.BigIntegerField(default=0)
    cp_n_viewed_ucr_reports = models.BigIntegerField(default=0)
    cp_n_viewed_non_ucr_reports = models.BigIntegerField(default=0)
    cp_n_reports_created = models.BigIntegerField(default=0)
    cp_n_reports_edited = models.BigIntegerField(default=0)
    cp_n_saved_scheduled_reports = models.BigIntegerField(default=0)
    cp_n_click_app_deploy = models.BigIntegerField(default=0)
    cp_n_form_builder_entered = models.BigIntegerField(default=0)
    cp_n_saved_app_changes = models.BigIntegerField(default=0)

    @classmethod
    @atomic
    def update_calculations(cls, domain, property_to_update):
        obj, is_new = cls.objects.get_or_create(domain=domain)
        setattr(obj, property_to_update, F(property_to_update) + 1)
        # update_fields prevents the possibility of a race condition
        # https://stackoverflow.com/a/1599090
        obj.save(update_fields=[property_to_update])<|MERGE_RESOLUTION|>--- conflicted
+++ resolved
@@ -994,11 +994,7 @@
         if by_user:
             log_user_change(self.domain, couch_user=self.from_user,
                             changed_by_user=by_user, changed_via=transfer_via,
-<<<<<<< HEAD
-                            message=_("Removed from domain"))
-=======
                             message=_("Removed from domain {domain_name}").format(domain_name=self.domain))
->>>>>>> f1ba20d5
         self.to_user.save()
         self.active = False
         self.save()
