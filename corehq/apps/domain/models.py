import uuid
from collections import defaultdict
from datetime import datetime
from functools import reduce

from django.conf import settings
from django.contrib.auth.models import AnonymousUser
from django.db import models
from django.db.models import F
from django.db.transaction import atomic
from django.template.loader import render_to_string
from django.urls import reverse
from django.utils.translation import ugettext_lazy as _

from memoized import memoized

from couchforms.analytics import domain_has_submission_in_last_30_days
from dimagi.ext.couchdbkit import (
    BooleanProperty,
    DateTimeProperty,
    DecimalProperty,
    DictProperty,
    Document,
    DocumentSchema,
    IntegerProperty,
    SchemaListProperty,
    SchemaProperty,
    StringListProperty,
    StringProperty,
    TimeProperty,
)
from dimagi.utils.couch.database import (
    get_safe_write_kwargs,
    iter_bulk_delete,
    iter_docs,
)
from dimagi.utils.logging import log_signal_errors
from dimagi.utils.next_available_name import next_available_name
from dimagi.utils.web import get_url_base

from corehq import toggles
from corehq.apps.app_manager.const import (
    AMPLIFIES_NO,
    AMPLIFIES_NOT_SET,
    AMPLIFIES_YES,
)
from corehq.apps.app_manager.dbaccessors import get_brief_apps_in_domain
from corehq.apps.appstore.models import SnapshotMixin
from corehq.apps.cachehq.mixins import QuickCachedDocumentMixin
from corehq.apps.hqwebapp.tasks import send_html_email_async
from corehq.apps.tzmigration.api import set_tz_migration_complete
from corehq.apps.users.audit.change_messages import UserChangeMessage
from corehq.apps.users.util import log_user_change
from corehq.blobs import CODES as BLOB_CODES
from corehq.blobs.mixin import BlobMixin
from corehq.dbaccessors.couchapps.all_docs import (
    get_all_doc_ids_for_domain_grouped_by_db,
)
from corehq.util.quickcache import quickcache, get_session_key
from corehq.util.soft_assert import soft_assert
from langcodes import langs as all_langs

from .exceptions import (
    InactiveTransferDomainException,
    NameUnavailableException,
)
from .project_access.models import SuperuserProjectEntryRecord  # noqa

lang_lookup = defaultdict(str)

DATA_DICT = settings.INTERNAL_DATA
AREA_CHOICES = [a["name"] for a in DATA_DICT["area"]]
SUB_AREA_CHOICES = reduce(list.__add__, [a["sub_areas"] for a in DATA_DICT["area"]], [])
DATE_FORMAT = '%Y-%m-%dT%H:%M:%SZ'

BUSINESS_UNITS = [
    "DSA",
    "DSI",
    "DWA",
    "INC",
]


for lang in all_langs:
    lang_lookup[lang['three']] = lang['names'][0]  # arbitrarily using the first name if there are multiple
    if lang['two'] != '':
        lang_lookup[lang['two']] = lang['names'][0]


LICENSES = {
    'cc': 'Creative Commons Attribution (CC BY)',
    'cc-sa': 'Creative Commons Attribution, Share Alike (CC BY-SA)',
    'cc-nd': 'Creative Commons Attribution, No Derivatives (CC BY-ND)',
    'cc-nc': 'Creative Commons Attribution, Non-Commercial (CC BY-NC)',
    'cc-nc-sa': 'Creative Commons Attribution, Non-Commercial, and Share Alike (CC BY-NC-SA)',
    'cc-nc-nd': 'Creative Commons Attribution, Non-Commercial, and No Derivatives (CC BY-NC-ND)'
}

LICENSE_LINKS = {
    'cc': 'http://creativecommons.org/licenses/by/4.0',
    'cc-sa': 'http://creativecommons.org/licenses/by-sa/4.0',
    'cc-nd': 'http://creativecommons.org/licenses/by-nd/4.0',
    'cc-nc': 'http://creativecommons.org/licenses/by-nc/4.0',
    'cc-nc-sa': 'http://creativecommons.org/licenses/by-nc-sa/4.0',
    'cc-nc-nd': 'http://creativecommons.org/licenses/by-nc-nd/4.0',
}


def cached_property(method):
    def find_cached(self):
        try:
            return self.cached_properties[method.__name__]
        except KeyError:
            self.cached_properties[method.__name__] = method(self)
            self.save()
            return self.cached_properties[method.__name__]
    return find_cached


def icds_conditional_session_key():
    if settings.SERVER_ENVIRONMENT in settings.ICDS_ENVS:
        # memoize for process lifecycle
        return None
    else:
        # memoize for request lifecycle
        return get_session_key


class UpdatableSchema(object):

    def update(self, new_dict):
        for kw in new_dict:
            self[kw] = new_dict[kw]


class Deployment(DocumentSchema, UpdatableSchema):
    city = StringProperty()
    countries = StringListProperty()
    region = StringProperty()  # e.g. US, LAC, SA, Sub-saharn Africa, East Africa, West Africa, Southeast Asia)
    description = StringProperty()
    public = BooleanProperty(default=False)


class CallCenterProperties(DocumentSchema):
    enabled = BooleanProperty(default=False)
    use_fixtures = BooleanProperty(default=True)

    case_owner_id = StringProperty()
    use_user_location_as_owner = BooleanProperty(default=False)
    user_location_ancestor_level = IntegerProperty(default=0)

    case_type = StringProperty()

    form_datasource_enabled = BooleanProperty(default=True)
    case_datasource_enabled = BooleanProperty(default=True)
    case_actions_datasource_enabled = BooleanProperty(default=True)

    def fixtures_are_active(self):
        return self.enabled and self.use_fixtures

    def config_is_valid(self):
        return (self.use_user_location_as_owner or self.case_owner_id) and self.case_type

    def update_from_app_config(self, config):
        """Update datasources enabled based on app config.

        Follows similar logic to CallCenterIndicators
        :returns: True if changes were made
        """
        pre = (self.form_datasource_enabled, self.case_datasource_enabled, self.case_actions_datasource_enabled)
        self.form_datasource_enabled = config.forms_submitted.enabled or bool(config.custom_form)
        self.case_datasource_enabled = (
            config.cases_total.enabled
            or config.cases_opened.enabled
            or config.cases_closed.enabled
        )
        self.case_actions_datasource_enabled = config.cases_active.enabled
        post = (self.form_datasource_enabled, self.case_datasource_enabled, self.case_actions_datasource_enabled)
        return pre != post



class LicenseAgreement(DocumentSchema):
    signed = BooleanProperty(default=False)
    type = StringProperty()
    date = DateTimeProperty()
    user_id = StringProperty()
    user_ip = StringProperty()
    version = StringProperty()


class InternalProperties(DocumentSchema, UpdatableSchema):
    """
    Project properties that should only be visible/editable by superusers
    """
    sf_contract_id = StringProperty()
    sf_account_id = StringProperty()
    commcare_edition = StringProperty(
        choices=['', "plus", "community", "standard", "pro", "advanced", "enterprise"],
        default="community"
    )
    initiative = StringListProperty()
    workshop_region = StringProperty()
    project_state = StringProperty(choices=["", "POC", "transition", "at-scale"], default="")
    self_started = BooleanProperty(default=True)
    area = StringProperty()
    sub_area = StringProperty()
    using_adm = BooleanProperty()
    using_call_center = BooleanProperty()
    custom_eula = BooleanProperty()
    can_use_data = BooleanProperty(default=True)
    notes = StringProperty()
    organization_name = StringProperty()
    platform = StringListProperty()
    project_manager = StringProperty()
    phone_model = StringProperty()
    goal_time_period = IntegerProperty()
    goal_followup_rate = DecimalProperty()
    # intentionally different from and commtrack_enabled so that FMs can change
    commtrack_domain = BooleanProperty()
    performance_threshold = IntegerProperty()
    experienced_threshold = IntegerProperty()
    amplifies_workers = StringProperty(
        choices=[AMPLIFIES_YES, AMPLIFIES_NO, AMPLIFIES_NOT_SET],
        default=AMPLIFIES_NOT_SET
    )
    amplifies_project = StringProperty(
        choices=[AMPLIFIES_YES, AMPLIFIES_NO, AMPLIFIES_NOT_SET],
        default=AMPLIFIES_NOT_SET
    )
    business_unit = StringProperty(choices=BUSINESS_UNITS + [""], default="")
    data_access_threshold = IntegerProperty()
    partner_technical_competency = IntegerProperty()
    support_prioritization = IntegerProperty()
    gs_continued_involvement = StringProperty()
    technical_complexity = StringProperty()
    app_design_comments = StringProperty()
    training_materials = StringProperty()
    partner_comments = StringProperty()
    partner_contact = StringProperty()
    dimagi_contact = StringProperty()


class CaseDisplaySettings(DocumentSchema):
    case_details = DictProperty(
        verbose_name="Mapping of case type to definitions of properties "
                     "to display above the fold on case details")
    form_details = DictProperty(
        verbose_name="Mapping of form xmlns to definitions of properties "
                     "to display for individual forms")

    # todo: case list


class DynamicReportConfig(DocumentSchema):
    """configurations of generic/template reports to be set up for this domain"""
    report = StringProperty()  # fully-qualified path to template report class
    name = StringProperty()  # report display name in sidebar
    kwargs = DictProperty()  # arbitrary settings to configure report
    previewers_only = BooleanProperty()


class DynamicReportSet(DocumentSchema):
    """a set of dynamic reports grouped under a section header in the sidebar"""
    section_title = StringProperty()
    reports = SchemaListProperty(DynamicReportConfig)


LOGO_ATTACHMENT = 'logo.png'


class DayTimeWindow(DocumentSchema):
    """
    Defines a window of time in a day of the week.
    Day/time combinations will be interpreted in the domain's timezone.
    """
    # 0 - 6 is Monday - Sunday; -1 means it applies to all days
    day = IntegerProperty()
    # For times, None means there's no lower/upper bound
    start_time = TimeProperty()
    end_time = TimeProperty()


class Domain(QuickCachedDocumentMixin, BlobMixin, Document, SnapshotMixin):
    """
        Domain is the highest level collection of people/stuff
        in the system.  Pretty much everything happens at the
        domain-level, including user membership, permission to
        see data, reports, charts, etc.

        Exceptions: accounting has some models that combine multiple domains,
        which make "enterprise" multi-domain features like the enterprise console possible.

        Naming conventions:
        Most often, variables representing domain names are named `domain`, and
        variables representing domain objects are named `domain_obj`. New code should
        follow this convention, unless it's in an area that consistently uses `domain`
        for the object and `domain_name` for the string.

        There's a `project` attribute attached to requests that's a domain object.
        In spite of this, don't use `project` in new code.
   """

    _blobdb_type_code = BLOB_CODES.domain

    name = StringProperty()
    is_active = BooleanProperty()
    date_created = DateTimeProperty()
    default_timezone = StringProperty(default=getattr(settings, "TIME_ZONE", "UTC"))
    default_geocoder_location = DictProperty()
    case_sharing = BooleanProperty(default=False)
    secure_submissions = BooleanProperty(default=False)
    cloudcare_releases = StringProperty(choices=['stars', 'nostars', 'default'], default='default')
    organization = StringProperty()
    hr_name = StringProperty()  # the human-readable name for this project
    project_description = StringProperty()  # Brief description of the project
    creating_user = StringProperty()  # username of the user who created this domain

    # domain metadata
    project_type = StringProperty()  # e.g. MCH, HIV
    customer_type = StringProperty()  # plus, full, etc.
    is_test = StringProperty(choices=["true", "false", "none"], default="none")
    description = StringProperty()
    short_description = StringProperty()
    is_shared = BooleanProperty(default=False)
    commtrack_enabled = BooleanProperty(default=False)
    call_center_config = SchemaProperty(CallCenterProperties)
    restrict_superusers = BooleanProperty(default=False)
    allow_domain_requests = BooleanProperty(default=False)
    location_restriction_for_users = BooleanProperty(default=False)
    usercase_enabled = BooleanProperty(default=False)
    hipaa_compliant = BooleanProperty(default=False)
    use_livequery = BooleanProperty(default=False)
    use_sql_backend = BooleanProperty(default=False)
    first_domain_for_user = BooleanProperty(default=False)

    # CommConnect settings
    survey_management_enabled = BooleanProperty(default=False)
    # Whether or not a case can register via sms
    sms_case_registration_enabled = BooleanProperty(default=False)
    # Case type to apply to cases registered via sms
    sms_case_registration_type = StringProperty()
    # Owner to apply to cases registered via sms
    sms_case_registration_owner_id = StringProperty()
    # Submitting user to apply to cases registered via sms
    sms_case_registration_user_id = StringProperty()
    # Whether or not a mobile worker can register via sms
    sms_mobile_worker_registration_enabled = BooleanProperty(default=False)
    use_default_sms_response = BooleanProperty(default=False)
    default_sms_response = StringProperty()
    chat_message_count_threshold = IntegerProperty()
    sms_language_fallback = StringProperty()
    custom_chat_template = StringProperty()  # See settings.CUSTOM_CHAT_TEMPLATES
    custom_case_username = StringProperty()  # Case property to use when showing the case's name in a chat window
    # If empty, sms can be sent at any time. Otherwise, only send during
    # these windows of time. SMS_QUEUE_ENABLED must be True in localsettings
    # for this be considered.
    restricted_sms_times = SchemaListProperty(DayTimeWindow)
    # If empty, this is ignored. Otherwise, the framework will make sure
    # that during these days/times, no automated outbound sms will be sent
    # to someone if they have sent in an sms within sms_conversation_length
    # minutes. Outbound sms sent from a user in a chat window, however, will
    # still be sent. This is meant to prevent chat conversations from being
    # interrupted by automated sms reminders.
    # SMS_QUEUE_ENABLED must be True in localsettings for this to be
    # considered.
    sms_conversation_times = SchemaListProperty(DayTimeWindow)
    # In minutes, see above.
    sms_conversation_length = IntegerProperty(default=10)
    # Set to True to prevent survey questions and answers form being seen in
    # SMS chat windows.
    filter_surveys_from_chat = BooleanProperty(default=False)
    # The below option only matters if filter_surveys_from_chat = True.
    # If set to True, invalid survey responses will still be shown in the chat
    # window, while questions and valid responses will be filtered out.
    show_invalid_survey_responses_in_chat = BooleanProperty(default=False)
    # If set to True, if a message is read by anyone it counts as being read by
    # everyone. Set to False so that a message is only counted as being read
    # for a user if only that user has read it.
    count_messages_as_read_by_anyone = BooleanProperty(default=False)
    enable_registration_welcome_sms_for_case = BooleanProperty(default=False)
    enable_registration_welcome_sms_for_mobile_worker = BooleanProperty(default=False)
    sms_survey_date_format = StringProperty()

    granted_messaging_access = BooleanProperty(default=False)

    # Allowed outbound SMS per day
    # If this is None, then the default is applied. See get_daily_outbound_sms_limit()
    custom_daily_outbound_sms_limit = IntegerProperty()

    # Twilio Whatsapp-enabled phone number
    twilio_whatsapp_phone_number = StringProperty()

    # Allowed number of case updates or closes from automatic update rules in the daily rule run.
    # If this value is None, the value in settings.MAX_RULE_UPDATES_IN_ONE_RUN is used.
    auto_case_update_limit = IntegerProperty()

    # Time to run auto case update rules. Expected values are 0-23.
    # If this value is None, the value in settings.RULE_UPDATE_HOUR is used.
    auto_case_update_hour = IntegerProperty()

    # Allowed number of max OData feeds that this domain can create.
    # If this value is None, the value in settings.DEFAULT_ODATA_FEED_LIMIT is used
    odata_feed_limit = IntegerProperty()

    # exchange/domain copying stuff
    is_snapshot = BooleanProperty(default=False)
    is_approved = BooleanProperty(default=False)
    snapshot_time = DateTimeProperty()
    published = BooleanProperty(default=False)
    license = StringProperty(choices=LICENSES, default='cc')
    title = StringProperty()
    cda = SchemaProperty(LicenseAgreement)
    multimedia_included = BooleanProperty(default=True)
    downloads = IntegerProperty(default=0)  # number of downloads for this specific snapshot
    full_downloads = IntegerProperty(default=0)  # number of downloads for all snapshots from this domain
    author = StringProperty()
    phone_model = StringProperty()
    attribution_notes = StringProperty()
    publisher = StringProperty(choices=["organization", "user"], default="user")
    yt_id = StringProperty()
    snapshot_head = BooleanProperty(default=False)

    deployment = SchemaProperty(Deployment)

    cached_properties = DictProperty()

    internal = SchemaProperty(InternalProperties)

    dynamic_reports = SchemaListProperty(DynamicReportSet)

    # extra user specified properties
    tags = StringListProperty()
    area = StringProperty(choices=AREA_CHOICES)
    sub_area = StringProperty(choices=SUB_AREA_CHOICES)
    launch_date = DateTimeProperty

    last_modified = DateTimeProperty(default=datetime(2015, 1, 1))

    # when turned on, use settings.SECURE_TIMEOUT for sessions of users who are members of this domain
    secure_sessions = BooleanProperty(default=False)
    secure_sessions_timeout = IntegerProperty()

    two_factor_auth = BooleanProperty(default=False)
    strong_mobile_passwords = BooleanProperty(default=False)

    requested_report_builder_subscription = StringListProperty()

    report_whitelist = StringListProperty()

    # seconds between sending mobile UCRs to users. Can be overridden per user
    default_mobile_ucr_sync_interval = IntegerProperty()

    ga_opt_out = BooleanProperty(default=False)

    @classmethod
    def wrap(cls, data):
        # for domains that still use original_doc
        should_save = False
        if 'original_doc' in data:
            original_doc = data['original_doc']
            del data['original_doc']
            should_save = True
            if original_doc:
                original_doc = Domain.get_by_name(original_doc)
                data['copy_history'] = [original_doc._id]

        # for domains that have a public domain license
        if 'license' in data:
            if data.get("license", None) == "public":
                data["license"] = "cc"
                should_save = True

        if 'slug' in data and data["slug"]:
            data["hr_name"] = data["slug"]
            del data["slug"]

        if 'is_test' in data and isinstance(data["is_test"], bool):
            data["is_test"] = "true" if data["is_test"] else "false"
            should_save = True

        if 'cloudcare_releases' not in data:
            data['cloudcare_releases'] = 'nostars'  # legacy default setting

        # Don't actually remove location_types yet.  We can migrate fully and
        # remove this after everything's hunky-dory in production.  2015-03-06
        if 'location_types' in data:
            data['obsolete_location_types'] = data.pop('location_types')

        if 'granted_messaging_access' not in data:
            # enable messaging for domains created before this flag was added
            data['granted_messaging_access'] = True

        self = super(Domain, cls).wrap(data)
        if self.deployment is None:
            self.deployment = Deployment()
        if should_save:
            self.save()
        return self

    def get_default_timezone(self):
        """return a timezone object from self.default_timezone"""
        import pytz
        return pytz.timezone(self.default_timezone)

    @staticmethod
    @quickcache(['name'], timeout=24 * 60 * 60)
    def is_secure_session_required(name):
        domain_obj = Domain.get_by_name(name)
        return domain_obj and domain_obj.secure_sessions

    @staticmethod
    @quickcache(['name'], timeout=24 * 60 * 60)
    def secure_timeout(name):
        domain_obj = Domain.get_by_name(name)
        if not domain_obj:
            return None

        if domain_obj.secure_sessions:
            if toggles.SECURE_SESSION_TIMEOUT.enabled(name):
                return domain_obj.secure_sessions_timeout or settings.SECURE_TIMEOUT
            return settings.SECURE_TIMEOUT

        return None

    @staticmethod
    @quickcache(['couch_user._id', 'is_active'], timeout=5*60, memoize_timeout=10)
    def active_for_couch_user(couch_user, is_active=True):
        domain_names = couch_user.get_domains()
        return Domain.view(
            "domain/by_status",
            keys=[[is_active, d] for d in domain_names],
            reduce=False,
            include_docs=True,
        ).all()

    @staticmethod
    def active_for_user(user, is_active=True):
        if isinstance(user, AnonymousUser):
            return []
        from corehq.apps.users.models import CouchUser
        if isinstance(user, CouchUser):
            couch_user = user
        else:
            couch_user = CouchUser.from_django_user(user)
        if couch_user:
            return Domain.active_for_couch_user(couch_user, is_active=is_active)
        else:
            return []

    def add(self, model_instance, is_active=True):
        """
        Add something to this domain, through the generic relation.
        Returns the created membership object
        """
        # Add membership info to Couch
        couch_user = model_instance.get_profile().get_couch_user()
        couch_user.add_domain_membership(self.name)
        couch_user.save()

    def applications(self):
        return get_brief_apps_in_domain(self.name)

    def full_applications(self, include_builds=True):
        from corehq.apps.app_manager.util import get_correct_app_class
        from corehq.apps.app_manager.models import Application

        def wrap_application(a):
            return get_correct_app_class(a['doc']).wrap(a['doc'])

        if include_builds:
            startkey = [self.name]
            endkey = [self.name, {}]
        else:
            startkey = [self.name, None]
            endkey = [self.name, None, {}]

        return Application.get_db().view('app_manager/applications',
            startkey=startkey,
            endkey=endkey,
            include_docs=True,
            wrapper=wrap_application).all()

    @cached_property
    def versions(self):
        apps = self.applications()
        return list(set(a.application_version for a in apps))

    @cached_property
    def has_media(self):
        from corehq.apps.app_manager.util import is_remote_app
        for app in self.full_applications():
            if not is_remote_app(app) and app.has_media():
                return True
        return False

    @property
    def use_cloudcare_releases(self):
        return self.cloudcare_releases != 'nostars'

    def all_users(self):
        from corehq.apps.users.models import CouchUser
        return CouchUser.by_domain(self.name)

    def recent_submissions(self):
        return domain_has_submission_in_last_30_days(self.name)

    @classmethod
    @quickcache(['name'], skip_arg='strict', timeout=30*60,
        session_function=icds_conditional_session_key())
    def get_by_name(cls, name, strict=False):
        if not name:
            # get_by_name should never be called with name as None (or '', etc)
            # I fixed the code in such a way that if I raise a ValueError
            # all tests pass and basic pages load,
            # but in order not to break anything in the wild,
            # I'm opting to notify by email if/when this happens
            # but fall back to the previous behavior of returning None
            if settings.DEBUG:
                raise ValueError('%r is not a valid domain name' % name)
            else:
                _assert = soft_assert(notify_admins=True, exponential_backoff=False)
                _assert(False, '%r is not a valid domain name' % name)
                return None

        def _get_by_name(stale=False):
            extra_args = {'stale': settings.COUCH_STALE_QUERY} if stale else {}
            result = cls.view("domain/domains", key=name, reduce=False, include_docs=True, **extra_args).first()
            if not isinstance(result, Domain):
                # A stale view may return a result with no doc if the doc has just been deleted.
                # In this case couchdbkit just returns the raw view result as a dict
                return None
            else:
                return result

        domain = _get_by_name(stale=(not strict))
        if domain is None and not strict:
            # on the off chance this is a brand new domain, try with strict
            domain = _get_by_name(stale=False)
        return domain

    @classmethod
    def get_or_create_with_name(cls, name, is_active=False, secure_submissions=True, use_sql_backend=False):
        result = cls.view("domain/domains", key=name, reduce=False, include_docs=True).first()
        if result:
            return result
        else:
            new_domain = Domain(
                name=name,
                is_active=is_active,
                date_created=datetime.utcnow(),
                secure_submissions=secure_submissions,
                use_livequery=True,
                use_sql_backend=use_sql_backend,
            )
            new_domain.save(**get_safe_write_kwargs())
            return new_domain

    @classmethod
    def generate_name(cls, hr_name, max_length=25):
        '''
        Generate a URL-friendly name based on a given human-readable name.
        Normalizes given name, then looks for conflicting domains, addressing
        conflicts by adding "-1", "-2", etc. May return None if it fails to
        generate a new, unique name. Throws exception if it can't figure out
        a name, which shouldn't happen unless max_length is absurdly short.
        '''
        from corehq.apps.domain.utils import get_domain_url_slug
        from corehq.apps.domain.dbaccessors import domain_or_deleted_domain_exists
        name = get_domain_url_slug(hr_name, max_length=max_length)
        if not name:
            raise NameUnavailableException
        if domain_or_deleted_domain_exists(name):
            prefix = name
            while len(prefix):
                name = next_available_name(prefix, Domain.get_names_by_prefix(prefix + '-'))
                if domain_or_deleted_domain_exists(name):
                    # should never happen
                    raise NameUnavailableException
                if len(name) <= max_length:
                    return name
                prefix = prefix[:-1]
            raise NameUnavailableException

        return name

    @classmethod
    def get_all(cls, include_docs=True):
        domains = Domain.view("domain/not_snapshots", include_docs=False).all()
        if not include_docs:
            return domains
        else:
            return map(cls.wrap, iter_docs(cls.get_db(), [d['id'] for d in domains]))

    @classmethod
    def get_all_names(cls):
        return sorted({d['key'] for d in cls.get_all(include_docs=False)})

    @classmethod
    def get_all_ids(cls):
        return [d['id'] for d in cls.get_all(include_docs=False)]

    @classmethod
    def get_names_by_prefix(cls, prefix):
        return [d['key'] for d in Domain.view(
            "domain/domains",
            startkey=prefix,
            endkey=prefix + "zzz",
            reduce=False,
            include_docs=False
        ).all()] + [d['key'] for d in Domain.view(
            "domain/deleted_domains",
            startkey=prefix,
            endkey=prefix + "zzz",
            reduce=False,
            include_docs=False
        ).all()]

    def case_sharing_included(self):
        return self.case_sharing or reduce(lambda x, y: x or y, [getattr(app, 'case_sharing', False) for app in self.applications()], False)

    def save(self, **params):
        from corehq.apps.domain.dbaccessors import domain_or_deleted_domain_exists

        self.last_modified = datetime.utcnow()
        if not self._rev:
            if domain_or_deleted_domain_exists(self.name):
                raise NameUnavailableException(self.name)
            # mark any new domain as timezone migration complete
            set_tz_migration_complete(self.name)
        super(Domain, self).save(**params)

        from corehq.apps.domain.signals import commcare_domain_post_save
        results = commcare_domain_post_save.send_robust(sender='domain', domain=self)
        log_signal_errors(results, "Error occurred during domain post_save (%s)", {'domain': self.name})

    def snapshots(self, **view_kwargs):
        return Domain.view('domain/snapshots',
            startkey=[self._id, {}],
            endkey=[self._id],
            include_docs=True,
            reduce=False,
            descending=True,
            **view_kwargs
        )

    def update_deployment(self, **kwargs):
        self.deployment.update(kwargs)
        self.save()

    def update_internal(self, **kwargs):
        self.internal.update(kwargs)
        self.save()

    def display_name(self):
        if self.is_snapshot:
            return "Snapshot of %s" % self.copied_from.display_name()
        return self.hr_name or self.name

    __str__ = display_name

    def get_license_display(self):
        return LICENSES.get(self.license)

    def get_license_url(self):
        return LICENSE_LINKS.get(self.license)

    def copies(self):
        return Domain.view('domain/copied_from_snapshot', key=self._id, include_docs=True)

    def copies_of_parent(self):
        return Domain.view('domain/copied_from_snapshot', keys=[s._id for s in self.copied_from.snapshots()], include_docs=True)

    def delete(self, leave_tombstone=False):
        if not leave_tombstone and not settings.UNIT_TESTING:
            raise ValueError(
                'Cannot delete domain without leaving a tombstone except during testing')
        self._pre_delete()
        if leave_tombstone:
            domain = self.get(self._id)
            if not domain.doc_type.endswith('-Deleted'):
                domain.doc_type = '{}-Deleted'.format(domain.doc_type)
                domain.save()
        else:
            super().delete()

        # The save signals can undo effect of clearing the cache within the save
        # because they query the stale view (but attaches the up to date doc).
        # This is only a problem on delete/soft-delete,
        # because these change the presence in the index, not just the doc content.
        # Since this is rare, I'm opting to just re-clear the cache here
        # rather than making the signals use a strict lookup or something like that.
        self.clear_caches()

    def _pre_delete(self):
        from corehq.apps.domain.deletion import apply_deletion_operations

        # delete SQL models first because UCR tables are indexed by configs in couch
        apply_deletion_operations(self.name)

        # delete couch docs
        for db, related_doc_ids in get_all_doc_ids_for_domain_grouped_by_db(self.name):
            iter_bulk_delete(db, related_doc_ids, chunksize=500)

    @property
    @memoized
    def commtrack_settings(self):
        # this import causes some dependency issues so lives in here
        from corehq.apps.commtrack.models import CommtrackConfig
        if self.commtrack_enabled:
            return CommtrackConfig.for_domain(self.name)
        else:
            return None

    @property
    def has_custom_logo(self):
        return self.has_attachment(LOGO_ATTACHMENT)

    def get_custom_logo(self):
        if not self.has_custom_logo:
            return None

        return (
            self.fetch_attachment(LOGO_ATTACHMENT),
            self.blobs[LOGO_ATTACHMENT].content_type
        )

    def put_attachment(self, *args, **kw):
        return super(Domain, self).put_attachment(domain=self.name, *args, **kw)

    @property
    def location_types(self):
        from corehq.apps.locations.models import LocationType
        return LocationType.objects.filter(domain=self.name).all()

    @memoized
    def has_privilege(self, privilege):
        from corehq.apps.accounting.utils import domain_has_privilege
        return domain_has_privilege(self, privilege)

    @property
    @memoized
    def uses_locations(self):
        from corehq import privileges
        from corehq.apps.locations.models import LocationType
        return (self.has_privilege(privileges.LOCATIONS)
                and (self.commtrack_enabled
                     or LocationType.objects.filter(domain=self.name).exists()))

    def convert_to_commtrack(self):
        """
        One-stop-shop to make a domain CommTrack
        """
        from corehq.apps.commtrack.util import make_domain_commtrack
        make_domain_commtrack(self)

    def clear_caches(self):
        from .utils import domain_restricts_superusers
        super(Domain, self).clear_caches()
        self.get_by_name.clear(self.__class__, self.name)
        self.is_secure_session_required.clear(self.name)
        self.secure_timeout.clear(self.name)
        domain_restricts_superusers.clear(self.name)

    def get_daily_outbound_sms_limit(self):
        if self.custom_daily_outbound_sms_limit:
            return self.custom_daily_outbound_sms_limit

        # https://manage.dimagi.com/default.asp?274299
        return 50000


class TransferDomainRequest(models.Model):
    active = models.BooleanField(default=True, blank=True)
    request_time = models.DateTimeField(null=True, blank=True)
    request_ip = models.CharField(max_length=80, null=True, blank=True)
    confirm_time = models.DateTimeField(null=True, blank=True)
    confirm_ip = models.CharField(max_length=80, null=True, blank=True)
    transfer_guid = models.CharField(max_length=32, null=True, blank=True)

    domain = models.CharField(max_length=256)
    from_username = models.CharField(max_length=80)
    to_username = models.CharField(max_length=80)

    TRANSFER_TO_EMAIL = 'domain/email/domain_transfer_to_request'
    TRANSFER_FROM_EMAIL = 'domain/email/domain_transfer_from_request'
    DIMAGI_CONFIRM_EMAIL = 'domain/email/domain_transfer_confirm'

    class Meta(object):
        app_label = 'domain'

    @property
    @memoized
    def to_user(self):
        from corehq.apps.users.models import WebUser
        return WebUser.get_by_username(self.to_username)

    @property
    @memoized
    def from_user(self):
        from corehq.apps.users.models import WebUser
        return WebUser.get_by_username(self.from_username)

    @classmethod
    def get_by_guid(cls, guid):
        try:
            return cls.objects.get(transfer_guid=guid, active=True)
        except TransferDomainRequest.DoesNotExist:
            return None

    @classmethod
    def get_active_transfer(cls, domain, from_username):
        try:
            return cls.objects.get(domain=domain, from_username=from_username, active=True)
        except TransferDomainRequest.DoesNotExist:
            return None
        except TransferDomainRequest.MultipleObjectsReturned:
            # Deactivate all active transfer except for most recent
            latest = cls.objects \
                .filter(domain=domain, from_username=from_username, active=True, request_time__isnull=False) \
                .latest('request_time')
            cls.objects \
                .filter(domain=domain, from_username=from_username) \
                .exclude(pk=latest.pk) \
                .update(active=False)

            return latest

    def requires_active_transfer(fn):
        def decorate(self, *args, **kwargs):
            if not self.active:
                raise InactiveTransferDomainException(_("Transfer domain request is no longer active"))
            return fn(self, *args, **kwargs)
        return decorate

    @requires_active_transfer
    def send_transfer_request(self):
        self.transfer_guid = uuid.uuid4().hex
        self.request_time = datetime.utcnow()
        self.save()

        self.email_to_request()
        self.email_from_request()

    def activate_url(self):
        return "{url_base}/domain/transfer/{guid}/activate".format(
            url_base=get_url_base(),
            guid=self.transfer_guid
        )

    def deactivate_url(self):
        return "{url_base}/domain/transfer/{guid}/deactivate".format(
            url_base=get_url_base(),
            guid=self.transfer_guid
        )

    def email_to_request(self):
        context = self.as_dict()

        html_content = render_to_string("{template}.html".format(template=self.TRANSFER_TO_EMAIL), context)
        text_content = render_to_string("{template}.txt".format(template=self.TRANSFER_TO_EMAIL), context)

        send_html_email_async.delay(
            _('Transfer of ownership for CommCare project space.'),
            self.to_user.email,
            html_content,
            text_content=text_content)

    def email_from_request(self):
        context = self.as_dict()
        context.update({
            'settings_url': "{url_base}{path}".format(url_base=get_url_base(),
                                                      path=reverse('transfer_domain_view', args=[self.domain])),
            'support_email': settings.SUPPORT_EMAIL,
        })

        html_content = render_to_string("{template}.html".format(template=self.TRANSFER_FROM_EMAIL), context)
        text_content = render_to_string("{template}.txt".format(template=self.TRANSFER_FROM_EMAIL), context)

        send_html_email_async.delay(
            _('Transfer of ownership for CommCare project space.'),
            self.from_user.email,
            html_content,
            text_content=text_content)

    @requires_active_transfer
    def transfer_domain(self, by_user, *args, transfer_via=None, **kwargs):

        self.confirm_time = datetime.utcnow()
        if 'ip' in kwargs:
            self.confirm_ip = kwargs['ip']

        self.from_user.transfer_domain_membership(self.domain, self.to_user, is_admin=True)
        self.from_user.save()
        if by_user:
            log_user_change(self.domain, couch_user=self.from_user,
                            changed_by_user=by_user, changed_via=transfer_via,
<<<<<<< HEAD
                            message=UserChangeMessage.domain_removal_message(self.domain))
=======
                            message=UserChangeMessage.domain_removal(self.domain))
>>>>>>> fc022b7e
        self.to_user.save()
        self.active = False
        self.save()

        html_content = render_to_string(
            "{template}.html".format(template=self.DIMAGI_CONFIRM_EMAIL),
            self.as_dict())
        text_content = render_to_string(
            "{template}.txt".format(template=self.DIMAGI_CONFIRM_EMAIL),
            self.as_dict())

        send_html_email_async.delay(
            _('There has been a transfer of ownership of {domain}').format(domain=self.domain),
            settings.SUPPORT_EMAIL, html_content, text_content=text_content,
        )

    def as_dict(self):
        return {
            'domain': self.domain,
            'from_username': self.from_username,
            'to_username': self.to_username,
            'guid': self.transfer_guid,
            'request_time': self.request_time,
            'deactivate_url': self.deactivate_url(),
            'activate_url': self.activate_url(),
        }


class DomainAuditRecordEntry(models.Model):
    domain = models.TextField(unique=True, db_index=True)
    cp_n_downloads_custom_exports = models.BigIntegerField(default=0)
    cp_n_viewed_ucr_reports = models.BigIntegerField(default=0)
    cp_n_viewed_non_ucr_reports = models.BigIntegerField(default=0)
    cp_n_reports_created = models.BigIntegerField(default=0)
    cp_n_reports_edited = models.BigIntegerField(default=0)
    cp_n_saved_scheduled_reports = models.BigIntegerField(default=0)
    cp_n_click_app_deploy = models.BigIntegerField(default=0)
    cp_n_form_builder_entered = models.BigIntegerField(default=0)
    cp_n_saved_app_changes = models.BigIntegerField(default=0)

    @classmethod
    @atomic
    def update_calculations(cls, domain, property_to_update):
        obj, is_new = cls.objects.get_or_create(domain=domain)
        setattr(obj, property_to_update, F(property_to_update) + 1)
        # update_fields prevents the possibility of a race condition
        # https://stackoverflow.com/a/1599090
        obj.save(update_fields=[property_to_update])<|MERGE_RESOLUTION|>--- conflicted
+++ resolved
@@ -995,11 +995,7 @@
         if by_user:
             log_user_change(self.domain, couch_user=self.from_user,
                             changed_by_user=by_user, changed_via=transfer_via,
-<<<<<<< HEAD
-                            message=UserChangeMessage.domain_removal_message(self.domain))
-=======
                             message=UserChangeMessage.domain_removal(self.domain))
->>>>>>> fc022b7e
         self.to_user.save()
         self.active = False
         self.save()
