import os
import collections
<<<<<<< HEAD
import logging
=======
from json_field.fields import JSONField
>>>>>>> c70c1d44

from lxml import etree
from json_field.fields import JSONField
from jsonobject.api import re_date
from django.conf import settings
from django.db import models, transaction

from dimagi.utils.couch import RedisLockableMixIn
from dimagi.utils.parsing import json_format_datetime
from dimagi.utils.decorators.memoized import memoized
from dimagi.ext import jsonobject
from couchforms.signals import xform_archived, xform_unarchived
from couchforms import const
from couchforms.jsonobject_extensions import GeoPointProperty
from corehq.util.dates import iso_string_to_datetime

from .abstract_models import AbstractXFormInstance, AbstractCommCareCase
from .exceptions import XFormNotFound


Attachment = collections.namedtuple('Attachment', 'name content content_type')


class XFormInstanceSQL(models.Model, AbstractXFormInstance, RedisLockableMixIn):
    """An XForms SQL instance."""
    NORMAL = 0
    ARCHIVED = 1
    DEPRECATED = 2
    DUPLICATE = 3
    ERROR = 4
    SUBMISSION_ERROR_LOG = 5
    STATES = (
        (NORMAL, 'normal'),
        (ARCHIVED, 'archived'),
        (DEPRECATED, 'deprecated'),
        (DUPLICATE, 'duplicate'),
        (ERROR, 'error'),
        (SUBMISSION_ERROR_LOG, 'submission_error'),
    )

    form_uuid = models.CharField(max_length=255, unique=True, db_index=True)

    domain = models.CharField(max_length=255)
    app_id = models.CharField(max_length=255, null=True)
    xmlns = models.CharField(max_length=255)

    # The time at which the server has received the form
    received_on = models.DateTimeField()

    # Used to tag forms that were forcefully submitted
    # without a touchforms session completing normally
    auth_context = JSONField(lazy=True)
    openrosa_headers = JSONField(lazy=True)
    partial_submission = models.BooleanField(default=False)
    submit_ip = models.CharField(max_length=255, null=True)
    last_sync_token = models.CharField(max_length=255, null=True)
    # almost always a datetime, but if it's not parseable it'll be a string
    date_header = models.DateTimeField(null=True)
    build_id = models.CharField(max_length=255, null=True)
    # export_tag = DefaultProperty(name='#export_tag')
    state = models.PositiveSmallIntegerField(choices=STATES, default=NORMAL)

    @classmethod
    def get(cls, id):
        try:
            return XFormInstanceSQL.objects.get(form_uuid=id)
        except XFormInstanceSQL.DoesNotExist:
            raise XFormNotFound

    @property
    def form_id(self):
        return self.form_uuid

    @property
    def is_normal(self):
        return self.state == self.NORMAL

    @property
    def is_archived(self):
        return self.state == self.ARCHIVED

    @property
    def is_deprecated(self):
        return self.state == self.DEPRECATED

    @property
    def is_duplicate(self):
        return self.state == self.DUPLICATE

    @property
    def is_error(self):
        return self.state == self.ERROR

    @property
    def is_submission_error_log(self):
        return self.state == self.SUBMISSION_ERROR_LOG

    @property
    @memoized
    def form_data(self):
        from .utils import convert_xform_to_json
        xml = self._get_xml()
        return convert_xform_to_json(xml)

    @property
    def history(self):
        return self.xformoperationsql_set.order_by('date')

    @property
    def metadata(self):
        if const.TAG_META in self.form_data:
            return XFormMetadata.wrap(self._clean_metadata(self.form_data[const.TAG_META]))

        return None

    def _clean_metadata(self, meta_block):
        from .utils import get_text_attribute

        if not meta_block:
            return meta_block
        meta_block = self._remove_unused_meta_attributes(meta_block)
        meta_block['appVersion'] = get_text_attribute(meta_block.get('appVersion'))
        meta_block['location'] = get_text_attribute(meta_block.get('location'))
        meta_block = self._parse_meta_times(meta_block)

        # also clean dicts on the return value, since those are not allowed
        for key in meta_block:
            if isinstance(meta_block[key], dict):
                meta_block[key] = self._flatten_dict(meta_block[key])

        return meta_block

    def _flatten_dict(self, dictionary):
        return ", ".join("{}:{}".format(k, v) for k, v in dictionary.items())

    def _remove_unused_meta_attributes(self, meta_block):
        for key in meta_block.keys():
            # remove attributes from the meta block
            if key.startswith('@'):
                del meta_block[key]
        return meta_block

    def _parse_meta_times(self, meta_block):
        for key in ("timeStart", "timeEnd"):
            if meta_block.get(key, None):
                if re_date.match(meta_block[key]):
                    # this kind of leniency is pretty bad and making it midnight in UTC
                    # is totally arbitrary here for backwards compatibility
                    meta_block[key] += 'T00:00:00.000000Z'
                try:
                    # try to parse to ensure correctness
                    parsed = iso_string_to_datetime(meta_block[key])
                    # and set back in the right format in case it was a date, not a datetime
                    meta_block[key] = json_format_datetime(parsed)
                except Exception:
                    logging.exception('Could not parse meta_block')
                    # we couldn't parse it
                    del meta_block[key]
            else:
                # it was empty, also a failure
                del meta_block[key]

        return meta_block

    def to_json(self):
        from .serializers import XFormInstanceSQLSerializer
        serializer = XFormInstanceSQLSerializer(self)
        return serializer.data

    def get_xml_element(self):
        xml = self._get_xml()
        if not xml:
            return None

        def _to_xml_element(payload):
            if isinstance(payload, unicode):
                payload = payload.encode('utf-8', errors='replace')
            return etree.fromstring(payload)
        return _to_xml_element(xml)

    def _get_xml(self):
        xform_attachment = self.xformattachmentsql_set.filter(name='form.xml').first()
        return xform_attachment.read_content()

    def archive(self, user=None):
        if self.is_archived:
            return
        with transaction.atomic():
            self.state = self.ARCHIVED
            self.xformoperationsql_set.create(
                user=user,
                operation=XFormOperationSQL.ARCHIVE,
            )
            self.save()
        xform_archived.send(sender="form_processor", xform=self)

    def unarchive(self, user=None):
        if not self.is_archived:
            return
        with transaction.atomic():
            self.state = self.NORMAL
            self.xformoperationsql_set.create(
                user=user,
                operation=XFormOperationSQL.UNARCHIVE,
            )
            self.save()
        # xform_unarchived.send(sender="form_processor", xform=self)


class XFormAttachmentSQL(models.Model):
    attachment_uuid = models.CharField(max_length=255, unique=True, db_index=True)

    xform = models.ForeignKey(XFormInstanceSQL, to_field='form_uuid')
    name = models.CharField(max_length=255, db_index=True)
    content_type = models.CharField(max_length=255)
    md5 = models.CharField(max_length=255)

    @property
    def filepath(self):
        if getattr(settings, 'IS_TRAVIS', False):
            return os.path.join('/home/travis/', self.attachment_uuid)
        return os.path.join('/tmp/', self.attachment_uuid)

    def write_content(self, content):
        with open(self.filepath, 'w+') as f:
            f.write(content)

    def read_content(self):
        with open(self.filepath, 'r+') as f:
            content = f.read()
        return content


class XFormOperationSQL(models.Model):
    ARCHIVE = 'archive'
    UNARCHIVE = 'unarchive'

    user = models.CharField(max_length=255, null=True)
    operation = models.CharField(max_length=255)
    date = models.DateTimeField(auto_now_add=True)
    xform = models.ForeignKey(XFormInstanceSQL, to_field='form_uuid')


<<<<<<< HEAD
class XFormMetadata(jsonobject.JsonObject):
    """
    Metadata of an xform, from a meta block structured like:

        <Meta>
            <timeStart />
            <timeEnd />
            <instanceID />
            <userID />
            <deviceID />
            <deprecatedID />
            <username />

            <!-- CommCare extension -->
            <appVersion />
            <location />
        </Meta>

    See spec: https://bitbucket.org/javarosa/javarosa/wiki/OpenRosaMetaDataSchema

    username is not part of the spec but included for convenience
    """

    timeStart = jsonobject.DateTimeProperty()
    timeEnd = jsonobject.DateTimeProperty()
    instanceID = jsonobject.StringProperty()
    userID = jsonobject.StringProperty()
    deviceID = jsonobject.StringProperty()
    deprecatedID = jsonobject.StringProperty()
    username = jsonobject.StringProperty()
    appVersion = jsonobject.StringProperty()
    location = GeoPointProperty()

Attachment = collections.namedtuple('Attachment', 'name content content_type')
=======
class CommCareCaseSQL(models.Model, AbstractCommCareCase, RedisLockableMixIn):
    case_uuid = models.CharField(max_length=255, unique=True, db_index=True)
    domain = models.CharField(max_length=255)
    case_type = models.CharField(max_length=255)

    owner_id = models.CharField(max_length=255)

    opened_on = models.DateTimeField(null=False)
    opened_by = models.CharField(max_length=255, null=False)

    modified_on = models.DateTimeField(null=False)
    server_modified_on = models.DateTimeField(null=False)
    modified_by = models.CharField(max_length=255)

    closed = models.BooleanField(default=False, null=False)
    closed_on = models.DateTimeField(null=True)
    closed_by = models.CharField(max_length=255, null=False)

    deleted = models.BooleanField(default=False, null=False)

    external_id = models.CharField(max_length=255)

    case_json = JSONField(lazy=True)
    attachments_json = JSONField(lazy=True)

    @property
    def case_id(self):
        return self.case_uuid

    def hard_delete(self):
        self.delete()

    def soft_delete(self):
        self.deleted = True
        self.save()

    def is_deleted(self):
        return self.deleted

    def get_attachment(self, attachment_name):
        assert attachment_name in self.attachments_json
        with open(self._get_attachment_path(attachment_name), 'r+') as f:
            content = f.read()
        return content

    def _get_attachment_path(self, attachment_name):
        attachment_id = '{}_{}'.format(self.case_uuid, attachment_name)
        if getattr(settings, 'IS_TRAVIS', False):
            return os.path.join('/home/travis/', attachment_id)
        return os.path.join('/tmp/', attachment_id)

    @classmethod
    def get(cls, case_id):
        return CommCareCaseSQL.objects.get(case_uuid=case_id)

    @classmethod
    def get_cases(cls, ids):
        return CommCareCaseSQL.objects.filter(case_uuid__in=list(ids))

    @classmethod
    def get_case_xform_ids(cls, case_id):
        return CaseForms.objects.filter(case_uuid=case_id)

    @classmethod
    def get_obj_id(cls, obj):
        return obj.case_uuid

    @classmethod
    def get_obj_by_id(cls, _id):
        return CommCareCaseSQL.objects.get(_id)

    def __unicode__(self):
        return (
            "CommCareCase("
            "case_id='{c.case_uuid}', "
            "domain='{c.domain}', "
            "closed={c.closed}, "
            "owner_id='{c.owner_id}', "
            "server_modified_on='{c.server_modified_on}')"
        ).format(c=self)

    class Meta:
        # TODO SK 2015-11-05: verify that these are the indexes we want
        # also consider partial indexes
        index_together = [
            ["domain", "owner_id"],
            ["domain", "closed", "server_modified_on"],
        ]


class CommCareCaseIndexSQL(models.Model):
    CHILD = 0
    EXTENSION = 1
    RELATIONSHIP_CHOICES = (
        (CHILD, 'child'),
        (EXTENSION, 'extension'),
    )

    case = models.ForeignKey('CommCareCaseSQL', to_field='case_uuid', db_column='case_uuid', db_index=True)
    domain = models.CharField(max_length=255)  # TODO SK 2015-11-05: is this necessary or should we join on case?
    identifier = models.CharField(max_length=255, null=False)
    referenced_id = models.CharField(max_length=255, null=False)
    referenced_type = models.CharField(max_length=255, null=False)
    relationship = models.PositiveSmallIntegerField(choices=RELATIONSHIP_CHOICES)

    def __unicode__(self):
        return (
            "CaseIndex("
            "case_id='{i.case_uuid}', "
            "domain='{i.domain}', "
            "identifier='{i.identifier}', "
            "referenced_type='{i.referenced_type}', "
            "referenced_id='{i.referenced_id}', "
            "relationship='{i.relationship})"
        ).format(i=self)

    class Meta:
        index_together = [
            ["domain", "referenced_id"],
        ]


class CaseForms(models.Model):
    case = models.ForeignKey('CommCareCaseSQL', to_field='case_uuid', db_column='case_uuid', db_index=False)
    form_uuid = models.CharField(max_length=255, null=False)  # can't be a foreign key due to partitioning

    class Meta:
        unique_together = ("case", "form_uuid")
>>>>>>> c70c1d44
<|MERGE_RESOLUTION|>--- conflicted
+++ resolved
@@ -1,10 +1,6 @@
 import os
 import collections
-<<<<<<< HEAD
 import logging
-=======
-from json_field.fields import JSONField
->>>>>>> c70c1d44
 
 from lxml import etree
 from json_field.fields import JSONField
@@ -248,7 +244,6 @@
     xform = models.ForeignKey(XFormInstanceSQL, to_field='form_uuid')
 
 
-<<<<<<< HEAD
 class XFormMetadata(jsonobject.JsonObject):
     """
     Metadata of an xform, from a meta block structured like:
@@ -282,8 +277,6 @@
     appVersion = jsonobject.StringProperty()
     location = GeoPointProperty()
 
-Attachment = collections.namedtuple('Attachment', 'name content content_type')
-=======
 class CommCareCaseSQL(models.Model, AbstractCommCareCase, RedisLockableMixIn):
     case_uuid = models.CharField(max_length=255, unique=True, db_index=True)
     domain = models.CharField(max_length=255)
@@ -411,5 +404,4 @@
     form_uuid = models.CharField(max_length=255, null=False)  # can't be a foreign key due to partitioning
 
     class Meta:
-        unique_together = ("case", "form_uuid")
->>>>>>> c70c1d44
+        unique_together = ("case", "form_uuid")