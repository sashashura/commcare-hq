import datetime
import uuid

from django.test import TestCase
from mock import patch
from requests import ConnectionError

from couchforms.analytics import (
    app_has_been_submitted_to_in_last_30_days,
    domain_has_submission_in_last_30_days,
    get_all_xmlns_app_id_pairs_submitted_to_in_domain,
    get_exports_by_form,
    get_first_form_submission_received,
    get_form_analytics_metadata,
    get_last_form_submission_received,
    get_number_of_forms_in_domain,
    update_analytics_indexes,
)
from couchforms.models import XFormInstance, XFormError
from pillowtop.es_utils import initialize_index_and_mapping
from testapps.test_pillowtop.utils import process_pillow_changes

from corehq.apps.es.tests.utils import es_test
from corehq.elastic import get_es_new, send_to_elasticsearch, deregister_alias, register_alias
from corehq.form_processor.interfaces.processor import FormProcessorInterface
from corehq.form_processor.tests.utils import FormProcessorTestUtils
from corehq.form_processor.utils import TestFormMetadata
from corehq.pillows.mappings.xform_mapping import XFORM_INDEX_INFO
from corehq.util.elastic import ensure_index_deleted
from corehq.util.test_utils import (
    DocTestMixin,
    disable_quickcache,
    get_form_ready_to_save,
    trap_extra_setup,
)


@es_test
@disable_quickcache
class ExportsFormsAnalyticsTest(TestCase, DocTestMixin):
    maxDiff = None

    @classmethod
    def setUpClass(cls):
        super(ExportsFormsAnalyticsTest, cls).setUpClass()
        from casexml.apps.case.tests.util import delete_all_xforms
        from corehq.apps.app_manager.models import Application, Module, Form
        delete_all_xforms()

        with trap_extra_setup(ConnectionError, msg="cannot connect to elasicsearch"):
            cls.es = get_es_new()
            initialize_index_and_mapping(cls.es, XFORM_INDEX_INFO)

        cls.domain = 'exports_forms_analytics_domain'
        cls.app_id_1 = 'a' + uuid.uuid4().hex
        cls.app_id_2 = 'b' + uuid.uuid4().hex
        cls.xmlns_1 = 'my://crazy.xmlns/'
        cls.xmlns_2 = 'my://crazy.xmlns/app'
        cls.apps = [
            Application(_id=cls.app_id_2, domain=cls.domain,
                        modules=[Module(forms=[Form(xmlns=cls.xmlns_2)])])
        ]
        for app in cls.apps:
            app.save()
        cls.forms = [
            XFormInstance(domain=cls.domain,
                          app_id=cls.app_id_1, xmlns=cls.xmlns_1),
            XFormInstance(domain=cls.domain,
                          app_id=cls.app_id_1, xmlns=cls.xmlns_1),
            XFormInstance(domain=cls.domain,
                          app_id=cls.app_id_2, xmlns=cls.xmlns_2),
        ]
        cls.error_forms = [XFormError(domain=cls.domain)]
        cls.all_forms = cls.forms + cls.error_forms
        for form in cls.all_forms:
            form.save()
            send_to_elasticsearch('forms', form.to_json())

        cls.es.indices.refresh(XFORM_INDEX_INFO.index)
        update_analytics_indexes()

    @classmethod
    def tearDownClass(cls):
        for form in cls.all_forms:
            form.delete()
        for app in cls.apps:
            app.delete()
        ensure_index_deleted(XFORM_INDEX_INFO.index)
        super(ExportsFormsAnalyticsTest, cls).tearDownClass()

    def test_get_form_analytics_metadata__no_match(self):
        self.assertIsNone(
            get_form_analytics_metadata(self.domain, self.app_id_1, self.xmlns_2))

    def test_get_form_analytics_metadata__no_app(self):
        self.assertEqual(
            get_form_analytics_metadata(self.domain, self.app_id_1, self.xmlns_1),
            {'submissions': 2, 'xmlns': 'my://crazy.xmlns/'}
        )

    def test_get_form_analytics_metadata__app(self):
        self.assertEqual(get_form_analytics_metadata(self.domain, self.app_id_2, self.xmlns_2), {
            'app': {'id': self.app_id_2, 'langs': [], 'name': None},
            'app_deleted': False,
            'form': {'id': 0, 'name': {}},
            'module': {'id': 0, 'name': {}},
            'submissions': 1,
            'xmlns': 'my://crazy.xmlns/app'
        })

    def test_get_exports_by_form(self):
        self.assertEqual(get_exports_by_form(self.domain), [{
            'value': {'xmlns': 'my://crazy.xmlns/', 'submissions': 2},
            'key': ['exports_forms_analytics_domain', self.app_id_1,
                    'my://crazy.xmlns/']
        }, {
            'value': {
                'xmlns': 'my://crazy.xmlns/app',
                'form': {'name': {}, 'id': 0},
                'app': {'langs': [], 'name': None, 'id': self.app_id_2},
                'module': {'name': {}, 'id': 0},
                'app_deleted': False, 'submissions': 1},
            'key': ['exports_forms_analytics_domain', self.app_id_2,
                    'my://crazy.xmlns/app']
        }])


<<<<<<< HEAD
=======
TEST_ES_META = {
    XFORM_INDEX_INFO.index: XFORM_INDEX_INFO
}


@disable_quickcache
>>>>>>> e09c9cfe
class CouchformsESAnalyticsTest(TestCase):
    domain = 'hqadmin-es-accessor'

    @classmethod
    def setUpClass(cls):
        super(CouchformsESAnalyticsTest, cls).setUpClass()
        register_alias(XFORM_INDEX_INFO.index, XFORM_INDEX_INFO)

        @patch('couchforms.analytics.FormES.index', XFORM_INDEX_INFO.index)
        def create_form_and_sync_to_es(received_on):
            with process_pillow_changes('xform-pillow', {'skip_ucr': True}):
                with process_pillow_changes('DefaultChangeFeedPillow'):
                    metadata = TestFormMetadata(domain=cls.domain, app_id=cls.app_id,
                                                xmlns=cls.xmlns, received_on=received_on)
                    form = get_form_ready_to_save(metadata, is_db_test=True)
                    form_processor = FormProcessorInterface(domain=cls.domain)
                    form_processor.save_processed_models([form])
            return form

        from casexml.apps.case.tests.util import delete_all_xforms
        delete_all_xforms()
        cls.now = datetime.datetime.utcnow()
        cls._60_days = datetime.timedelta(days=60)
        cls.domain = 'my_crazy_analytics_domain'
        cls.app_id = uuid.uuid4().hex
        cls.xmlns = 'my://crazy.xmlns/'
        with trap_extra_setup(ConnectionError):
            cls.elasticsearch = get_es_new()
            initialize_index_and_mapping(cls.elasticsearch, XFORM_INDEX_INFO)
            cls.forms = [create_form_and_sync_to_es(cls.now), create_form_and_sync_to_es(cls.now - cls._60_days)]

        cls.elasticsearch.indices.refresh(XFORM_INDEX_INFO.index)

    @classmethod
    def tearDownClass(cls):
        ensure_index_deleted(XFORM_INDEX_INFO.index)
        FormProcessorTestUtils.delete_all_cases_forms_ledgers(cls.domain)
        deregister_alias(XFORM_INDEX_INFO.index)
        super(CouchformsESAnalyticsTest, cls).tearDownClass()

    @patch('couchforms.analytics.FormES.index', XFORM_INDEX_INFO.index)
    def test_get_number_of_cases_in_domain(self):
        self.assertEqual(
            get_number_of_forms_in_domain(self.domain),
            len(self.forms)
        )

    @patch('couchforms.analytics.FormES.index', XFORM_INDEX_INFO.index)
    def test_domain_has_submission_in_last_30_days(self):
        self.assertEqual(
            domain_has_submission_in_last_30_days(self.domain), True)

    @patch('couchforms.analytics.FormES.index', XFORM_INDEX_INFO.index)
    def test_get_first_form_submission_received(self):
        self.assertEqual(
            get_first_form_submission_received(self.domain),
            self.now - self._60_days)

    @patch('couchforms.analytics.FormES.index', XFORM_INDEX_INFO.index)
    def test_get_last_form_submission_received(self):
        self.assertEqual(
            get_last_form_submission_received(self.domain), self.now)

    @patch('couchforms.analytics.FormES.index', XFORM_INDEX_INFO.index)
    def test_app_has_been_submitted_to_in_last_30_days(self):
        self.assertEqual(
            app_has_been_submitted_to_in_last_30_days(self.domain, self.app_id),
            True)

    @patch('couchforms.analytics.FormES.index', XFORM_INDEX_INFO.index)
    def test_get_all_xmlns_app_id_pairs_submitted_to_in_domain(self):
        self.assertEqual(
            get_all_xmlns_app_id_pairs_submitted_to_in_domain(self.domain),
            {(self.xmlns, self.app_id)})<|MERGE_RESOLUTION|>--- conflicted
+++ resolved
@@ -125,15 +125,7 @@
         }])
 
 
-<<<<<<< HEAD
-=======
-TEST_ES_META = {
-    XFORM_INDEX_INFO.index: XFORM_INDEX_INFO
-}
-
-
 @disable_quickcache
->>>>>>> e09c9cfe
 class CouchformsESAnalyticsTest(TestCase):
     domain = 'hqadmin-es-accessor'
 
