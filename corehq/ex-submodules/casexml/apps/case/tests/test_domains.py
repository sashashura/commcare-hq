from django.test import TestCase
from django.test.utils import override_settings

from corehq.apps.receiverwrapper.util import submit_form_locally
from corehq.form_processor.tests.utils import use_sql_backend, FormProcessorTestUtils

ALICE_XML = """<?xml version='1.0' ?>
<data xmlns:jrm="http://dev.commcarehq.org/jr/xforms" xmlns="http://openrosa.org/formdesigner/D95E58BD-A228-414F-83E6-EEE716F0B3AD">
    <name>Dinkle</name>
    <join_date>2010-08-28</join_date>
    <n0:case case_id="ddb8e2b3-7ce0-43e4-ad45-domain-test" user_id="user-xxx-alice" date_modified="2013-04-19T16:52:04.304-04" xmlns:n0="http://commcarehq.org/case/transaction/v2">
        <n0:create>
            <n0:case_name>Dinkle</n0:case_name>
            <n0:owner_id>da77a254-56dd-11e0-a55d-005056aa7fb5</n0:owner_id>
            <n0:case_type>member</n0:case_type>
        </n0:create>
        <n0:update>
            <n0:join_date>2010-08-28</n0:join_date>
        </n0:update>
    </n0:case>
    <n1:meta xmlns:n1="http://openrosa.org/jr/xforms">
        <n1:deviceID>A00000245706EE</n1:deviceID>
        <n1:timeStart>2013-04-19T16:51:13.162-04</n1:timeStart>
        <n1:timeEnd>2013-04-19T16:52:13.162-04</n1:timeEnd>
        <n1:username>alice</n1:username>
        <n1:userID>da77a254-56dd-11e0-a55d-005056aa7fb5</n1:userID>
        <n1:instanceID>a588a637-cde0-43ad-a046-4c508102009d</n1:instanceID>
        <n2:appVersion xmlns:n2="http://commcarehq.org/xforms">CommCare ODK, version "2.4.1"(10083). App v19. CommCare Version 2.4. Build 10083, built on: March-12-2013</n2:appVersion>
    </n1:meta>
</data>"""

EVE_XML = """<?xml version='1.0' ?>
<data uiVersion="1" version="17" name="New Form" xmlns:jrm="http://dev.commcarehq.org/jr/xforms" xmlns="http://openrosa.org/formdesigner/1DFD8610-91E3-4409-BF8B-02D3B4FF3530">
    <plan_to_buy_gun>no</plan_to_buy_gun>
    <n0:case case_id="ddb8e2b3-7ce0-43e4-ad45-domain-test" user_id="user-xxx-eve" date_modified="2013-04-19T16:53:02.799-04" xmlns:n0="http://commcarehq.org/case/transaction/v2">
        <n0:update>
            <n0:plan_to_buy_gun>no</n0:plan_to_buy_gun>
        </n0:update>
    </n0:case>
    <n1:meta xmlns:n1="http://openrosa.org/jr/xforms">
        <n1:deviceID>A00000245706EE</n1:deviceID>
        <n1:timeStart>2013-04-19T16:52:41.000-04</n1:timeStart>
        <n1:timeEnd>2013-04-19T16:53:02.799-04</n1:timeEnd>
        <n1:username>eve</n1:username>
        <n1:userID>user-xxx-eve</n1:userID>
        <n1:instanceID>b58df19c-efd5-4ecf-9581-65dda8b8787c</n1:instanceID>
        <n2:appVersion xmlns:n2="http://commcarehq.org/xforms">CommCare ODK, version "2.4.1"(10083). App v19. CommCare Version 2.4. Build 10083, built on: March-12-2013</n2:appVersion>
    </n1:meta>
</data>"""

ALICE_UPDATE_XML = """<?xml version='1.0' ?>
<data uiVersion="1" version="17" name="New Form" xmlns:jrm="http://dev.commcarehq.org/jr/xforms" xmlns="http://openrosa.org/formdesigner/1DFD8610-91E3-4409-BF8B-02D3B4FF3530">
    <plan_to_buy_gun>no</plan_to_buy_gun>
    <n0:case case_id="ddb8e2b3-7ce0-43e4-ad45-domain-test" user_id="user-xxx-alice" date_modified="2013-04-19T16:53:02.799-04" xmlns:n0="http://commcarehq.org/case/transaction/v2">
        <n0:update>
            <n0:plan_to_buy_gun>no</n0:plan_to_buy_gun>
        </n0:update>
    </n0:case>
    <n1:meta xmlns:n1="http://openrosa.org/jr/xforms">
        <n1:deviceID>A00000245706EE</n1:deviceID>
        <n1:timeStart>2013-04-19T16:52:41.000-04</n1:timeStart>
        <n1:timeEnd>2013-04-19T16:53:02.799-04</n1:timeEnd>
        <n1:username>alice</n1:username>
        <n1:userID>user-xxx-alice</n1:userID>
        <n1:instanceID>b58df19c-efd5-4ecf-9581-65dda8b8787cXXX</n1:instanceID>
        <n2:appVersion xmlns:n2="http://commcarehq.org/xforms">CommCare ODK, version "2.4.1"(10083). App v19. CommCare Version 2.4. Build 10083, built on: March-12-2013</n2:appVersion>
    </n1:meta>
</data>"""


ALICE_DOMAIN = 'domain1'
EVE_DOMAIN = 'domain2'


@override_settings(CASEXML_FORCE_DOMAIN_CHECK=True)
class DomainTest(TestCase):

    def tearDown(self):
        FormProcessorTestUtils.delete_all_cases_forms_ledgers()
        super(DomainTest, self).tearDown()

    def test_cant_own_case(self):
<<<<<<< HEAD
        result_alice = submit_form_locally(ALICE_XML, ALICE_DOMAIN)
        result_eve = submit_form_locally(EVE_XML, EVE_DOMAIN)
=======
        response, _, [case] = submit_form_locally(ALICE_XML, ALICE_DOMAIN)
        response, form, cases = submit_form_locally(EVE_XML, EVE_DOMAIN)
>>>>>>> 27c12253

        self.assertIn('IllegalCaseId', result_eve.response.content)
        self.assertNotIn('plan_to_buy_gun', result_alice.case.dynamic_case_properties())

        result_alice_update = submit_form_locally(ALICE_UPDATE_XML, ALICE_DOMAIN)
        self.assertEqual(result_alice_update.case.dynamic_case_properties()['plan_to_buy_gun'], 'no')


@use_sql_backend
class DomainTestSQL(DomainTest):
    pass<|MERGE_RESOLUTION|>--- conflicted
+++ resolved
@@ -80,13 +80,8 @@
         super(DomainTest, self).tearDown()
 
     def test_cant_own_case(self):
-<<<<<<< HEAD
         result_alice = submit_form_locally(ALICE_XML, ALICE_DOMAIN)
         result_eve = submit_form_locally(EVE_XML, EVE_DOMAIN)
-=======
-        response, _, [case] = submit_form_locally(ALICE_XML, ALICE_DOMAIN)
-        response, form, cases = submit_form_locally(EVE_XML, EVE_DOMAIN)
->>>>>>> 27c12253
 
         self.assertIn('IllegalCaseId', result_eve.response.content)
         self.assertNotIn('plan_to_buy_gun', result_alice.case.dynamic_case_properties())
