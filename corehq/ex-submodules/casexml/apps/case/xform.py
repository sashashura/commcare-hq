from collections import namedtuple
import logging

from couchdbkit import ResourceNotFound
from django.db.models import Q
from casexml.apps.case.const import UNOWNED_EXTENSION_OWNER_ID, CASE_INDEX_EXTENSION
from casexml.apps.case.dbaccessors import get_extension_chain
from casexml.apps.case.signals import cases_received
from casexml.apps.phone.cleanliness import should_track_cleanliness, should_create_flags_on_submission
from casexml.apps.phone.models import OwnershipCleanlinessFlag
<<<<<<< HEAD
from corehq.toggles import LOOSE_SYNC_TOKEN_VALIDATION, EXTENSION_CASES_SYNC_ENABLED
from corehq.apps.users.util import SYSTEM_USER_ID
=======
from corehq.form_processor.interfaces.processor import FormProcessorInterface
from corehq.toggles import LOOSE_SYNC_TOKEN_VALIDATION
>>>>>>> 978ed021
from couchforms.models import XFormInstance
from casexml.apps.case.exceptions import (
    NoDomainProvided,
)
from django.conf import settings
from couchforms.validators import validate_phone_datetime
from dimagi.utils.couch.database import iter_docs

from casexml.apps.case import const
from casexml.apps.case.models import CommCareCase
from casexml.apps.case.xml.parser import case_update_from_block
from dimagi.utils.logging import notify_exception


# Lightweight class used to store the dirtyness of a case/owner pair.
DirtinessFlag = namedtuple('DirtinessFlag', ['case_id', 'owner_id'])


class CaseProcessingResult(object):
    """
    Lightweight class used to collect results of case processing
    """
    def __init__(self, domain, cases, dirtiness_flags, extensions_to_close=None):
        self.domain = domain
        self.cases = cases
        self.dirtiness_flags = dirtiness_flags
        if extensions_to_close is None:
            extensions_to_close = set()
        self.extensions_to_close = extensions_to_close

    def get_clean_owner_ids(self):
        dirty_flags = self.get_flags_to_save()
        return {c.owner_id for c in self.cases if c.owner_id and c.owner_id not in dirty_flags}

    def set_cases(self, cases):
        self.cases = cases

    def get_flags_to_save(self):
        return {f.owner_id: f.case_id for f in self.dirtiness_flags}

    def close_extensions(self):
        from casexml.apps.case.cleanup import close_cases
        extensions_to_close = list(self.extensions_to_close)
        if extensions_to_close:
            return close_cases(list(self.extensions_to_close), self.domain, SYSTEM_USER_ID)

    def commit_dirtiness_flags(self):
        """
        Updates any dirtiness flags in the database.
        """
        if self.domain:
            flags_to_save = self.get_flags_to_save()
            if should_create_flags_on_submission(self.domain):
                assert settings.UNIT_TESTING  # this is currently only true when unit testing
                all_touched_ids = set(flags_to_save.keys()) | self.get_clean_owner_ids()
                to_update = {f.owner_id: f for f in OwnershipCleanlinessFlag.objects.filter(
                    domain=self.domain,
                    owner_id__in=list(all_touched_ids),
                )}
                for owner_id in all_touched_ids:
                    if owner_id not in to_update:
                        # making from scratch - default to clean, but set to dirty if needed
                        flag = OwnershipCleanlinessFlag(domain=self.domain, owner_id=owner_id, is_clean=True)
                        if owner_id in flags_to_save:
                            flag.is_clean = False
                            flag.hint = flags_to_save[owner_id]
                        flag.save()
                    else:
                        # updating - only save if we are marking dirty or setting a hint
                        flag = to_update[owner_id]
                        if owner_id in flags_to_save and (flag.is_clean or not flag.hint):
                            flag.is_clean = False
                            flag.hint = flags_to_save[owner_id]
                            flag.save()
            else:
                # only update the flags that are already in the database
                flags_to_update = OwnershipCleanlinessFlag.objects.filter(
                    Q(domain=self.domain),
                    Q(owner_id__in=flags_to_save.keys()),
                    Q(is_clean=True) | Q(hint__isnull=True)
                )
                for flag in flags_to_update:
                    flag.is_clean = False
                    flag.hint = flags_to_save[flag.owner_id]
                    flag.save()


def process_cases_with_casedb(xforms, case_db, config=None):
    config = config or CaseProcessingConfig()
    case_processing_result = _get_or_update_cases(xforms, case_db)
    cases = case_processing_result.cases
    xform = xforms[0]

    # handle updating the sync records for apps that use sync mode
    try:
        relevant_log = xform.get_sync_token()
    except ResourceNotFound:
        if LOOSE_SYNC_TOKEN_VALIDATION.enabled(xform.domain):
            relevant_log = None
        else:
            raise

    if relevant_log:
        # in reconciliation mode, things can be unexpected
        relevant_log.strict = config.strict_asserts
        from casexml.apps.case.util import update_sync_log_with_checks
        update_sync_log_with_checks(relevant_log, xform, cases, case_db,
                                    case_id_blacklist=config.case_id_blacklist)

    try:
        cases_received.send(sender=None, xform=xform, cases=cases)
    except Exception as e:
        # don't let the exceptions in signals prevent standard case processing
        notify_exception(
            None,
            'something went wrong sending the cases_received signal '
            'for form %s: %s' % (xform.form_id, e)
        )

    for case in cases:
        case_db.post_process_case(case, xform)
        case_db.mark_changed(case)

    case_processing_result.set_cases(cases)
    return case_processing_result


class CaseProcessingConfig(object):
    def __init__(self, strict_asserts=True, case_id_blacklist=None):
        self.strict_asserts = strict_asserts
        self.case_id_blacklist = case_id_blacklist if case_id_blacklist is not None else []

    def __repr__(self):
        return 'strict: {strict}, ids: {ids}'.format(
            strict=self.strict_asserts,
            ids=", ".join(self.case_id_blacklist)
        )


def get_and_check_xform_domain(xform):
    try:
        domain = xform.domain
    except AttributeError:
        domain = None

    if not domain and settings.CASEXML_FORCE_DOMAIN_CHECK:
        raise NoDomainProvided()

    return domain


def _get_or_update_cases(xforms, case_db):
    """
    Given an xform document, update any case blocks found within it,
    returning a dictionary mapping the case ids affected to the
    couch case document objects
    """
    domain = getattr(case_db, 'domain', None)
    touched_cases = FormProcessorInterface(domain).get_cases_from_forms(case_db, xforms)

    # once we've gotten through everything, validate all indices
    # and check for new dirtiness flags
    def _validate_indices(case):
        if case.indices:
            for index in case.indices:
                # call get and not doc_exists to force domain checking
                # see CaseDbCache._validate_case
                referenced_case = case_db.get(index.referenced_id)
                if not referenced_case:
                    # just log, don't raise an error or modify the index
                    logging.error(
                        "Case '%s' references non-existent case '%s'",
                        case.case_id,
                        index.referenced_id,
                    )

    def _get_dirtiness_flags_for_outgoing_indices(case, tree_owners=None):
        """ if the outgoing indices touch cases owned by another user this cases owner is dirty """
        if tree_owners is None:
            tree_owners = set()

        extension_indices = [index for index in case.indices if index.relationship == CASE_INDEX_EXTENSION]

        unowned_host_cases = []
        for index in extension_indices:
            host_case = case_db.get(index.referenced_id)
            if (
                host_case
                and host_case.owner_id == UNOWNED_EXTENSION_OWNER_ID
                and host_case not in unowned_host_cases
            ):
                unowned_host_cases.append(host_case)

        owner_ids = {case_db.get(index.referenced_id).owner_id
                     for index in case.indices if case_db.get(index.referenced_id)} | tree_owners
        potential_clean_owner_ids = owner_ids | set([UNOWNED_EXTENSION_OWNER_ID])
        more_than_one_owner_touched = len(owner_ids) > 1
        touches_different_owner = len(owner_ids) == 1 and case.owner_id not in potential_clean_owner_ids

        if (more_than_one_owner_touched or touches_different_owner):
            yield DirtinessFlag(case._id, case.owner_id)
            if extension_indices:
                # If this case is an extension, each of the touched cases is also dirty
                for index in case.indices:
                    referenced_case = case_db.get(index.referenced_id)
                    yield DirtinessFlag(referenced_case._id, referenced_case.owner_id)

        if case.owner_id != UNOWNED_EXTENSION_OWNER_ID:
            tree_owners.add(case.owner_id)
        for unowned_host_case in unowned_host_cases:
            # A host case of this extension is unowned, which means it could potentially touch an owned case
            # Check these unowned cases' outgoing indices and mark dirty if appropriate
            for dirtiness_flag in _get_dirtiness_flags_for_outgoing_indices(unowned_host_case,
                                                                            tree_owners=tree_owners):
                yield dirtiness_flag

    def _get_dirtiness_flags_for_child_cases(cases):
        child_cases = case_db.get_reverse_indexed_cases([c.case_id for c in cases])
        case_owner_map = dict((case.case_id, case.owner_id) for case in cases)
        for child_case in child_cases:
            for index in child_case.indices:
                if (index.referenced_id in case_owner_map
                        and child_case.owner_id != case_owner_map[index.referenced_id]):
                    yield DirtinessFlag(child_case.case_id, child_case.owner_id)

<<<<<<< HEAD
    domain = getattr(case_db, 'domain', None)
    dirtiness_flags = []
    extensions_to_close = set()

    for case in touched_cases.values():
        _validate_indices(case)
        extensions_to_close = extensions_to_close | get_extensions_to_close(case, domain)
        dirtiness_flags += list(_get_dirtiness_flags_for_outgoing_indices(case))
    dirtiness_flags += list(_get_dirtiness_flags_for_child_cases(touched_cases.values()))

    return CaseProcessingResult(
        domain,
        touched_cases.values(),
        dirtiness_flags,
        extensions_to_close
    )


def get_extensions_to_close(case, domain):
    outgoing_indices = case.indices
    if not outgoing_indices and case.closed and EXTENSION_CASES_SYNC_ENABLED.enabled(domain):
        return get_extension_chain([case], domain)
    else:
        return set()
=======
    dirtiness_flags = [flag for case in touched_cases.values() for flag in _validate_indices(case)]
    track_cleanliness = should_track_cleanliness(domain)
    if track_cleanliness:
        # only do this extra step if the toggle is enabled since we know we aren't going to
        # care about the dirtiness flags otherwise.
        dirtiness_flags += list(_get_dirtiness_flags_for_child_cases(touched_cases.values()))

    return CaseProcessingResult(domain, touched_cases.values(), dirtiness_flags, track_cleanliness)
>>>>>>> 978ed021


def is_device_report(doc):
    """exclude device reports"""
    device_report_xmlns = "http://code.javarosa.org/devicereport"
    def _from_form_dict(doc):
        return isinstance(doc, dict) and "@xmlns" in doc and doc["@xmlns"] == device_report_xmlns
    def _from_xform_instance(doc):
        return getattr(doc, 'xmlns', None) == device_report_xmlns

    return _from_form_dict(doc) or _from_xform_instance(doc)


def has_case_id(case_block):
    return const.CASE_TAG_ID in case_block or const.CASE_ATTR_ID in case_block


CaseBlockWithPath = namedtuple('CaseBlockWithPath', ['caseblock', 'path'])


def extract_case_blocks(doc, include_path=False):
    """
    Extract all case blocks from a document, returning an array of dictionaries
    with the data in each case.

    The json returned is not normalized for casexml version;
    for that get_case_updates is better.

    if `include_path` is True then instead of returning just the case block it will
    return a dict with the following structure:

    {
       "caseblock": caseblock
       "path": ["form", "path", "to", "block"]
    }

    Repeat nodes will all share the same path.
    """
    if isinstance(doc, XFormInstance):
        form = doc.to_json()['form']
    elif isinstance(doc, dict):
        form = doc
    else:
        form = doc.form_data

    return [struct if include_path else struct.caseblock for struct in _extract_case_blocks(form)]


def _extract_case_blocks(data, path=None):
    """
    helper for extract_case_blocks

    data must be json representing a node in an xform submission
    """
    path = path or []
    if isinstance(data, list):
        for item in data:
            for case_block in _extract_case_blocks(item, path=path):
                yield case_block
    elif isinstance(data, dict) and not is_device_report(data):
        for key, value in data.items():
            new_path = path + [key]
            if const.CASE_TAG == key:
                # it's a case block! Stop recursion and add to this value
                if isinstance(value, list):
                    case_blocks = value
                else:
                    case_blocks = [value]

                for case_block in case_blocks:
                    if has_case_id(case_block):
                        validate_phone_datetime(
                            case_block.get('@date_modified'), none_ok=True)
                        yield CaseBlockWithPath(caseblock=case_block, path=path)
            else:
                for case_block in _extract_case_blocks(value, path=new_path):
                    yield case_block


def get_case_updates(xform):
    return [case_update_from_block(cb) for cb in extract_case_blocks(xform)]


def get_case_ids_from_form(xform):
    return set(cu.id for cu in get_case_updates(xform))


def cases_referenced_by_xform(xform):
    """
    JSON repr of XFormInstance -> [CommCareCase]
    """
    case_ids = get_case_ids_from_form(xform)

    cases = [CommCareCase.wrap(doc)
             for doc in iter_docs(CommCareCase.get_db(), case_ids)]

    domain = get_and_check_xform_domain(xform)
    if domain:
        for case in cases:
            assert case.domain == domain

    return cases<|MERGE_RESOLUTION|>--- conflicted
+++ resolved
@@ -8,13 +8,9 @@
 from casexml.apps.case.signals import cases_received
 from casexml.apps.phone.cleanliness import should_track_cleanliness, should_create_flags_on_submission
 from casexml.apps.phone.models import OwnershipCleanlinessFlag
-<<<<<<< HEAD
 from corehq.toggles import LOOSE_SYNC_TOKEN_VALIDATION, EXTENSION_CASES_SYNC_ENABLED
 from corehq.apps.users.util import SYSTEM_USER_ID
-=======
 from corehq.form_processor.interfaces.processor import FormProcessorInterface
-from corehq.toggles import LOOSE_SYNC_TOKEN_VALIDATION
->>>>>>> 978ed021
 from couchforms.models import XFormInstance
 from casexml.apps.case.exceptions import (
     NoDomainProvided,
@@ -240,8 +236,6 @@
                         and child_case.owner_id != case_owner_map[index.referenced_id]):
                     yield DirtinessFlag(child_case.case_id, child_case.owner_id)
 
-<<<<<<< HEAD
-    domain = getattr(case_db, 'domain', None)
     dirtiness_flags = []
     extensions_to_close = set()
 
@@ -265,16 +259,6 @@
         return get_extension_chain([case], domain)
     else:
         return set()
-=======
-    dirtiness_flags = [flag for case in touched_cases.values() for flag in _validate_indices(case)]
-    track_cleanliness = should_track_cleanliness(domain)
-    if track_cleanliness:
-        # only do this extra step if the toggle is enabled since we know we aren't going to
-        # care about the dirtiness flags otherwise.
-        dirtiness_flags += list(_get_dirtiness_flags_for_child_cases(touched_cases.values()))
-
-    return CaseProcessingResult(domain, touched_cases.values(), dirtiness_flags, track_cleanliness)
->>>>>>> 978ed021
 
 
 def is_device_report(doc):
