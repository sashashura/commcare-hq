from __future__ import absolute_import

from __future__ import unicode_literals
import logging
import os
import shutil
import tempfile
import uuid
from io import BytesIO
from uuid import uuid4
from distutils.version import LooseVersion
from datetime import datetime, timedelta
from wsgiref.util import FileWrapper
from xml.etree import cElementTree as ElementTree

import six
from celery.exceptions import TimeoutError
from celery.result import AsyncResult
from django.http import HttpResponse, StreamingHttpResponse
from django.conf import settings
from django.utils.text import slugify

from casexml.apps.phone.data_providers import get_element_providers, get_async_providers
from casexml.apps.phone.exceptions import (
    InvalidSyncLogException, SyncLogUserMismatch,
    BadStateException, RestoreException
)
from casexml.apps.phone.restore_caching import AsyncRestoreTaskIdCache, RestorePayloadPathCache
from casexml.apps.phone.tasks import get_async_restore_payload, ASYNC_RESTORE_SENT
from casexml.apps.phone.utils import get_cached_items_with_count
from corehq.toggles import EXTENSION_CASES_SYNC_ENABLED, LIVEQUERY_SYNC
from corehq.util.datadog.utils import bucket_value, maybe_add_domain_tag
from corehq.util.timer import TimingContext
from corehq.util.datadog.gauges import datadog_counter
from memoized import memoized
from casexml.apps.phone.models import (
    get_properly_wrapped_sync_log,
    LOG_FORMAT_LIVEQUERY,
    OTARestoreUser,
    SimplifiedSyncLog,
)
from dimagi.utils.couch.database import get_db
from casexml.apps.phone import xml as xml_util
from couchforms.openrosa_response import (
    ResponseNature,
    get_simple_response_xml,
    get_response_element,
)
from casexml.apps.case.xml import check_version, V1
from casexml.apps.phone.checksum import CaseStateHash
from casexml.apps.phone.const import (
    INITIAL_SYNC_CACHE_TIMEOUT,
    INITIAL_SYNC_CACHE_THRESHOLD,
    INITIAL_ASYNC_TIMEOUT_THRESHOLD,
    ASYNC_RETRY_AFTER,
    CLEAN_OWNERS,
    LIVEQUERY,
)
from casexml.apps.phone.xml import get_sync_element, get_progress_element
from corehq.blobs import CODES, get_blob_db
from corehq.blobs.exceptions import NotFound


logger = logging.getLogger(__name__)

DEFAULT_CASE_SYNC = CLEAN_OWNERS


def stream_response(payload, headers=None, status=200):
    try:
        response = StreamingHttpResponse(
            FileWrapper(payload),
            content_type="text/xml; charset=utf-8",
            status=status
        )
        if headers:
            for header, value in headers.items():
                response[header] = value
        return response
    except IOError as e:
        return HttpResponse(e, status=500)


class StockSettings(object):

    def __init__(self, section_to_consumption_types=None, consumption_config=None,
                 default_product_list=None, force_consumption_case_filter=None,
                 sync_consumption_ledger=False):
        """
        section_to_consumption_types should be a dict of stock section-ids to corresponding
        consumption section-ids. any stock sections not found in the dict will not have
        any consumption data set in the restore.

        force_consumption_case_filter allows you to force sending consumption data even if
        empty for a given CaseStub (id + type)
        """
        self.section_to_consumption_types = section_to_consumption_types or {}
        self.consumption_config = consumption_config
        self.default_product_list = default_product_list or []
        self.force_consumption_case_filter = force_consumption_case_filter or (lambda stub: False)
        self.sync_consumption_ledger = sync_consumption_ledger


class RestoreContent(object):
    start_tag_template = (
        b'<OpenRosaResponse xmlns="http://openrosa.org/http/response"%(items)s>'
        b'<message nature="%(nature)s">Successfully restored account %(username)s!</message>'
    )
    items_template = b' items="%s"'
    closing_tag = b'</OpenRosaResponse>'

    def __init__(self, username=None, items=False):
        self.username = username
        self.items = items
        self.num_items = 0

    def __enter__(self):
        self.response_body = tempfile.TemporaryFile('w+b')
        return self

    def __exit__(self, exc_type, exc_val, exc_tb):
        self.response_body.close()

    def append(self, xml_element):
        self.num_items += 1
        if isinstance(xml_element, bytes):
            xml_element, num = get_cached_items_with_count(xml_element)
            self.num_items += num - 1
            self.response_body.write(xml_element)
        else:
            self.response_body.write(xml_util.tostring(xml_element))

    def extend(self, iterable):
        for element in iterable:
            self.append(element)

    def _write_to_file(self, fileobj):
        # Add 1 to num_items to account for message element
        items = (self.items_template % ('%s' % (self.num_items + 1)).encode('utf-8')) if self.items else b''
        fileobj.write(self.start_tag_template % {
            b"items": items,
            b"username": self.username.encode("utf8"),
            b"nature": ResponseNature.OTA_RESTORE_SUCCESS.encode("utf8"),
        })

        self.response_body.seek(0)
        shutil.copyfileobj(self.response_body, fileobj)

        fileobj.write(self.closing_tag)

    def get_fileobj(self):
        fileobj = tempfile.TemporaryFile('w+b')
        try:
            self._write_to_file(fileobj)
            fileobj.seek(0)
            return fileobj
        except:
            fileobj.close()
            raise


class RestoreResponse(object):

    def __init__(self, fileobj):
        self.fileobj = fileobj

    def as_file(self):
        return self.fileobj

    def as_string(self):
        """Get content as utf8-encoded bytes

        NOTE: This method is only used in tests.
        Cannot be called more than once, and `self.as_file()` will
        return a closed file after this is called.
        """
        with self.fileobj:
            return self.fileobj.read()

    def get_http_response(self):
        self.fileobj.seek(0, os.SEEK_END)
        headers = {'Content-Length': self.fileobj.tell()}
        self.fileobj.seek(0)
        return stream_response(self.fileobj, headers)


class AsyncRestoreResponse(object):

    def __init__(self, task, username):
        self.task = task
        self.username = username

        task_info = self.task.info if self.task.info and isinstance(self.task.info, dict) else {}
        self.progress = {
            'done': task_info.get('done', 0),
            'total': task_info.get('total', 0),
            'retry_after': task_info.get('retry-after', ASYNC_RETRY_AFTER),
        }

    def compile_response(self):
        root = get_response_element(
            message="Asynchronous restore under way for {}".format(self.username),
            nature=ResponseNature.OTA_RESTORE_PENDING
        )
        sync_tag = get_sync_element()
        sync_tag.append(get_progress_element(**self.progress))
        root.append(sync_tag)

        return ElementTree.tostring(root, encoding='utf-8')

    def get_http_response(self):
        headers = {"Retry-After": self.progress['retry_after']}
        response = stream_response(
            BytesIO(self.compile_response()),
            status=202,
            headers=headers,
        )
        return response


class CachedResponse(object):

    def __init__(self, name):
        if name and name.startswith("restore-response-"):
            # Name template was 'restore-response-{}.xml' before new
            # blob metadata API was implemented. This can be removed
            # when all old responses have expired.
            #
            # '_default' is the bucket name from the old blob db API.
            name = "_default/" + name
        self.name = name

    @classmethod
    def save_for_later(cls, fileobj, timeout, domain, restore_user_id):
        """Save restore response for later

        :param fileobj: A file-like object.
        :param timeout: Minimum content expiration in seconds.
        :returns: A new `CachedResponse` pointing to the saved content.
        """
        name = 'restore-{}.xml'.format(uuid4().hex)
        get_blob_db().put(
            NoClose(fileobj),
            domain=domain,
            parent_id=restore_user_id,
            type_code=CODES.restore,
            key=name,
            timeout=max(timeout // 60, 60),
        )
        return cls(name)

    def __bool__(self):
        try:
            return bool(self.as_file())
        except NotFound:
            return False

    __nonzero__ = __bool__

    def as_string(self):
        with self.as_file() as fileobj:
            return fileobj.read()

    def as_file(self):
        try:
            value = self._fileobj
        except AttributeError:
            value = get_blob_db().get(key=self.name) if self.name else None
            self._fileobj = value
        return value

    def get_http_response(self):
        headers = {'Content-Length': get_blob_db().size(key=self.name)}
        return stream_response(self.as_file(), headers)


class RestoreParams(object):
    """
    Lightweight class that just handles grouping the possible attributes of a restore together.

    This is just for user-defined settings that can be configured via the URL.

    :param sync_log_id:         ID of the previous restore
    :param version:             The version of the restore format
    :param state_hash:          The case state hash string to use to verify the state of the phone
    :param include_item_count:  Set to `True` to include the item count in the response
    :param device_id:           The Device id of the device restoring
    """

    def __init__(self,
            sync_log_id='',
            version=V1,
            state_hash='',
            include_item_count=False,
            device_id=None,
            app=None,
            openrosa_version=None):
        self.sync_log_id = sync_log_id
        self.version = version
        self.state_hash = state_hash
        self.include_item_count = include_item_count
        self.app = app
        self.device_id = device_id
        self.openrosa_version = (LooseVersion(openrosa_version)
            if isinstance(openrosa_version, six.string_types) else openrosa_version)

    @property
    def app_id(self):
        return self.app.get_id if self.app else None


class RestoreCacheSettings(object):
    """
    Settings related to restore caching. These only apply if doing an initial restore and
    are not used if `RestoreParams.sync_log_id` is set.

    :param force_cache:     Set to `True` to force the response to be cached.
    :param cache_timeout:   Override the default cache timeout of 1 hour.
    :param overwrite_cache: Ignore any previously cached value and re-generate the restore response.
    """

    def __init__(self, force_cache=False, cache_timeout=None, overwrite_cache=False):
        self.force_cache = force_cache
        self.cache_timeout = cache_timeout if cache_timeout is not None else INITIAL_SYNC_CACHE_TIMEOUT
        self.overwrite_cache = overwrite_cache


class RestoreState(object):
    """
    The RestoreState object can be passed around to multiple restore data providers.

    This allows the providers to set values on the state, for either logging or performance
    reasons.
    """

    def __init__(self, project, restore_user, params, is_async=False,
                 overwrite_cache=False, case_sync=None):
        if not project or not project.name:
            raise Exception('you are not allowed to make a RestoreState without a domain!')

        self.project = project
        self.domain = project.name

        self.restore_user = restore_user
        self.params = params
        self.provider_log = {}  # individual data providers can log stuff here
        # get set in the start_sync() function
        self.start_time = None
        self.duration = None
        self.current_sync_log = None
        self.is_async = is_async
        self.overwrite_cache = overwrite_cache
        self._last_sync_log = Ellipsis

        if case_sync is None:
            if LIVEQUERY_SYNC.enabled(self.domain):
                case_sync = LIVEQUERY
            else:
                case_sync = DEFAULT_CASE_SYNC
        if case_sync not in [LIVEQUERY, CLEAN_OWNERS]:
            raise ValueError("unknown case sync algorithm: %s" % case_sync)
        self._case_sync = case_sync
        self.is_livequery = case_sync == LIVEQUERY

    def validate_state(self):
        check_version(self.params.version)
        if self.last_sync_log:
            if (self._case_sync == CLEAN_OWNERS and
                    self.last_sync_log.log_format == LOG_FORMAT_LIVEQUERY):
                raise RestoreException("clean_owners sync after livequery sync")
            if self.params.state_hash:
                parsed_hash = CaseStateHash.parse(self.params.state_hash)
                computed_hash = self.last_sync_log.get_state_hash()
                if computed_hash != parsed_hash:
                    # log state error on the sync log
                    self.last_sync_log.had_state_error = True
                    self.last_sync_log.error_date = datetime.utcnow()
                    self.last_sync_log.error_hash = str(parsed_hash)
                    self.last_sync_log.save()

                    raise BadStateException(
                        server_hash=computed_hash,
                        phone_hash=parsed_hash,
                        case_ids=self.last_sync_log.get_footprint_of_cases_on_phone()
                    )

    @property
    def last_sync_log(self):
        if self._last_sync_log is Ellipsis:
            if self.params.sync_log_id:
                # if we are in loose mode, return an HTTP 412 so that the phone will
                # just force a fresh sync
                # This raises MissingSyncLog exception if synclog not found
                sync_log = get_properly_wrapped_sync_log(self.params.sync_log_id)
                if sync_log.doc_type not in ('SyncLog', 'SimplifiedSyncLog'):
                    raise InvalidSyncLogException('Bad sync log doc type for {}'.format(self.params.sync_log_id))
                elif sync_log.user_id != self.restore_user.user_id:
                    raise SyncLogUserMismatch('Sync log {} does not match user id {} (was {})'.format(
                        self.params.sync_log_id, self.restore_user.user_id, sync_log.user_id
                    ))

                # convert to the right type if necessary
                if not isinstance(sync_log, SimplifiedSyncLog):
                    # this call can fail with an IncompatibleSyncLogType error
                    sync_log = SimplifiedSyncLog.from_other_format(sync_log)
                self._last_sync_log = sync_log
            else:
                self._last_sync_log = None
        return self._last_sync_log

    @property
    def is_initial(self):
        return self.last_sync_log is None

    @property
    def version(self):
        return self.params.version

    @property
    @memoized
    def owner_ids(self):
        return set(self.restore_user.get_owner_ids())

    @property
    @memoized
    def stock_settings(self):
        if self.project and self.project.commtrack_settings:
            return self.project.commtrack_settings.get_ota_restore_settings()
        else:
            return StockSettings()

    @property
    def is_first_extension_sync(self):
        extension_toggle_enabled = EXTENSION_CASES_SYNC_ENABLED.enabled(self.domain)
        try:
            return extension_toggle_enabled and not self.last_sync_log.extensions_checked
        except AttributeError:
            return extension_toggle_enabled

    def start_sync(self):
        self.start_time = datetime.utcnow()
        self.current_sync_log = self._new_sync_log()

    def finish_sync(self):
        self.duration = datetime.utcnow() - self.start_time
        self.current_sync_log.duration = self.duration.seconds
        self.current_sync_log.save()

    def _new_sync_log(self):
        previous_log_id = None if self.is_initial else self.last_sync_log._id
        new_synclog = SimplifiedSyncLog(
            _id=uuid.uuid1().hex.lower(),
            domain=self.restore_user.domain,
            build_id=self.params.app_id,
            user_id=self.restore_user.user_id,
            owner_ids_on_phone=set(self.owner_ids),
            date=datetime.utcnow(),
            previous_log_id=previous_log_id,
            extensions_checked=True,
            device_id=self.params.device_id,
        )
        if self.is_livequery:
            new_synclog.log_format = LOG_FORMAT_LIVEQUERY
        return new_synclog

    @property
    @memoized
    def loadtest_factor(self):
        return self.restore_user.loadtest_factor


class RestoreConfig(object):
    """
    A collection of attributes associated with an OTA restore

    :param project:         The domain object. An instance of `Domain`.
    :param restore_user:    The restore user requesting the restore
    :param params:          The RestoreParams associated with this (see above).
    :param cache_settings:  The RestoreCacheSettings associated with this (see above).
    :param is_async:           Whether to get the restore response using a celery task
    :param case_sync:       Case sync algorithm (None -> default).
    """

    def __init__(self, project=None, restore_user=None, params=None,
                 cache_settings=None, is_async=False, case_sync=None):
        assert isinstance(restore_user, OTARestoreUser)
        self.project = project
        self.domain = project.name if project else ''
        self.restore_user = restore_user
        self.params = params or RestoreParams()
        self.cache_settings = cache_settings or RestoreCacheSettings()
        self.is_async = is_async

        self.restore_state = RestoreState(
            self.project,
            self.restore_user,
            self.params, is_async,
            self.cache_settings.overwrite_cache,
            case_sync=case_sync,
        )

        self.force_cache = self.cache_settings.force_cache
        self.cache_timeout = self.cache_settings.cache_timeout
        self.overwrite_cache = self.cache_settings.overwrite_cache

        self.timing_context = TimingContext('restore-{}-{}'.format(self.domain, self.restore_user.username))

    @property
    @memoized
    def sync_log(self):
        return self.restore_state.last_sync_log

    @property
    def async_restore_task_id_cache(self):
        return AsyncRestoreTaskIdCache(
            domain=self.domain,
            user_id=self.restore_user.user_id,
            sync_log_id=self.sync_log._id if self.sync_log else '',
            device_id=self.params.device_id,
        )

    @property
    def restore_payload_path_cache(self):
        return RestorePayloadPathCache(
            domain=self.domain,
            user_id=self.restore_user.user_id,
            sync_log_id=self.sync_log._id if self.sync_log else '',
            device_id=self.params.device_id,
        )

    @property
    def initial_restore_payload_path_cache(self):
        return RestorePayloadPathCache(
            domain=self.domain,
            user_id=self.restore_user.user_id,
            sync_log_id='',
            device_id=self.params.device_id,
        )

    def get_response(self):
        is_async = self.is_async
        try:
            with self.timing_context:
                payload = self.get_payload()
            response = payload.get_http_response()
        except RestoreException as e:
            logging.exception("%s error during restore submitted by %s: %s" %
                              (type(e).__name__, self.restore_user.username, str(e)))
            is_async = False
            response = get_simple_response_xml(
                e.message,
                ResponseNature.OTA_RESTORE_ERROR
            )
            response = HttpResponse(response, content_type="text/xml; charset=utf-8",
                                    status=412)  # precondition failed
        if not is_async:
            self._record_timing(response.status_code)
        return response

    def get_payload(self):
        self.validate()
        self.delete_initial_cached_payload_if_necessary()
        self.delete_cached_payload_if_necessary()

        cached_response = self.get_cached_response()
        tags = [
            'domain:{}'.format(self.domain),
            'is_async:{}'.format(bool(self.is_async)),
        ]
        if cached_response:
            datadog_counter('commcare.restores.cache_hits.count', tags=tags)
            return cached_response
        datadog_counter('commcare.restores.cache_misses.count', tags=tags)

        # Start new sync
        if self.is_async:
            response = self._get_asynchronous_payload()
        else:
            response = self.generate_payload()

        return response

    def validate(self):
        try:
            self.restore_state.validate_state()
        except InvalidSyncLogException as e:
            # This exception will get caught by the view and a 412 will be returned to the phone for resync
            raise RestoreException(e)

    def get_cached_response(self):
        if self.overwrite_cache:
            return None

        cache_payload_path = self.restore_payload_path_cache.get_value()

        return CachedResponse(cache_payload_path)

    def generate_payload(self, async_task=None):
        if async_task:
            self.timing_context.stop("wait_for_task_to_start")
        self.restore_state.start_sync()
        fileobj = self._generate_restore_response(async_task=async_task)
        try:
            self.restore_state.finish_sync()
            cached_response = self.set_cached_payload_if_necessary(
                fileobj, self.restore_state.duration, async_task)
            if async_task:
                fileobj.close()
                assert cached_response is not None
                response = cached_response
                self.timing_context.stop()  # root timer
                self._record_timing('async')
            else:
                fileobj.seek(0)
                response = RestoreResponse(fileobj)
        except:
            fileobj.close()
            raise
        return response

    def _get_asynchronous_payload(self):
        new_task = False
        # fetch the task from celery
        task_id = self.async_restore_task_id_cache.get_value()
        if task_id:
            task = AsyncResult(task_id)
            task_exists = task.status == ASYNC_RESTORE_SENT
        else:
            task = None
            task_exists = False

        if not task_exists:
            # start a new task
            # NOTE this starts a nested timer (wait_for_task_to_start),
            # which will be stopped by self.generate_payload(async_task)
            # in the asynchronous task. It is expected that
            # get_async_restore_payload.delay(self) will serialize this
            # RestoreConfig and it's associated TimingContext before it
            # returns, and thereby fork the timing context. The timing
            # context associated with this side of the fork will not be
            # recorded since it is async (see self.get_response).
            with self.timing_context("wait_for_task_to_start"):
                task = get_async_restore_payload.delay(self, self.domain, self.restore_user.username)
            new_task = True
            # store the task id in cache
            self.async_restore_task_id_cache.set_value(task.id)
        try:
            response = task.get(timeout=self._get_task_timeout(new_task))
        except TimeoutError:
            # return a 202 with progress
            response = AsyncRestoreResponse(task, self.restore_user.username)

        return response

    def _get_task_timeout(self, new_task):
        # if this is a new task, wait for INITIAL_ASYNC_TIMEOUT in case
        # this restore completes quickly. otherwise, only wait 1 second for
        # a response.
        return INITIAL_ASYNC_TIMEOUT_THRESHOLD if new_task else 1

    def _generate_restore_response(self, async_task=None):
        """
        :returns: A file-like object containing response content.
        """
        username = self.restore_user.username
        count_items = self.params.include_item_count
        with RestoreContent(username, count_items) as content:
            for provider in get_element_providers(self.timing_context):
                with self.timing_context(provider.__class__.__name__):
                    content.extend(provider.get_elements(self.restore_state))

            for provider in get_async_providers(self.timing_context, async_task):
                with self.timing_context(provider.__class__.__name__):
                    provider.extend_response(self.restore_state, content)

            return content.get_fileobj()

    def set_cached_payload_if_necessary(self, fileobj, duration, is_async):
        # must cache if the duration was longer than the threshold
        is_long_restore = duration > timedelta(seconds=INITIAL_SYNC_CACHE_THRESHOLD)
        if is_async or self.force_cache or is_long_restore:
            type_ = 'unknown'
            if is_async:
                type_ = 'async'
            elif self.force_cache:
                type_ = 'force'
            elif is_long_restore:
                type_ = 'long'

            tags = {
                'type:{}'.format(type_),
            }
            datadog_counter('commcare.restores.cache_writes', tags=tags)
            response = CachedResponse.save_for_later(
                fileobj,
                self.cache_timeout,
                self.domain,
                self.restore_user.user_id,
            )
            self.restore_payload_path_cache.set_value(response.name, self.cache_timeout)
            return response
        return None

    def delete_cached_payload_if_necessary(self):
        if self.overwrite_cache and self.restore_payload_path_cache.exists():
            self.restore_payload_path_cache.invalidate()

    def delete_initial_cached_payload_if_necessary(self):
        if self.sync_log:
            # Restores are usually cached by there sync token
            # but initial restores don't have a sync token,
            # so they're indistinguishable from each other.
            # Once a user syncs with a sync token, we're sure their initial sync is stale,
            # so delete it to avoid a stale payload if they (say) wipe the phone and sync again
            self.initial_restore_payload_path_cache.invalidate()

    def _record_timing(self, status):
        timing = self.timing_context
        assert timing.is_finished()
        duration = timing.duration
        device_id = self.params.device_id
        if duration > 20 or status == 412:
            if status == 412:
                # use last sync log since there is no current sync log
                sync_log_id = self.params.sync_log_id or 'N/A'
            else:
                sync_log = self.restore_state.current_sync_log
                sync_log_id = sync_log._id if sync_log else 'N/A'
            log = logging.getLogger(__name__)
            log.info(
                "restore %s: user=%s device=%s domain=%s status=%s duration=%.3f",
                sync_log_id,
                self.restore_user.username,
                device_id,
                self.domain,
                status,
                duration,
            )
        is_webapps = device_id and device_id.startswith("WebAppsLogin")
        tags = [
            'status_code:{}'.format(status),
            'device_type:{}'.format('webapps' if is_webapps else 'other'),
        ]
<<<<<<< HEAD
        maybe_add_domain_tag(self.domain, tags)
        if timing is not None:
            timer_buckets = (5, 20, 60, 120)
            for timer in timing.to_list(exclude_root=True):
                if timer.name in RESTORE_SEGMENTS:
                    segment = RESTORE_SEGMENTS[timer.name]
                    bucket = bucket_value(timer.duration, timer_buckets, 's')
                    datadog_counter(
                        'commcare.restores.{}'.format(segment),
                        tags=tags + ['duration:%s' % bucket],
                    )
                elif timer.name.startswith('fixture:'):
                    bucket = bucket_value(timer.duration, timer_buckets, 's')
                    datadog_counter(
                        'commcare.restores.fixture',
                        tags=tags + [
                            'duration:%s' % bucket,
                            timer.name,
                        ],
                    )
            tags.append('duration:%s' % bucket_value(timing.duration, timer_buckets, 's'))
=======
        env = settings.SERVER_ENVIRONMENT
        if (env, self.domain) in settings.RESTORE_TIMING_DOMAINS:
            tags.append('domain:{}'.format(self.domain))
        timer_buckets = (5, 20, 60, 120)
        for timer in timing.to_list(exclude_root=True):
            if timer.name in RESTORE_SEGMENTS:
                segment = RESTORE_SEGMENTS[timer.name]
                bucket = bucket_value(timer.duration, timer_buckets, 's')
                datadog_counter(
                    'commcare.restores.{}'.format(segment),
                    tags=tags + ['duration:%s' % bucket],
                )
            elif timer.name.startswith('fixture:'):
                bucket = bucket_value(timer.duration, timer_buckets, 's')
                datadog_counter(
                    'commcare.restores.fixture',
                    tags=tags + [
                        'duration:%s' % bucket,
                        timer.name,
                    ],
                )
        tags.append('duration:%s' % bucket_value(timing.duration, timer_buckets, 's'))
>>>>>>> 0f75ae1c

        if settings.ENTERPRISE_MODE and self.params.app and self.params.app.copy_of:
            app_name = slugify(self.params.app.name)
            tags.append('app:{}-{}'.format(app_name, self.params.app.version))

        datadog_counter('commcare.restores.count', tags=tags)


RESTORE_SEGMENTS = {
    "wait_for_task_to_start": "waiting",
    "FixtureElementProvider": "fixtures",
    "CasePayloadProvider": "cases",
}


class NoClose(object):
    """HACK file object with no-op `close()` to avoid close by S3Transfer

    https://github.com/boto/s3transfer/issues/80
    """

    def __init__(self, fileobj):
        self.fileobj = fileobj

    def __getattr__(self, name):
        return getattr(self.fileobj, name)

    def close(self):
        pass<|MERGE_RESOLUTION|>--- conflicted
+++ resolved
@@ -741,29 +741,7 @@
             'status_code:{}'.format(status),
             'device_type:{}'.format('webapps' if is_webapps else 'other'),
         ]
-<<<<<<< HEAD
         maybe_add_domain_tag(self.domain, tags)
-        if timing is not None:
-            timer_buckets = (5, 20, 60, 120)
-            for timer in timing.to_list(exclude_root=True):
-                if timer.name in RESTORE_SEGMENTS:
-                    segment = RESTORE_SEGMENTS[timer.name]
-                    bucket = bucket_value(timer.duration, timer_buckets, 's')
-                    datadog_counter(
-                        'commcare.restores.{}'.format(segment),
-                        tags=tags + ['duration:%s' % bucket],
-                    )
-                elif timer.name.startswith('fixture:'):
-                    bucket = bucket_value(timer.duration, timer_buckets, 's')
-                    datadog_counter(
-                        'commcare.restores.fixture',
-                        tags=tags + [
-                            'duration:%s' % bucket,
-                            timer.name,
-                        ],
-                    )
-            tags.append('duration:%s' % bucket_value(timing.duration, timer_buckets, 's'))
-=======
         env = settings.SERVER_ENVIRONMENT
         if (env, self.domain) in settings.RESTORE_TIMING_DOMAINS:
             tags.append('domain:{}'.format(self.domain))
@@ -786,7 +764,6 @@
                     ],
                 )
         tags.append('duration:%s' % bucket_value(timing.duration, timer_buckets, 's'))
->>>>>>> 0f75ae1c
 
         if settings.ENTERPRISE_MODE and self.params.app and self.params.app.copy_of:
             app_name = slugify(self.params.app.name)
