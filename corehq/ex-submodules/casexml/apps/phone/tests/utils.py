--- conflicted
+++ resolved
@@ -10,17 +10,12 @@
     OTARestoreWebUser,
     OTARestoreCommCareUser,
 )
-<<<<<<< HEAD
-from casexml.apps.phone.restore import RestoreConfig, RestoreParams, RestoreCacheSettings
-=======
 from casexml.apps.phone.restore import (
     BlobRestoreResponse,
-    restore_payload_path_cache_key,
     RestoreCacheSettings,
     RestoreConfig,
     RestoreParams,
 )
->>>>>>> e9a1a971
 from casexml.apps.phone.tests.dbaccessors import get_all_sync_logs_docs
 from casexml.apps.phone.xml import SYNC_XMLNS
 
@@ -270,13 +265,8 @@
             domain=self.config.domain,
             user_id=self.config.restore_user.user_id,
             sync_log_id=self.restore_id,
-<<<<<<< HEAD
             device_id=None,
         ).get_value())
-=======
-            version=version,
-        )
-        return bool(get_redis_default_cache().get(key))
 
 
 def delete_cached_response(response):
@@ -284,5 +274,4 @@
         key = response.get_filename()
         get_blob_db().delete(key)
     else:
-        raise NotImplementedError(type(response).__name__)
->>>>>>> e9a1a971
+        raise NotImplementedError(type(response).__name__)