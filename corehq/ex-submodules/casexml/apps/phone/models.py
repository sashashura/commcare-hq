--- conflicted
+++ resolved
@@ -423,236 +423,6 @@
             )
 
 
-<<<<<<< HEAD
-class SyncLog(AbstractSyncLog):
-    """
-    A log of a single sync operation.
-    """
-    log_format = StringProperty(default=LOG_FORMAT_LEGACY)
-    last_seq = StringProperty()  # the last_seq of couch during this sync
-
-    # we need to store a mapping of cases to indices for generating the footprint
-    # cases_on_phone represents the state of all cases the server
-    # thinks the phone has on it and cares about.
-    cases_on_phone = SchemaListProperty(CaseState)
-
-    # dependant_cases_on_phone represents the possible list of cases
-    # also on the phone because they are referenced by a real case's index
-    # (or a dependent case's index).
-    # This list is not necessarily a perfect reflection
-    # of what's on the phone, but is guaranteed to be after pruning
-    dependent_cases_on_phone = SchemaListProperty(CaseState)
-
-    @classmethod
-    def wrap(cls, data):
-        # last_seq used to be int, but is now string for cloudant compatibility
-        if isinstance(data.get('last_seq'), six.integer_types):
-            data['last_seq'] = six.text_type(data['last_seq'])
-        return super(SyncLog, cls).wrap(data)
-
-    def _assert(self, conditional, msg="", case_id=None):
-        if not conditional:
-            _get_logger().warn("assertion failed: %s" % msg)
-            if self.strict:
-                raise SyncLogAssertionError(case_id, msg)
-            else:
-                self.has_assert_errors = True
-
-    def case_count(self):
-        return len(self.cases_on_phone)
-
-    def phone_has_case(self, case_id):
-        """
-        Whether the phone currently has a case, according to this sync log
-        """
-        return self.get_case_state(case_id) is not None
-
-    def get_case_state(self, case_id):
-        """
-        Get the case state object associated with an id, or None if no such
-        object is found
-        """
-        filtered_list = self._case_state_map()[case_id]
-        if filtered_list:
-            self._assert(len(filtered_list) == 1,
-                         "Should be exactly 0 or 1 cases on phone but were %s for %s" %
-                         (len(filtered_list), case_id))
-            return CaseState.wrap(filtered_list[0])
-        return None
-
-    def phone_has_dependent_case(self, case_id):
-        """
-        Whether the phone currently has a dependent case, according to this sync log
-        """
-        return self.get_dependent_case_state(case_id) is not None
-
-    def get_dependent_case_state(self, case_id):
-        """
-        Get the dependent case state object associated with an id, or None if no such
-        object is found
-        """
-        filtered_list = self._dependent_case_state_map()[case_id]
-        if filtered_list:
-            self._assert(len(filtered_list) == 1,
-                         "Should be exactly 0 or 1 dependent cases on phone but were %s for %s" %
-                         (len(filtered_list), case_id))
-            return CaseState.wrap(filtered_list[0])
-        return None
-
-    @memoized
-    def _dependent_case_state_map(self):
-        return self._build_state_map('dependent_cases_on_phone')
-
-    @memoized
-    def _case_state_map(self):
-        return self._build_state_map('cases_on_phone')
-
-    def _build_state_map(self, list_name):
-        state_map = defaultdict(list)
-        # referencing the property via self._doc is because we don't want to needlessly call wrap
-        # (which couchdbkit does not make any effort to cache on repeated calls)
-        # deterministically this change shaved off 10 seconds from an ota restore
-        # of about 300 cases.
-        for case in self._doc[list_name]:
-            state_map[case['case_id']].append(case)
-
-        return state_map
-
-    def _get_case_state_from_anywhere(self, case_id):
-        return self.get_case_state(case_id) or self.get_dependent_case_state(case_id)
-
-    def archive_case(self, case_id):
-        state = self.get_case_state(case_id)
-        if state:
-            self.cases_on_phone.remove(state)
-            self._case_state_map.reset_cache(self)
-            all_indices = [i for case_state in self.cases_on_phone + self.dependent_cases_on_phone
-                           for i in case_state.indices]
-            if any([i.referenced_id == case_id for i in all_indices]):
-                self.dependent_cases_on_phone.append(state)
-                self._dependent_case_state_map.reset_cache(self)
-            return state
-        else:
-            state = self.get_dependent_case_state(case_id)
-            if state:
-                all_indices = [i for case_state in self.cases_on_phone + self.dependent_cases_on_phone
-                               for i in case_state.indices]
-                if not any([i.referenced_id == case_id for i in all_indices]):
-                    self.dependent_cases_on_phone.remove(state)
-                    self._dependent_case_state_map.reset_cache(self)
-                    return state
-
-    def _phone_owns(self, action):
-        # whether the phone thinks it owns an action block.
-        # the only way this can't be true is if the block assigns to an
-        # owner id that's not associated with the user on the phone
-        owner = action.updated_known_properties.get("owner_id")
-        if owner:
-            return owner in self.owner_ids_on_phone
-        return True
-
-    def update_phone_lists(self, xform, case_list):
-        # for all the cases update the relevant lists in the sync log
-        # so that we can build a historical record of what's associated
-        # with the phone
-        removed_states = {}
-        new_indices = set()
-        for case in case_list:
-            actions = case.get_actions_for_form(xform)
-            for action in actions:
-                _get_logger().debug('OLD {}: {}'.format(case.case_id, action.action_type))
-                if action.action_type == const.CASE_ACTION_CREATE:
-                    self._assert(not self.phone_has_case(case.case_id),
-                                 'phone has case being created: %s' % case.case_id)
-                    starter_state = CaseState(case_id=case.case_id, indices=[])
-                    if self._phone_owns(action):
-                        self.cases_on_phone.append(starter_state)
-                        self._case_state_map.reset_cache(self)
-                    else:
-                        removed_states[case.case_id] = starter_state
-                elif action.action_type == const.CASE_ACTION_UPDATE:
-                    if not self._phone_owns(action):
-                        # only action necessary here is in the case of
-                        # reassignment to an owner the phone doesn't own
-                        state = self.archive_case(case.case_id)
-                        if state:
-                            removed_states[case.case_id] = state
-                elif action.action_type == const.CASE_ACTION_INDEX:
-                    # in the case of parallel reassignment and index update
-                    # the phone might not have the case
-                    if self.phone_has_case(case.case_id):
-                        case_state = self.get_case_state(case.case_id)
-                    else:
-                        case_state = self.get_dependent_case_state(case.case_id)
-                    # reconcile indices
-                    if case_state:
-                        for index in action.indices:
-                            new_indices.add(index.referenced_id)
-                        case_state.update_indices(action.indices)
-
-                elif action.action_type == const.CASE_ACTION_CLOSE:
-                    if self.phone_has_case(case.case_id):
-                        state = self.archive_case(case.case_id)
-                        if state:
-                            removed_states[case.case_id] = state
-
-        # if we just removed a state and added an index to it
-        # we have to put it back in our dependent case list
-        readded_any = False
-        for index in new_indices:
-            if index in removed_states:
-                self.dependent_cases_on_phone.append(removed_states[index])
-                readded_any = True
-
-        if readded_any:
-            self._dependent_case_state_map.reset_cache(self)
-
-        return bool(case_list)
-
-    def get_footprint_of_cases_on_phone(self):
-        def children(case_state):
-            return [self._get_case_state_from_anywhere(index.referenced_id)
-                    for index in case_state.indices]
-
-        relevant_cases = set()
-        queue = list(self.cases_on_phone)
-        while queue:
-            case_state = queue.pop()
-            # I don't actually understand why something is coming back None
-            # here, but we can probably just ignore it.
-            if case_state is not None and case_state.case_id not in relevant_cases:
-                relevant_cases.add(case_state.case_id)
-                queue.extend(children(case_state))
-        return relevant_cases
-
-    def phone_is_holding_case(self, case_id):
-        """
-        Whether the phone is holding (not purging) a case.
-        """
-        # this is inefficient and could be optimized
-        if self.phone_has_case(case_id):
-            return True
-        else:
-            cs = self.get_dependent_case_state(case_id)
-            if cs and case_id in self.get_footprint_of_cases_on_phone():
-                return True
-            return False
-
-    def __str__(self):
-        return "%s synced on %s (%s)" % (self.user_id, self.date.date(), self.get_id)
-
-    def tests_only_get_cases_on_phone(self):
-        return self.cases_on_phone
-
-    def test_only_clear_cases_on_phone(self):
-        self.cases_on_phone = []
-
-    def test_only_get_dependent_cases_on_phone(self):
-        return self.dependent_cases_on_phone
-
-
-=======
->>>>>>> f2f06a8b
 class IndexTree(DocumentSchema):
     """
     Document type representing a case dependency tree (which is flattened to a single dict)
