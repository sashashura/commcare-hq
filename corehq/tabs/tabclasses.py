from django.conf import settings
from django.http import Http404
from django.urls import reverse
from django.utils.html import escape, strip_tags
from django.utils.safestring import mark_safe
from django.utils.translation import ugettext as _
from django.utils.translation import ugettext_lazy, ugettext_noop

from django_prbac.utils import has_privilege
from memoized import memoized
from six.moves.urllib.parse import urlencode

from corehq import privileges, toggles
from corehq.apps.accounting.dispatcher import (
    AccountingAdminInterfaceDispatcher,
)
from corehq.apps.accounting.models import Invoice, Subscription
from corehq.apps.accounting.utils import (
    domain_has_privilege,
    domain_is_on_trial,
    is_accounting_admin,
)
from corehq.apps.accounting.views import (
    TriggerDowngradeView,
    TriggerAutopaymentsView,
)
from corehq.apps.app_manager.dbaccessors import (
    domain_has_apps,
    get_brief_apps_in_domain,
)
from corehq.apps.app_manager.util import is_remote_app
from corehq.apps.builds.views import EditMenuView
from corehq.apps.domain.views.internal import ProjectLimitsView
from corehq.apps.domain.views.releases import (
    ManageReleasesByAppProfile,
    ManageReleasesByLocation,
)
from corehq.apps.export.views.incremental import IncrementalExportView
from corehq.apps.hqadmin.reports import (
    DeployHistoryReport,
    DeviceLogSoftAssertReport,
    UserAuditReport,
    UserListReport,
)
from corehq.apps.hqadmin.views.system import GlobalThresholds
from corehq.apps.hqwebapp.models import GaTracker
from corehq.apps.hqwebapp.view_permissions import user_can_view_reports
from corehq.apps.integration.views import (
    DialerSettingsView,
    GaenOtpServerSettingsView,
    HmacCalloutSettingsView,
)
from corehq.apps.locations.analytics import users_have_locations
from corehq.apps.receiverwrapper.rate_limiter import (
    SHOULD_RATE_LIMIT_SUBMISSIONS,
)
from corehq.apps.reminders.views import (
    AddNormalKeywordView,
    AddStructuredKeywordView,
    EditNormalKeywordView,
    EditStructuredKeywordView,
    KeywordsListView,
)
from corehq.apps.reports.dispatcher import (
    CustomProjectReportDispatcher,
    ProjectReportDispatcher,
)
from corehq.apps.reports.models import ReportsSidebarOrdering
from corehq.apps.saved_reports.models import ReportConfig
from corehq.apps.smsbillables.dispatcher import SMSAdminInterfaceDispatcher
from corehq.apps.sso.models import IdentityProvider
from corehq.apps.styleguide.views import MainStyleGuideView
from corehq.apps.translations.integrations.transifex.utils import (
    transifex_details_available_for_domain,
)
from corehq.apps.userreports.util import has_report_builder_access
from corehq.apps.users.models import AnonymousCouchUser
from corehq.apps.users.permissions import (
    can_download_data_files,
    can_view_sms_exports,
)
from corehq.feature_previews import (
    EXPLORE_CASE_DATA_PREVIEW,
    is_eligible_for_ecd_preview,
)
from corehq.messaging.scheduling.views import \
    BroadcastListView as NewBroadcastListView
from corehq.messaging.scheduling.views import (
    ConditionalAlertListView,
    CreateConditionalAlertView,
    CreateScheduleView,
    EditConditionalAlertView,
    EditScheduleView,
    MessagingDashboardView,
    UploadConditionalAlertView,
)
<<<<<<< HEAD
from corehq.messaging.util import show_messaging_dashboard
from corehq.motech.dhis2.views import DataSetMapListView
=======
from corehq.motech.dhis2.views import DataSetMapView
>>>>>>> a6cf8184
from corehq.motech.openmrs.views import OpenmrsImporterView
from corehq.motech.views import ConnectionSettingsListView, MotechLogListView
from corehq.privileges import DAILY_SAVED_EXPORT, EXCEL_DASHBOARD
from corehq.tabs.uitab import UITab
from corehq.tabs.utils import (
    dropdown_dict,
    regroup_sidebar_items,
    sidebar_to_dropdown,
)
from custom.icds_core.view_utils import is_icds_cas_project


class ProjectReportsTab(UITab):
    title = ugettext_noop("Reports")
    view = "reports_home"

    url_prefix_formats = (
        '/a/{domain}/reports/',
        '/a/{domain}/configurable_reports/',
        '/a/{domain}/location_reassignment_download/',
    )

    @property
    def _is_viewable(self):
        return (user_can_view_reports(self.project, self.couch_user)
                and has_privilege(self._request, privileges.PROJECT_ACCESS))

    @property
    def view(self):
        from corehq.apps.reports.views import MySavedReportsView
        return MySavedReportsView.urlname

    @property
    def sidebar_items(self):
        tools = self._get_tools_items()
        report_builder_nav = self._get_report_builder_items()
        project_reports = ProjectReportDispatcher.navigation_sections(
            request=self._request, domain=self.domain)
        custom_reports = CustomProjectReportDispatcher.navigation_sections(
            request=self._request, domain=self.domain)
        sidebar_items = tools + report_builder_nav + self._regroup_sidebar_items(custom_reports + project_reports)
        return self._filter_sidebar_items(sidebar_items)

    def _regroup_sidebar_items(self, sidebar_items):
        try:
            ordering = ReportsSidebarOrdering.objects.get(domain=self.domain)
        except ReportsSidebarOrdering.DoesNotExist:
            return sidebar_items
        return regroup_sidebar_items(ordering.config, sidebar_items)

    def _get_tools_items(self):
        from corehq.apps.reports.views import MySavedReportsView
        if isinstance(self.couch_user, AnonymousCouchUser) and toggles.PUBLISH_CUSTOM_REPORTS.enabled(self.domain):
            return []
        tools = [{
            'title': _(MySavedReportsView.page_title),
            'url': reverse(MySavedReportsView.urlname, args=[self.domain]),
            'icon': 'icon-tasks fa fa-tasks',
            'show_in_dropdown': True,
        }]
        if toggles.USER_CONFIGURABLE_REPORTS.enabled(self.couch_user.username):
            # Only show for **users** with the flag. This flag is also available for domains
            # but should not be granted by domain, as the feature is too advanced to turn
            # on for all of a domain's users.
            from corehq.apps.userreports.views import UserConfigReportsHomeView
            tools.append({
                'title': _(UserConfigReportsHomeView.section_name),
                'url': reverse(UserConfigReportsHomeView.urlname, args=[self.domain]),
                'icon': 'icon-tasks fa fa-wrench',
            })
        return [(_("Tools"), tools)]

    def _get_report_builder_items(self):
        user_reports = []
        if self.couch_user.can_edit_reports():
            has_access = has_report_builder_access(self._request)
            user_reports = [(
                _("Report Builder"),
                [{
                    "title": _('Create New Report'),
                    "url": self._get_create_report_url(),
                    "icon": "icon-plus fa fa-plus {}".format(
                        "has-access" if has_access else "preview"
                    ),
                    "id": "create-new-report-left-nav",
                }]
            )]
        return user_reports

    def _get_create_report_url(self):
        """
        Return the url for the start of the report builder, or the paywall.
        """
        from corehq.apps.userreports.views import ReportBuilderDataSourceSelect
        return reverse(ReportBuilderDataSourceSelect.urlname, args=[self.domain])

    @staticmethod
    def _filter_sidebar_items(sidebar_items):
        """
        Exclude sidebar items where `item["show_in_navigation"] == False`
        """
        filtered_sidebar_items = []
        for section, items in sidebar_items:
            filtered_items = []
            for item in items:
                if not item.get("show_in_navigation", True):
                    continue
                filtered_items.append(item)
            if filtered_items:
                filtered_sidebar_items.append((section, filtered_items))
        return filtered_sidebar_items

    def _get_saved_reports_dropdown(self):
        saved_report_header = dropdown_dict(_('My Saved Reports'), is_header=True)
        saved_reports_list = list(ReportConfig.by_domain_and_owner(
                                  self.domain,
                                  self.couch_user._id))

        MAX_DISPLAYABLE_SAVED_REPORTS = 5
        first_five_items = [
            dropdown_dict(saved_report.name, url=saved_report.url)
            for counter, saved_report in enumerate(saved_reports_list)
            if counter < MAX_DISPLAYABLE_SAVED_REPORTS
        ]
        rest_as_second_level_items = [
            dropdown_dict("More Saved Reports", "#", second_level_dropdowns=[
                dropdown_dict(saved_report.name, url=saved_report.url)
                for counter, saved_report in enumerate(saved_reports_list)
                if counter >= MAX_DISPLAYABLE_SAVED_REPORTS
            ])
        ] if len(saved_reports_list) > MAX_DISPLAYABLE_SAVED_REPORTS else []

        if first_five_items:
            return ([saved_report_header] + first_five_items + rest_as_second_level_items)
        else:
            return []

    @property
    def dropdown_items(self):
        if self.can_access_all_locations:
            reports = sidebar_to_dropdown(
                ProjectReportDispatcher.navigation_sections(
                    request=self._request, domain=self.domain),
                current_url=self.url)
            return self._get_saved_reports_dropdown() + reports

        else:
            return (self._get_saved_reports_dropdown()
                    + self._get_all_sidebar_items_as_dropdown())

    def _get_all_sidebar_items_as_dropdown(self):
        def show(page):
            page['show_in_dropdown'] = True
            return page
        return sidebar_to_dropdown([
            (header, list(map(show, pages)))
            for header, pages in self.sidebar_items
        ])


class DashboardTab(UITab):
    title = ugettext_noop("Dashboard")
    view = 'dashboard_default'

    url_prefix_formats = ('/a/{domain}/dashboard/project/',)

    @property
    def _is_viewable(self):
        if self.domain and self.project and not self.project.is_snapshot and self.couch_user:
            if self.couch_user.is_commcare_user():
                # never show the dashboard for mobile workers
                return False
            else:
                return domain_has_apps(self.domain)
        return False

    @property
    @memoized
    def url(self):
        from corehq.apps.dashboard.views import DomainDashboardView
        return reverse(DomainDashboardView.urlname, args=[self.domain])


class SetupTab(UITab):
    title = ugettext_noop("Setup")
    view = "default_commtrack_setup"

    url_prefix_formats = (
        '/a/{domain}/settings/products/',
        '/a/{domain}/settings/programs/',
        '/a/{domain}/settings/commtrack/',
    )

    @property
    def dropdown_items(self):
        # circular import
        from corehq.apps.commtrack.views import (
            CommTrackSettingsView,
            DefaultConsumptionView,
            SMSSettingsView,
        )
        from corehq.apps.programs.views import ProgramListView
        from corehq.apps.products.views import ProductListView

        if self.project.commtrack_enabled:
            dropdown_items = [(_(view.page_title), view) for view in (
                ProductListView,
                ProgramListView,
                SMSSettingsView,
                DefaultConsumptionView,
                CommTrackSettingsView,
            )]

            return [
                dropdown_dict(
                    item[0],
                    url=reverse(item[1].urlname, args=[self.domain])
                ) for item in dropdown_items
            ] + [
                self.divider,
                dropdown_dict(_("View All"), url=reverse(ProductListView.urlname, args=[self.domain])),
            ]

        return []

    @property
    def _is_viewable(self):
        return (self.couch_user.is_domain_admin() and
                self.project.commtrack_enabled)

    @property
    @memoized
    def url(self):
        from corehq.apps.commtrack.views import default_commtrack_url
        return default_commtrack_url(self.domain)

    @property
    def sidebar_items(self):
        # circular import
        from corehq.apps.commtrack.views import (
            CommTrackSettingsView,
            DefaultConsumptionView,
            SMSSettingsView,
        )
        from corehq.apps.programs.views import (
            ProgramListView,
            NewProgramView,
            EditProgramView,
        )
        from corehq.apps.products.views import (
            ProductListView,
            NewProductView,
            EditProductView,
            ProductFieldsView,
            UploadProductView,
        )

        if self.project.commtrack_enabled:
            commcare_supply_setup = [
                {
                    'title': _(ProductListView.page_title),
                    'url': reverse(ProductListView.urlname, args=[self.domain]),
                    'subpages': [
                        {
                            'title': _(NewProductView.page_title),
                            'urlname': NewProductView.urlname,
                        },
                        {
                            'title': _(EditProductView.page_title),
                            'urlname': EditProductView.urlname,
                        },
                        {
                            'title': _(ProductFieldsView.page_name()),
                            'urlname': ProductFieldsView.urlname,
                        },
                        {
                            'title': _(UploadProductView.page_title),
                            'urlname': UploadProductView.urlname,
                        },
                    ]
                },
                {
                    'title': _(ProgramListView.page_title),
                    'url': reverse(ProgramListView.urlname, args=[self.domain]),
                    'subpages': [
                        {
                            'title': _(NewProgramView.page_title),
                            'urlname': NewProgramView.urlname,
                        },
                        {
                            'title': _(EditProgramView.page_title),
                            'urlname': EditProgramView.urlname,
                        },
                    ]
                },
                {
                    'title': _(SMSSettingsView.page_title),
                    'url': reverse(SMSSettingsView.urlname, args=[self.domain]),
                },
                {
                    'title': _(DefaultConsumptionView.page_title),
                    'url': reverse(DefaultConsumptionView.urlname, args=[self.domain]),
                },
                {
                    'title': _(CommTrackSettingsView.page_title),
                    'url': reverse(CommTrackSettingsView.urlname, args=[self.domain]),
                },
            ]
            return [[_('CommCare Supply Setup'), commcare_supply_setup]]


class ProjectDataTab(UITab):
    title = ugettext_noop("Data")
    view = "data_interfaces_default"
    url_prefix_formats = (
        '/a/{domain}/data/',
        '/a/{domain}/fixtures/',
        '/a/{domain}/data_dictionary/',
        '/a/{domain}/importer/',
        '/a/{domain}/case/',
    )

    @property
    @memoized
    def url(self):
        from corehq.apps.data_interfaces.views import default_data_view_url
        try:
            return default_data_view_url(self._request, self.domain)
        except Http404:
            return None

    @property
    @memoized
    def can_edit_commcare_data(self):
        return self.couch_user.can_edit_data()

    @property
    @memoized
    def can_use_data_cleanup(self):
        return domain_has_privilege(self.domain, privileges.DATA_CLEANUP)

    @property
    @memoized
    def can_export_data(self):
        return (self.project and not self.project.is_snapshot
                and self.couch_user.can_access_any_exports(self.domain))

    @property
    @memoized
    def can_view_form_exports(self):
        from corehq.apps.export.views.utils import can_view_form_exports
        return can_view_form_exports(self.couch_user, self.domain)

    @property
    @memoized
    def can_view_case_exports(self):
        from corehq.apps.export.views.utils import can_view_case_exports
        return can_view_case_exports(self.couch_user, self.domain)

    @property
    @memoized
    def can_view_form_or_case_exports(self):
        return self.can_view_case_exports or self.can_view_form_exports

    @property
    @memoized
    def can_view_sms_exports(self):
        return can_view_sms_exports(self.couch_user, self.domain)

    @property
    @memoized
    def should_see_daily_saved_export_list_view(self):
        return (
            self.can_view_form_or_case_exports
            and domain_has_privilege(self.domain, DAILY_SAVED_EXPORT)
        )

    @property
    @memoized
    def should_see_daily_saved_export_paywall(self):
        return (
            self.can_view_form_or_case_exports
            and not domain_has_privilege(self.domain, DAILY_SAVED_EXPORT)
        )

    @property
    @memoized
    def should_see_dashboard_feed_list_view(self):
        return (
            self.can_view_form_or_case_exports
            and domain_has_privilege(self.domain, EXCEL_DASHBOARD)
        )

    @property
    @memoized
    def should_see_dashboard_feed_paywall(self):
        return (
            self.can_view_form_or_case_exports
            and not domain_has_privilege(self.domain, EXCEL_DASHBOARD)
        )

    @property
    @memoized
    def can_only_see_deid_exports(self):
        from corehq.apps.export.views.utils import user_can_view_deid_exports
        return (not self.can_view_form_exports
                and user_can_view_deid_exports(self.domain, self.couch_user))

    @property
    @memoized
    def can_view_odata_feed(self):
        from corehq.apps.export.views.utils import user_can_view_odata_feed
        return user_can_view_odata_feed(self.domain, self.couch_user)

    @property
    @memoized
    def can_use_lookup_tables(self):
        return domain_has_privilege(self.domain, privileges.LOOKUP_TABLES)

    @property
    def can_view_ecd_preview(self):
        return (EXPLORE_CASE_DATA_PREVIEW.enabled_for_request(self._request) and
                is_eligible_for_ecd_preview(self._request))

    @property
    def _is_viewable(self):
        return self.domain and (
            self.can_edit_commcare_data
            or self.can_export_data
            or can_download_data_files(self.domain, self.couch_user)
        ) and has_privilege(self._request, privileges.PROJECT_ACCESS)

    @property
    def sidebar_items(self):
        items = []

        export_data_views = []
        if self.can_only_see_deid_exports:
            from corehq.apps.export.views.list import (
                DeIdFormExportListView,
                DeIdDailySavedExportListView,
                DeIdDashboardFeedListView,
                ODataFeedListView,
            )
            export_data_views.append({
                'title': _(DeIdFormExportListView.page_title),
                'url': reverse(DeIdFormExportListView.urlname, args=(self.domain,)),
            })
            export_data_views.extend([
                {
                    'title': _(DeIdDailySavedExportListView.page_title),
                    'url': reverse(DeIdDailySavedExportListView.urlname, args=(self.domain,)),
                },
                {
                    'title': _(DeIdDashboardFeedListView.page_title),
                    'url': reverse(DeIdDashboardFeedListView.urlname, args=(self.domain,)),
                },
            ])

            if self.can_view_odata_feed:
                export_data_views.append({
                    'title': _(ODataFeedListView.page_title),
                    'url': reverse(ODataFeedListView.urlname, args=(self.domain,)),
                })

        elif self.can_export_data:
            from corehq.apps.export.views.download import (
                DownloadNewFormExportView,
                DownloadNewCaseExportView,
                DownloadNewSmsExportView,
                BulkDownloadNewFormExportView,
            )
            from corehq.apps.export.views.edit import (
                EditCaseDailySavedExportView,
                EditCaseFeedView,
                EditODataCaseFeedView,
                EditODataFormFeedView,
                EditFormDailySavedExportView,
                EditFormFeedView,
                EditNewCustomCaseExportView,
                EditNewCustomFormExportView,
            )
            from corehq.apps.export.views.list import (
                FormExportListView,
                CaseExportListView,
                DashboardFeedListView,
                DailySavedExportListView,
                ODataFeedListView,
            )
            from corehq.apps.export.views.new import (
                CreateNewCustomFormExportView,
                CreateNewCustomCaseExportView,
                CreateNewDailySavedFormExport,
                CreateNewDailySavedCaseExport,
                CreateNewFormFeedView,
                CreateNewCaseFeedView,
                CreateODataCaseFeedView,
                CreateODataFormFeedView,
            )
            from corehq.apps.export.views.utils import (
                DashboardFeedPaywall,
                DailySavedExportPaywall
            )

            if self.can_view_form_exports:
                export_data_views.append(
                    {
                        'title': _(FormExportListView.page_title),
                        'url': reverse(FormExportListView.urlname,
                                       args=(self.domain,)),
                        'show_in_dropdown': True,
                        'icon': 'icon icon-list-alt fa fa-list-alt',
                        'subpages': [_f for _f in [
                            {
                                'title': _(CreateNewCustomFormExportView.page_title),
                                'urlname': CreateNewCustomFormExportView.urlname,
                            } if self.can_edit_commcare_data else None,
                            {
                                'title': _(BulkDownloadNewFormExportView.page_title),
                                'urlname': BulkDownloadNewFormExportView.urlname,
                            },
                            {
                                'title': _(DownloadNewFormExportView.page_title),
                                'urlname': DownloadNewFormExportView.urlname,
                            },
                            {
                                'title': _(EditNewCustomFormExportView.page_title),
                                'urlname': EditNewCustomFormExportView.urlname,
                            } if self.can_edit_commcare_data else None,
                        ] if _f]
                    }
                )
            if self.can_view_case_exports:
                export_data_views.extend([
                    {
                        'title': _(CaseExportListView.page_title),
                        'url': reverse(CaseExportListView.urlname,
                                       args=(self.domain,)),
                        'show_in_dropdown': True,
                        'icon': 'icon icon-share fa fa-share-square-o',
                        'subpages': [_f for _f in [
                            {
                                'title': _(CreateNewCustomCaseExportView.page_title),
                                'urlname': CreateNewCustomCaseExportView.urlname,
                            } if self.can_edit_commcare_data else None,
                            {
                                'title': _(DownloadNewCaseExportView.page_title),
                                'urlname': DownloadNewCaseExportView.urlname,
                            },
                            {
                                'title': _(EditNewCustomCaseExportView.page_title),
                                'urlname': EditNewCustomCaseExportView.urlname,
                            } if self.can_edit_commcare_data else None,
                        ] if _f]
                    },
                ])
            if toggles.INCREMENTAL_EXPORTS.enabled(self.domain):
                export_data_views.append(
                    {
                        'title': _(IncrementalExportView.page_title),
                        'url': reverse(IncrementalExportView.urlname,
                                       args=(self.domain,)),
                        'show_in_dropdown': True,
                        'icon': 'icon icon-share fa fa-share-square-o',
                        'subpages': []
                    }
                )

            if self.can_view_sms_exports:
                export_data_views.append(
                    {
                        'title': _(DownloadNewSmsExportView.page_title),
                        'url': reverse(DownloadNewSmsExportView.urlname, args=(self.domain,)),
                        'show_in_dropdown': True,
                        'icon': 'icon icon-share fa fa-commenting-o',
                        'subpages': []
                    })

            if self.can_view_form_exports or self.can_view_case_exports:
                export_data_views.append({
                    'title': _('Find Data by ID'),
                    'url': reverse('data_find_by_id', args=[self.domain]),
                    'icon': 'fa fa-search',
                })

            if self.should_see_daily_saved_export_list_view:
                export_data_views.append({
                    "title": _(DailySavedExportListView.page_title),
                    "url": reverse(DailySavedExportListView.urlname, args=(self.domain,)),
                    'icon': 'fa fa-calendar',
                    "show_in_dropdown": True,
                    "subpages": [_f for _f in [
                        {
                            'title': _(CreateNewDailySavedFormExport.page_title),
                            'urlname': CreateNewDailySavedFormExport.urlname,
                        } if self.can_edit_commcare_data else None,
                        {
                            'title': _(CreateNewDailySavedCaseExport.page_title),
                            'urlname': CreateNewDailySavedCaseExport.urlname,
                        } if self.can_edit_commcare_data else None,
                        {
                            'title': _(EditFormDailySavedExportView.page_title),
                            'urlname': EditFormDailySavedExportView.urlname,
                        } if self.can_edit_commcare_data else None,
                        {
                            'title': _(EditCaseDailySavedExportView.page_title),
                            'urlname': EditCaseDailySavedExportView.urlname,
                        } if self.can_edit_commcare_data else None,
                    ] if _f]
                })
            elif self.should_see_daily_saved_export_paywall:
                export_data_views.append({
                    'title': _(DailySavedExportListView.page_title),
                    'url': reverse(DailySavedExportPaywall.urlname, args=(self.domain,)),
                    'icon': 'fa fa-calendar',
                    'show_in_dropdown': True,
                    'subpages': []
                })
            if self.should_see_dashboard_feed_list_view:
                subpages = []
                if self.can_edit_commcare_data:
                    subpages = [
                        {
                            'title': _(CreateNewFormFeedView.page_title),
                            'urlname': CreateNewFormFeedView.urlname,
                        },
                        {
                            'title': _(CreateNewCaseFeedView.page_title),
                            'urlname': CreateNewCaseFeedView.urlname,
                        },
                        {
                            'title': _(EditFormFeedView.page_title),
                            'urlname': EditFormFeedView.urlname,
                        },
                        {
                            'title': _(EditCaseFeedView.page_title),
                            'urlname': EditCaseFeedView.urlname,
                        },
                    ]
                export_data_views.append({
                    'title': _(DashboardFeedListView.page_title),
                    'url': reverse(DashboardFeedListView.urlname, args=(self.domain,)),
                    'icon': 'fa fa-dashboard',
                    'show_in_dropdown': True,
                    'subpages': subpages
                })
            elif self.should_see_dashboard_feed_paywall:
                export_data_views.append({
                    'title': _(DashboardFeedListView.page_title),
                    'url': reverse(DashboardFeedPaywall.urlname, args=(self.domain,)),
                    'icon': 'fa fa-dashboard',
                    'show_in_dropdown': True,
                    'subpages': []
                })
            if self.can_view_odata_feed:
                subpages = [
                    {
                        'title': _(CreateODataCaseFeedView.page_title),
                        'urlname': CreateODataCaseFeedView.urlname,
                    },
                    {
                        'title': _(EditODataCaseFeedView.page_title),
                        'urlname': EditODataCaseFeedView.urlname,
                    },
                    {
                        'title': _(CreateODataFormFeedView.page_title),
                        'urlname': CreateODataFormFeedView.urlname,
                    },
                    {
                        'title': _(EditODataFormFeedView.page_title),
                        'urlname': EditODataFormFeedView.urlname,
                    },
                ]
                export_data_views.append({
                    'title': _(ODataFeedListView.page_title),
                    'url': reverse(ODataFeedListView.urlname, args=(self.domain,)),
                    'icon': 'fa fa-plug',
                    'show_in_dropdown': False,
                    'subpages': subpages
                })

        if can_download_data_files(self.domain, self.couch_user):
            from corehq.apps.export.views.utils import DataFileDownloadList

            export_data_views.append({
                'title': _(DataFileDownloadList.page_title),
                'url': reverse(DataFileDownloadList.urlname, args=(self.domain,)),
                'icon': 'fa fa-file-text-o',
                'show_in_dropdown': True,
                'subpages': []
            })

        if export_data_views:
            items.append([_("Export Data"), export_data_views])

        if self.can_edit_commcare_data:
            edit_section = None
            if not is_icds_cas_project(self.domain):
                from corehq.apps.data_interfaces.dispatcher import EditDataInterfaceDispatcher
                edit_section = EditDataInterfaceDispatcher.navigation_sections(
                    request=self._request, domain=self.domain)

            if self.can_use_data_cleanup:
                from corehq.apps.data_interfaces.views import AutomaticUpdateRuleListView
                automatic_update_rule_list_view = {
                    'title': _(AutomaticUpdateRuleListView.page_title),
                    'url': reverse(AutomaticUpdateRuleListView.urlname, args=[self.domain]),
                }
                if edit_section:
                    edit_section[0][1].append(automatic_update_rule_list_view)
                else:
                    edit_section = [(ugettext_lazy('Edit Data'), [automatic_update_rule_list_view])]
            items.extend(edit_section)

        explore_data_views = []
        if ((toggles.EXPLORE_CASE_DATA.enabled_for_request(self._request)
             or self.can_view_ecd_preview) and self.can_edit_commcare_data):
            from corehq.apps.data_interfaces.views import ExploreCaseDataView
            explore_data_views.append({
                'title': _(ExploreCaseDataView.page_title),
                'url': reverse(ExploreCaseDataView.urlname, args=(self.domain,)),
                'show_in_dropdown': False,
                'icon': 'fa fa-map-marker',
                'subpages': [],
            })
        if self.couch_user.is_superuser or toggles.IS_CONTRACTOR.enabled(self.couch_user.username):
            from corehq.apps.case_search.models import case_search_enabled_for_domain
            if case_search_enabled_for_domain(self.domain):
                from corehq.apps.case_search.views import CaseSearchView
                explore_data_views.append({
                    'title': _(CaseSearchView.page_title),
                    'url': reverse(CaseSearchView.urlname, args=(self.domain,)),
                    'icon': 'fa fa-search',
                    'show_in_dropdown': False,
                    'subpages': [],
                })
        if explore_data_views:
            items.append([_("Explore Data"), explore_data_views])

        if self.can_use_lookup_tables:
            from corehq.apps.fixtures.dispatcher import FixtureInterfaceDispatcher
            items.extend(FixtureInterfaceDispatcher.navigation_sections(
                request=self._request, domain=self.domain))

        if toggles.DATA_DICTIONARY.enabled(self.domain):
            items.append([_('Data Dictionary'),
                          [{'title': 'Data Dictionary',
                            'url': reverse('data_dictionary', args=[self.domain])}]])
        return items

    @property
    def dropdown_items(self):
        if (
            self.can_only_see_deid_exports or (
                not self.can_export_data and not can_download_data_files(self.domain, self.couch_user)
            )
        ):
            return []

        from corehq.apps.export.views.download import (
            DownloadNewSmsExportView,
        )
        from corehq.apps.export.views.list import (
            FormExportListView, CaseExportListView
        )

        items = []
        if self.can_view_form_exports:
            items.append(dropdown_dict(
                _(FormExportListView.page_title),
                url=reverse(FormExportListView.urlname, args=(self.domain,))
            ))
        if self.can_view_case_exports:
            items.append(dropdown_dict(
                _(CaseExportListView.page_title),
                url=reverse(CaseExportListView.urlname, args=(self.domain,))
            ))
        if self.can_view_sms_exports:
            items.append(dropdown_dict(
                _(DownloadNewSmsExportView.page_title),
                url=reverse(DownloadNewSmsExportView.urlname, args=(self.domain,))
            ))
        if self.can_view_ecd_preview and self.can_edit_commcare_data:
            from corehq.apps.data_interfaces.views import ExploreCaseDataView
            items.append(dropdown_dict(
                _('Explore Case Data (Preview)'),
                url=reverse(ExploreCaseDataView.urlname, args=(self.domain,)),
            ))
        if self.can_view_odata_feed:
            from corehq.apps.export.views.list import ODataFeedListView
            items.append(dropdown_dict(
                _(ODataFeedListView.page_title),
                url=reverse(ODataFeedListView.urlname, args=(self.domain,)),
            ))

        if items:
            items += [self.divider]
        items += [dropdown_dict(_("View All"), url=self.url)]
        return items


class ApplicationsTab(UITab):
    view = "default_new_app"

    url_prefix_formats = ('/a/{domain}/apps/',)

    @property
    def title(self):
        return _("Applications")

    @classmethod
    def make_app_title(cls, app):
        return mark_safe("%s%s" % (
            escape(strip_tags(app.name)) or '(Untitled)',
            ' (Remote)' if is_remote_app(app) else '',
        ))

    @property
    def dropdown_items(self):
        apps = get_brief_apps_in_domain(self.domain)
        apps = sorted(apps, key=lambda item: item.name.lower())
        submenu_context = []
        if not apps:
            return submenu_context

        submenu_context.append(dropdown_dict(_('My Applications'),
                               is_header=True))
        for app in apps:
            url = reverse('view_app', args=[self.domain, app.get_id]) if self.couch_user.can_edit_apps() \
                else reverse('release_manager', args=[self.domain, app.get_id])
            app_title = self.make_app_title(app)
            if 'created_from_template' in app and app['created_from_template'] == 'appcues':
                if domain_is_on_trial(self.domain):
                    # If trial is over, domain may have lost web apps access, don't do appcues intro
                    url = url + '?appcues=1'

            submenu_context.append(dropdown_dict(
                app_title,
                url=url,
                data_id=app.get_id,
            ))

        if self.couch_user.can_edit_apps():
            submenu_context.append(self.divider)
            submenu_context.append(dropdown_dict(
                _('New Application'),
                url=(reverse('default_new_app', args=[self.domain])),
            ))
        if toggles.APP_TRANSLATIONS_WITH_TRANSIFEX.enabled_for_request(self._request):
            submenu_context.append(dropdown_dict(
                _('Translations'),
                url=(reverse('convert_translations', args=[self.domain])),
            ))

        return submenu_context

    @property
    def _is_viewable(self):
        couch_user = self.couch_user
        return (self.domain and couch_user
                and couch_user.can_view_apps()
                and (couch_user.is_member_of(self.domain, allow_mirroring=True) or couch_user.is_superuser)
                and has_privilege(self._request, privileges.PROJECT_ACCESS))


class CloudcareTab(UITab):
    title = ugettext_noop("Web Apps")
    url_prefix_formats = ('/a/{domain}/cloudcare/',)

    ga_tracker = GaTracker('CloudCare', 'Click Cloud-Care top-level nav')

    @property
    def view(self):
        from corehq.apps.cloudcare.views import FormplayerMain
        return FormplayerMain.urlname

    @property
    def _is_viewable(self):
        return (
            has_privilege(self._request, privileges.CLOUDCARE)
            and self.domain
            and not isinstance(self.couch_user, AnonymousCouchUser)
            and (self.couch_user.can_access_web_apps() or self.couch_user.is_commcare_user())
        )


class MessagingTab(UITab):
    title = ugettext_noop("Messaging")
    view = "sms_default"

    url_prefix_formats = (
        '/a/{domain}/messaging/',
        '/a/{domain}/sms/',
        '/a/{domain}/reminders/',
        '/a/{domain}/data/edit/case_groups/',
    )

    @property
    def _is_viewable(self):
        return (self.can_access_reminders or self.can_use_outbound_sms) and (
            self.project and not (self.project.is_snapshot or
                                  self.couch_user.is_commcare_user())
        ) and self.couch_user.can_edit_data()

    @property
    @memoized
    def can_use_outbound_sms(self):
        return has_privilege(self._request, privileges.OUTBOUND_SMS)

    @property
    @memoized
    def can_use_inbound_sms(self):
        return has_privilege(self._request, privileges.INBOUND_SMS)

    @property
    @memoized
    def can_access_reminders(self):
        return has_privilege(self._request, privileges.REMINDERS_FRAMEWORK)

    @property
    @memoized
    def reminders_urls(self):
        reminders_urls = []

        if self.can_use_inbound_sms:
            reminders_urls.append({
                'title': _("Keywords"),
                'url': reverse(KeywordsListView.urlname, args=[self.domain]),
                'subpages': [
                    {
                        'title': _(AddNormalKeywordView.page_title),
                        'urlname': AddNormalKeywordView.urlname,
                    },
                    {
                        'title': _(AddStructuredKeywordView.page_title),
                        'urlname': AddStructuredKeywordView.urlname,
                    },
                    {
                        'title': _(EditNormalKeywordView.page_title),
                        'urlname': EditNormalKeywordView.urlname,
                    },
                    {
                        'title': _(EditStructuredKeywordView.page_title),
                        'urlname': EditStructuredKeywordView.urlname,
                    },
                ],
            })

        return reminders_urls

    @property
    @memoized
    def messages_urls(self):
        messages_urls = []

        if self.can_use_outbound_sms:
            messages_urls.extend([
                {
                    'title': _('Compose SMS Message'),
                    'url': reverse('sms_compose_message', args=[self.domain])
                },
            ])

        if self.can_access_reminders:
            messages_urls.extend([
                {
                    'title': _("Broadcasts"),
                    'url': reverse(NewBroadcastListView.urlname, args=[self.domain]),
                    'subpages': [
                        {
                            'title': _("New"),
                            'urlname': CreateScheduleView.urlname,
                        },
                        {
                            'title': _("Edit"),
                            'urlname': EditScheduleView.urlname,
                        },
                    ],
                },
                {
                    'title': _("Conditional Alerts"),
                    'url': reverse(ConditionalAlertListView.urlname, args=[self.domain]),
                    'subpages': [
                        {
                            'title': _("New"),
                            'urlname': CreateConditionalAlertView.urlname,
                        },
                        {
                            'title': _("Edit"),
                            'urlname': EditConditionalAlertView.urlname,
                        },
                        {
                            'title': UploadConditionalAlertView.page_title,
                            'urlname': UploadConditionalAlertView.urlname,
                        },
                    ],
                },
            ])

        return messages_urls

    @property
    @memoized
    def supply_urls(self):
        supply_urls = []

        if self.project.commtrack_enabled:
            from corehq.apps.sms.views import SubscribeSMSView
            supply_urls.append(
                {'title': ugettext_lazy("Subscribe to SMS Reports"),
                 'url': reverse(SubscribeSMSView.urlname, args=[self.domain])}
            )

        return supply_urls

    @property
    @memoized
    def contacts_urls(self):
        contacts_urls = []

        if self.couch_user.can_edit_data():
            contacts_urls.append(
                {'title': _('Chat'),
                 'url': reverse('chat_contacts', args=[self.domain])}
            )

        if self.couch_user.can_edit_data():
            from corehq.apps.data_interfaces.views import CaseGroupListView, CaseGroupCaseManagementView
            contacts_urls.append({
                'title': _(CaseGroupListView.page_title),
                'url': reverse(CaseGroupListView.urlname, args=[self.domain]),
                'subpages': [
                    {
                        'title': _(CaseGroupCaseManagementView.page_title),
                        'urlname': CaseGroupCaseManagementView.urlname,
                    }
                ]
            })

        return contacts_urls

    @property
    @memoized
    def settings_urls(self):
        settings_urls = []

        if self.can_use_outbound_sms:
            from corehq.apps.sms.views import (
                DomainSmsGatewayListView, AddDomainGatewayView,
                EditDomainGatewayView,
            )
            settings_urls.append({
                'title': _('SMS Connectivity'),
                'url': reverse(DomainSmsGatewayListView.urlname, args=[self.domain]),
                'subpages': [
                    {
                        'title': _("Add Gateway"),
                        'urlname': AddDomainGatewayView.urlname,
                    },
                    {
                        'title': _("Edit Gateway"),
                        'urlname': EditDomainGatewayView.urlname,
                    },
                ],
            })

        if self.couch_user.is_superuser or self.couch_user.is_domain_admin(self.domain):
            settings_urls.extend([
                {'title': ugettext_lazy("General Settings"),
                 'url': reverse('sms_settings', args=[self.domain])},
                {'title': ugettext_lazy("Languages"),
                 'url': reverse('sms_languages', args=[self.domain])},
            ])

        return settings_urls

    @property
    @memoized
    def whatsapp_urls(self):
        from corehq.apps.sms.models import SQLMobileBackend
        from corehq.messaging.smsbackends.turn.models import SQLTurnWhatsAppBackend
        from corehq.messaging.smsbackends.infobip.models import InfobipBackend
        from corehq.apps.sms.views import WhatsAppTemplatesView
        whatsapp_urls = []

        domain_has_turn_integration = (
            SQLTurnWhatsAppBackend.get_api_id() in
            (b.get_api_id() for b in
             SQLMobileBackend.get_domain_backends(SQLMobileBackend.SMS, self.domain)))
        domain_has_infobip_integration = (
            InfobipBackend.get_api_id() in
            (b.get_api_id() for b in
             SQLMobileBackend.get_domain_backends(SQLMobileBackend.SMS, self.domain)))
        user_is_admin = (self.couch_user.is_superuser or self.couch_user.is_domain_admin(self.domain))

        if user_is_admin and (domain_has_turn_integration or domain_has_infobip_integration):
            whatsapp_urls.append({
                'title': _('Template Management'),
                'url': reverse(WhatsAppTemplatesView.urlname, args=[self.domain]),
            })
        return whatsapp_urls

    @property
    def dropdown_items(self):
        result = []

        result.append(dropdown_dict(_("Dashboard"), is_header=True))
        result.append(dropdown_dict(
            _("Dashboard"),
            url=reverse(MessagingDashboardView.urlname, args=[self.domain]),
        ))

        if result:
            result.append(self.divider)

        result.append(dropdown_dict(_("Messages"), is_header=True))
        result.append(dropdown_dict(
            _("Broadcasts"),
            url=reverse(NewBroadcastListView.urlname, args=[self.domain]),
        ))
        result.append(dropdown_dict(
            _("Conditional Alerts"),
            url=reverse(ConditionalAlertListView.urlname, args=[self.domain]),
        ))

        if result:
            result.append(self.divider)

        result.append(dropdown_dict(
            _("View All"),
            url=reverse(MessagingDashboardView.urlname, args=[self.domain]),
        ))

        return result

    @property
    def sidebar_items(self):
        items = []

        items.append((
            _("Dashboard"),
            [{
                'title': _("Dashboard"),
                'url': reverse(MessagingDashboardView.urlname, args=[self.domain])
            }]
        ))

        for title, urls in (
            (_("Messages"), self.messages_urls),
            (_("Data Collection and Reminders"), self.reminders_urls),
            (_("CommCare Supply"), self.supply_urls),
            (_("Contacts"), self.contacts_urls),
            (_("Settings"), self.settings_urls),
            (_("WhatsApp Settings"), self.whatsapp_urls),
        ):
            if urls:
                items.append((title, urls))

        return items


class ProjectUsersTab(UITab):
    title = ugettext_noop("Users")
    view = "users_default"

    url_prefix_formats = (
        '/a/{domain}/settings/users/',
        '/a/{domain}/settings/cloudcare/',
        '/a/{domain}/settings/locations/',
        '/a/{domain}/location_reassignment/',
    )

    @property
    def _is_viewable(self):
        can_do_something = (
            self.couch_user.can_edit_commcare_users()
            or self.couch_user.can_view_commcare_users()
            or self.couch_user.can_edit_groups()
            or self.couch_user.can_view_groups()
            or self.couch_user.can_edit_locations()
            or self.couch_user.can_view_locations()
            or self.couch_user.can_view_roles()
        ) and self.has_project_access

        return self.domain and (
            can_do_something
            or self.couch_user.can_edit_web_users()
            or self.couch_user.can_view_web_users()
        )

    @property
    def can_view_cloudcare(self):
        return has_privilege(self._request, privileges.CLOUDCARE) and self.couch_user.is_domain_admin()

    @property
    def has_project_access(self):
        return has_privilege(self._request, privileges.PROJECT_ACCESS)

    def _get_mobile_users_menu(self):
        menu = []
        if ((self.couch_user.can_edit_commcare_users() or self.couch_user.can_view_commcare_users())
                and self.has_project_access):
            def _get_commcare_username(request=None, couch_user=None,
                                       **context):
                if (couch_user.user_id != request.couch_user.user_id or
                        couch_user.is_commcare_user()):
                    username = couch_user.username_in_report
                    if couch_user.is_deleted():
                        username += " (%s)" % _("Deleted")
                    return mark_safe(username)
                else:
                    return None

            from corehq.apps.users.views.mobile import (
                EditCommCareUserView,
                ConfirmBillingAccountForExtraUsersView,
                MobileWorkerListView,
            )

            menu.append({
                'title': _(MobileWorkerListView.page_title),
                'url': reverse(MobileWorkerListView.urlname,
                               args=[self.domain]),
                'description': _(
                    "Create and manage users for CommCare and CloudCare."),
                'subpages': [
                    {'title': _get_commcare_username,
                     'urlname': EditCommCareUserView.urlname},
                    {'title': _('Bulk Upload'),
                     'urlname': 'upload_commcare_users'},
                    {'title': _('Bulk Delete'),
                     'urlname': 'delete_commcare_users'},
                    {'title': _('Bulk Lookup'),
                     'urlname': 'commcare_users_lookup'},
                    {'title': _('Edit User Fields'),
                     'urlname': 'user_fields_view'},
                    {'title': _('Filter and Download Users'),
                     'urlname': 'filter_and_download_commcare_users'},
                    {'title': _(
                        ConfirmBillingAccountForExtraUsersView.page_title),
                        'urlname': ConfirmBillingAccountForExtraUsersView.urlname},
                ],
                'show_in_dropdown': True,
            })

        if ((self.couch_user.can_edit_groups() or self.couch_user.can_view_groups())
                and self.has_project_access):
            is_view_only_subpage = (hasattr(self._request, 'is_view_only')
                                    and self._request.is_view_only)
            menu.append({
                'title': _('Groups'),
                'url': reverse('all_groups', args=[self.domain]),
                'description': _("""Create and manage
                            reporting and case sharing groups
                            for Mobile Workers."""),
                'subpages': [
                    {'title': lambda **context: (
                        "%s %s" % (_("Viewing") if is_view_only_subpage
                                   else _("Editing"), context['group'].name)),
                     'urlname': 'group_members'},
                    {'title': _('Membership Info'),
                     'urlname': 'group_membership'}
                ],
                'show_in_dropdown': True,
            })

        if self.can_view_cloudcare:
            title = _("Web Apps Permissions")
            menu.append({
                'title': title,
                'url': reverse('cloudcare_app_settings',
                               args=[self.domain])
            })

        return menu

    def _get_project_users_menu(self):
        menu = []

        if self.couch_user.can_edit_web_users() or self.couch_user.can_view_web_users():
            def _get_web_username(request=None, couch_user=None, **context):
                if (couch_user.user_id != request.couch_user.user_id or
                        not couch_user.is_commcare_user()):
                    username = couch_user.human_friendly_name
                    if couch_user.is_deleted():
                        username += " (%s)" % _("Deleted")
                    return mark_safe(username)
                else:
                    return None

            from corehq.apps.users.views import (
                EditWebUserView,
                ListWebUsersView,
            )
            menu.append({
                'title': _(ListWebUsersView.page_title),
                'url': reverse(ListWebUsersView.urlname,
                               args=[self.domain]),
                'description': _(
                    "Grant other CommCare HQ users access to your project."),
                'subpages': [
                    {
                        'title': _("Invite Web User"),
                        'urlname': 'invite_web_user'
                    },
                    {
                        'title': _get_web_username,
                        'urlname': EditWebUserView.urlname
                    }
                ],
                'show_in_dropdown': True,
            })

        if ((self.couch_user.is_domain_admin() or self.couch_user.can_view_roles())
                and self.has_project_access):
            from corehq.apps.users.views import (
                ListRolesView,
            )
            menu.append({
                'title': _(ListRolesView.page_title),
                'url': reverse(ListRolesView.urlname,
                               args=[self.domain]),
                'description': _(
                    "View and manage user roles."),
                'subpages': [],
                'show_in_dropdown': True,
            })

        if self.couch_user.is_superuser:
            from corehq.apps.users.models import DomainPermissionsMirror
            if toggles.DOMAIN_PERMISSIONS_MIRROR.enabled_for_request(self._request) \
                    or DomainPermissionsMirror.mirror_domains(self.domain):
                from corehq.apps.users.views import DomainPermissionsMirrorView
                menu.append({
                    'title': _(DomainPermissionsMirrorView.page_title),
                    'url': reverse(DomainPermissionsMirrorView.urlname, args=[self.domain]),
                    'description': _("View project spaces where users receive automatic access"),
                    'subpages': [],
                    'show_in_dropdown': False,
                })

        return menu

    def _get_locations_menu(self):
        if (not has_privilege(self._request, privileges.LOCATIONS)
                and users_have_locations(self.domain)):
            return [
                {
                    'title': _("No longer available"),
                    'url': reverse('downgrade_locations', args=[self.domain]),
                    'show_in_dropdown': True,
                },
            ]

        if not has_privilege(self._request, privileges.LOCATIONS):
            return []

        menu = []

        if (self.couch_user.can_edit_locations()
                or self.couch_user.can_view_locations()):
            from corehq.apps.locations.views import (
                LocationsListView,
                NewLocationView,
                EditLocationView,
                FilteredLocationDownload,
                LocationImportView,
                LocationImportStatusView,
                LocationFieldsView,
            )
            is_view_only = (hasattr(self._request, 'is_view_only')
                            and self._request.is_view_only)
            menu.append({
                'title': _(LocationsListView.page_title),
                'url': reverse(LocationsListView.urlname, args=[self.domain]),
                'show_in_dropdown': True,
                'subpages': [
                    {
                        'title': _(NewLocationView.page_title),
                        'urlname': NewLocationView.urlname,
                    },
                    {
                        'title': _("View Location") if is_view_only
                        else _(EditLocationView.page_title),
                        'urlname': EditLocationView.urlname,
                    },
                    {
                        'title': _(LocationImportView.page_title),
                        'urlname': LocationImportView.urlname,
                    },
                    {
                        'title': _(LocationImportStatusView.page_title),
                        'urlname': LocationImportStatusView.urlname,
                    },
                    {
                        'title': _(LocationFieldsView.page_name()),
                        'urlname': LocationFieldsView.urlname,
                    },
                    {
                        'title': _(FilteredLocationDownload.page_title),
                        'urlname': FilteredLocationDownload.urlname,
                    },
                ]
            })

        from corehq.apps.locations.permissions import user_can_edit_location_types
        if (user_can_edit_location_types(self.couch_user, self.domain) and
                self.couch_user.can_edit_locations()):
            from corehq.apps.locations.views import LocationTypesView
            menu.append({
                'title': _(LocationTypesView.page_title),
                'url': reverse(LocationTypesView.urlname, args=[self.domain]),
                'show_in_dropdown': True,
            })

        return menu

    @property
    def sidebar_items(self):
        items = []

        mobile_users_menu = self._get_mobile_users_menu()
        if mobile_users_menu:
            items.append((_('Application Users'), mobile_users_menu))

        project_users_menu = self._get_project_users_menu()
        if project_users_menu:
            items.append((_('Project Users'), project_users_menu))

        locations_menu = self._get_locations_menu()
        if locations_menu:
            items.append((_('Organization'), locations_menu))

        return items


class EnterpriseSettingsTab(UITab):
    title = ugettext_noop("Enterprise Settings")

    url_prefix_formats = (
        '/a/{domain}/enterprise/',
    )

    _is_viewable = False

    @property
    def sidebar_items(self):
        items = super(EnterpriseSettingsTab, self).sidebar_items
        enterprise_views = []

        if has_privilege(self._request, privileges.PROJECT_ACCESS):
            enterprise_views.extend([
                {
                    'title': _('Enterprise Dashboard'),
                    'url': reverse('enterprise_dashboard', args=[self.domain]),
                },
                {
                    'title': _('Enterprise Settings'),
                    'url': reverse('enterprise_settings', args=[self.domain]),
                },
            ])
        enterprise_views.append({
            'title': _('Billing Statements'),
            'url': reverse('enterprise_billing_statements',
                           args=[self.domain])
        })
        if toggles.ENTERPRISE_SSO.enabled_for_request(self._request):
            if IdentityProvider.domain_has_editable_identity_provider(self.domain):
                from corehq.apps.sso.views.enterprise_admin import (
                    ManageSSOEnterpriseView,
                    EditIdentityProviderEnterpriseView,
                )
                enterprise_views.append({
                    'title': _(ManageSSOEnterpriseView.page_title),
                    'url': reverse(ManageSSOEnterpriseView.urlname, args=(self.domain,)),
                    'subpages': [
                        {
                            'title': _(EditIdentityProviderEnterpriseView.page_title),
                            'urlname': EditIdentityProviderEnterpriseView.urlname,
                        },
                    ],
                })
        items.append((_('Manage Enterprise'), enterprise_views))
        return items


class TranslationsTab(UITab):
    title = ugettext_noop('Translations')

    url_prefix_formats = (
        '/a/{domain}/translations/',
    )
    _is_viewable = False

    @property
    def sidebar_items(self):
        items = super(TranslationsTab, self).sidebar_items
        items.append((_('Translations'), [
            {'url': reverse('convert_translations', args=[self.domain]),
             'title': 'Convert Translations'
             }
        ]))
        if transifex_details_available_for_domain(self.domain):
            if toggles.APP_TRANSLATIONS_WITH_TRANSIFEX.enabled_for_request(self._request):
                items.append((_('Translations'), [
                    {
                        'url': reverse('app_translations', args=[self.domain]),
                        'title': _('Manage App Translations')
                    },
                    {
                        'url': reverse('pull_resource', args=[self.domain]),
                        'title': _('Pull Resource')
                    },
                    {
                        'url': reverse('blacklist_translations', args=[self.domain]),
                        'title': _('Blacklist Translations')
                    },
                    {
                        'url': reverse('download_translations', args=[self.domain]),
                        'title': _('Download Translations')
                    },
                    {
                        'url': reverse('migrate_transifex_project', args=[self.domain]),
                        'title': _('Migrate Project')
                    },
                ]))
        return items


class ProjectSettingsTab(UITab):
    title = ugettext_noop("Project Settings")
    view = 'domain_settings_default'

    url_prefix_formats = (
        '/a/{domain}/settings/project/',
        '/a/{domain}/phone/prime_restore/',
        '/a/{domain}/motech/',
        '/a/{domain}/dhis2/',
        '/a/{domain}/openmrs/',
    )

    _is_viewable = False

    @property
    def sidebar_items(self):
        items = []
        user_is_admin = self.couch_user.is_domain_admin(self.domain)
        user_is_billing_admin = self.couch_user.can_edit_billing()
        has_project_access = has_privilege(self._request, privileges.PROJECT_ACCESS)

        project_info = []

        if user_is_admin and has_project_access:
            from corehq.apps.domain.views.settings import EditBasicProjectInfoView, EditPrivacySecurityView

            project_info.extend([
                {
                    'title': _(EditBasicProjectInfoView.page_title),
                    'url': reverse(EditBasicProjectInfoView.urlname, args=[self.domain])
                },
                {
                    'title': _(EditPrivacySecurityView.page_title),
                    'url': reverse(EditPrivacySecurityView.urlname, args=[self.domain])
                }
            ])

        from corehq.apps.domain.views.settings import EditMyProjectSettingsView
        project_info.append({
            'title': _(EditMyProjectSettingsView.page_title),
            'url': reverse(EditMyProjectSettingsView.urlname, args=[self.domain])
        })

        if toggles.OPENCLINICA.enabled(self.domain):
            from corehq.apps.domain.views.settings import EditOpenClinicaSettingsView
            project_info.append({
                'title': _(EditOpenClinicaSettingsView.page_title),
                'url': reverse(EditOpenClinicaSettingsView.urlname, args=[self.domain])
            })

        items.append((_('Project Information'), project_info))

        if user_is_admin and has_project_access:
            items.append((_('Project Administration'), _get_administration_section(self.domain)))

        if self.couch_user.can_edit_motech() and has_project_access:
            integration_nav = _get_integration_section(self.domain)
            if integration_nav:
                items.append((_('Integration'), integration_nav))

        feature_flag_items = _get_feature_flag_items(self.domain)
        if feature_flag_items and user_is_admin and has_project_access:
            items.append((_('Pre-release Features'), feature_flag_items))

        from corehq.apps.users.models import WebUser
        if isinstance(self.couch_user, WebUser):
            if (user_is_billing_admin or self.couch_user.is_superuser) and not settings.ENTERPRISE_MODE:
                from corehq.apps.domain.views.accounting import (
                    DomainSubscriptionView, EditExistingBillingAccountView,
                    DomainBillingStatementsView, ConfirmSubscriptionRenewalView,
                    InternalSubscriptionManagementView,
                )
                current_subscription = Subscription.get_active_subscription_by_domain(self.domain)
                subscription = [
                    {
                        'title': _(DomainSubscriptionView.page_title),
                        'url': reverse(DomainSubscriptionView.urlname,
                                       args=[self.domain]),
                        'subpages': [
                            {
                                'title': _(ConfirmSubscriptionRenewalView.page_title),
                                'urlname': ConfirmSubscriptionRenewalView.urlname,
                                'url': reverse(
                                    ConfirmSubscriptionRenewalView.urlname,
                                    args=[self.domain]),
                            }
                        ]
                    },
                ]
                if current_subscription is not None:
                    subscription.append(
                        {
                            'title': _(EditExistingBillingAccountView.page_title),
                            'url': reverse(EditExistingBillingAccountView.urlname,
                                           args=[self.domain]),
                        },
                    )
                if (current_subscription is not None
                        and Invoice.exists_for_domain(self.domain)):
                    subscription.append(
                        {
                            'title': _(DomainBillingStatementsView.page_title),
                            'url': reverse(DomainBillingStatementsView.urlname,
                                           args=[self.domain]),
                        }
                    )
                if self.couch_user.is_superuser:
                    subscription.append({
                        'title': _('Internal Subscription Management (Dimagi Only)'),
                        'url': reverse(
                            InternalSubscriptionManagementView.urlname,
                            args=[self.domain],
                        )
                    })
                items.append((_('Subscription'), subscription))

        if self.couch_user.is_superuser:
            from corehq.apps.domain.views.internal import (
                EditInternalDomainInfoView,
                EditInternalCalculationsView,
                FlagsAndPrivilegesView,
            )

            internal_admin = [
                {
                    'title': _(EditInternalDomainInfoView.page_title),
                    'url': reverse(EditInternalDomainInfoView.urlname,
                                   args=[self.domain])
                },
                {
                    'title': _(EditInternalCalculationsView.page_title),
                    'url': reverse(EditInternalCalculationsView.urlname,
                                   args=[self.domain])
                },
                {
                    'title': _(FlagsAndPrivilegesView.page_title),
                    'url': reverse(FlagsAndPrivilegesView.urlname, args=[self.domain])
                },
            ]
            if SHOULD_RATE_LIMIT_SUBMISSIONS:
                internal_admin.append({
                    'title': _(ProjectLimitsView.page_title),
                    'url': reverse(ProjectLimitsView.urlname, args=[self.domain])
                })
            items.append((_('Internal Data (Dimagi Only)'), internal_admin))

        return items


def _get_administration_section(domain):
    from corehq.apps.domain.views.internal import TransferDomainView
    from corehq.apps.domain.views.settings import (
        FeaturePreviewsView,
        RecoveryMeasuresHistory,
    )
    from corehq.apps.ota.models import MobileRecoveryMeasure

    administration = []
    if (toggles.MOBILE_RECOVERY_MEASURES.enabled(domain)
            and MobileRecoveryMeasure.objects.filter(domain=domain).exists()):
        administration.append({
            'title': _(RecoveryMeasuresHistory.page_title),
            'url': reverse(RecoveryMeasuresHistory.urlname, args=[domain])
        })

    administration.append({
        'title': _(FeaturePreviewsView.page_title),
        'url': reverse(FeaturePreviewsView.urlname, args=[domain])
    })

    if toggles.TRANSFER_DOMAIN.enabled(domain):
        administration.append({
            'title': _(TransferDomainView.page_title),
            'url': reverse(TransferDomainView.urlname, args=[domain])
        })

    if toggles.MANAGE_RELEASES_PER_LOCATION.enabled(domain):
        administration.append({
            'title': _(ManageReleasesByLocation.page_title),
            'url': reverse(ManageReleasesByLocation.urlname, args=[domain])
        })

    return administration


def _get_integration_section(domain):

    def _get_forward_name(repeater_type=None, **context):
        if repeater_type == 'FormRepeater':
            return _("Forward Forms")
        elif repeater_type == 'ShortFormRepeater':
            return _("Forward Form Stubs")
        elif repeater_type == 'CaseRepeater':
            return _("Forward Cases")

    integration = []

    if (
        toggles.INCREMENTAL_EXPORTS.enabled(domain)
        or domain_has_privilege(domain, privileges.DATA_FORWARDING)
    ):
        integration.append({
            'title': _(ConnectionSettingsListView.page_title),
            'url': reverse(ConnectionSettingsListView.urlname, args=[domain])
        })

    if domain_has_privilege(domain, privileges.DATA_FORWARDING):
        integration.extend([
            {
                'title': _('Data Forwarding'),
                'url': reverse('domain_forwarding', args=[domain]),
                'subpages': [
                    {
                        'title': _get_forward_name,
                        'urlname': 'add_repeater',
                    },
                    {
                        'title': _get_forward_name,
                        'urlname': 'add_form_repeater',
                    },
                ]
            },
            {
                'title': _('Data Forwarding Records'),
                'url': reverse('domain_report_dispatcher', args=[domain, 'repeat_record_report'])
            },
            {
                'title': _(MotechLogListView.page_title),
                'url': reverse(MotechLogListView.urlname, args=[domain])
            }
        ])

    if toggles.BIOMETRIC_INTEGRATION.enabled(domain):
        from corehq.apps.integration.views import BiometricIntegrationView
        integration.append({
            'title': _(BiometricIntegrationView.page_title),
            'url': reverse(BiometricIntegrationView.urlname, args=[domain])
        })

    if toggles.DHIS2_INTEGRATION.enabled(domain):
        integration.append({
            'title': _(DataSetMapListView.page_title),
            'url': reverse(DataSetMapListView.urlname, args=[domain])
        })

    if toggles.INCREMENTAL_EXPORTS.enabled(domain):
        from corehq.apps.export.views.incremental import IncrementalExportLogView
        integration.append({
            'title': _(IncrementalExportLogView.name),
            'url': reverse('domain_report_dispatcher', args=[domain, 'incremental_export_logs']),
        })

    if toggles.OPENMRS_INTEGRATION.enabled(domain):
        integration.append({
            'title': _(OpenmrsImporterView.page_title),
            'url': reverse(OpenmrsImporterView.urlname, args=[domain])
        })

    if toggles.WIDGET_DIALER.enabled(domain):
        integration.append({
            'title': _(DialerSettingsView.page_title),
            'url': reverse(DialerSettingsView.urlname, args=[domain])
        })

    if toggles.HMAC_CALLOUT.enabled(domain):
        integration.append({
            'title': _(HmacCalloutSettingsView.page_title),
            'url': reverse(HmacCalloutSettingsView.urlname, args=[domain])
        })

    if toggles.GAEN_OTP_SERVER.enabled(domain):
        integration.append({
            'title': _(GaenOtpServerSettingsView.page_title),
            'url': reverse(GaenOtpServerSettingsView.urlname, args=[domain])
        })

    return integration


def _get_feature_flag_items(domain):
    from corehq.apps.domain.views.fixtures import LocationFixtureConfigView
    feature_flag_items = []
    if toggles.SYNC_SEARCH_CASE_CLAIM.enabled(domain):
        feature_flag_items.append({
            'title': _('Case Search'),
            'url': reverse('case_search_config', args=[domain])
        })
    if toggles.HIERARCHICAL_LOCATION_FIXTURE.enabled(domain):
        feature_flag_items.append({
            'title': _('Location Fixture'),
            'url': reverse(LocationFixtureConfigView.urlname, args=[domain])
        })

    if toggles.LINKED_DOMAINS.enabled(domain):
        feature_flag_items.append({
            'title': _('Linked Projects'),
            'url': reverse('domain_links', args=[domain])
        })
        feature_flag_items.append({
            'title': _('Linked Project History'),
            'url': reverse('domain_report_dispatcher', args=[domain, 'project_link_report'])
        })
    return feature_flag_items


class MySettingsTab(UITab):
    title = ugettext_noop("My Settings")
    view = 'default_my_settings'
    url_prefix_formats = ('/account/',)

    _is_viewable = False

    @property
    def sidebar_items(self):
        from corehq.apps.settings.views import (
            ApiKeyView,
            ChangeMyPasswordView,
            EnableMobilePrivilegesView,
            MyAccountSettingsView,
            MyProjectsList,
            TwoFactorProfileView,
        )
        menu_items = [
            {
                'title': _(MyAccountSettingsView.page_title),
                'url': reverse(MyAccountSettingsView.urlname),
            },
        ]

        if self.couch_user and self.couch_user.is_web_user():
            menu_items.append({
                'title': _(MyProjectsList.page_title),
                'url': reverse(MyProjectsList.urlname),
            })

        menu_items.extend([
            {
                'title': _(ChangeMyPasswordView.page_title),
                'url': reverse(ChangeMyPasswordView.urlname),
            },
            {
                'title': _(TwoFactorProfileView.page_title),
                'url': reverse(TwoFactorProfileView.urlname),
            },
            {
                'title': _(ApiKeyView.page_title),
                'url': reverse(ApiKeyView.urlname),
            },
        ])

        if (
            self.couch_user and self.couch_user.is_dimagi or
            toggles.MOBILE_PRIVILEGES_FLAG.enabled(self.couch_user.username)
        ):
            menu_items.append({
                'title': _(EnableMobilePrivilegesView.page_title),
                'url': reverse(EnableMobilePrivilegesView.urlname),
            })
        return [[_("Manage My Settings"), menu_items]]


class AccountingTab(UITab):
    title = ugettext_noop("Accounting")
    view = "accounting_default"

    url_prefix_formats = ('/hq/accounting/',)
    show_by_default = False

    @property
    def _is_viewable(self):
        return is_accounting_admin(self._request.user)

    @property
    @memoized
    def sidebar_items(self):
        items = AccountingAdminInterfaceDispatcher.navigation_sections(request=self._request, domain=self.domain)

        from corehq.apps.accounting.views import ManageAccountingAdminsView
        items.append(('Permissions', (
            {
                'title': _(ManageAccountingAdminsView.page_title),
                'url': reverse(ManageAccountingAdminsView.urlname),
            },
        )))

        from corehq.apps.accounting.views import (
            TriggerInvoiceView, TriggerBookkeeperEmailView,
            TestRenewalEmailView, TriggerCustomerInvoiceView
        )
        other_actions = [
            {
                'title': _(TriggerInvoiceView.page_title),
                'url': reverse(TriggerInvoiceView.urlname),
            },
            {
                'title': _(TriggerCustomerInvoiceView.page_title),
                'url': reverse(TriggerCustomerInvoiceView.urlname),
            },
            {
                'title': _(TriggerBookkeeperEmailView.page_title),
                'url': reverse(TriggerBookkeeperEmailView.urlname),
            },
            {
                'title': _(TestRenewalEmailView.page_title),
                'url': reverse(TestRenewalEmailView.urlname),
            }
        ]
        if toggles.ACCOUNTING_TESTING_TOOLS.enabled_for_request(self._request):
            other_actions.extend([
                {
                    'title': _(TriggerDowngradeView.page_title),
                    'url': reverse(TriggerDowngradeView.urlname),
                },
                {
                    'title': _(TriggerAutopaymentsView.page_title),
                    'url': reverse(TriggerAutopaymentsView.urlname),
                },
            ])
        items.append(('Other Actions', other_actions))
        return items


class SMSAdminTab(UITab):
    title = ugettext_noop("SMS Connectivity & Billing")
    view = "default_sms_admin_interface"

    url_prefix_formats = ('/hq/sms/',)
    show_by_default = False

    @property
    @memoized
    def sidebar_items(self):
        from corehq.apps.sms.views import (GlobalSmsGatewayListView,
            AddGlobalGatewayView, EditGlobalGatewayView)
        items = SMSAdminInterfaceDispatcher.navigation_sections(request=self._request, domain=self.domain)
        items.append((_('SMS Connectivity'), [
            {'title': _('Gateways'),
             'url': reverse(GlobalSmsGatewayListView.urlname),
             'subpages': [
                 {'title': _('Add Gateway'),
                  'urlname': AddGlobalGatewayView.urlname},
                 {'title': _('Edit Gateway'),
                  'urlname': EditGlobalGatewayView.urlname},
            ]},
            {'title': _('Default Gateways'),
             'url': reverse('global_backend_map')},
        ]))
        return items

    @property
    def _is_viewable(self):
        return self.couch_user and self.couch_user.is_superuser


class AdminTab(UITab):
    title = ugettext_noop("Admin")
    view = "default_admin_report"

    url_prefix_formats = ('/hq/admin/',)

    @property
    def dropdown_items(self):
        if (self.couch_user and not self.couch_user.is_superuser
                and (toggles.IS_CONTRACTOR.enabled(self.couch_user.username))):
            return [
                dropdown_dict(_("System Info"), url=reverse("system_info")),
                dropdown_dict(_("Feature Flags"), url=reverse("toggle_list")),
            ]

        submenu_context = [
            dropdown_dict(_("Reports"), is_header=True),
            dropdown_dict(_("Admin Reports"), url=reverse("default_admin_report")),
            dropdown_dict(_("System Info"), url=reverse("system_info")),
            dropdown_dict(_("Management"), is_header=True),
        ]
        try:
            if AccountingTab(self._request)._is_viewable:
                submenu_context.append(
                    dropdown_dict(AccountingTab.title, url=reverse('accounting_default'))
                )
        except Exception:
            pass
        submenu_context.extend([
            dropdown_dict(_("Feature Flags"), url=reverse("toggle_list")),
            dropdown_dict(_("SMS Connectivity & Billing"), url=reverse("default_sms_admin_interface")),
            self.divider,
            dropdown_dict(_("Django Admin"), url="/admin"),
            dropdown_dict(_("View All"), url=self.url),
        ])
        return submenu_context

    @property
    def sidebar_items(self):
        # todo: convert these to dispatcher-style like other reports
        if (self.couch_user and
                (not self.couch_user.is_superuser and
                 toggles.IS_CONTRACTOR.enabled(self.couch_user.username))):
            return [
                (_('System Health'), [
                    {'title': _('System Info'),
                     'url': reverse('system_info')},
                ])]

        admin_operations = [
            {'title': _('Style Guide'),
             'url': reverse(MainStyleGuideView.urlname),
             'icon': 'fa fa-paint-brush'},
        ]
        data_operations = []
        system_operations = []
        user_operations = [
            {'title': _('Look up user by email'),
             'url': reverse('web_user_lookup'),
             'icon': 'fa fa-address-book'},
        ]

        if self.couch_user and self.couch_user.is_staff:
            from corehq.apps.hqadmin.views.operations import ReprocessMessagingCaseUpdatesView
            from corehq.apps.hqadmin.views.users import AuthenticateAs
            from corehq.apps.notifications.views import ManageNotificationView
            data_operations = [
                {'title': _('View raw documents'),
                 'url': reverse('raw_doc')},
                {'title': _('View documents in ES'),
                 'url': reverse('doc_in_es')},
            ]
            system_operations = [
                {'title': _('System Info'),
                 'url': reverse('system_info'),
                 'icon': 'fa fa-heartbeat'},
                {'title': _('Branches on Staging'),
                 'url': reverse('branches_on_staging'),
                 'icon': 'fa fa-tree'},
                {'title': GlobalThresholds.page_title,
                 'url': reverse(GlobalThresholds.urlname),
                 'icon': 'fa fa-fire'},
            ]
            user_operations = [
                {'title': _('Login as another user'),
                 'url': reverse(AuthenticateAs.urlname),
                 'icon': 'fa fa-user-secret'},
            ] + user_operations + [
                {'title': _('Grant superuser privileges'),
                 'url': reverse('superuser_management'),
                 'icon': 'fa fa-magic'},
                {'title': _('Manage deleted domains'),
                 'url': reverse('tombstone_management'),
                 'icon': 'fa fa-minus-circle'},
            ]
            admin_operations = [
                {'title': _('CommCare Builds'),
                 'url': reverse(EditMenuView.urlname),
                 'icon': 'fa fa-wrench'},
                {'title': _('Manage Notifications'),
                 'url': reverse(ManageNotificationView.urlname),
                 'icon': 'fa fa-bell'},
                {'title': _('Mass Email Users'),
                 'url': reverse('mass_email'),
                 'icon': 'fa fa-envelope'},
                {'title': _('Maintenance Alerts'),
                 'url': reverse('alerts'),
                 'icon': 'fa fa-warning'},
                {'title': _('Check Call Center UCR tables'),
                 'url': reverse('callcenter_ucr_check'),
                 'icon': 'fa fa-table'},
                {'title': _('Reprocess Messaging Case Updates'),
                 'url': reverse(ReprocessMessagingCaseUpdatesView.urlname),
                 'icon': 'fa fa-refresh'},
            ] + admin_operations
        sections = [
            (_('Administrative Reports'), [
                {'title': _('User List'),
                 'url': UserListReport.get_url()},
                {'title': _('Deploy History'),
                 'url': DeployHistoryReport.get_url()},
                {'title': _('Download Malt table'),
                 'url': reverse('download_malt')},
                {'title': _('Download Global Impact Report'),
                 'url': reverse('download_gir')},
                {'title': _('Admin Phone Number Report'),
                 'url': reverse('admin_report_dispatcher', args=('phone_number_report',))},
            ]),
        ]
        if admin_operations:
            sections.append((_('Administrative Operations'), admin_operations))
        if user_operations:
            sections.append((_('User Administration'), user_operations))
        if system_operations:
            sections.append((_('System Health'), system_operations))
        if data_operations:
            sections.append((_('Inspect Data'), data_operations))
        sections.append((_('CommCare Reports'), [
            {
                'title': report.name,
                'url': '{url}{params}'.format(
                    url=reverse('admin_report_dispatcher', args=(report.slug,)),
                    params="?{}".format(urlencode(report.default_params)) if report.default_params else ""
                )
            } for report in [DeviceLogSoftAssertReport, UserAuditReport]
        ]))
        return sections

    @property
    def _is_viewable(self):
        return (self.couch_user and
                (self.couch_user.is_superuser or
                 toggles.IS_CONTRACTOR.enabled(self.couch_user.username)))<|MERGE_RESOLUTION|>--- conflicted
+++ resolved
@@ -21,8 +21,8 @@
     is_accounting_admin,
 )
 from corehq.apps.accounting.views import (
+    TriggerAutopaymentsView,
     TriggerDowngradeView,
-    TriggerAutopaymentsView,
 )
 from corehq.apps.app_manager.dbaccessors import (
     domain_has_apps,
@@ -94,12 +94,7 @@
     MessagingDashboardView,
     UploadConditionalAlertView,
 )
-<<<<<<< HEAD
-from corehq.messaging.util import show_messaging_dashboard
 from corehq.motech.dhis2.views import DataSetMapListView
-=======
-from corehq.motech.dhis2.views import DataSetMapView
->>>>>>> a6cf8184
 from corehq.motech.openmrs.views import OpenmrsImporterView
 from corehq.motech.views import ConnectionSettingsListView, MotechLogListView
 from corehq.privileges import DAILY_SAVED_EXPORT, EXCEL_DASHBOARD
