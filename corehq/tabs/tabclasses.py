--- conflicted
+++ resolved
@@ -30,8 +30,10 @@
 from corehq.apps.builds.views import EditMenuView
 from corehq.apps.case_templates.views import CaseTemplatesListView
 from corehq.apps.domain.utils import user_has_custom_top_menu
-<<<<<<< HEAD
-from corehq.apps.domain.views.releases import ManageReleases
+from corehq.apps.domain.views.releases import (
+    ManageReleasesByLocation,
+    ManageReleasesByAppProfile,
+)
 from corehq.apps.hqadmin.reports import (
     CommConnectProjectSpacesReport,
     CommTrackProjectSpacesReport,
@@ -39,15 +41,6 @@
     RealProjectSpacesReport,
     UserAuditReport,
 )
-=======
-from corehq.apps.domain.views.releases import (
-    ManageReleasesByLocation,
-    ManageReleasesByAppProfile,
-)
-from corehq.apps.hqadmin.reports import RealProjectSpacesReport, \
-    CommConnectProjectSpacesReport, CommTrackProjectSpacesReport, \
-    DeviceLogSoftAssertReport, UserAuditReport
->>>>>>> 231121de
 from corehq.apps.hqwebapp.models import GaTracker
 from corehq.apps.hqwebapp.view_permissions import user_can_view_reports
 from corehq.apps.linked_domain.dbaccessors import is_linked_domain
@@ -76,16 +69,12 @@
     can_download_data_files,
     can_view_sms_exports,
 )
-<<<<<<< HEAD
-from corehq.messaging.scheduling.views import \
-    BroadcastListView as NewBroadcastListView
-=======
 from corehq.feature_previews import (
     EXPLORE_CASE_DATA_PREVIEW,
     is_eligible_for_ecd_preview,
 )
->>>>>>> 231121de
 from corehq.messaging.scheduling.views import (
+    BroadcastListView as NewBroadcastListView
     ConditionalAlertListView,
     CreateConditionalAlertView,
     CreateScheduleView,
