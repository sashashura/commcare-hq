from corehq.apps.enterprise.dispatcher import EnterpriseInterfaceDispatcher
from django.conf import settings
from django.http import Http404
from django.urls import reverse
from django.utils.html import format_html, strip_tags
from django.utils.translation import ugettext as _
from django.utils.translation import ugettext_lazy, ugettext_noop

from django_prbac.utils import has_privilege
from memoized import memoized
from six.moves.urllib.parse import urlencode

from corehq import privileges, toggles
from corehq.apps.accounting.dispatcher import (
    AccountingAdminInterfaceDispatcher,
)
from corehq.apps.accounting.models import Invoice, Subscription
from corehq.apps.accounting.utils import (
    domain_has_privilege,
    domain_is_on_trial,
    is_accounting_admin,
)
from corehq.apps.accounting.views import (
    TriggerAutopaymentsView,
    TriggerDowngradeView,
)
from corehq.apps.app_manager.dbaccessors import (
    domain_has_apps,
    get_brief_apps_in_domain,
)
from corehq.apps.app_manager.util import is_remote_app
from corehq.apps.builds.views import EditMenuView
from corehq.apps.domain.views.internal import ProjectLimitsView
from corehq.apps.domain.views.releases import (
    ManageReleasesByAppProfile,
    ManageReleasesByLocation,
)
from corehq.apps.export.views.incremental import IncrementalExportView
from corehq.apps.hqadmin.reports import (
    DeployHistoryReport,
    DeviceLogSoftAssertReport,
    UserAuditReport,
    UserListReport,
)
from corehq.apps.hqadmin.views.system import GlobalThresholds
from corehq.apps.hqwebapp.models import GaTracker
from corehq.apps.hqwebapp.view_permissions import user_can_view_reports
from corehq.apps.integration.views import (
    DialerSettingsView,
    GaenOtpServerSettingsView,
    HmacCalloutSettingsView,
)
from corehq.apps.locations.analytics import users_have_locations
from corehq.apps.receiverwrapper.rate_limiter import (
    SHOULD_RATE_LIMIT_SUBMISSIONS,
)
from corehq.apps.reminders.views import (
    AddNormalKeywordView,
    AddStructuredKeywordView,
    EditNormalKeywordView,
    EditStructuredKeywordView,
    KeywordsListView,
)
from corehq.apps.reports.dispatcher import (
    CustomProjectReportDispatcher,
    ProjectReportDispatcher,
)
from corehq.apps.reports.models import ReportsSidebarOrdering
from corehq.apps.saved_reports.models import ReportConfig
from corehq.apps.smsbillables.dispatcher import SMSAdminInterfaceDispatcher
from corehq.apps.sso.models import IdentityProvider
from corehq.apps.styleguide.views import MainStyleGuideView
from corehq.apps.translations.integrations.transifex.utils import (
    transifex_details_available_for_domain,
)
from corehq.apps.userreports.util import has_report_builder_access
from corehq.apps.users.models import AnonymousCouchUser
from corehq.apps.users.permissions import (
    can_download_data_files,
    can_view_sms_exports,
)
from corehq.feature_previews import (
    EXPLORE_CASE_DATA_PREVIEW,
    is_eligible_for_ecd_preview,
)
from corehq.messaging.scheduling.views import \
    BroadcastListView as NewBroadcastListView
from corehq.messaging.scheduling.views import (
    ConditionalAlertListView,
    CreateConditionalAlertView,
    CreateScheduleView,
    EditConditionalAlertView,
    EditScheduleView,
    MessagingDashboardView,
    UploadConditionalAlertView,
)
from corehq.motech.dhis2.views import DataSetMapListView
from corehq.motech.openmrs.views import OpenmrsImporterView
from corehq.motech.views import ConnectionSettingsListView, MotechLogListView
from corehq.privileges import DAILY_SAVED_EXPORT, EXCEL_DASHBOARD
from corehq.tabs.uitab import UITab
from corehq.tabs.utils import (
    dropdown_dict,
    regroup_sidebar_items,
    sidebar_to_dropdown,
)


class ProjectReportsTab(UITab):
    title = ugettext_noop("Reports")
    view = "reports_home"

    url_prefix_formats = (
        '/a/{domain}/reports/',
        '/a/{domain}/configurable_reports/',
        '/a/{domain}/location_reassignment_download/',
    )

    @property
    def _is_viewable(self):
        return (user_can_view_reports(self.project, self.couch_user)
                and has_privilege(self._request, privileges.PROJECT_ACCESS))

    @property
    def view(self):
        from corehq.apps.reports.views import MySavedReportsView
        return MySavedReportsView.urlname

    @property
    def sidebar_items(self):
        tools = self._get_tools_items()
        report_builder_nav = self._get_report_builder_items()
        project_reports = ProjectReportDispatcher.navigation_sections(
            request=self._request, domain=self.domain)
        custom_reports = CustomProjectReportDispatcher.navigation_sections(
            request=self._request, domain=self.domain)
        sidebar_items = tools + report_builder_nav + self._regroup_sidebar_items(custom_reports + project_reports)
        return self._filter_sidebar_items(sidebar_items)

    def _regroup_sidebar_items(self, sidebar_items):
        try:
            ordering = ReportsSidebarOrdering.objects.get(domain=self.domain)
        except ReportsSidebarOrdering.DoesNotExist:
            return sidebar_items
        return regroup_sidebar_items(ordering.config, sidebar_items)

    def _get_tools_items(self):
        from corehq.apps.reports.views import MySavedReportsView
        if isinstance(self.couch_user, AnonymousCouchUser) and toggles.PUBLISH_CUSTOM_REPORTS.enabled(self.domain):
            return []
        tools = [{
            'title': _(MySavedReportsView.page_title),
            'url': reverse(MySavedReportsView.urlname, args=[self.domain]),
            'icon': 'icon-tasks fa fa-tasks',
            'show_in_dropdown': True,
        }]
        if toggles.USER_CONFIGURABLE_REPORTS.enabled(self.couch_user.username):
            # Only show for **users** with the flag. This flag is also available for domains
            # but should not be granted by domain, as the feature is too advanced to turn
            # on for all of a domain's users.
            from corehq.apps.userreports.views import UserConfigReportsHomeView
            tools.append({
                'title': _(UserConfigReportsHomeView.section_name),
                'url': reverse(UserConfigReportsHomeView.urlname, args=[self.domain]),
                'icon': 'icon-tasks fa fa-wrench',
            })
        return [(_("Tools"), tools)]

    def _get_report_builder_items(self):
        user_reports = []
        if self.couch_user.can_edit_reports():
            has_access = has_report_builder_access(self._request)
            user_reports = [(
                _("Report Builder"),
                [{
                    "title": _('Create New Report'),
                    "url": self._get_create_report_url(),
                    "icon": "icon-plus fa fa-plus {}".format(
                        "has-access" if has_access else "preview"
                    ),
                    "id": "create-new-report-left-nav",
                }]
            )]
        return user_reports

    def _get_create_report_url(self):
        """
        Return the url for the start of the report builder, or the paywall.
        """
        from corehq.apps.userreports.views import ReportBuilderDataSourceSelect
        return reverse(ReportBuilderDataSourceSelect.urlname, args=[self.domain])

    @staticmethod
    def _filter_sidebar_items(sidebar_items):
        """
        Exclude sidebar items where `item["show_in_navigation"] == False`
        """
        filtered_sidebar_items = []
        for section, items in sidebar_items:
            filtered_items = []
            for item in items:
                if not item.get("show_in_navigation", True):
                    continue
                filtered_items.append(item)
            if filtered_items:
                filtered_sidebar_items.append((section, filtered_items))
        return filtered_sidebar_items

    def _get_saved_reports_dropdown(self):
        saved_report_header = dropdown_dict(_('My Saved Reports'), is_header=True)
        saved_reports_list = list(ReportConfig.by_domain_and_owner(
                                  self.domain,
                                  self.couch_user._id))

        MAX_DISPLAYABLE_SAVED_REPORTS = 5
        first_five_items = [
            dropdown_dict(saved_report.name, url=saved_report.url)
            for counter, saved_report in enumerate(saved_reports_list)
            if counter < MAX_DISPLAYABLE_SAVED_REPORTS
        ]
        rest_as_second_level_items = [
            dropdown_dict("More Saved Reports", "#", second_level_dropdowns=[
                dropdown_dict(saved_report.name, url=saved_report.url)
                for counter, saved_report in enumerate(saved_reports_list)
                if counter >= MAX_DISPLAYABLE_SAVED_REPORTS
            ])
        ] if len(saved_reports_list) > MAX_DISPLAYABLE_SAVED_REPORTS else []

        if first_five_items:
            return ([saved_report_header] + first_five_items + rest_as_second_level_items)
        else:
            return []

    @property
    def dropdown_items(self):
        if self.can_access_all_locations:
            reports = sidebar_to_dropdown(
                ProjectReportDispatcher.navigation_sections(
                    request=self._request, domain=self.domain),
                current_url=self.url)
            return self._get_saved_reports_dropdown() + reports

        else:
            return (self._get_saved_reports_dropdown()
                    + self._get_all_sidebar_items_as_dropdown())

    def _get_all_sidebar_items_as_dropdown(self):
        def show(page):
            page['show_in_dropdown'] = True
            return page
        return sidebar_to_dropdown([
            (header, list(map(show, pages)))
            for header, pages in self.sidebar_items
        ])


class DashboardTab(UITab):
    title = ugettext_noop("Dashboard")
    view = 'dashboard_default'

    url_prefix_formats = ('/a/{domain}/dashboard/project/',)

    @property
    def _is_viewable(self):
        if self.domain and self.project and not self.project.is_snapshot and self.couch_user:
            if self.couch_user.is_commcare_user():
                # never show the dashboard for mobile workers
                return False
            else:
                return domain_has_apps(self.domain)
        return False

    @property
    @memoized
    def url(self):
        from corehq.apps.dashboard.views import DomainDashboardView
        return reverse(DomainDashboardView.urlname, args=[self.domain])


class SetupTab(UITab):
    title = ugettext_noop("Setup")
    view = "default_commtrack_setup"

    url_prefix_formats = (
        '/a/{domain}/settings/products/',
        '/a/{domain}/settings/programs/',
        '/a/{domain}/settings/commtrack/',
    )

    @property
    def dropdown_items(self):
        # circular import
        from corehq.apps.commtrack.views import (
            CommTrackSettingsView,
            DefaultConsumptionView,
            SMSSettingsView,
        )
        from corehq.apps.programs.views import ProgramListView
        from corehq.apps.products.views import ProductListView

        if self.project.commtrack_enabled:
            dropdown_items = [(_(view.page_title), view) for view in (
                ProductListView,
                ProgramListView,
                SMSSettingsView,
                DefaultConsumptionView,
                CommTrackSettingsView,
            )]

            return [
                dropdown_dict(
                    item[0],
                    url=reverse(item[1].urlname, args=[self.domain])
                ) for item in dropdown_items
            ] + [
                self.divider,
                dropdown_dict(_("View All"), url=reverse(ProductListView.urlname, args=[self.domain])),
            ]

        return []

    @property
    def _is_viewable(self):
        return (self.couch_user.is_domain_admin() and
                self.project.commtrack_enabled)

    @property
    @memoized
    def url(self):
        from corehq.apps.commtrack.views import default_commtrack_url
        return default_commtrack_url(self.domain)

    @property
    def sidebar_items(self):
        # circular import
        from corehq.apps.commtrack.views import (
            CommTrackSettingsView,
            DefaultConsumptionView,
            SMSSettingsView,
        )
        from corehq.apps.programs.views import (
            ProgramListView,
            NewProgramView,
            EditProgramView,
        )
        from corehq.apps.products.views import (
            ProductListView,
            NewProductView,
            EditProductView,
            ProductFieldsView,
            UploadProductView,
        )

        if self.project.commtrack_enabled:
            commcare_supply_setup = [
                {
                    'title': _(ProductListView.page_title),
                    'url': reverse(ProductListView.urlname, args=[self.domain]),
                    'subpages': [
                        {
                            'title': _(NewProductView.page_title),
                            'urlname': NewProductView.urlname,
                        },
                        {
                            'title': _(EditProductView.page_title),
                            'urlname': EditProductView.urlname,
                        },
                        {
                            'title': _(ProductFieldsView.page_name()),
                            'urlname': ProductFieldsView.urlname,
                        },
                        {
                            'title': _(UploadProductView.page_title),
                            'urlname': UploadProductView.urlname,
                        },
                    ]
                },
                {
                    'title': _(ProgramListView.page_title),
                    'url': reverse(ProgramListView.urlname, args=[self.domain]),
                    'subpages': [
                        {
                            'title': _(NewProgramView.page_title),
                            'urlname': NewProgramView.urlname,
                        },
                        {
                            'title': _(EditProgramView.page_title),
                            'urlname': EditProgramView.urlname,
                        },
                    ]
                },
                {
                    'title': _(SMSSettingsView.page_title),
                    'url': reverse(SMSSettingsView.urlname, args=[self.domain]),
                },
                {
                    'title': _(DefaultConsumptionView.page_title),
                    'url': reverse(DefaultConsumptionView.urlname, args=[self.domain]),
                },
                {
                    'title': _(CommTrackSettingsView.page_title),
                    'url': reverse(CommTrackSettingsView.urlname, args=[self.domain]),
                },
            ]
            return [[_('CommCare Supply Setup'), commcare_supply_setup]]


class ProjectDataTab(UITab):
    title = ugettext_noop("Data")
    view = "data_interfaces_default"
    url_prefix_formats = (
        '/a/{domain}/data/',
        '/a/{domain}/fixtures/',
        '/a/{domain}/data_dictionary/',
        '/a/{domain}/importer/',
        '/a/{domain}/case/',
    )

    @property
    @memoized
    def url(self):
        from corehq.apps.data_interfaces.views import default_data_view_url
        try:
            return default_data_view_url(self._request, self.domain)
        except Http404:
            return None

    @property
    @memoized
    def can_edit_commcare_data(self):
        return self.couch_user.can_edit_data()

    @property
    @memoized
    def can_use_data_cleanup(self):
        return domain_has_privilege(self.domain, privileges.DATA_CLEANUP)

    @property
    @memoized
    def can_export_data(self):
        return (self.project and not self.project.is_snapshot
                and self.couch_user.can_access_any_exports(self.domain))

    @property
    @memoized
    def can_view_form_exports(self):
        from corehq.apps.export.views.utils import can_view_form_exports
        return can_view_form_exports(self.couch_user, self.domain)

    @property
    @memoized
    def can_view_case_exports(self):
        from corehq.apps.export.views.utils import can_view_case_exports
        return can_view_case_exports(self.couch_user, self.domain)

    @property
    @memoized
    def can_view_form_or_case_exports(self):
        return self.can_view_case_exports or self.can_view_form_exports

    @property
    @memoized
    def can_view_sms_exports(self):
        return can_view_sms_exports(self.couch_user, self.domain)

    @property
    @memoized
    def should_see_daily_saved_export_list_view(self):
        return (
            self.can_view_form_or_case_exports
            and domain_has_privilege(self.domain, DAILY_SAVED_EXPORT)
        )

    @property
    @memoized
    def should_see_daily_saved_export_paywall(self):
        return (
            self.can_view_form_or_case_exports
            and not domain_has_privilege(self.domain, DAILY_SAVED_EXPORT)
        )

    @property
    @memoized
    def should_see_dashboard_feed_list_view(self):
        return (
            self.can_view_form_or_case_exports
            and domain_has_privilege(self.domain, EXCEL_DASHBOARD)
        )

    @property
    @memoized
    def should_see_dashboard_feed_paywall(self):
        return (
            self.can_view_form_or_case_exports
            and not domain_has_privilege(self.domain, EXCEL_DASHBOARD)
        )

    @property
    @memoized
    def can_only_see_deid_exports(self):
        from corehq.apps.export.views.utils import user_can_view_deid_exports
        return (not self.can_view_form_exports
                and user_can_view_deid_exports(self.domain, self.couch_user))

    @property
    @memoized
    def can_view_odata_feed(self):
        from corehq.apps.export.views.utils import user_can_view_odata_feed
        return user_can_view_odata_feed(self.domain, self.couch_user)

    @property
    @memoized
    def can_use_lookup_tables(self):
        return domain_has_privilege(self.domain, privileges.LOOKUP_TABLES)

    @property
    def can_view_ecd_preview(self):
        return (EXPLORE_CASE_DATA_PREVIEW.enabled_for_request(self._request) and
                is_eligible_for_ecd_preview(self._request))

    @property
    def _is_viewable(self):
        return self.domain and (
            self.can_edit_commcare_data
            or self.can_export_data
            or can_download_data_files(self.domain, self.couch_user)
        ) and has_privilege(self._request, privileges.PROJECT_ACCESS)

    @property
    def sidebar_items(self):
        items = []

        export_data_views = []
        if self.can_only_see_deid_exports:
            from corehq.apps.export.views.list import (
                DeIdFormExportListView,
                DeIdDailySavedExportListView,
                DeIdDashboardFeedListView,
                ODataFeedListView,
            )
            export_data_views.append({
                'title': _(DeIdFormExportListView.page_title),
                'url': reverse(DeIdFormExportListView.urlname, args=(self.domain,)),
            })
            export_data_views.extend([
                {
                    'title': _(DeIdDailySavedExportListView.page_title),
                    'url': reverse(DeIdDailySavedExportListView.urlname, args=(self.domain,)),
                },
                {
                    'title': _(DeIdDashboardFeedListView.page_title),
                    'url': reverse(DeIdDashboardFeedListView.urlname, args=(self.domain,)),
                },
            ])

            if self.can_view_odata_feed:
                export_data_views.append({
                    'title': _(ODataFeedListView.page_title),
                    'url': reverse(ODataFeedListView.urlname, args=(self.domain,)),
                })

        elif self.can_export_data:
            from corehq.apps.export.views.download import (
                DownloadNewFormExportView,
                DownloadNewCaseExportView,
                DownloadNewSmsExportView,
                BulkDownloadNewFormExportView,
            )
            from corehq.apps.export.views.edit import (
                EditCaseDailySavedExportView,
                EditCaseFeedView,
                EditODataCaseFeedView,
                EditODataFormFeedView,
                EditFormDailySavedExportView,
                EditFormFeedView,
                EditNewCustomCaseExportView,
                EditNewCustomFormExportView,
            )
            from corehq.apps.export.views.list import (
                FormExportListView,
                CaseExportListView,
                DashboardFeedListView,
                DailySavedExportListView,
                ODataFeedListView,
            )
            from corehq.apps.export.views.new import (
                CreateNewCustomFormExportView,
                CreateNewCustomCaseExportView,
                CreateNewDailySavedFormExport,
                CreateNewDailySavedCaseExport,
                CreateNewFormFeedView,
                CreateNewCaseFeedView,
                CreateODataCaseFeedView,
                CreateODataFormFeedView,
            )
            from corehq.apps.export.views.utils import (
                DashboardFeedPaywall,
                DailySavedExportPaywall
            )

            if self.can_view_form_exports:
                export_data_views.append(
                    {
                        'title': _(FormExportListView.page_title),
                        'url': reverse(FormExportListView.urlname,
                                       args=(self.domain,)),
                        'show_in_dropdown': True,
                        'icon': 'icon icon-list-alt fa fa-list-alt',
                        'subpages': [_f for _f in [
                            {
                                'title': _(CreateNewCustomFormExportView.page_title),
                                'urlname': CreateNewCustomFormExportView.urlname,
                            } if self.can_edit_commcare_data else None,
                            {
                                'title': _(BulkDownloadNewFormExportView.page_title),
                                'urlname': BulkDownloadNewFormExportView.urlname,
                            },
                            {
                                'title': _(DownloadNewFormExportView.page_title),
                                'urlname': DownloadNewFormExportView.urlname,
                            },
                            {
                                'title': _(EditNewCustomFormExportView.page_title),
                                'urlname': EditNewCustomFormExportView.urlname,
                            } if self.can_edit_commcare_data else None,
                        ] if _f]
                    }
                )
            if self.can_view_case_exports:
                export_data_views.extend([
                    {
                        'title': _(CaseExportListView.page_title),
                        'url': reverse(CaseExportListView.urlname,
                                       args=(self.domain,)),
                        'show_in_dropdown': True,
                        'icon': 'icon icon-share fa fa-share-square-o',
                        'subpages': [_f for _f in [
                            {
                                'title': _(CreateNewCustomCaseExportView.page_title),
                                'urlname': CreateNewCustomCaseExportView.urlname,
                            } if self.can_edit_commcare_data else None,
                            {
                                'title': _(DownloadNewCaseExportView.page_title),
                                'urlname': DownloadNewCaseExportView.urlname,
                            },
                            {
                                'title': _(EditNewCustomCaseExportView.page_title),
                                'urlname': EditNewCustomCaseExportView.urlname,
                            } if self.can_edit_commcare_data else None,
                        ] if _f]
                    },
                ])
            if toggles.INCREMENTAL_EXPORTS.enabled(self.domain):
                export_data_views.append(
                    {
                        'title': _(IncrementalExportView.page_title),
                        'url': reverse(IncrementalExportView.urlname,
                                       args=(self.domain,)),
                        'show_in_dropdown': True,
                        'icon': 'icon icon-share fa fa-share-square-o',
                        'subpages': []
                    }
                )

            if self.can_view_sms_exports:
                export_data_views.append(
                    {
                        'title': _(DownloadNewSmsExportView.page_title),
                        'url': reverse(DownloadNewSmsExportView.urlname, args=(self.domain,)),
                        'show_in_dropdown': True,
                        'icon': 'icon icon-share fa fa-commenting-o',
                        'subpages': []
                    })

            if self.can_view_form_exports or self.can_view_case_exports:
                export_data_views.append({
                    'title': _('Find Data by ID'),
                    'url': reverse('data_find_by_id', args=[self.domain]),
                    'icon': 'fa fa-search',
                })

            if self.should_see_daily_saved_export_list_view:
                export_data_views.append({
                    "title": _(DailySavedExportListView.page_title),
                    "url": reverse(DailySavedExportListView.urlname, args=(self.domain,)),
                    'icon': 'fa fa-calendar',
                    "show_in_dropdown": True,
                    "subpages": [_f for _f in [
                        {
                            'title': _(CreateNewDailySavedFormExport.page_title),
                            'urlname': CreateNewDailySavedFormExport.urlname,
                        } if self.can_edit_commcare_data else None,
                        {
                            'title': _(CreateNewDailySavedCaseExport.page_title),
                            'urlname': CreateNewDailySavedCaseExport.urlname,
                        } if self.can_edit_commcare_data else None,
                        {
                            'title': _(EditFormDailySavedExportView.page_title),
                            'urlname': EditFormDailySavedExportView.urlname,
                        } if self.can_edit_commcare_data else None,
                        {
                            'title': _(EditCaseDailySavedExportView.page_title),
                            'urlname': EditCaseDailySavedExportView.urlname,
                        } if self.can_edit_commcare_data else None,
                    ] if _f]
                })
            elif self.should_see_daily_saved_export_paywall:
                export_data_views.append({
                    'title': _(DailySavedExportListView.page_title),
                    'url': reverse(DailySavedExportPaywall.urlname, args=(self.domain,)),
                    'icon': 'fa fa-calendar',
                    'show_in_dropdown': True,
                    'subpages': []
                })
            if self.should_see_dashboard_feed_list_view:
                subpages = []
                if self.can_edit_commcare_data:
                    subpages = [
                        {
                            'title': _(CreateNewFormFeedView.page_title),
                            'urlname': CreateNewFormFeedView.urlname,
                        },
                        {
                            'title': _(CreateNewCaseFeedView.page_title),
                            'urlname': CreateNewCaseFeedView.urlname,
                        },
                        {
                            'title': _(EditFormFeedView.page_title),
                            'urlname': EditFormFeedView.urlname,
                        },
                        {
                            'title': _(EditCaseFeedView.page_title),
                            'urlname': EditCaseFeedView.urlname,
                        },
                    ]
                export_data_views.append({
                    'title': _(DashboardFeedListView.page_title),
                    'url': reverse(DashboardFeedListView.urlname, args=(self.domain,)),
                    'icon': 'fa fa-dashboard',
                    'show_in_dropdown': True,
                    'subpages': subpages
                })
            elif self.should_see_dashboard_feed_paywall:
                export_data_views.append({
                    'title': _(DashboardFeedListView.page_title),
                    'url': reverse(DashboardFeedPaywall.urlname, args=(self.domain,)),
                    'icon': 'fa fa-dashboard',
                    'show_in_dropdown': True,
                    'subpages': []
                })
            if self.can_view_odata_feed:
                subpages = [
                    {
                        'title': _(CreateODataCaseFeedView.page_title),
                        'urlname': CreateODataCaseFeedView.urlname,
                    },
                    {
                        'title': _(EditODataCaseFeedView.page_title),
                        'urlname': EditODataCaseFeedView.urlname,
                    },
                    {
                        'title': _(CreateODataFormFeedView.page_title),
                        'urlname': CreateODataFormFeedView.urlname,
                    },
                    {
                        'title': _(EditODataFormFeedView.page_title),
                        'urlname': EditODataFormFeedView.urlname,
                    },
                ]
                export_data_views.append({
                    'title': _(ODataFeedListView.page_title),
                    'url': reverse(ODataFeedListView.urlname, args=(self.domain,)),
                    'icon': 'fa fa-plug',
                    'show_in_dropdown': False,
                    'subpages': subpages
                })

        if can_download_data_files(self.domain, self.couch_user):
            from corehq.apps.export.views.utils import DataFileDownloadList

            export_data_views.append({
                'title': _(DataFileDownloadList.page_title),
                'url': reverse(DataFileDownloadList.urlname, args=(self.domain,)),
                'icon': 'fa fa-file-text-o',
                'show_in_dropdown': True,
                'subpages': []
            })

        if export_data_views:
            items.append([_("Export Data"), export_data_views])

        if self.can_edit_commcare_data:
            edit_section = None
            from corehq.apps.data_interfaces.dispatcher import EditDataInterfaceDispatcher
            edit_section = EditDataInterfaceDispatcher.navigation_sections(
                request=self._request, domain=self.domain)

            if self.can_use_data_cleanup:
                from corehq.apps.data_interfaces.views import AutomaticUpdateRuleListView
                automatic_update_rule_list_view = {
                    'title': _(AutomaticUpdateRuleListView.page_title),
                    'url': reverse(AutomaticUpdateRuleListView.urlname, args=[self.domain]),
                }
                if edit_section:
                    edit_section[0][1].append(automatic_update_rule_list_view)
                else:
                    edit_section = [(ugettext_lazy('Edit Data'), [automatic_update_rule_list_view])]
            items.extend(edit_section)

        explore_data_views = []
        if ((toggles.EXPLORE_CASE_DATA.enabled_for_request(self._request)
             or self.can_view_ecd_preview) and self.can_edit_commcare_data):
            from corehq.apps.data_interfaces.views import ExploreCaseDataView
            explore_data_views.append({
                'title': _(ExploreCaseDataView.page_title),
                'url': reverse(ExploreCaseDataView.urlname, args=(self.domain,)),
                'show_in_dropdown': False,
                'icon': 'fa fa-map-marker',
                'subpages': [],
            })
        if self.couch_user.is_superuser or toggles.IS_CONTRACTOR.enabled(self.couch_user.username):
            from corehq.apps.case_search.models import case_search_enabled_for_domain
            if case_search_enabled_for_domain(self.domain):
                from corehq.apps.case_search.views import CaseSearchView
                explore_data_views.append({
                    'title': _(CaseSearchView.page_title),
                    'url': reverse(CaseSearchView.urlname, args=(self.domain,)),
                    'icon': 'fa fa-search',
                    'show_in_dropdown': False,
                    'subpages': [],
                })
        if explore_data_views:
            items.append([_("Explore Data"), explore_data_views])

        if self.can_use_lookup_tables:
            from corehq.apps.fixtures.dispatcher import FixtureInterfaceDispatcher
            items.extend(FixtureInterfaceDispatcher.navigation_sections(
                request=self._request, domain=self.domain))

        if toggles.DATA_DICTIONARY.enabled(self.domain):
            items.append([_('Data Dictionary'),
                          [{'title': 'Data Dictionary',
                            'url': reverse('data_dictionary', args=[self.domain])}]])
        return items

    @property
    def dropdown_items(self):
        if (
            self.can_only_see_deid_exports or (
                not self.can_export_data and not can_download_data_files(self.domain, self.couch_user)
            )
        ):
            return []

        from corehq.apps.export.views.download import (
            DownloadNewSmsExportView,
        )
        from corehq.apps.export.views.list import (
            FormExportListView, CaseExportListView
        )

        items = []
        if self.can_view_form_exports:
            items.append(dropdown_dict(
                _(FormExportListView.page_title),
                url=reverse(FormExportListView.urlname, args=(self.domain,))
            ))
        if self.can_view_case_exports:
            items.append(dropdown_dict(
                _(CaseExportListView.page_title),
                url=reverse(CaseExportListView.urlname, args=(self.domain,))
            ))
        if self.can_view_sms_exports:
            items.append(dropdown_dict(
                _(DownloadNewSmsExportView.page_title),
                url=reverse(DownloadNewSmsExportView.urlname, args=(self.domain,))
            ))
        if self.can_view_ecd_preview and self.can_edit_commcare_data:
            from corehq.apps.data_interfaces.views import ExploreCaseDataView
            items.append(dropdown_dict(
                _('Explore Case Data (Preview)'),
                url=reverse(ExploreCaseDataView.urlname, args=(self.domain,)),
            ))
        if self.can_view_odata_feed:
            from corehq.apps.export.views.list import ODataFeedListView
            items.append(dropdown_dict(
                _(ODataFeedListView.page_title),
                url=reverse(ODataFeedListView.urlname, args=(self.domain,)),
            ))

        if items:
            items += [self.divider]
        items += [dropdown_dict(_("View All"), url=self.url)]
        return items


class ApplicationsTab(UITab):
    view = "default_new_app"

    url_prefix_formats = ('/a/{domain}/apps/',)

    @property
    def title(self):
        return _("Applications")

    @classmethod
    def make_app_title(cls, app):
        return format_html(
            '{}{}',
            strip_tags(app.name) or _('(Untitled)'),
            ' (Remote)' if is_remote_app(app) else '',
        )

    @property
    def dropdown_items(self):
        apps = get_brief_apps_in_domain(self.domain)
        apps = sorted(apps, key=lambda item: item.name.lower())
        submenu_context = []
        if not apps:
            return submenu_context

        submenu_context.append(dropdown_dict(_('My Applications'),
                               is_header=True))
        for app in apps:
            url = reverse('view_app', args=[self.domain, app.get_id]) if self.couch_user.can_edit_apps() \
                else reverse('release_manager', args=[self.domain, app.get_id])
            app_title = self.make_app_title(app)
            if 'created_from_template' in app and app['created_from_template'] == 'appcues':
                if domain_is_on_trial(self.domain):
                    # If trial is over, domain may have lost web apps access, don't do appcues intro
                    url = url + '?appcues=1'

            submenu_context.append(dropdown_dict(
                app_title,
                url=url,
                data_id=app.get_id,
            ))

        if self.couch_user.can_edit_apps():
            submenu_context.append(self.divider)
            submenu_context.append(dropdown_dict(
                _('New Application'),
                url=(reverse('default_new_app', args=[self.domain])),
            ))
        if toggles.APP_TRANSLATIONS_WITH_TRANSIFEX.enabled_for_request(self._request):
            submenu_context.append(dropdown_dict(
                _('Translations'),
                url=(reverse('convert_translations', args=[self.domain])),
            ))

        return submenu_context

    @property
    def _is_viewable(self):
        couch_user = self.couch_user
        return (self.domain and couch_user
                and couch_user.can_view_apps()
                and (couch_user.is_member_of(self.domain, allow_enterprise=True) or couch_user.is_superuser)
                and has_privilege(self._request, privileges.PROJECT_ACCESS))


class CloudcareTab(UITab):
    title = ugettext_noop("Web Apps")
    url_prefix_formats = ('/a/{domain}/cloudcare/',)

    ga_tracker = GaTracker('CloudCare', 'Click Cloud-Care top-level nav')

    @property
    def view(self):
        from corehq.apps.cloudcare.views import FormplayerMain
        return FormplayerMain.urlname

    @property
    def _is_viewable(self):
        return (
            has_privilege(self._request, privileges.CLOUDCARE)
            and self.domain
            and not isinstance(self.couch_user, AnonymousCouchUser)
            and (self.couch_user.can_access_web_apps() or self.couch_user.is_commcare_user())
        )


class MessagingTab(UITab):
    title = ugettext_noop("Messaging")
    view = "sms_default"

    url_prefix_formats = (
        '/a/{domain}/messaging/',
        '/a/{domain}/sms/',
        '/a/{domain}/reminders/',
        '/a/{domain}/data/edit/case_groups/',
    )

    @property
    def _is_viewable(self):
        return (self.can_access_reminders or self.can_use_outbound_sms) and (
            self.project and not (self.project.is_snapshot or
                                  self.couch_user.is_commcare_user())
        ) and self.couch_user.can_edit_data()

    @property
    @memoized
    def can_use_outbound_sms(self):
        return has_privilege(self._request, privileges.OUTBOUND_SMS)

    @property
    @memoized
    def can_use_inbound_sms(self):
        return has_privilege(self._request, privileges.INBOUND_SMS)

    @property
    @memoized
    def can_access_reminders(self):
        return has_privilege(self._request, privileges.REMINDERS_FRAMEWORK)

    @property
    @memoized
    def reminders_urls(self):
        reminders_urls = []

        if self.can_use_inbound_sms:
            reminders_urls.append({
                'title': _("Keywords"),
                'url': reverse(KeywordsListView.urlname, args=[self.domain]),
                'subpages': [
                    {
                        'title': _(AddNormalKeywordView.page_title),
                        'urlname': AddNormalKeywordView.urlname,
                    },
                    {
                        'title': _(AddStructuredKeywordView.page_title),
                        'urlname': AddStructuredKeywordView.urlname,
                    },
                    {
                        'title': _(EditNormalKeywordView.page_title),
                        'urlname': EditNormalKeywordView.urlname,
                    },
                    {
                        'title': _(EditStructuredKeywordView.page_title),
                        'urlname': EditStructuredKeywordView.urlname,
                    },
                ],
            })

        return reminders_urls

    @property
    @memoized
    def messages_urls(self):
        messages_urls = []

        if self.can_use_outbound_sms:
            messages_urls.extend([
                {
                    'title': _('Compose SMS Message'),
                    'url': reverse('sms_compose_message', args=[self.domain])
                },
            ])

        if self.can_access_reminders:
            messages_urls.extend([
                {
                    'title': _("Broadcasts"),
                    'url': reverse(NewBroadcastListView.urlname, args=[self.domain]),
                    'subpages': [
                        {
                            'title': _("New"),
                            'urlname': CreateScheduleView.urlname,
                        },
                        {
                            'title': _("Edit"),
                            'urlname': EditScheduleView.urlname,
                        },
                    ],
                },
                {
                    'title': _("Conditional Alerts"),
                    'url': reverse(ConditionalAlertListView.urlname, args=[self.domain]),
                    'subpages': [
                        {
                            'title': _("New"),
                            'urlname': CreateConditionalAlertView.urlname,
                        },
                        {
                            'title': _("Edit"),
                            'urlname': EditConditionalAlertView.urlname,
                        },
                        {
                            'title': UploadConditionalAlertView.page_title,
                            'urlname': UploadConditionalAlertView.urlname,
                        },
                    ],
                },
            ])

        return messages_urls

    @property
    @memoized
    def supply_urls(self):
        supply_urls = []

        if self.project.commtrack_enabled:
            from corehq.apps.sms.views import SubscribeSMSView
            supply_urls.append(
                {'title': ugettext_lazy("Subscribe to SMS Reports"),
                 'url': reverse(SubscribeSMSView.urlname, args=[self.domain])}
            )

        return supply_urls

    @property
    @memoized
    def contacts_urls(self):
        contacts_urls = []

        if self.couch_user.can_edit_data():
            contacts_urls.append(
                {'title': _('Chat'),
                 'url': reverse('chat_contacts', args=[self.domain])}
            )

        if self.couch_user.can_edit_data():
            from corehq.apps.data_interfaces.views import CaseGroupListView, CaseGroupCaseManagementView
            contacts_urls.append({
                'title': _(CaseGroupListView.page_title),
                'url': reverse(CaseGroupListView.urlname, args=[self.domain]),
                'subpages': [
                    {
                        'title': _(CaseGroupCaseManagementView.page_title),
                        'urlname': CaseGroupCaseManagementView.urlname,
                    }
                ]
            })

        return contacts_urls

    @property
    @memoized
    def settings_urls(self):
        settings_urls = []

        if self.can_use_outbound_sms and self.couch_user.is_domain_admin():
            from corehq.apps.sms.views import (
                DomainSmsGatewayListView, AddDomainGatewayView,
                EditDomainGatewayView,
            )
            settings_urls.append({
                'title': _('SMS Connectivity'),
                'url': reverse(DomainSmsGatewayListView.urlname, args=[self.domain]),
                'subpages': [
                    {
                        'title': _("Add Gateway"),
                        'urlname': AddDomainGatewayView.urlname,
                    },
                    {
                        'title': _("Edit Gateway"),
                        'urlname': EditDomainGatewayView.urlname,
                    },
                ],
            })

        if self.couch_user.is_superuser or self.couch_user.is_domain_admin(self.domain):
            settings_urls.extend([
                {'title': ugettext_lazy("General Settings"),
                 'url': reverse('sms_settings', args=[self.domain])},
                {'title': ugettext_lazy("Languages"),
                 'url': reverse('sms_languages', args=[self.domain])},
            ])

        return settings_urls

    @property
    @memoized
    def whatsapp_urls(self):
        from corehq.apps.sms.models import SQLMobileBackend
        from corehq.messaging.smsbackends.turn.models import SQLTurnWhatsAppBackend
        from corehq.messaging.smsbackends.infobip.models import InfobipBackend
        from corehq.apps.sms.views import WhatsAppTemplatesView

        whatsapp_urls = []

        domain_has_turn_integration = (
            SQLTurnWhatsAppBackend.get_api_id() in
            (b.get_api_id() for b in
             SQLMobileBackend.get_domain_backends(SQLMobileBackend.SMS, self.domain)))

        domain_has_infobip_integration = (
            InfobipBackend.get_api_id() in
            (b.get_api_id() for b in
             SQLMobileBackend.get_domain_backends(SQLMobileBackend.SMS, self.domain)))
        user_is_admin = (self.couch_user.is_superuser or self.couch_user.is_domain_admin(self.domain))

        if user_is_admin and (domain_has_turn_integration or domain_has_infobip_integration):
            whatsapp_urls.append({
                'title': _('Template Management'),
                'url': reverse(WhatsAppTemplatesView.urlname, args=[self.domain]),
            })
        return whatsapp_urls

    @property
    def dropdown_items(self):
        result = []

        result.append(dropdown_dict(_("Dashboard"), is_header=True))
        result.append(dropdown_dict(
            _("Dashboard"),
            url=reverse(MessagingDashboardView.urlname, args=[self.domain]),
        ))

        if result:
            result.append(self.divider)

        result.append(dropdown_dict(_("Messages"), is_header=True))
        result.append(dropdown_dict(
            _("Broadcasts"),
            url=reverse(NewBroadcastListView.urlname, args=[self.domain]),
        ))
        result.append(dropdown_dict(
            _("Conditional Alerts"),
            url=reverse(ConditionalAlertListView.urlname, args=[self.domain]),
        ))

        if result:
            result.append(self.divider)

        result.append(dropdown_dict(
            _("View All"),
            url=reverse(MessagingDashboardView.urlname, args=[self.domain]),
        ))

        return result

    @property
    def sidebar_items(self):
        items = []

        items.append((
            _("Dashboard"),
            [{
                'title': _("Dashboard"),
                'url': reverse(MessagingDashboardView.urlname, args=[self.domain])
            }]
        ))

        for title, urls in (
            (_("Messages"), self.messages_urls),
            (_("Data Collection and Reminders"), self.reminders_urls),
            (_("CommCare Supply"), self.supply_urls),
            (_("Contacts"), self.contacts_urls),
            (_("Settings"), self.settings_urls),
            (_("WhatsApp Settings"), self.whatsapp_urls),
        ):
            if urls:
                items.append((title, urls))

        return items


class ProjectUsersTab(UITab):
    title = ugettext_noop("Users")
    view = "users_default"

    url_prefix_formats = (
        '/a/{domain}/settings/users/',
        '/a/{domain}/settings/cloudcare/',
        '/a/{domain}/settings/locations/',
        '/a/{domain}/location_reassignment/',
    )

    @property
    def _is_viewable(self):
        can_do_something = (
            self.couch_user.can_edit_commcare_users()
            or self.couch_user.can_view_commcare_users()
            or self.couch_user.can_edit_groups()
            or self.couch_user.can_view_groups()
            or self.couch_user.can_edit_locations()
            or self.couch_user.can_view_locations()
            or self.couch_user.can_view_roles()
        ) and self.has_project_access

        return self.domain and (
            can_do_something
            or self.couch_user.can_edit_web_users()
            or self.couch_user.can_view_web_users()
        )

    @property
    def can_view_cloudcare(self):
        return has_privilege(self._request, privileges.CLOUDCARE) and self.couch_user.is_domain_admin()

    @property
    def has_project_access(self):
        return has_privilege(self._request, privileges.PROJECT_ACCESS)

    def _get_mobile_users_menu(self):
        menu = []
        if ((self.couch_user.can_edit_commcare_users() or self.couch_user.can_view_commcare_users())
                and self.has_project_access):
            def _get_commcare_username(request=None, couch_user=None,
                                       **context):
                if (couch_user.user_id != request.couch_user.user_id or
                        couch_user.is_commcare_user()):
                    username = couch_user.username_in_report
                    if couch_user.is_deleted():
                        username = format_html('{} ({})', username, _("Deleted"))
                    return username
                else:
                    return None

            from corehq.apps.users.views.mobile import (
                EditCommCareUserView,
                ConfirmBillingAccountForExtraUsersView,
                MobileWorkerListView,
            )

            menu.append({
                'title': _(MobileWorkerListView.page_title),
                'url': reverse(MobileWorkerListView.urlname,
                               args=[self.domain]),
                'description': _(
                    "Create and manage users for CommCare and CloudCare."),
                'subpages': [
                    {'title': _get_commcare_username,
                     'urlname': EditCommCareUserView.urlname},
                    {'title': _('Bulk Upload'),
                     'urlname': 'upload_commcare_users'},
                    {'title': _('Bulk Delete'),
                     'urlname': 'delete_commcare_users'},
                    {'title': _('Bulk Lookup'),
                     'urlname': 'commcare_users_lookup'},
                    {'title': _('Edit User Fields'),
                     'urlname': 'user_fields_view'},
                    {'title': _('Filter and Download Users'),
                     'urlname': 'filter_and_download_commcare_users'},
                    {'title': _(
                        ConfirmBillingAccountForExtraUsersView.page_title),
                        'urlname': ConfirmBillingAccountForExtraUsersView.urlname},
                ],
                'show_in_dropdown': True,
            })

        if ((self.couch_user.can_edit_groups() or self.couch_user.can_view_groups())
                and self.has_project_access):
            is_view_only_subpage = (hasattr(self._request, 'is_view_only')
                                    and self._request.is_view_only)
            menu.append({
                'title': _('Groups'),
                'url': reverse('all_groups', args=[self.domain]),
                'description': _("""Create and manage
                            reporting and case sharing groups
                            for Mobile Workers."""),
                'subpages': [
                    {'title': lambda **context: (
                        "%s %s" % (_("Viewing") if is_view_only_subpage
                                   else _("Editing"), context['group'].name)),
                     'urlname': 'group_members'},
                    {'title': _('Membership Info'),
                     'urlname': 'group_membership'}
                ],
                'show_in_dropdown': True,
            })

        if self.can_view_cloudcare:
            title = _("Web Apps Permissions")
            menu.append({
                'title': title,
                'url': reverse('cloudcare_app_settings',
                               args=[self.domain])
            })

        return menu

    def _get_project_users_menu(self):
        menu = []

        if self.couch_user.can_edit_web_users() or self.couch_user.can_view_web_users():
            def _get_web_username(request=None, couch_user=None, **context):
                if (couch_user.user_id != request.couch_user.user_id or
                        not couch_user.is_commcare_user()):
                    username = couch_user.human_friendly_name
                    if couch_user.is_deleted():
                        username = format_html('{} ({})', username, _('Deleted'))
                    return username
                else:
                    return None

            from corehq.apps.users.views import (
                EnterpriseUsersView,    # TODO: only show if you can edit both web and mobile, and this is an enterprise
                EditWebUserView,
                ListWebUsersView,
            )
            from corehq.apps.users.views.mobile.users import FilteredWebUserDownload
            menu = menu + [{
                'title': _(EnterpriseUsersView.page_title),
                'url': reverse(EnterpriseUsersView.urlname, args=[self.domain]),
                'show_in_dropdown': True,
            }, {
                'title': _(ListWebUsersView.page_title),
                'url': reverse(ListWebUsersView.urlname,
                               args=[self.domain]),
                'description': _(
                    "Grant other CommCare HQ users access to your project."),
                'subpages': [
                    {
                        'title': _("Invite Web User"),
                        'urlname': 'invite_web_user'
                    },
                    {
                        'title': _get_web_username,
                        'urlname': EditWebUserView.urlname
                    },
                    {
                        'title': FilteredWebUserDownload.page_title,
                        'urlname': FilteredWebUserDownload.urlname,
                    },
                    {
                        'title': _("Bulk Upload"),
                        'urlname': 'upload_web_users',
                    },
                ],
                'show_in_dropdown': True,
            }]

        if ((self.couch_user.is_domain_admin() or self.couch_user.can_view_roles())
                and self.has_project_access):
            from corehq.apps.users.views import (
                ListRolesView,
            )
            menu.append({
                'title': _(ListRolesView.page_title),
                'url': reverse(ListRolesView.urlname,
                               args=[self.domain]),
                'description': _(
                    "View and manage user roles."),
                'subpages': [],
                'show_in_dropdown': True,
            })

        return menu

    def _get_locations_menu(self):
        if (not has_privilege(self._request, privileges.LOCATIONS)
                and users_have_locations(self.domain)):
            return [
                {
                    'title': _("No longer available"),
                    'url': reverse('downgrade_locations', args=[self.domain]),
                    'show_in_dropdown': True,
                },
            ]

        if not has_privilege(self._request, privileges.LOCATIONS):
            return []

        menu = []

        if (self.couch_user.can_edit_locations()
                or self.couch_user.can_view_locations()):
            from corehq.apps.locations.views import (
                LocationsListView,
                NewLocationView,
                EditLocationView,
                FilteredLocationDownload,
                LocationImportView,
                LocationImportStatusView,
                LocationFieldsView,
            )
            is_view_only = (hasattr(self._request, 'is_view_only')
                            and self._request.is_view_only)
            menu.append({
                'title': _(LocationsListView.page_title),
                'url': reverse(LocationsListView.urlname, args=[self.domain]),
                'show_in_dropdown': True,
                'subpages': [
                    {
                        'title': _(NewLocationView.page_title),
                        'urlname': NewLocationView.urlname,
                    },
                    {
                        'title': _("View Location") if is_view_only
                        else _(EditLocationView.page_title),
                        'urlname': EditLocationView.urlname,
                    },
                    {
                        'title': _(LocationImportView.page_title),
                        'urlname': LocationImportView.urlname,
                    },
                    {
                        'title': _(LocationImportStatusView.page_title),
                        'urlname': LocationImportStatusView.urlname,
                    },
                    {
                        'title': _(LocationFieldsView.page_name()),
                        'urlname': LocationFieldsView.urlname,
                    },
                    {
                        'title': _(FilteredLocationDownload.page_title),
                        'urlname': FilteredLocationDownload.urlname,
                    },
                ]
            })

        from corehq.apps.locations.permissions import user_can_edit_location_types
        if (user_can_edit_location_types(self.couch_user, self.domain) and
                self.couch_user.can_edit_locations()):
            from corehq.apps.locations.views import LocationTypesView
            menu.append({
                'title': _(LocationTypesView.page_title),
                'url': reverse(LocationTypesView.urlname, args=[self.domain]),
                'show_in_dropdown': True,
            })

        return menu

    @property
    def sidebar_items(self):
        items = []

        mobile_users_menu = self._get_mobile_users_menu()
        if mobile_users_menu:
            items.append((_('Application Users'), mobile_users_menu))

        project_users_menu = self._get_project_users_menu()
        if project_users_menu:
            items.append((_('Project Users'), project_users_menu))

        locations_menu = self._get_locations_menu()
        if locations_menu:
            items.append((_('Organization'), locations_menu))

        return items


class EnterpriseSettingsTab(UITab):
    title = ugettext_noop("Enterprise Settings")

    url_prefix_formats = (
        '/a/{domain}/enterprise/',
    )

    _is_viewable = False

    @property
    def sidebar_items(self):
        items = super(EnterpriseSettingsTab, self).sidebar_items
        enterprise_views = []

        if has_privilege(self._request, privileges.PROJECT_ACCESS):
            enterprise_views.extend([
                {
                    'title': _('Enterprise Dashboard'),
                    'url': reverse('enterprise_dashboard', args=[self.domain]),
                },
                {
                    'title': _('Enterprise Settings'),
                    'url': reverse('enterprise_settings', args=[self.domain]),
                },
            ])
        enterprise_views.append({
            'title': _('Billing Statements'),
            'url': reverse('enterprise_billing_statements',
                        args=[self.domain])
        })
        if IdentityProvider.domain_has_editable_identity_provider(self.domain):
            from corehq.apps.sso.views.enterprise_admin import (
                ManageSSOEnterpriseView,
                EditIdentityProviderEnterpriseView,
            )
            enterprise_views.append({
                'title': _(ManageSSOEnterpriseView.page_title),
                'url': reverse(ManageSSOEnterpriseView.urlname, args=(self.domain,)),
                'subpages': [
                    {
                        'title': _(EditIdentityProviderEnterpriseView.page_title),
                        'urlname': EditIdentityProviderEnterpriseView.urlname,
                    },
                ],
            })
<<<<<<< HEAD
=======
        if self.couch_user.is_superuser:
            from corehq.apps.enterprise.models import EnterprisePermissions
            if toggles.DOMAIN_PERMISSIONS_MIRROR.enabled_for_request(self._request) \
                    or EnterprisePermissions.get_by_domain(self.domain).is_enabled:
                enterprise_views.append({
                    'title': _("Enterprise Permissions"),
                    'url': reverse("enterprise_permissions", args=[self.domain]),
                    'description': _("View project spaces where users receive automatic access"),
                    'subpages': [],
                    'show_in_dropdown': False,
                })

>>>>>>> 3b56c878
        items.append((_('Manage Enterprise'), enterprise_views))

        items.extend(EnterpriseInterfaceDispatcher.navigation_sections(
            request=self._request, domain=self.domain))
        return items


class TranslationsTab(UITab):
    title = ugettext_noop('Translations')

    url_prefix_formats = (
        '/a/{domain}/translations/',
    )
    _is_viewable = False

    @property
    def sidebar_items(self):
        items = super(TranslationsTab, self).sidebar_items
        items.append((_('Translations'), [
            {'url': reverse('convert_translations', args=[self.domain]),
             'title': 'Convert Translations'
             }
        ]))
        if transifex_details_available_for_domain(self.domain):
            if toggles.APP_TRANSLATIONS_WITH_TRANSIFEX.enabled_for_request(self._request):
                items.append((_('Translations'), [
                    {
                        'url': reverse('app_translations', args=[self.domain]),
                        'title': _('Manage App Translations')
                    },
                    {
                        'url': reverse('pull_resource', args=[self.domain]),
                        'title': _('Pull Resource')
                    },
                    {
                        'url': reverse('blacklist_translations', args=[self.domain]),
                        'title': _('Blacklist Translations')
                    },
                    {
                        'url': reverse('download_translations', args=[self.domain]),
                        'title': _('Download Translations')
                    },
                    {
                        'url': reverse('migrate_transifex_project', args=[self.domain]),
                        'title': _('Migrate Project')
                    },
                ]))
        return items


class ProjectSettingsTab(UITab):
    title = ugettext_noop("Project Settings")
    view = 'domain_settings_default'

    url_prefix_formats = (
        '/a/{domain}/settings/project/',
        '/a/{domain}/phone/prime_restore/',
        '/a/{domain}/motech/',
        '/a/{domain}/dhis2/',
        '/a/{domain}/openmrs/',
    )

    _is_viewable = False

    @property
    def sidebar_items(self):
        items = []
        user_is_admin = self.couch_user.is_domain_admin(self.domain)
        user_is_billing_admin = self.couch_user.can_edit_billing()
        has_project_access = has_privilege(self._request, privileges.PROJECT_ACCESS)

        project_info = []

        if user_is_admin and has_project_access:
            from corehq.apps.domain.views.settings import EditBasicProjectInfoView, EditPrivacySecurityView

            project_info.extend([
                {
                    'title': _(EditBasicProjectInfoView.page_title),
                    'url': reverse(EditBasicProjectInfoView.urlname, args=[self.domain])
                },
                {
                    'title': _(EditPrivacySecurityView.page_title),
                    'url': reverse(EditPrivacySecurityView.urlname, args=[self.domain])
                }
            ])

        from corehq.apps.domain.views.settings import EditMyProjectSettingsView
        project_info.append({
            'title': _(EditMyProjectSettingsView.page_title),
            'url': reverse(EditMyProjectSettingsView.urlname, args=[self.domain])
        })

        if toggles.OPENCLINICA.enabled(self.domain):
            from corehq.apps.domain.views.settings import EditOpenClinicaSettingsView
            project_info.append({
                'title': _(EditOpenClinicaSettingsView.page_title),
                'url': reverse(EditOpenClinicaSettingsView.urlname, args=[self.domain])
            })

        items.append((_('Project Information'), project_info))

        if user_is_admin and has_project_access:
            items.append((_('Project Administration'), _get_administration_section(self.domain)))

        if self.couch_user.can_edit_motech() and has_project_access:
            integration_nav = _get_integration_section(self.domain)
            if integration_nav:
                items.append((_('Integration'), integration_nav))

        feature_flag_items = _get_feature_flag_items(self.domain)
        if feature_flag_items and user_is_admin and has_project_access:
            items.append((_('Pre-release Features'), feature_flag_items))

        from corehq.apps.users.models import WebUser
        if isinstance(self.couch_user, WebUser):
            if (user_is_billing_admin or self.couch_user.is_superuser) and not settings.ENTERPRISE_MODE:
                from corehq.apps.domain.views.accounting import (
                    DomainSubscriptionView, EditExistingBillingAccountView,
                    DomainBillingStatementsView, ConfirmSubscriptionRenewalView,
                    InternalSubscriptionManagementView,
                )
                current_subscription = Subscription.get_active_subscription_by_domain(self.domain)
                subscription = [
                    {
                        'title': _(DomainSubscriptionView.page_title),
                        'url': reverse(DomainSubscriptionView.urlname,
                                       args=[self.domain]),
                        'subpages': [
                            {
                                'title': _(ConfirmSubscriptionRenewalView.page_title),
                                'urlname': ConfirmSubscriptionRenewalView.urlname,
                                'url': reverse(
                                    ConfirmSubscriptionRenewalView.urlname,
                                    args=[self.domain]),
                            }
                        ]
                    },
                ]
                if current_subscription is not None:
                    subscription.append(
                        {
                            'title': _(EditExistingBillingAccountView.page_title),
                            'url': reverse(EditExistingBillingAccountView.urlname,
                                           args=[self.domain]),
                        },
                    )
                if (current_subscription is not None
                        and Invoice.exists_for_domain(self.domain)):
                    subscription.append(
                        {
                            'title': _(DomainBillingStatementsView.page_title),
                            'url': reverse(DomainBillingStatementsView.urlname,
                                           args=[self.domain]),
                        }
                    )
                if self.couch_user.is_superuser:
                    subscription.append({
                        'title': _('Internal Subscription Management (Dimagi Only)'),
                        'url': reverse(
                            InternalSubscriptionManagementView.urlname,
                            args=[self.domain],
                        )
                    })
                items.append((_('Subscription'), subscription))

        if self.couch_user.is_superuser:
            from corehq.apps.domain.views.internal import (
                EditInternalDomainInfoView,
                EditInternalCalculationsView,
                FlagsAndPrivilegesView,
            )

            internal_admin = [
                {
                    'title': _(EditInternalDomainInfoView.page_title),
                    'url': reverse(EditInternalDomainInfoView.urlname,
                                   args=[self.domain])
                },
                {
                    'title': _(EditInternalCalculationsView.page_title),
                    'url': reverse(EditInternalCalculationsView.urlname,
                                   args=[self.domain])
                },
                {
                    'title': _(FlagsAndPrivilegesView.page_title),
                    'url': reverse(FlagsAndPrivilegesView.urlname, args=[self.domain])
                },
            ]
            if SHOULD_RATE_LIMIT_SUBMISSIONS:
                internal_admin.append({
                    'title': _(ProjectLimitsView.page_title),
                    'url': reverse(ProjectLimitsView.urlname, args=[self.domain])
                })
            items.append((_('Internal Data (Dimagi Only)'), internal_admin))

        return items


def _get_administration_section(domain):
    from corehq.apps.domain.views.internal import TransferDomainView
    from corehq.apps.domain.views.settings import (
        FeaturePreviewsView,
        RecoveryMeasuresHistory,
    )
    from corehq.apps.ota.models import MobileRecoveryMeasure

    administration = []
    if (toggles.MOBILE_RECOVERY_MEASURES.enabled(domain)
            and MobileRecoveryMeasure.objects.filter(domain=domain).exists()):
        administration.append({
            'title': _(RecoveryMeasuresHistory.page_title),
            'url': reverse(RecoveryMeasuresHistory.urlname, args=[domain])
        })

    administration.append({
        'title': _(FeaturePreviewsView.page_title),
        'url': reverse(FeaturePreviewsView.urlname, args=[domain])
    })

    if toggles.TRANSFER_DOMAIN.enabled(domain):
        administration.append({
            'title': _(TransferDomainView.page_title),
            'url': reverse(TransferDomainView.urlname, args=[domain])
        })

    if toggles.MANAGE_RELEASES_PER_LOCATION.enabled(domain):
        administration.append({
            'title': _(ManageReleasesByLocation.page_title),
            'url': reverse(ManageReleasesByLocation.urlname, args=[domain])
        })

    return administration


def _get_integration_section(domain):

    def _get_forward_name(repeater_type=None, **context):
        if repeater_type == 'FormRepeater':
            return _("Forward Forms")
        elif repeater_type == 'ShortFormRepeater':
            return _("Forward Form Stubs")
        elif repeater_type == 'CaseRepeater':
            return _("Forward Cases")

    integration = []

    if (
        toggles.INCREMENTAL_EXPORTS.enabled(domain)
        or domain_has_privilege(domain, privileges.DATA_FORWARDING)
    ):
        integration.append({
            'title': _(ConnectionSettingsListView.page_title),
            'url': reverse(ConnectionSettingsListView.urlname, args=[domain])
        })

    if domain_has_privilege(domain, privileges.DATA_FORWARDING):
        integration.extend([
            {
                'title': _('Data Forwarding'),
                'url': reverse('domain_forwarding', args=[domain]),
                'subpages': [
                    {
                        'title': _get_forward_name,
                        'urlname': 'add_repeater',
                    },
                    {
                        'title': _get_forward_name,
                        'urlname': 'add_form_repeater',
                    },
                ]
            },
            {
                'title': _('Data Forwarding Records'),
                'url': reverse('domain_report_dispatcher',
                               args=[domain, _get_repeat_record_report(domain)])
            },
            {
                'title': _(MotechLogListView.page_title),
                'url': reverse(MotechLogListView.urlname, args=[domain])
            }
        ])

    if toggles.BIOMETRIC_INTEGRATION.enabled(domain):
        from corehq.apps.integration.views import BiometricIntegrationView
        integration.append({
            'title': _(BiometricIntegrationView.page_title),
            'url': reverse(BiometricIntegrationView.urlname, args=[domain])
        })

    if toggles.DHIS2_INTEGRATION.enabled(domain):
        integration.append({
            'title': _(DataSetMapListView.page_title),
            'url': reverse(DataSetMapListView.urlname, args=[domain])
        })

    if toggles.INCREMENTAL_EXPORTS.enabled(domain):
        from corehq.apps.export.views.incremental import IncrementalExportLogView
        integration.append({
            'title': _(IncrementalExportLogView.name),
            'url': reverse('domain_report_dispatcher', args=[domain, 'incremental_export_logs']),
        })

    if toggles.OPENMRS_INTEGRATION.enabled(domain):
        integration.append({
            'title': _(OpenmrsImporterView.page_title),
            'url': reverse(OpenmrsImporterView.urlname, args=[domain])
        })

    if toggles.WIDGET_DIALER.enabled(domain):
        integration.append({
            'title': _(DialerSettingsView.page_title),
            'url': reverse(DialerSettingsView.urlname, args=[domain])
        })

    if toggles.HMAC_CALLOUT.enabled(domain):
        integration.append({
            'title': _(HmacCalloutSettingsView.page_title),
            'url': reverse(HmacCalloutSettingsView.urlname, args=[domain])
        })

    if toggles.GAEN_OTP_SERVER.enabled(domain):
        integration.append({
            'title': _(GaenOtpServerSettingsView.page_title),
            'url': reverse(GaenOtpServerSettingsView.urlname, args=[domain])
        })

    if toggles.EMBEDDED_TABLEAU.enabled(domain):
        from corehq.apps.reports.views import TableauServerView
        integration.append({
            'title': _(TableauServerView.page_title),
            'url': reverse(TableauServerView.urlname, args=[domain])
        })

        from corehq.apps.reports.views import TableauVisualizationListView
        integration.append({
            'title': _(TableauVisualizationListView.page_title),
            'url': reverse(TableauVisualizationListView.urlname, args=[domain])
        })

    return integration


def _get_feature_flag_items(domain):
    from corehq.apps.domain.views.fixtures import LocationFixtureConfigView
    feature_flag_items = []
    if toggles.SYNC_SEARCH_CASE_CLAIM.enabled(domain):
        feature_flag_items.append({
            'title': _('Case Search'),
            'url': reverse('case_search_config', args=[domain])
        })
    if toggles.HIERARCHICAL_LOCATION_FIXTURE.enabled(domain):
        feature_flag_items.append({
            'title': _('Location Fixture'),
            'url': reverse(LocationFixtureConfigView.urlname, args=[domain])
        })

    if toggles.LINKED_DOMAINS.enabled(domain):
        feature_flag_items.append({
            'title': _('Linked Projects'),
            'url': reverse('domain_links', args=[domain])
        })
        feature_flag_items.append({
            'title': _('Linked Project History'),
            'url': reverse('domain_report_dispatcher', args=[domain, 'project_link_report'])
        })
    return feature_flag_items


class MySettingsTab(UITab):
    title = ugettext_noop("My Settings")
    view = 'default_my_settings'
    url_prefix_formats = ('/account/',)

    _is_viewable = False

    @property
    def sidebar_items(self):
        from corehq.apps.settings.views import (
            ApiKeyView,
            ChangeMyPasswordView,
            EnableMobilePrivilegesView,
            MyAccountSettingsView,
            MyProjectsList,
            TwoFactorProfileView,
        )
        menu_items = [
            {
                'title': _(MyAccountSettingsView.page_title),
                'url': reverse(MyAccountSettingsView.urlname),
            },
        ]

        if self.couch_user and self.couch_user.is_web_user():
            menu_items.append({
                'title': _(MyProjectsList.page_title),
                'url': reverse(MyProjectsList.urlname),
            })

        menu_items.extend([
            {
                'title': _(ChangeMyPasswordView.page_title),
                'url': reverse(ChangeMyPasswordView.urlname),
            },
            {
                'title': _(TwoFactorProfileView.page_title),
                'url': reverse(TwoFactorProfileView.urlname),
            },
            {
                'title': _(ApiKeyView.page_title),
                'url': reverse(ApiKeyView.urlname),
            },
        ])

        if (
            self.couch_user and self.couch_user.is_dimagi or
            toggles.MOBILE_PRIVILEGES_FLAG.enabled(self.couch_user.username)
        ):
            menu_items.append({
                'title': _(EnableMobilePrivilegesView.page_title),
                'url': reverse(EnableMobilePrivilegesView.urlname),
            })
        return [[_("Manage My Settings"), menu_items]]


class AccountingTab(UITab):
    title = ugettext_noop("Accounting")
    view = "accounting_default"

    url_prefix_formats = ('/hq/accounting/',)
    show_by_default = False

    @property
    def _is_viewable(self):
        return is_accounting_admin(self._request.user)

    @property
    @memoized
    def sidebar_items(self):
        items = AccountingAdminInterfaceDispatcher.navigation_sections(request=self._request, domain=self.domain)

        from corehq.apps.accounting.views import ManageAccountingAdminsView
        items.append(('Permissions', (
            {
                'title': _(ManageAccountingAdminsView.page_title),
                'url': reverse(ManageAccountingAdminsView.urlname),
            },
        )))

        from corehq.apps.accounting.views import (
            TriggerInvoiceView, TriggerBookkeeperEmailView,
            TestRenewalEmailView, TriggerCustomerInvoiceView
        )
        other_actions = [
            {
                'title': _(TriggerInvoiceView.page_title),
                'url': reverse(TriggerInvoiceView.urlname),
            },
            {
                'title': _(TriggerCustomerInvoiceView.page_title),
                'url': reverse(TriggerCustomerInvoiceView.urlname),
            },
            {
                'title': _(TriggerBookkeeperEmailView.page_title),
                'url': reverse(TriggerBookkeeperEmailView.urlname),
            },
            {
                'title': _(TestRenewalEmailView.page_title),
                'url': reverse(TestRenewalEmailView.urlname),
            }
        ]
        if toggles.ACCOUNTING_TESTING_TOOLS.enabled_for_request(self._request):
            other_actions.extend([
                {
                    'title': _(TriggerDowngradeView.page_title),
                    'url': reverse(TriggerDowngradeView.urlname),
                },
                {
                    'title': _(TriggerAutopaymentsView.page_title),
                    'url': reverse(TriggerAutopaymentsView.urlname),
                },
            ])
        items.append(('Other Actions', other_actions))
        return items


class SMSAdminTab(UITab):
    title = ugettext_noop("SMS Connectivity & Billing")
    view = "default_sms_admin_interface"

    url_prefix_formats = ('/hq/sms/',)
    show_by_default = False

    @property
    @memoized
    def sidebar_items(self):
        from corehq.apps.sms.views import (GlobalSmsGatewayListView,
            AddGlobalGatewayView, EditGlobalGatewayView)
        items = SMSAdminInterfaceDispatcher.navigation_sections(request=self._request, domain=self.domain)
        items.append((_('SMS Connectivity'), [
            {'title': _('Gateways'),
             'url': reverse(GlobalSmsGatewayListView.urlname),
             'subpages': [
                 {'title': _('Add Gateway'),
                  'urlname': AddGlobalGatewayView.urlname},
                 {'title': _('Edit Gateway'),
                  'urlname': EditGlobalGatewayView.urlname},
            ]},
            {'title': _('Default Gateways'),
             'url': reverse('global_backend_map')},
        ]))
        return items

    @property
    def _is_viewable(self):
        return self.couch_user and self.couch_user.is_superuser


class AdminTab(UITab):
    title = ugettext_noop("Admin")
    view = "default_admin_report"

    url_prefix_formats = ('/hq/admin/',)

    @property
    def dropdown_items(self):
        if (self.couch_user and not self.couch_user.is_superuser
                and (toggles.IS_CONTRACTOR.enabled(self.couch_user.username))):
            return [
                dropdown_dict(_("System Info"), url=reverse("system_info")),
                dropdown_dict(_("Feature Flags"), url=reverse("toggle_list")),
            ]

        submenu_context = [
            dropdown_dict(_("Reports"), is_header=True),
            dropdown_dict(_("Admin Reports"), url=reverse("default_admin_report")),
            dropdown_dict(_("System Info"), url=reverse("system_info")),
            dropdown_dict(_("Management"), is_header=True),
        ]
        try:
            if AccountingTab(self._request)._is_viewable:
                submenu_context.append(
                    dropdown_dict(AccountingTab.title, url=reverse('accounting_default'))
                )
        except Exception:
            pass
        submenu_context.extend([
            dropdown_dict(_("Feature Flags"), url=reverse("toggle_list")),
            dropdown_dict(_("SMS Connectivity & Billing"), url=reverse("default_sms_admin_interface")),
            self.divider,
            dropdown_dict(_("Django Admin"), url="/admin"),
            dropdown_dict(_("View All"), url=self.url),
        ])
        return submenu_context

    @property
    def sidebar_items(self):
        # todo: convert these to dispatcher-style like other reports
        if (self.couch_user and
                (not self.couch_user.is_superuser and
                 toggles.IS_CONTRACTOR.enabled(self.couch_user.username))):
            return [
                (_('System Health'), [
                    {'title': _('System Info'),
                     'url': reverse('system_info')},
                ])]

        admin_operations = [
            {'title': _('Style Guide'),
             'url': reverse(MainStyleGuideView.urlname),
             'icon': 'fa fa-paint-brush'},
        ]
        data_operations = []
        system_operations = []
        user_operations = [
            {'title': _('Look up user by email'),
             'url': reverse('web_user_lookup'),
             'icon': 'fa fa-address-book'},
        ]

        if self.couch_user and self.couch_user.is_staff:
            from corehq.apps.hqadmin.views.operations import ReprocessMessagingCaseUpdatesView
            from corehq.apps.notifications.views import ManageNotificationView
            data_operations = [
                {'title': _('View raw documents'),
                 'url': reverse('raw_doc')},
                {'title': _('View documents in ES'),
                 'url': reverse('doc_in_es')},
            ]
            system_operations = [
                {'title': _('System Info'),
                 'url': reverse('system_info'),
                 'icon': 'fa fa-heartbeat'},
                {'title': _('Branches on Staging'),
                 'url': reverse('branches_on_staging'),
                 'icon': 'fa fa-tree'},
                {'title': GlobalThresholds.page_title,
                 'url': reverse(GlobalThresholds.urlname),
                 'icon': 'fa fa-fire'},
            ]
            user_operations = user_operations + [
                {'title': _('Grant superuser privileges'),
                 'url': reverse('superuser_management'),
                 'icon': 'fa fa-magic'},
                {'title': _('Manage deleted domains'),
                 'url': reverse('tombstone_management'),
                 'icon': 'fa fa-minus-circle'},
            ]
            admin_operations = [
                {'title': _('CommCare Builds'),
                 'url': reverse(EditMenuView.urlname),
                 'icon': 'fa fa-wrench'},
                {'title': _('Manage Notifications'),
                 'url': reverse(ManageNotificationView.urlname),
                 'icon': 'fa fa-bell'},
                {'title': _('Mass Email Users'),
                 'url': reverse('mass_email'),
                 'icon': 'fa fa-envelope'},
                {'title': _('Maintenance Alerts'),
                 'url': reverse('alerts'),
                 'icon': 'fa fa-warning'},
                {'title': _('Check Call Center UCR tables'),
                 'url': reverse('callcenter_ucr_check'),
                 'icon': 'fa fa-table'},
                {'title': _('Reprocess Messaging Case Updates'),
                 'url': reverse(ReprocessMessagingCaseUpdatesView.urlname),
                 'icon': 'fa fa-refresh'},
            ] + admin_operations
        sections = [
            (_('Administrative Reports'), [
                {'title': _('User List'),
                 'url': UserListReport.get_url()},
                {'title': _('Deploy History'),
                 'url': DeployHistoryReport.get_url()},
                {'title': _('Download Malt table'),
                 'url': reverse('download_malt')},
                {'title': _('Download Global Impact Report'),
                 'url': reverse('download_gir')},
                {'title': _('Admin Phone Number Report'),
                 'url': reverse('admin_report_dispatcher', args=('phone_number_report',))},
            ]),
        ]
        if admin_operations:
            sections.append((_('Administrative Operations'), admin_operations))
        if user_operations:
            sections.append((_('User Administration'), user_operations))
        if system_operations:
            sections.append((_('System Health'), system_operations))
        if data_operations:
            sections.append((_('Inspect Data'), data_operations))
        sections.append((_('CommCare Reports'), [
            {
                'title': report.name,
                'url': '{url}{params}'.format(
                    url=reverse('admin_report_dispatcher', args=(report.slug,)),
                    params="?{}".format(urlencode(report.default_params)) if report.default_params else ""
                )
            } for report in [DeviceLogSoftAssertReport, UserAuditReport]
        ]))
        return sections

    @property
    def _is_viewable(self):
        return (self.couch_user and
                (self.couch_user.is_superuser or
                 toggles.IS_CONTRACTOR.enabled(self.couch_user.username)))


def _get_repeat_record_report(domain):
    from corehq.motech.repeaters.models import are_repeat_records_migrated
    from corehq.motech.repeaters.views import (
        DomainForwardingRepeatRecords,
        SQLRepeatRecordReport,
    )

    if are_repeat_records_migrated(domain):
        return SQLRepeatRecordReport.slug
    return DomainForwardingRepeatRecords.slug<|MERGE_RESOLUTION|>--- conflicted
+++ resolved
@@ -1578,8 +1578,6 @@
                     },
                 ],
             })
-<<<<<<< HEAD
-=======
         if self.couch_user.is_superuser:
             from corehq.apps.enterprise.models import EnterprisePermissions
             if toggles.DOMAIN_PERMISSIONS_MIRROR.enabled_for_request(self._request) \
@@ -1592,7 +1590,6 @@
                     'show_in_dropdown': False,
                 })
 
->>>>>>> 3b56c878
         items.append((_('Manage Enterprise'), enterprise_views))
 
         items.extend(EnterpriseInterfaceDispatcher.navigation_sections(
