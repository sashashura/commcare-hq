--- conflicted
+++ resolved
@@ -1404,15 +1404,13 @@
                         'urlname': EditWebUserView.urlname
                     },
                     {
-<<<<<<< HEAD
                         'title': _("Bulk Upload"),
                         'urlname': 'upload_web_users'
-                    }
-=======
+                    },
+                    {
                         'title': FilteredWebUserDownload.page_title,
                         'urlname': FilteredWebUserDownload.urlname,
                     },
->>>>>>> 1b083dc7
                 ],
                 'show_in_dropdown': True,
             })
