--- conflicted
+++ resolved
@@ -58,10 +58,6 @@
                     # null_value is not supported for text types
                     mapping.pop("null_value")
         elif ("type", "multi_field") in items:
-<<<<<<< HEAD
-            # multi_field is replaced by just fields
-=======
->>>>>>> c8e9c3f3
             mapping["type"] = "text"
         unsupported_attribs = [
             "include_in_all", "_all",
