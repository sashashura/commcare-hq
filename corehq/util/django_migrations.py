import os
import sys
from datetime import datetime
from functools import wraps

from django.conf import settings
from django.core.management import call_command
from django.db import migrations
from django.db.backends.postgresql.schema import DatabaseSchemaEditor
from django.db.migrations import RunPython

from django.db.migrations.recorder import MigrationRecorder


def add_if_not_exists(string):
    """
    turn a 'CREATE INDEX' template into a 'CREATE INDEX IF NOT EXISTS' template

    in PostgreSQL 9.5 it would be
         return string.replace('CREATE INDEX', 'CREATE INDEX IF NOT EXISTS')
    but the current implementation does the same thing for 9.4+

    """
    # this workaround was adapted and expanded from
    # http://dba.stackexchange.com/questions/35616/create-index-if-it-does-not-exist/35626#35626
    # The following basically means "if not exists":
    #     IF (SELECT to_regclass('%(name)s') is NULL)
    # and the 'DO $do$ BEGIN ... END $do' stuff
    # is just to make postgres allow the IF statement
    return ''.join([
        "DO $do$ BEGIN IF (SELECT to_regclass('%(name)s') is NULL) THEN ",
        string,
        "; END IF; END $do$"
    ])


def add_if_not_exists_raw(string, name):
    """
    turn a 'CREATE INDEX' template into a 'CREATE INDEX IF NOT EXISTS' template

    in PostgreSQL 9.5 it would be
         return string.replace('CREATE INDEX', 'CREATE INDEX IF NOT EXISTS')
    but the current implementation does the same thing for 9.4+

    """
    # this workaround was adapted and expanded from
    # http://dba.stackexchange.com/questions/35616/create-index-if-it-does-not-exist/35626#35626
    # The following basically means "if not exists":
    #     IF (SELECT to_regclass('%(name)s') is NULL)
    # and the 'DO $do$ BEGIN ... END $do' stuff
    # is just to make postgres allow the IF statement
    return ''.join([
        "DO $do$ BEGIN IF (SELECT to_regclass('{}') is NULL) THEN ".format(name),
        string,
        "; END IF; END $do$"
    ])


class DatabaseSchemaEditorIfNotExists(DatabaseSchemaEditor):
    sql_create_index = add_if_not_exists(DatabaseSchemaEditor.sql_create_index)
    sql_create_unique = add_if_not_exists(DatabaseSchemaEditor.sql_create_unique)
    # can remove the following lines once we're on Django 2.x
    # they're internals whose usage within Django was replaced
    if hasattr(DatabaseSchemaEditor, 'sql_create_varchar_index'):
        sql_create_varchar_index = add_if_not_exists(DatabaseSchemaEditor.sql_create_varchar_index)
    if hasattr(DatabaseSchemaEditor, 'sql_create_text_index'):
        sql_create_text_index = add_if_not_exists(DatabaseSchemaEditor.sql_create_text_index)


class AlterIndexIfNotExists(migrations.AlterIndexTogether):

    def database_forwards(self, app_label, schema_editor, from_state, to_state):
        schema_editor.__class__ = DatabaseSchemaEditorIfNotExists
        try:
            super(AlterIndexIfNotExists, self).database_forwards(
                app_label, schema_editor, from_state, to_state)
        finally:
            schema_editor.__class__ = DatabaseSchemaEditor


class AlterFieldCreateIndexIfNotExists(migrations.AlterField):

    def database_forwards(self, app_label, schema_editor, from_state, to_state):
        schema_editor.__class__ = DatabaseSchemaEditorIfNotExists
        try:
            super(AlterFieldCreateIndexIfNotExists, self).database_forwards(
                app_label, schema_editor, from_state, to_state)
        finally:
            schema_editor.__class__ = DatabaseSchemaEditor


class AlterUniqueTogetherIfNotExists(migrations.AlterUniqueTogether):
    def database_forwards(self, app_label, schema_editor, from_state, to_state):
        schema_editor.__class__ = DatabaseSchemaEditorIfNotExists
        try:
            super(AlterUniqueTogetherIfNotExists, self).database_forwards(
                app_label, schema_editor, from_state, to_state)
        finally:
            schema_editor.__class__ = DatabaseSchemaEditor


def skip_on_fresh_install(migration_fn):
    """Skips the migration if setting up a blank database"""
    @wraps(migration_fn)
    def _inner(*args, **kwargs):
        if settings.UNIT_TESTING or os.environ.get('CCHQ_IS_FRESH_INSTALL') == '1':
            return
        return migration_fn(*args, **kwargs)
    return _inner


def noop_migration():
    """
    Used as a fallback when dynamically determining whether to run a migration
    Old migrations can be simply removed. `operations = []` is perfectly valid
    """
    return RunPython(RunPython.noop, RunPython.noop)


def prompt_for_historical_migration(app_name, migration_name, required_commit):
    """Returns a migration operation that will prompt the user to run a migration from a previous
    version of the code. Note that this operation is never intended to succeed, because the code
    needed for the migration no longer exists"""

    def get_most_recent_migration_date():
        return MigrationRecorder.Migration.objects \
            .order_by('-applied') \
            .values_list('applied') \
            .first()[0]

    def get_days_since_last_migration():
        current_time = datetime.now()
        last_migration_time = get_most_recent_migration_date()

        return (current_time - last_migration_time).days

    @skip_on_fresh_install
    def _run_command(apps, schema_editor):
        print("")
        print(f"""
        This migration cannot be run, as it depends on code that has since been removed.
        To fix this, follow the instructions below to run this migration from a previous version of the code.
        In order to prevent this in the future, we recommend running migrations at least once every 6 weeks.
        For reference, the current code has not run migrations for {get_days_since_last_migration()} days.

        Run the following commands to run the historical migration and get up to date:
            With a cloud setup:
                commcare-cloud <env> fab setup_limited_release --set code_branch={required_commit}

                commcare-cloud <env> django-manage --release <release created by previous command> migrate_multi {app_name}

                commcare-cloud <env> deploy commcare

            With a development setup:
                git checkout {required_commit}
                ./manage.py migrate_multi {app_name}

        If you are sure this migration is unnecessary, you can fake the migration:
            With a cloud setup:
                commcare-cloud <env> django-manage migrate_multi --fake {app_name} {migration_name}

            With a development setup:
                ./manage.py migrate_multi --fake {app_name} {migration_name}
        """)  # noqa: E501
        sys.exit(1)

    return migrations.RunPython(_run_command, reverse_code=migrations.RunPython.noop)


def block_upgrade_for_removed_migration(commit_with_migration):
    """Returns a Django migration operation that will block the upgrade if the migration
    has not run (fresh installs will not get blocked).

    :param commit_with_migration: A Git commit hash that contains the migration.
    """
    @skip_on_fresh_install
    def show_message(apps, schema_editor):
        print("""
            A migration must be performed before this environment can be upgraded to the latest version
            of CommCareHQ. The migration has been removed from the current version of the code so an older
            version must be used.
        """)
        print("")
        print(f"""
        Run the following commands to run the migration and get up to date:

            commcare-cloud <env> fab setup_limited_release --set code_branch={commit_with_migration}

            commcare-cloud <env> django-manage --release <release created by previous command> migrate_multi

            commcare-cloud <env> deploy commcare
        """)
        sys.exit(1)

    return migrations.RunPython(show_message, reverse_code=migrations.RunPython.noop, elidable=True)


def update_es_mapping(index_name, quiet=False):
    """Returns a django migration Operation which calls the `update_es_mapping`
    management command to update the mapping on an Elastic index.

    :param index_name: name of the target index for mapping updates
    :param quiet: (optional) suppress non-error management command output"""
    @skip_on_fresh_install
    def update_es_mapping(*args, **kwargs):
<<<<<<< HEAD
        call_command('update_es_mapping', index_name, noinput=True)
    return migrations.RunPython(update_es_mapping, reverse_code=migrations.RunPython.noop, elidable=True)


def get_migration_name(file_path):
    return os.path.splitext(os.path.basename(file_path))[0]
=======
        argv = ["update_es_mapping", index_name]
        if quiet:
            argv.append("--quiet")
        else:
            print(f"\nupdating mapping for index: {index_name} ...")
        return call_command(*argv, noinput=True)
    return migrations.RunPython(update_es_mapping, reverse_code=migrations.RunPython.noop, elidable=True)
>>>>>>> 8540d479
<|MERGE_RESOLUTION|>--- conflicted
+++ resolved
@@ -203,14 +203,6 @@
     :param quiet: (optional) suppress non-error management command output"""
     @skip_on_fresh_install
     def update_es_mapping(*args, **kwargs):
-<<<<<<< HEAD
-        call_command('update_es_mapping', index_name, noinput=True)
-    return migrations.RunPython(update_es_mapping, reverse_code=migrations.RunPython.noop, elidable=True)
-
-
-def get_migration_name(file_path):
-    return os.path.splitext(os.path.basename(file_path))[0]
-=======
         argv = ["update_es_mapping", index_name]
         if quiet:
             argv.append("--quiet")
@@ -218,4 +210,7 @@
             print(f"\nupdating mapping for index: {index_name} ...")
         return call_command(*argv, noinput=True)
     return migrations.RunPython(update_es_mapping, reverse_code=migrations.RunPython.noop, elidable=True)
->>>>>>> 8540d479
+
+
+def get_migration_name(file_path):
+    return os.path.splitext(os.path.basename(file_path))[0]