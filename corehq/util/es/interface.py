import abc
import logging
import traceback

from django.conf import settings

from corehq.pillows.mappings.utils import transform_for_es7
from corehq.util.es.elasticsearch import bulk


class AbstractElasticsearchInterface(metaclass=abc.ABCMeta):
    def __init__(self, es):
        self.es = es

<<<<<<< HEAD
    def get_aliases(self):
        return self.es.indices.get_aliases()

    def put_mapping(self, doc_type, mapping, index):
        return self.es.indices.put_mapping(doc_type, {doc_type: mapping}, index=index)
=======
    def _verify_is_alias(self, index_or_alias):
        from corehq.elastic import ES_META
        if settings.ENABLE_ES_INTERFACE_LOGGING:
            logger = logging.getLogger('es_interface')
            all_es_aliases = [index_info.alias for index_info in ES_META.values()]
            if index_or_alias not in all_es_aliases:
                logger.info("Found a use case where an index is queried instead of alias")
                logger.info(traceback.format_stack())
>>>>>>> 1185a89c

    def update_index_settings(self, index, settings_dict):
        assert set(settings_dict.keys()) == {'index'}, settings_dict.keys()
        return self.es.indices.put_settings(settings_dict, index=index)

<<<<<<< HEAD
    def _get_source(self, index, doc_type, doc_id, source_includes=None):
        kwargs = {"_source_include": source_includes} if source_includes else {}
        return self.es.get_source(index, doc_type, doc_id, **kwargs)

    def get_doc(self, index, doc_type, doc_id, source_includes=None):
        doc = self._get_source(index, doc_type, doc_id, source_includes=source_includes)
        doc['_id'] = doc_id
        return doc

    def doc_exists(self, index, doc_id, doc_type):
        return self.es.exists(index, doc_type, doc_id)

    def _mget(self, index, body, doc_type):
        return self.es.mget(
            index=index, doc_type=doc_type, body=body, _source=True)

    def get_bulk_docs(self, index, doc_type, doc_ids):
=======
    def get_doc(self, index_alias, doc_type, doc_id):
        self._verify_is_alias(index_alias)
        doc = self.es.get_source(index_alias, doc_type, doc_id)
        doc['_id'] = doc_id
        return doc

    def get_bulk_docs(self, index_alias, doc_type, doc_ids):
>>>>>>> 1185a89c
        from corehq.elastic import ESError
        self._verify_is_alias(index_alias)
        docs = []
<<<<<<< HEAD
        results = self._mget(index=index, doc_type=doc_type, body={'ids': doc_ids})
=======
        results = self.es.mget(
            index=index_alias, doc_type=doc_type, body={'ids': doc_ids}, _source=True)
>>>>>>> 1185a89c
        for doc_result in results['docs']:
            if 'error' in doc_result:
                raise ESError(doc_result['error'].get('reason', 'error doing bulk get'))
            if doc_result['found']:
                self._fix_hit(doc_result)
                docs.append(doc_result['_source'])
        return docs

    def create_doc(self, index_alias, doc_type, doc_id, doc):
        self._verify_is_alias(index_alias)
        self.es.create(index_alias, doc_type, body=self._without_id_field(doc), id=doc_id)

    def update_doc(self, index_alias, doc_type, doc_id, doc, params=None):
        self._verify_is_alias(index_alias)
        self.es.index(index_alias, doc_type, body=self._without_id_field(doc), id=doc_id,
                      params=params or {})

    def update_doc_fields(self, index_alias, doc_type, doc_id, fields, params=None):
        self._verify_is_alias(index_alias)
        self.es.update(index_alias, doc_type, doc_id, body={"doc": self._without_id_field(fields)},
                       params=params or {})

    @staticmethod
    def _without_id_field(doc):
        # Field [_id] is a metadata field and cannot be added inside a document.
        # Use the index API request parameters.
        return {key: value for key, value in doc.items() if key != '_id'}

    def delete_doc(self, index_alias, doc_type, doc_id):
        self._verify_is_alias(index_alias)
        self.es.delete(index_alias, doc_type, doc_id)

    def bulk_ops(self, actions, stats_only=False, **kwargs):
        for action in actions:
            if '_source' in action:
                action['_source'] = self._without_id_field(action['_source'])
        ret = bulk(self.es, actions, stats_only=stats_only, **kwargs)
        return ret

<<<<<<< HEAD
    def search(self, index=None, doc_type=None, body=None, params=None, **kwargs):
        results = self.es.search(index=index, doc_type=doc_type, body=body, params=params or {}, **kwargs)
=======
    def search(self, index_alias=None, doc_type=None, body=None, params=None, **kwargs):
        self._verify_is_alias(index_alias)
        results = self.es.search(index_alias, doc_type, body=body, params=params or {}, **kwargs)
>>>>>>> 1185a89c
        self._fix_hits_in_results(results)
        return results

    def scroll(self, scroll_id=None, body=None, params=None, **kwargs):
        results = self.es.scroll(scroll_id, body, params=params or {}, **kwargs)
        self._fix_hits_in_results(results)
        return results

    @staticmethod
    def _fix_hit(hit):
        if '_source' in hit:
            hit['_source']['_id'] = hit['_id']

    def _fix_hits_in_results(self, results):
        try:
            hits = results['hits']['hits']
        except KeyError:
            return results
        for hit in hits:
            self._fix_hit(hit)


class ElasticsearchInterface1(AbstractElasticsearchInterface):
    pass


class ElasticsearchInterface2(AbstractElasticsearchInterface):
    pass


class ElasticsearchInterface7(AbstractElasticsearchInterface):

    def get_aliases(self):
        return self.es.indices.get_alias()

    def search(self, index=None, doc_type=None, body=None, params=None, **kwargs):
        results = self.es.search(index=index, body=body, params=params or {}, **kwargs)
        self._fix_hits_in_results(results)
        return results

    def put_mapping(self, doc_type, mapping, index):
        mapping = transform_for_es7(mapping)
        return self.es.indices.put_mapping(mapping, index=index)

    def create_doc(self, index, doc_type, doc_id, doc):
        self.es.create(index, body=self._without_id_field(doc), id=doc_id)

    def doc_exists(self, index, doc_id, doc_type):
        return self.es.exists(index, doc_id)

    def _get_source(self, index, doc_type, doc_id, source_includes=None):
        kwargs = {"_source_includes": source_includes} if source_includes else {}
        return self.es.get_source(index, doc_id, **kwargs)

    def _mget(self, index, body, doc_type):
        return self.es.mget(
            index=index, body=body, _source=True)

    def update_doc(self, index, doc_type, doc_id, doc, params=None):
        params = params or {}
        # not supported in ES7
        params.pop('retry_on_conflict', None)
        self.es.index(index, body=self._without_id_field(doc), id=doc_id,
                      params=params)

    def update_doc_fields(self, index, doc_type, doc_id, fields, params=None):
        self.es.update(index, doc_id, body={"doc": self._without_id_field(fields)},
                       params=params or {})

    def delete_doc(self, index, doc_type, doc_id):
        self.es.delete(index, doc_id)


ElasticsearchInterface = {
    1: ElasticsearchInterface1,
    2: ElasticsearchInterface2,
    7: ElasticsearchInterface7,
}[settings.ELASTICSEARCH_MAJOR_VERSION]<|MERGE_RESOLUTION|>--- conflicted
+++ resolved
@@ -12,13 +12,12 @@
     def __init__(self, es):
         self.es = es
 
-<<<<<<< HEAD
     def get_aliases(self):
         return self.es.indices.get_aliases()
 
     def put_mapping(self, doc_type, mapping, index):
         return self.es.indices.put_mapping(doc_type, {doc_type: mapping}, index=index)
-=======
+
     def _verify_is_alias(self, index_or_alias):
         from corehq.elastic import ES_META
         if settings.ENABLE_ES_INTERFACE_LOGGING:
@@ -27,13 +26,11 @@
             if index_or_alias not in all_es_aliases:
                 logger.info("Found a use case where an index is queried instead of alias")
                 logger.info(traceback.format_stack())
->>>>>>> 1185a89c
 
     def update_index_settings(self, index, settings_dict):
         assert set(settings_dict.keys()) == {'index'}, settings_dict.keys()
         return self.es.indices.put_settings(settings_dict, index=index)
 
-<<<<<<< HEAD
     def _get_source(self, index, doc_type, doc_id, source_includes=None):
         kwargs = {"_source_include": source_includes} if source_includes else {}
         return self.es.get_source(index, doc_type, doc_id, **kwargs)
@@ -50,25 +47,18 @@
         return self.es.mget(
             index=index, doc_type=doc_type, body=body, _source=True)
 
-    def get_bulk_docs(self, index, doc_type, doc_ids):
-=======
-    def get_doc(self, index_alias, doc_type, doc_id):
+    def get_doc(self, index_alias, doc_type, doc_id, source_includes=None):
         self._verify_is_alias(index_alias)
         doc = self.es.get_source(index_alias, doc_type, doc_id)
+        doc = self._get_source(index_alias, doc_type, doc_id, source_includes=source_includes)
         doc['_id'] = doc_id
         return doc
 
     def get_bulk_docs(self, index_alias, doc_type, doc_ids):
->>>>>>> 1185a89c
         from corehq.elastic import ESError
         self._verify_is_alias(index_alias)
         docs = []
-<<<<<<< HEAD
-        results = self._mget(index=index, doc_type=doc_type, body={'ids': doc_ids})
-=======
-        results = self.es.mget(
-            index=index_alias, doc_type=doc_type, body={'ids': doc_ids}, _source=True)
->>>>>>> 1185a89c
+        results = self._mget(index=index_alias, doc_type=doc_type, body={'ids': doc_ids})
         for doc_result in results['docs']:
             if 'error' in doc_result:
                 raise ESError(doc_result['error'].get('reason', 'error doing bulk get'))
@@ -108,14 +98,9 @@
         ret = bulk(self.es, actions, stats_only=stats_only, **kwargs)
         return ret
 
-<<<<<<< HEAD
-    def search(self, index=None, doc_type=None, body=None, params=None, **kwargs):
-        results = self.es.search(index=index, doc_type=doc_type, body=body, params=params or {}, **kwargs)
-=======
     def search(self, index_alias=None, doc_type=None, body=None, params=None, **kwargs):
         self._verify_is_alias(index_alias)
-        results = self.es.search(index_alias, doc_type, body=body, params=params or {}, **kwargs)
->>>>>>> 1185a89c
+        results = self.es.search(index=index_alias, doc_type=doc_type, body=body, params=params or {}, **kwargs)
         self._fix_hits_in_results(results)
         return results
 
