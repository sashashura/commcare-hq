--- conflicted
+++ resolved
@@ -1627,16 +1627,6 @@
     'Filter on groups AND locations in all reports with group and location filters',
     TAG_CUSTOM,
     namespaces=[NAMESPACE_DOMAIN],
-<<<<<<< HEAD
-)
-
-FILTER_ON_GROUPS_AND_LOCATIONS = StaticToggle(
-    'filter_on_groups_and_locations',
-    'Filter on groups AND locations in all reports with group and location filters',
-    TAG_CUSTOM,
-    namespaces=[NAMESPACE_DOMAIN],
-=======
->>>>>>> ab3cec9b
     description='For reports filtered by groups and locations, change the OR logic to an AND, so that '
                 '(for example): "Groups or Users: [Salima District] AND [User group Healthworkers]" '
                 'returns 40 healthworkers who are also in salima. Changes this logic to all reports that '
