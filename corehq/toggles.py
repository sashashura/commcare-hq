--- conflicted
+++ resolved
@@ -1724,28 +1724,12 @@
 )
 
 
-<<<<<<< HEAD
-# todo: remove after Nov 15, 2019 if no one is using
-GROUP_API_USE_COUCH_BACKEND = StaticToggle(
-    'group_api_use_couch_backend',
-    'Use Old Couch backend for Group API. '
-    'This is an escape hatch for support '
-    'to immediately revert a domain to old behavior.',
-    TAG_PRODUCT,
-    [NAMESPACE_DOMAIN, NAMESPACE_USER],
-)
-
 # todo: remove after Dec 25, 2019 if no one is using
 USER_API_USE_COUCH_BACKEND = StaticToggle(
     'user_api_use_couch_backend',
     'Use Old Couch backend for User API. '
     'This is an escape hatch for support '
     'to immediately revert a domain to old behavior.',
-=======
-USER_API_USE_ES_BACKEND = StaticToggle(
-    'user_api_use_es_backend',
-    'Use new ES backend for User API.',
->>>>>>> 5b846390
     TAG_PRODUCT,
     [NAMESPACE_DOMAIN, NAMESPACE_USER],
 )
