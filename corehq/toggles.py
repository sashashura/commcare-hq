import hashlib
import inspect
import math
from functools import wraps

from django.conf import settings
from django.contrib import messages
from django.http import Http404
from django.urls import reverse
from django.utils.safestring import mark_safe

from attr import attrib, attrs
from couchdbkit import ResourceNotFound

from toggle.models import Toggle
from toggle.shortcuts import set_toggle, toggle_enabled

from corehq.util.quickcache import quickcache


@attrs(frozen=True)
class Tag:
    name = attrib(type=str)
    css_class = attrib(type=str)
    description = attrib(type=str)

    @property
    def index(self):
        return ALL_TAGS.index(self)


TAG_CUSTOM = Tag(
    name='One-Off / Custom',
    css_class='warning',
    description="This feature flag was created for one specific project. "
    "Please don't enable it for any other projects. "
    "This is NOT SUPPORTED outside of that project and may break other features.",
)
TAG_DEPRECATED = Tag(
    name='Deprecated',
    css_class='danger',
    description="This feature flag is being removed. "
    "Do not add any new projects to this list.",
)
TAG_PRODUCT = Tag(
    name='Product',
    css_class='success',
    description="This is a core-product feature that you should feel free to "
    "use.  We've feature-flagged until release.",
)
TAG_PREVIEW = Tag(
    name='Preview',
    css_class='default',
    description='',
)
TAG_SOLUTIONS = Tag(
    name='Solutions',
    css_class='info',
    description="These features are only available for our services projects. This may affect support and "
    "pricing when the project is transitioned to a subscription."
)
TAG_SOLUTIONS_OPEN = Tag(
    name='Solutions - Open Use',
    css_class='info',
    description="These features are only available for our services projects. This may affect support and "
    "pricing when the project is transitioned to a subscription. Open Use Solutions Feature Flags can be "
    "enabled by GS."
)
TAG_SOLUTIONS_CONDITIONAL = Tag(
    name='Solutions - Conditional Use',
    css_class='info',
    description="These features are only available for our services projects. This may affect support and "
    "pricing when the project is transitioned to a subscription. Conditional Use Solutions Feature Flags can be "
    "complicated and should be enabled by GS only after ensuring your partners have the proper training materials."
)
TAG_SOLUTIONS_LIMITED = Tag(
    name='Solutions - Limited Use',
    css_class='info',
    description="These features are only available for our services projects. This may affect support and "
    "pricing when the project is transitioned to a subscription. Limited Use Solutions Feature Flags cannot be "
    "enabled by GS before emailing solutions-tech@dimagi.com and requesting the feature."
)
TAG_INTERNAL = Tag(
    name='Internal Engineering Tools',
    css_class='default',
    description="These are tools for our engineering team to use to manage the product",
)
# Order roughly corresponds to how much we want you to use it
ALL_TAG_GROUPS = [TAG_SOLUTIONS, TAG_PRODUCT, TAG_CUSTOM, TAG_INTERNAL, TAG_DEPRECATED]
ALL_TAGS = [TAG_SOLUTIONS_OPEN, TAG_SOLUTIONS_CONDITIONAL, TAG_SOLUTIONS_LIMITED] + ALL_TAG_GROUPS


class StaticToggle(object):

    def __init__(self, slug, label, tag, namespaces=None, help_link=None,
                 description=None, save_fn=None, enabled_for_new_domains_after=None,
                 enabled_for_new_users_after=None, relevant_environments=None,
                 notification_emails=None):
        self.slug = slug
        self.label = label
        self.tag = tag
        self.help_link = help_link
        self.description = description
        # Optionally provide a callable to be called whenever the toggle is
        # updated.  This is only applicable to domain toggles.  It must accept
        # two parameters, `domain_name` and `toggle_is_enabled`
        self.save_fn = save_fn
        # Toggles can be delcared in localsettings statically
        #   to avoid cache lookups
        self.always_enabled = set(
            settings.STATIC_TOGGLE_STATES.get(self.slug, {}).get('always_enabled', []))
        self.always_disabled = set(
            settings.STATIC_TOGGLE_STATES.get(self.slug, {}).get('always_disabled', []))
        self.enabled_for_new_domains_after = enabled_for_new_domains_after
        self.enabled_for_new_users_after = enabled_for_new_users_after
        # pass in a set of environments where this toggle applies
        self.relevant_environments = relevant_environments

        if namespaces:
            self.namespaces = [None if n == NAMESPACE_USER else n for n in namespaces]
        else:
            self.namespaces = [None]
        self.notification_emails = notification_emails

    def enabled(self, item, namespace=Ellipsis):
        if self.relevant_environments and not (
            settings.SERVER_ENVIRONMENT in self.relevant_environments
            or settings.DEBUG
        ):
            # Don't even bother looking it up in the cache
            return False
        if item in self.always_enabled:
            return True
        elif item in self.always_disabled:
            return False

        if namespace == NAMESPACE_USER:
            namespace = None  # because:
            #     __init__() ... self.namespaces = [None if n == NAMESPACE_USER else n for n in namespaces]
        if namespace is not Ellipsis and namespace not in self.namespaces:
            # short circuit if we're checking an item that isn't supported by this toggle
            return False

        domain_enabled_after = self.enabled_for_new_domains_after
        if (domain_enabled_after is not None and NAMESPACE_DOMAIN in self.namespaces
                and was_domain_created_after(item, domain_enabled_after)):
            return True

        user_enabled_after = self.enabled_for_new_users_after
        if (user_enabled_after is not None and was_user_created_after(item, user_enabled_after)):
            return True

        namespaces = self.namespaces if namespace is Ellipsis else [namespace]
        return any([toggle_enabled(self.slug, item, namespace=n) for n in namespaces])

    def enabled_for_request(self, request):
        return (
            None in self.namespaces
            and hasattr(request, 'user')
            and self.enabled(request.user.username, namespace=None)
        ) or (
            NAMESPACE_DOMAIN in self.namespaces
            and hasattr(request, 'domain')
            and self.enabled(request.domain, namespace=NAMESPACE_DOMAIN)
        )

    def set(self, item, enabled, namespace=None):
        if namespace == NAMESPACE_USER:
            namespace = None  # because:
            #     __init__() ... self.namespaces = [None if n == NAMESPACE_USER else n for n in namespaces]
        set_toggle(self.slug, item, enabled, namespace)

    def required_decorator(self):
        """
        Returns a view function decorator that checks to see if the domain
        or user in the request has the appropriate toggle enabled.
        """
        def decorator(view_func):
            @wraps(view_func)
            def wrapped_view(request, *args, **kwargs):
                if (
                    (hasattr(request, 'user') and self.enabled(request.user.username, namespace=None))
                    or (hasattr(request, 'domain') and self.enabled(request.domain, namespace=NAMESPACE_DOMAIN))
                ):
                    return view_func(request, *args, **kwargs)
                if request.user.is_superuser:
                    from corehq.apps.toggle_ui.views import ToggleEditView
                    toggle_url = reverse(ToggleEditView.urlname, args=[self.slug])
                    messages.warning(
                        request,
                        mark_safe((
                            'This <a href="{}">feature flag</a> should be enabled '
                            'to access this URL'
                        ).format(toggle_url)),
                        fail_silently=True,  # workaround for tests: https://code.djangoproject.com/ticket/17971
                    )
                raise Http404()
            return wrapped_view
        return decorator

    def get_enabled_domains(self):
        try:
            toggle = Toggle.get(self.slug)
        except ResourceNotFound:
            return []

        enabled_users = toggle.enabled_users
        domains = {user.split('domain:')[1] for user in enabled_users if 'domain:' in user}
        domains |= self.always_enabled
        domains -= self.always_disabled
        return list(domains)


def was_domain_created_after(domain, checkpoint):
    """
    Return true if domain was created after checkpoint

    :param domain: Domain name (string).
    :param checkpoint: datetime object.
    """
    from corehq.apps.domain.models import Domain
    domain_obj = Domain.get_by_name(domain)
    return (
        domain_obj is not None and
        domain_obj.date_created is not None and
        domain_obj.date_created > checkpoint
    )


def was_user_created_after(username, checkpoint):
    """
    Return true if user was created after checkpoint

    :param username: Web User username (string).
    :param checkpoint: datetime object.
    """
    from corehq.apps.users.models import WebUser
    user = WebUser.get_by_username(username)
    return (
        user is not None and
        user.created_on is not None and
        user.created_on > checkpoint
    )


def deterministic_random(input_string):
    """
    Returns a deterministically random number between 0 and 1 based on the
    value of the string. The same input should always produce the same output.
    """
    if isinstance(input_string, str):
        input_string = input_string.encode('utf-8')
    return float.fromhex(hashlib.md5(input_string).hexdigest()) / math.pow(2, 128)


class PredictablyRandomToggle(StaticToggle):
    """
    A toggle that is predictably random based off some axis. Useful for for doing
    a randomized rollout of a feature. E.g. "turn this on for 5% of domains", or
    "turn this on for 40% of users".

    It extends StaticToggle, so individual domains/users can also be explicitly added.
    """

    def __init__(
        self,
        slug,
        label,
        tag,
        namespaces,
        randomness,
        help_link=None,
        description=None,
    ):
        super(PredictablyRandomToggle, self).__init__(slug, label, tag, list(namespaces),
                                                      help_link=help_link, description=description)
        _ensure_valid_namespaces(namespaces)
        _ensure_valid_randomness(randomness)
        self.randomness = randomness

    @property
    def randomness_percent(self):
        return "{:.0f}".format(self.randomness * 100)

    def _get_identifier(self, item):
        return '{}:{}:{}'.format(self.namespaces, self.slug, item)

    def enabled(self, item, namespace=Ellipsis):
        if namespace == NAMESPACE_USER:
            namespace = None  # because:
            # StaticToggle.__init__(): self.namespaces = [None if n == NAMESPACE_USER else n for n in namespaces]

        all_namespaces = {None if n == NAMESPACE_USER else n for n in ALL_NAMESPACES}
        if namespace is Ellipsis and set(self.namespaces) != all_namespaces:
            raise ValueError(
                'PredictablyRandomToggle.enabled() cannot be determined for toggle "{slug}" because it is not '
                'available for all namespaces and the namespace of "{item}" is not given.'.format(
                    slug=self.slug,
                    item=item,
                )
            )

        if settings.DISABLE_RANDOM_TOGGLES:
            return False
        elif item in self.always_disabled:
            return False
        elif namespace is not Ellipsis and namespace not in self.namespaces:
            return False
        return (
            (item and deterministic_random(self._get_identifier(item)) < self.randomness)
            or super(PredictablyRandomToggle, self).enabled(item, namespace)
        )


class DynamicallyPredictablyRandomToggle(PredictablyRandomToggle):
    """
    A PredictablyRandomToggle whose randomness can be configured via the database/UI.
    """
    RANDOMNESS_KEY = 'hq_dynamic_randomness'

    def __init__(
        self,
        slug,
        label,
        tag,
        namespaces,
        default_randomness=0.0,
        help_link=None,
        description=None
    ):
        super(PredictablyRandomToggle, self).__init__(slug, label, tag, list(namespaces),
                                                      help_link=help_link, description=description)
        _ensure_valid_namespaces(namespaces)
        _ensure_valid_randomness(default_randomness)
        self.default_randomness = default_randomness

    @property
    @quickcache(vary_on=['self.slug'])
    def randomness(self):
        # a bit hacky: leverage couch's dynamic properties to just tack this onto the couch toggle doc
        try:
            toggle = Toggle.get(self.slug)
        except ResourceNotFound:
            return self.default_randomness
        dynamic_randomness = getattr(toggle, self.RANDOMNESS_KEY, self.default_randomness)
        try:
            dynamic_randomness = float(dynamic_randomness)
            return dynamic_randomness
        except ValueError:
            return self.default_randomness


# if no namespaces are specified the user namespace is assumed
NAMESPACE_USER = 'user'
NAMESPACE_DOMAIN = 'domain'
NAMESPACE_OTHER = 'other'
ALL_NAMESPACES = [NAMESPACE_USER, NAMESPACE_DOMAIN]


def any_toggle_enabled(*toggles):
    """
    Return a view decorator for allowing access if any of the given toggles are
    enabled. Example usage:

    @toggles.any_toggle_enabled(REPORT_BUILDER, USER_CONFIGURABLE_REPORTS)
    def delete_custom_report():
        pass

    """
    def decorator(view_func):
        @wraps(view_func)
        def wrapped_view(request, *args, **kwargs):
            for t in toggles:
                if t.enabled_for_request(request):
                    return view_func(request, *args, **kwargs)
            raise Http404()
        return wrapped_view
    return decorator


@quickcache([])
def all_toggles():
    """
    Loads all toggles
    """
    return list(all_toggles_by_name_in_scope(globals()).values())


def all_toggles_by_name():
    # trick for listing the attributes of the current module.
    # http://stackoverflow.com/a/990450/8207
    return all_toggles_by_name_in_scope(globals())


def all_toggles_by_name_in_scope(scope_dict, toggle_class=StaticToggle):
    result = {}
    for toggle_name, toggle in scope_dict.items():
        if not toggle_name.startswith('__'):
            if isinstance(toggle, toggle_class):
                result[toggle_name] = toggle
    return result


def toggles_dict(username=None, domain=None):
    """
    Loads all toggles into a dictionary for use in JS

    (only enabled toggles are included)
    """
    return {t.slug: True for t in all_toggles() if (t.enabled(username, NAMESPACE_USER) or
                                                    t.enabled(domain, NAMESPACE_DOMAIN))}


def toggle_values_by_name(username=None, domain=None):
    """
    Loads all toggles into a dictionary for use in JS

    all toggles (including those not enabled) are included
    """
    return {toggle_name: (toggle.enabled(username, NAMESPACE_USER) or
                          toggle.enabled(domain, NAMESPACE_DOMAIN))
            for toggle_name, toggle in all_toggles_by_name().items()}


def _ensure_valid_namespaces(namespaces):
    if not namespaces:
        raise Exception('namespaces must be defined!')


def _ensure_valid_randomness(randomness):
    if not 0 <= randomness <= 1:
        raise Exception('randomness must be between 0 and 1!')


APP_BUILDER_CUSTOM_PARENT_REF = StaticToggle(
    'custom-parent-ref',
    'ICDS: Custom case parent reference',
    TAG_CUSTOM,
    [NAMESPACE_DOMAIN],
)

APP_BUILDER_ADVANCED = StaticToggle(
    'advanced-app-builder',
    'Advanced Module in App-Builder',
    TAG_SOLUTIONS_LIMITED,
    [NAMESPACE_DOMAIN],
    description="Advanced Modules allow you to autoload and manage multiple case types, "
                "but may behave in unexpected ways.",
    help_link='https://confluence.dimagi.com/display/ccinternal/Advanced+Modules',
)

APP_BUILDER_SHADOW_MODULES = StaticToggle(
    'shadow-app-builder',
    'Shadow Modules',
    TAG_SOLUTIONS_CONDITIONAL,
    [NAMESPACE_DOMAIN],
    help_link='https://confluence.dimagi.com/display/ccinternal/Shadow+Modules+and+Forms',
)

CASE_LIST_CUSTOM_XML = StaticToggle(
    'case_list_custom_xml',
    'Allow custom XML to define case lists (ex. for case tiles)',
    TAG_SOLUTIONS_LIMITED,
    [NAMESPACE_DOMAIN],
    help_link='https://confluence.dimagi.com/display/public/Custom+Case+XML+Overview',
)

CASE_LIST_CUSTOM_VARIABLES = StaticToggle(
    'case_list_custom_variables',
    'Show text area for entering custom variables',
    TAG_SOLUTIONS_LIMITED,
    [NAMESPACE_DOMAIN],
    description='Defines custom variables that can be used in case list or detail calculations',
)

CASE_LIST_TILE = StaticToggle(
    'case_list_tile',
    'REC: Allow configuration of the REC case list tile',
    TAG_CUSTOM,
    [NAMESPACE_DOMAIN]
)

SHOW_PERSIST_CASE_CONTEXT_SETTING = StaticToggle(
    'show_persist_case_context_setting',
    'Allow toggling the persistent case context tile',
    TAG_SOLUTIONS_CONDITIONAL,
    [NAMESPACE_DOMAIN],
)

CASE_LIST_LOOKUP = StaticToggle(
    'case_list_lookup',
    'Allow external android callouts to search the caselist',
    TAG_SOLUTIONS_CONDITIONAL,
    [NAMESPACE_DOMAIN]
)

BIOMETRIC_INTEGRATION = StaticToggle(
    'biometric_integration',
    "Enables biometric integration (simprints) features.",
    TAG_PRODUCT,
    [NAMESPACE_DOMAIN]
)

ADD_USERS_FROM_LOCATION = StaticToggle(
    'add_users_from_location',
    "Allow users to add new mobile workers from the locations page",
    TAG_SOLUTIONS_CONDITIONAL,
    [NAMESPACE_DOMAIN]
)

CASE_DETAIL_PRINT = StaticToggle(
    'case_detail_print',
    'MLabour: Allowing printing of the case detail, based on an HTML template',
    TAG_CUSTOM,
    [NAMESPACE_DOMAIN],
)

COPY_FORM_TO_APP = StaticToggle(
    'copy_form_to_app',
    'Allow copying a form from one app to another',
    TAG_INTERNAL,
    [NAMESPACE_DOMAIN, NAMESPACE_USER],
)

DATA_FILE_DOWNLOAD = StaticToggle(
    'data_file_download',
    'Offer hosting and sharing data files for downloading from a secure dropzone',
    TAG_SOLUTIONS_OPEN,
    help_link='https://confluence.dimagi.com/display/ccinternal/Offer+hosting+and+sharing+data+files+for+downloading+from+a+secure+dropzone',
    namespaces=[NAMESPACE_DOMAIN],
)

DETAIL_LIST_TAB_NODESETS = StaticToggle(
    'detail-list-tab-nodesets',
    'Associate a nodeset with a case detail tab',
    TAG_SOLUTIONS_CONDITIONAL,
    help_link='https://confluence.dimagi.com/display/ccinternal/Case+Detail+Nodesets',
    namespaces=[NAMESPACE_DOMAIN]
)

DHIS2_INTEGRATION = StaticToggle(
    'dhis2_integration',
    'DHIS2 Integration',
    TAG_SOLUTIONS_LIMITED,
    [NAMESPACE_DOMAIN]
)

GRAPH_CREATION = StaticToggle(
    'graph-creation',
    'Case list/detail graph creation',
    TAG_SOLUTIONS_CONDITIONAL,
    help_link='https://confluence.dimagi.com/display/RD/Graphing+in+HQ',
    namespaces=[NAMESPACE_DOMAIN]
)

IS_CONTRACTOR = StaticToggle(
    'is_contractor',
    'Is contractor',
    TAG_INTERNAL,
    description="Used to give non super-users access to select super-user features"
)

MM_CASE_PROPERTIES = StaticToggle(
    'mm_case_properties',
    'Multimedia Case Properties',
    TAG_DEPRECATED,
    help_link='https://confluence.dimagi.com/display/ccinternal/Multimedia+Case+Properties+Feature+Flag',
    namespaces=[NAMESPACE_DOMAIN],
)

NEW_MULTIMEDIA_UPLOADER = StaticToggle(
    'new_multimedia_uploader',
    'Display new multimedia uploader',
    TAG_INTERNAL,
    [NAMESPACE_DOMAIN]
)

VISIT_SCHEDULER = StaticToggle(
    'app_builder_visit_scheduler',
    'ICDS: Visit Scheduler',
    TAG_CUSTOM,
    [NAMESPACE_DOMAIN, NAMESPACE_USER]
)

USER_CONFIGURABLE_REPORTS = StaticToggle(
    'user_reports',
    'User configurable reports UI',
    TAG_SOLUTIONS_LIMITED,
    [NAMESPACE_DOMAIN, NAMESPACE_USER],
    description=(
        "A feature which will allow your domain to create User Configurable Reports."
    ),
    help_link='https://confluence.dimagi.com/display/RD/User+Configurable+Reporting',
)

LOCATIONS_IN_UCR = StaticToggle(
    'locations_in_ucr',
    'ICDS: Add Locations as one of the Source Types for User Configurable Reports',
    TAG_CUSTOM,
    [NAMESPACE_DOMAIN]
)

REPORT_BUILDER = StaticToggle(
    'report_builder',
    'Activate Report Builder for a project without setting up a subscription.',
    TAG_DEPRECATED,
    [NAMESPACE_DOMAIN],
)

UCR_SUM_WHEN_TEMPLATES = StaticToggle(
    'ucr_sum_when_templates',
    'Allow sum when template columns in dynamic UCRs',
    TAG_CUSTOM,
    [NAMESPACE_DOMAIN],
    description=(
        "Enables use of SumWhenTemplateColumn with custom expressions in dynamic UCRS."
    ),
    help_link='https://commcare-hq.readthedocs.io/ucr.html#sumwhencolumn-and-sumwhentemplatecolumn',
)

ASYNC_RESTORE = StaticToggle(
    'async_restore',
    'Generate restore response in an asynchronous task to prevent timeouts',
    TAG_INTERNAL,
    [NAMESPACE_DOMAIN],
)

REPORT_BUILDER_BETA_GROUP = StaticToggle(
    'report_builder_beta_group',
    'RB beta group',
    TAG_DEPRECATED,
    [NAMESPACE_DOMAIN],
)

SYNC_ALL_LOCATIONS = StaticToggle(
    'sync_all_locations',
    '(Deprecated) Sync the full location hierarchy when syncing location fixtures',
    TAG_DEPRECATED,
    [NAMESPACE_DOMAIN],
    description="Do not turn this feature flag. It is only used for providing compatability for old projects. "
    "We are actively trying to remove projects from this list. This functionality is now possible by using the "
    "Advanced Settings on the Organization Levels page and setting the Level to Expand From option.",
)

HIERARCHICAL_LOCATION_FIXTURE = StaticToggle(
    'hierarchical_location_fixture',
    'Display Settings To Get Hierarchical Location Fixture',
    TAG_INTERNAL,
    [NAMESPACE_DOMAIN],
    description=(
        "Do not turn this feature flag.  It is only used for providing "
        "compatability for old projects.  We are actively trying to remove "
        "projects from this list."
    ),
)

EXTENSION_CASES_SYNC_ENABLED = StaticToggle(
    'extension_sync',
    'Enable extension syncing',
    TAG_SOLUTIONS_CONDITIONAL,
    help_link='https://confluence.dimagi.com/display/ccinternal/Extension+Cases',
    namespaces=[NAMESPACE_DOMAIN],
)


ROLE_WEBAPPS_PERMISSIONS = StaticToggle(
    'role_webapps_permissions',
    'ICDS: Toggle which webapps to see based on role',
    TAG_CUSTOM,
    namespaces=[NAMESPACE_DOMAIN],
)


SYNC_SEARCH_CASE_CLAIM = StaticToggle(
    'search_claim',
    'Enable synchronous mobile searching and case claiming',
    TAG_SOLUTIONS_CONDITIONAL,
    help_link='https://confluence.dimagi.com/display/ccinternal/Remote+Case+Search+and+Claim',
    namespaces=[NAMESPACE_DOMAIN]
)


def _enable_search_index(domain, enabled):
    from corehq.apps.case_search.tasks import reindex_case_search_for_domain
    from corehq.pillows.case_search import domains_needing_search_index
    domains_needing_search_index.clear()
    if enabled:
        # action is no longer reversible due to roll out of EXPLORE_CASE_DATA
        # and upcoming migration of CaseES to CaseSearchES
        reindex_case_search_for_domain.delay(domain)


CASE_LIST_EXPLORER = StaticToggle(
    'case_list_explorer',
    'Show the case list explorer report',
    TAG_SOLUTIONS_OPEN,
    namespaces=[NAMESPACE_DOMAIN],
    save_fn=_enable_search_index,
)

EXPLORE_CASE_DATA = StaticToggle(
    'explore_case_data',
    'Show the Explore Case Data report (in dev). Please make sure the project '
    'is fully migrated to support the CaseSearch index either by enabling '
    'the Case List Explorer toggle or doing a manual migration.\n\n'
    'Please use the EXPLORE_CASE_DATA_PREVIEW Feature Preview moving forward. '
    'This will be deprecated once the Feature Preview is in full swing.',
    TAG_PRODUCT,
    namespaces=[NAMESPACE_DOMAIN, NAMESPACE_USER],
)

ECD_MIGRATED_DOMAINS = StaticToggle(
    'ecd_migrated_domains',
    'Domains that have undergone migration for Explore Case Data and have a '
    'CaseSearch elasticsearch index created.\n\n'
    'NOTE: enabling this Feature Flag will NOT enable the CaseSearch index.',
    TAG_INTERNAL,
    namespaces=[NAMESPACE_DOMAIN],
)

ECD_PREVIEW_ENTERPRISE_DOMAINS = StaticToggle(
    'ecd_enterprise_domains',
    'Enterprise Domains that are eligible to view the Explore Case Data '
    'Feature Preview. By default, this feature will only be available for '
    'domains that are Advanced or Pro and have undergone the ECD migration.',
    TAG_INTERNAL,
    namespaces=[NAMESPACE_DOMAIN],
)

LIVEQUERY_SYNC = StaticToggle(
    'livequery_sync',
    'Enable livequery sync algorithm',
    TAG_INTERNAL,
    namespaces=[NAMESPACE_DOMAIN],
)

NO_VELLUM = StaticToggle(
    'no_vellum',
    'Allow disabling Form Builder per form '
    '(for custom forms that Vellum breaks)',
    TAG_INTERNAL,
    [NAMESPACE_DOMAIN, NAMESPACE_USER]
)

HIPAA_COMPLIANCE_CHECKBOX = StaticToggle(
    'hipaa_compliance_checkbox',
    'Show HIPAA compliance checkbox',
    TAG_INTERNAL,
    [NAMESPACE_USER],
)

CAN_EDIT_EULA = StaticToggle(
    'can_edit_eula',
    "Whether this user can set the custom eula and data sharing internal project options. "
    "This should be a small number of DIMAGI ONLY users",
    TAG_INTERNAL,
)

# This toggle offers the "multiple_apps_unlimited" mobile flag to non-Dimagi users
MOBILE_PRIVILEGES_FLAG = StaticToggle(
    'mobile_privileges_flag',
    'Offer "Enable Privileges on Mobile" flag.',
    TAG_INTERNAL,
    [NAMESPACE_USER]
)

PRODUCTS_PER_LOCATION = StaticToggle(
    'products_per_location',
    "Products Per Location: Specify products stocked at individual locations.  "
    "This doesn't actually do anything yet.",
    TAG_CUSTOM,
    [NAMESPACE_DOMAIN]
)

ALLOW_CASE_ATTACHMENTS_VIEW = StaticToggle(
    'allow_case_attachments_view',
    "Explicitly allow user to access case attachments, even if they can't view the case list report.",
    TAG_CUSTOM,
    [NAMESPACE_DOMAIN, NAMESPACE_USER]
)

TRANSFER_DOMAIN = StaticToggle(
    'transfer_domain',
    'Transfer domains to different users',
    TAG_INTERNAL,
    [NAMESPACE_DOMAIN]
)


FORM_LINK_WORKFLOW = StaticToggle(
    'form_link_workflow',
    'Form linking workflow available on forms',
    TAG_SOLUTIONS_CONDITIONAL,
    [NAMESPACE_DOMAIN],
)

# not referenced in code directly but passed through to vellum
# see toggles_dict

VELLUM_SAVE_TO_CASE = StaticToggle(
    'save_to_case',
    "Adds save to case as a question to the form builder",
    TAG_SOLUTIONS_LIMITED,
    [NAMESPACE_DOMAIN],
    description='This flag allows case management inside repeat groups',
    help_link='https://confluence.dimagi.com/display/ccinternal/Save+to+Case+Feature+Flag',
)

VELLUM_PRINTING = StaticToggle(
    'printing',
    "Enables the Print Android App Callout",
    TAG_SOLUTIONS_LIMITED,
    [NAMESPACE_DOMAIN],
    description='Allows printing from CommCare on the device',
    help_link='https://confluence.dimagi.com/display/ccinternal/Printing+from+a+form+in+CommCare+Android',
)

VELLUM_DATA_IN_SETVALUE = StaticToggle(
    'allow_data_reference_in_setvalue',
    "Allow data references in a setvalue",
    TAG_SOLUTIONS_LIMITED,
    [NAMESPACE_DOMAIN],
    description="This allows referencing other questions in the form in a setvalue. "
                "This may still cause issues if the other questions have not been calculated yet",
)

CACHE_AND_INDEX = StaticToggle(
    'cache_and_index',
    'REC: Enable the "Cache and Index" format option when choosing sort properties '
    'in the app builder',
    TAG_CUSTOM,
    [NAMESPACE_DOMAIN],
)

CUSTOM_PROPERTIES = StaticToggle(
    'custom_properties',
    'Allow users to add arbitrary custom properties to their application',
    TAG_SOLUTIONS_LIMITED,
    help_link='https://confluence.dimagi.com/display/internal/CommCare+Android+Developer+Options+--+Internal#'
              'CommCareAndroidDeveloperOptions--Internal-SettingtheValueofaDeveloperOptionfromHQ',
    namespaces=[NAMESPACE_DOMAIN]
)

WEBAPPS_CASE_MIGRATION = StaticToggle(
    'webapps_case_migration',
    "Work-in-progress to support user-written migrations",
    TAG_CUSTOM,
    namespaces=[NAMESPACE_USER]
)

ENABLE_LOADTEST_USERS = StaticToggle(
    'enable_loadtest_users',
    'Enable creating loadtest users on HQ',
    TAG_SOLUTIONS_CONDITIONAL,
    namespaces=[NAMESPACE_DOMAIN],
    help_link='https://confluence.dimagi.com/display/ccinternal/Loadtest+Users',
)

MOBILE_UCR = StaticToggle(
    'mobile_ucr',
    ('Mobile UCR: Configure viewing user configurable reports on the mobile '
     'through the app builder'),
    TAG_SOLUTIONS_LIMITED,
    namespaces=[NAMESPACE_DOMAIN],
)

MOBILE_UCR_LINKED_DOMAIN = StaticToggle(
    'mobile_ucr_linked_domain',
    ('Mobile UCR: Configure viewing user configurable reports on the mobile when using linked domains. '
     'NOTE: This won\'t work without developer intervention'),
    TAG_CUSTOM,
    namespaces=[NAMESPACE_DOMAIN],
)

API_THROTTLE_WHITELIST = StaticToggle(
    'api_throttle_whitelist',
    ('API throttle whitelist'),
    TAG_INTERNAL,
    namespaces=[NAMESPACE_USER],
)

API_BLACKLIST = StaticToggle(
    'API_BLACKLIST',
    ("Blacklist API access to a user or domain that spams us"),
    TAG_INTERNAL,
    namespaces=[NAMESPACE_DOMAIN, NAMESPACE_USER],
    description="For temporary, emergency use only. If a partner doesn't properly "
    "throttle their API requests, it can hammer our infrastructure, causing "
    "outages. This will cut off the tide, but we should communicate with them "
    "immediately.",
)

FORM_SUBMISSION_BLACKLIST = StaticToggle(
    'FORM_SUBMISSION_BLACKLIST',
    ("Blacklist form submissions from a domain that spams us"),
    TAG_INTERNAL,
    namespaces=[NAMESPACE_DOMAIN],
    description="This is a temporary solution to an unusually high volume of "
    "form submissions from a domain.  We have some projects that automatically "
    "send forms. If that ever causes problems, we can use this to cut them off.",
)


def _commtrackify(domain_name, toggle_is_enabled):
    from corehq.apps.domain.models import Domain
    domain_obj = Domain.get_by_name(domain_name, strict=True)
    if domain_obj and domain_obj.commtrack_enabled != toggle_is_enabled:
        if toggle_is_enabled:
            domain_obj.convert_to_commtrack()
        else:
            domain_obj.commtrack_enabled = False
            domain_obj.save()


COMMTRACK = StaticToggle(
    'commtrack',
    "CommCare Supply",
    TAG_SOLUTIONS_LIMITED,
    description=(
        '<a href="https://help.commcarehq.org/display/commtrack/CommCare+Supply+Home">CommCare Supply</a> '
        "is a logistics and supply chain management module. It is designed "
        "to improve the management, transport, and resupply of a variety of "
        "goods and materials, from medication to food to bednets. <br/>"
    ),
    help_link='https://help.commcarehq.org/display/commtrack/CommCare+Supply+Home',
    namespaces=[NAMESPACE_DOMAIN],
    save_fn=_commtrackify,
)

NON_COMMTRACK_LEDGERS = StaticToggle(
    'non_commtrack_ledgers',
    "Enable ledgers for projects not using Supply.",
    TAG_CUSTOM,
    description=(
        'Turns on the ledger fixture and ledger transaction question types in '
        'the form builder. ONLY WORKS ON SQL DOMAINS!'
    ),
    namespaces=[NAMESPACE_DOMAIN],
)

CUSTOM_INSTANCES = StaticToggle(
    'custom_instances',
    'Inject custom instance declarations',
    TAG_CUSTOM,
    description=(
        'Enables the insertion of custom instances into a case list configuration. '
        'Currently used by SimPrints-integrated projects.'
    ),
    namespaces=[NAMESPACE_DOMAIN],
)

CUSTOM_ASSERTIONS = StaticToggle(
    'custom_assertions',
    'Inject custom assertions into the suite',
    TAG_SOLUTIONS_CONDITIONAL,
    description=(
        'Enables the insertion of custom assertions into the suite file. '
    ),
    namespaces=[NAMESPACE_DOMAIN],
    help_link="https://confluence.dimagi.com/display/ccinternal/User+defined+assert+blocks",
)

APPLICATION_ERROR_REPORT = StaticToggle(
    'application_error_report',
    'Show Application Error Report',
    TAG_SOLUTIONS_OPEN,
    help_link='https://confluence.dimagi.com/display/ccinternal/Show+Application+Error+Report+Feature+Flag',
    namespaces=[NAMESPACE_USER],
)

OPENCLINICA = StaticToggle(
    'openclinica',
    'KEMRI: Offer OpenClinica settings and CDISC ODM export',
    TAG_CUSTOM,
    namespaces=[NAMESPACE_DOMAIN],
)

DASHBOARD_ICDS_REPORT = StaticToggle(
    'dashboard_icds_reports',
    'ICDS: Enable access to the dashboard reports for ICDS',
    TAG_CUSTOM,
    [NAMESPACE_DOMAIN]
)

ICDS_DASHBOARD_REPORT_FEATURES = StaticToggle(
    'features_in_dashboard_icds_reports',
    'ICDS: Enable access to pre-release features in the ICDS Dashboard reports',
    TAG_CUSTOM,
    [NAMESPACE_USER]
)

ICDS_DASHBOARD_SHOW_MOBILE_APK = DynamicallyPredictablyRandomToggle(
    'icds_dashboard_show_mobile_apk',
    'Show a "Mobile APK" download link on the ICDS Dashboard',
    TAG_CUSTOM,
    [NAMESPACE_USER],
)

ICDS_DASHBOARD_TEMPORARY_DOWNTIME = StaticToggle(
    'icds_dashboard_temporary_downtime',
    'ICDS: Temporarily disable the ICDS dashboard by showing a downtime page. '
    'This can be cicurmvented by adding "?bypass-downtime=True" to the end of the url.',
    TAG_CUSTOM,
    [NAMESPACE_DOMAIN]
)


OPENMRS_INTEGRATION = StaticToggle(
    'openmrs_integration',
    'Enable OpenMRS integration',
    TAG_SOLUTIONS_LIMITED,
    [NAMESPACE_DOMAIN],
)

SUPPORT = StaticToggle(
    'support',
    'General toggle for support features',
    TAG_INTERNAL,
    help_link='https://confluence.dimagi.com/display/ccinternal/Support+Flag',
)

LEGACY_CHILD_MODULES = StaticToggle(
    'legacy_child_modules',
    'Legacy, non-nested sub-menus',
    TAG_DEPRECATED,
    [NAMESPACE_DOMAIN],
    description=(
        "Sub-menus are now displayed nested under their parent menu. Some "
        "apps built before this change will require that their modules be "
        "reordered to fit this paradigm. This feature flag exists to support "
        "those applications until they're transitioned."
    )
)

APP_BUILDER_CONDITIONAL_NAMES = StaticToggle(
    'APP_BUILDER_CONDITIONAL_NAMES',
    'ICDS/REACH: Conditional, calculation-based  mapping for menu and form names',
    TAG_CUSTOM,
    [NAMESPACE_DOMAIN],
)

FORMPLAYER_USE_LIVEQUERY = StaticToggle(
    'formplayer_use_livequery',
    'Use LiveQuery on Web Apps',
    TAG_INTERNAL,
    [NAMESPACE_DOMAIN],
)

FIXTURE_CASE_SELECTION = StaticToggle(
    'fixture_case',
    'ICDS: Allow a configurable case list that is filtered based on a fixture type and '
    'fixture selection (Due List)',
    TAG_CUSTOM,
    [NAMESPACE_DOMAIN],
)

SMS_LOG_CHANGES = StaticToggle(
    'sms_log_changes',
    'Message Log Report v2',
    TAG_SOLUTIONS_OPEN,
    [NAMESPACE_USER, NAMESPACE_DOMAIN],
    description=("This flag makes failed messages appear in the Message Log "
                 "Report, and adds Status and Event columns"),
)

ENABLE_INCLUDE_SMS_GATEWAY_CHARGING = StaticToggle(
    'enable_include_sms_gateway_charging',
    'Enable include SMS gateway charging',
    TAG_CUSTOM,
    [NAMESPACE_DOMAIN]
)

MOBILE_WORKER_SELF_REGISTRATION = StaticToggle(
    'mobile_worker_self_registration',
    'UW: Allow mobile workers to self register. Only works in CommCare 2.44 and lower.',
    TAG_DEPRECATED,
    help_link='https://confluence.dimagi.com/display/commcarepublic/SMS+Self+Registration',
    namespaces=[NAMESPACE_DOMAIN],
)

MESSAGE_LOG_METADATA = StaticToggle(
    'message_log_metadata',
    'Include message id in Message Log export.',
    TAG_CUSTOM,
    [NAMESPACE_USER],
)

RUN_AUTO_CASE_UPDATES_ON_SAVE = StaticToggle(
    'run_auto_case_updates_on_save',
    'Run Auto Case Update rules on each case save.',
    TAG_INTERNAL,
    [NAMESPACE_DOMAIN],
)

LEGACY_SYNC_SUPPORT = StaticToggle(
    'legacy_sync_support',
    "Support mobile sync bugs in older projects (2.9 and below).",
    TAG_DEPRECATED,
    [NAMESPACE_DOMAIN]
)

CALL_CENTER_LOCATION_OWNERS = StaticToggle(
    'call_center_location_owners',
    'ICDS: Enable the use of locations as owners of call center cases',
    TAG_CUSTOM,
    [NAMESPACE_DOMAIN]
)

TF_DOES_NOT_USE_SQLITE_BACKEND = StaticToggle(
    'not_tf_sql_backend',
    'Domains that do not use a SQLite backend for Touchforms',
    TAG_INTERNAL,
    [NAMESPACE_DOMAIN],
)

CUSTOM_APP_BASE_URL = StaticToggle(
    'custom_app_base_url',
    'Allow specifying a custom base URL for an application. Main use case is '
    'to allow migrating projects to a new cluster.',
    TAG_SOLUTIONS_LIMITED,
    [NAMESPACE_DOMAIN]
)


PHONE_NUMBERS_REPORT = StaticToggle(
    'phone_numbers_report',
    "Report related to the phone numbers owned by a project's contacts",
    TAG_SOLUTIONS_CONDITIONAL,
    [NAMESPACE_DOMAIN]
)


INBOUND_SMS_LENIENCY = StaticToggle(
    'inbound_sms_leniency',
    "Inbound SMS leniency on domain-owned gateways. "
    "WARNING: This wil be rolled out slowly; do not enable on your own.",
    TAG_INTERNAL,
    [NAMESPACE_DOMAIN]
)


HIDE_MESSAGING_DASHBOARD_FROM_NON_SUPERUSERS = StaticToggle(
    'hide_messaging_dashboard',
    "Hide messaging dashboard from users who are not superusers.",
    TAG_CUSTOM,
    [NAMESPACE_DOMAIN]
)


UNLIMITED_REPORT_BUILDER_REPORTS = StaticToggle(
    'unlimited_report_builder_reports',
    'Allow unlimited reports created in report builder',
    TAG_INTERNAL,
    [NAMESPACE_DOMAIN]
)

MOBILE_USER_DEMO_MODE = StaticToggle(
    'mobile_user_demo_mode',
    'Ability to make a mobile worker into Demo only mobile worker',
    TAG_SOLUTIONS_OPEN,
    help_link='https://confluence.dimagi.com/display/internal/Demo+Mobile+Workers',
    namespaces=[NAMESPACE_DOMAIN]
)

SEND_UCR_REBUILD_INFO = StaticToggle(
    'send_ucr_rebuild_info',
    'Notify when UCR rebuilds finish or error.',
    TAG_SOLUTIONS_CONDITIONAL,
    [NAMESPACE_USER]
)

ALLOW_USER_DEFINED_EXPORT_COLUMNS = StaticToggle(
    'allow_user_defined_export_columns',
    'Add user defined columns to exports',
    TAG_DEPRECATED,
    [NAMESPACE_DOMAIN],
)


DISABLE_COLUMN_LIMIT_IN_UCR = StaticToggle(
    'disable_column_limit_in_ucr',
    'Enikshay: Disable column limit in UCR',
    TAG_CUSTOM,
    [NAMESPACE_DOMAIN]
)

CLOUDCARE_LATEST_BUILD = StaticToggle(
    'use_latest_build_cloudcare',
    'Uses latest build for Web Apps instead of latest published',
    TAG_SOLUTIONS_OPEN,
    [NAMESPACE_DOMAIN, NAMESPACE_USER]
)

CAUTIOUS_MULTIMEDIA = StaticToggle(
    'cautious_multimedia',
    'More cautious handling of multimedia: do not delete multimedia files, add logging, etc.',
    TAG_INTERNAL,
    [NAMESPACE_DOMAIN],
)

LOCALE_ID_INTEGRITY = StaticToggle(
    'locale_id_integrity',
    'Verify all locale ids in suite are present in app strings before allowing CCZ download',
    TAG_CUSTOM,
    [NAMESPACE_DOMAIN],
    notification_emails=['jschweers']
)

BULK_UPDATE_MULTIMEDIA_PATHS = StaticToggle(
    'bulk_update_multimedia_paths',
    'Bulk multimedia path management',
    TAG_CUSTOM,
    [NAMESPACE_DOMAIN],
    help_link="https://confluence.dimagi.com/display/ICDS/Multimedia+Path+Manager"
)

USER_TESTING_SIMPLIFY = StaticToggle(
    'user_testing_simplify',
    'Simplify the UI for user testing experiments',
    TAG_INTERNAL,
    [NAMESPACE_DOMAIN]
)

# when enabled this should prevent any changes to a domains data
DATA_MIGRATION = StaticToggle(
    'data_migration',
    'Disable submissions, restores, and web user access during a data migration',
    TAG_INTERNAL,
    [NAMESPACE_DOMAIN]
)

EMWF_WORKER_ACTIVITY_REPORT = StaticToggle(
    'emwf_worker_activity_report',
    'Make the Worker Activity Report use the Groups or Users or Locations filter',
    TAG_SOLUTIONS_OPEN,
    namespaces=[NAMESPACE_DOMAIN],
    description=(
        "This flag allows you filter the users to display in the same way as the "
        "other reports - by individual user, group, or location.  Note that this "
        "will also force the report to always display by user."
    ),
)

ICDS = StaticToggle(
    'icds',
    "ICDS: Enable ICDS features (necessary since features are on India and ICDS envs)",
    TAG_CUSTOM,
    namespaces=[NAMESPACE_DOMAIN],
    relevant_environments={'icds', 'india', 'staging'},
)

DATA_DICTIONARY = StaticToggle(
    'data_dictionary',
    'Project level data dictionary of cases',
    TAG_SOLUTIONS_OPEN,
    [NAMESPACE_DOMAIN],
    description='Available in the Data section, shows the names of all properties of each case type.',
)

SORT_CALCULATION_IN_CASE_LIST = StaticToggle(
    'sort_calculation_in_case_list',
    'Configure a custom xpath calculation for Sort Property in Case Lists',
    TAG_SOLUTIONS_CONDITIONAL,
    [NAMESPACE_DOMAIN]
)

VIEW_APP_CHANGES = StaticToggle(
    'app-changes-with-improved-diff',
    'Improved app changes view',
    TAG_SOLUTIONS_OPEN,
    [NAMESPACE_DOMAIN, NAMESPACE_USER],
)

COUCH_SQL_MIGRATION_BLACKLIST = StaticToggle(
    'couch_sql_migration_blacklist',
    "Domains to exclude from migrating to SQL backend because the reference legacy models in custom code. "
    "Includes the following by default: 'ews-ghana', 'ils-gateway', 'ils-gateway-train'",
    TAG_INTERNAL,
    [NAMESPACE_DOMAIN],
)

PAGINATED_EXPORTS = StaticToggle(
    'paginated_exports',
    'Allows for pagination of exports for very large exports',
    TAG_SOLUTIONS_LIMITED,
    [NAMESPACE_DOMAIN]
)

PUBLISH_CUSTOM_REPORTS = StaticToggle(
    'publish_custom_reports',
    "Publish custom reports (No needed Authorization)",
    TAG_CUSTOM,
    [NAMESPACE_DOMAIN]
)

DISPLAY_CONDITION_ON_TABS = StaticToggle(
    'display_condition_on_nodeset',
    'Show Display Condition on Case Detail Tabs',
    TAG_SOLUTIONS_OPEN,
    [NAMESPACE_DOMAIN]
)

PHONE_HEARTBEAT = StaticToggle(
    'phone_apk_heartbeat',
    "Ability to configure a mobile feature to prompt users to update to latest CommCare app and apk",
    TAG_SOLUTIONS_CONDITIONAL,
    [NAMESPACE_DOMAIN]
)

SKIP_REMOVE_INDICES = StaticToggle(
    'skip_remove_indices',
    'Make _remove_indices_from_deleted_cases_task into a no-op.',
    TAG_INTERNAL,
    [NAMESPACE_DOMAIN]
)

MOBILE_RECOVERY_MEASURES = StaticToggle(
    'mobile_recovery_measures',
    'Mobile recovery measures',
    TAG_INTERNAL,
    [NAMESPACE_DOMAIN],
    description=("Used for widely deployed projects where recovery from "
                 "large-scale failures would otherwise be next to impossible."),
)

PREVENT_MOBILE_UCR_SYNC = StaticToggle(
    'prevent_mobile_ucr_sync',
    'ICDS: Used for ICDS emergencies when UCR sync is killing the DB',
    TAG_CUSTOM,
    [NAMESPACE_DOMAIN],
    description='Prevents mobile UCRs from being generated or included in the sync payload',
)

ENABLE_ALL_ADD_ONS = StaticToggle(
    'enable_all_add_ons',
    'Enable all app manager add-ons',
    TAG_SOLUTIONS_OPEN,
    [NAMESPACE_DOMAIN]
)

FILTERED_BULK_USER_DOWNLOAD = StaticToggle(
    'filtered_bulk_user_download',
    "Bulk mobile worker management features: filtered download, bulk delete, and bulk lookup users.",
    TAG_SOLUTIONS_OPEN,
    [NAMESPACE_DOMAIN],
    help_link='https://confluence.dimagi.com/display/ccinternal/Bulk+Mobile+Workers+Management',
)

FILTERED_LOCATION_DOWNLOAD = StaticToggle(
    'filtered_location_download',
    "Ability to filter location download to include only a specified location and its descendants.",
    TAG_CUSTOM,
    [NAMESPACE_DOMAIN],
    help_link='https://confluence.dimagi.com/display/ccinternal/Filtered+Locations+Download',
)

BULK_UPLOAD_DATE_OPENED = StaticToggle(
    'bulk_upload_date_opened',
    "Allow updating of the date_opened field with the bulk uploader",
    TAG_INTERNAL,
    [NAMESPACE_DOMAIN],
)

REGEX_FIELD_VALIDATION = StaticToggle(
    'regex_field_validation',
    'Regular Expression Validation for Custom Data Fields',
    TAG_SOLUTIONS_OPEN,
    namespaces=[NAMESPACE_DOMAIN],
    description="This flag adds the option to specify a regular expression "
                "(regex) to validate custom user data, custom location data, "
                "and/or custom product data fields.",
    help_link='https://confluence.dimagi.com/display/ccinternal/Regular+Expression+Validation+for+Custom+Data+Fields',
)

TWO_FACTOR_SUPERUSER_ROLLOUT = StaticToggle(
    'two_factor_superuser_rollout',
    'Users in this list will be forced to have Two-Factor Auth enabled',
    TAG_INTERNAL,
    [NAMESPACE_USER]
)

CUSTOM_ICON_BADGES = StaticToggle(
    'custom_icon_badges',
    'Custom Icon Badges for modules and forms',
    TAG_SOLUTIONS_LIMITED,
    namespaces=[NAMESPACE_DOMAIN],
)

ICDS_UCR_ELASTICSEARCH_DOC_LOADING = DynamicallyPredictablyRandomToggle(
    'icds_ucr_elasticsearch_doc_loading',
    'ICDS: Load related form docs from ElasticSearch instead of Riak',
    TAG_CUSTOM,
    namespaces=[NAMESPACE_OTHER],
)

COMPARE_UCR_REPORTS = DynamicallyPredictablyRandomToggle(
    'compare_ucr_reports',
    'Compare UCR reports against other reports or against other databases. '
    'Reports for comparison must be listed in settings.UCR_COMPARISONS.',
    TAG_CUSTOM,
    namespaces=[NAMESPACE_OTHER],
    default_randomness=0.001  # 1 in 1000
)

MOBILE_LOGIN_LOCKOUT = StaticToggle(
    'mobile_user_login_lockout',
    "On too many wrong password attempts, lock out mobile users",
    TAG_CUSTOM,
    [NAMESPACE_DOMAIN],
)

LINKED_DOMAINS = StaticToggle(
    'linked_domains',
    'Allow linking project spaces (successor to linked apps)',
    TAG_SOLUTIONS_CONDITIONAL,
    [NAMESPACE_DOMAIN],
    description=(
        "Link project spaces to allow syncing apps, lookup tables, organizations etc."
    ),
    help_link='https://confluence.dimagi.com/display/ccinternal/Linked+Project+Spaces',
    notification_emails=['aking'],
)

MULTI_MASTER_LINKED_DOMAINS = StaticToggle(
    'multi_master_linked_domains',
    "Allow linked apps to pull from multiple master apps in the upstream domain",
    TAG_CUSTOM,
    [NAMESPACE_DOMAIN],
)

MULTI_MASTER_BYPASS_VERSION_CHECK = StaticToggle(
    'MULTI_MASTER_BYPASS_VERSION_CHECK',
    "Bypass minimum CommCare version check for multi master usage. For use only by ICDS.",
    TAG_CUSTOM,
    [NAMESPACE_DOMAIN],
)

SUMOLOGIC_LOGS = DynamicallyPredictablyRandomToggle(
    'sumologic_logs',
    'Send logs to sumologic',
    TAG_INTERNAL,
    namespaces=[NAMESPACE_OTHER],
)

TARGET_COMMCARE_FLAVOR = StaticToggle(
    'target_commcare_flavor',
    'Target CommCare Flavor.',
    TAG_CUSTOM,
    namespaces=[NAMESPACE_DOMAIN],
)

TRAINING_MODULE = StaticToggle(
    'training-module',
    'Training Modules',
    TAG_CUSTOM,
    [NAMESPACE_DOMAIN],
)


EXPORT_MULTISORT = StaticToggle(
    'export_multisort',
    'Sort multiple rows in exports at once.',
    TAG_SOLUTIONS_OPEN,
    [NAMESPACE_DOMAIN],
)


EXPORT_OWNERSHIP = StaticToggle(
    'export_ownership',
    'Allow exports to have ownership.',
    TAG_SOLUTIONS_OPEN,
    [NAMESPACE_DOMAIN],
)


APP_TRANSLATIONS_WITH_TRANSIFEX = StaticToggle(
    'app_trans_with_transifex',
    'Translate Application Content With Transifex',
    TAG_CUSTOM,
    namespaces=[NAMESPACE_USER]
)


VALIDATE_APP_TRANSLATIONS = StaticToggle(
    'validate_app_translations',
    'Validate app translations before uploading them',
    TAG_CUSTOM,
    namespaces=[NAMESPACE_USER]
)


AGGREGATE_UCRS = StaticToggle(
    'aggregate_ucrs',
    'Enable experimental aggregate UCR support',
    TAG_INTERNAL,  # this might change in the future
    namespaces=[NAMESPACE_DOMAIN],
    notification_emails=['czue'],
)


SHOW_RAW_DATA_SOURCES_IN_REPORT_BUILDER = StaticToggle(
    'show_raw_data_sources_in_report_builder',
    'Allow building report builder reports directly from raw UCR Data Sources',
    TAG_SOLUTIONS_CONDITIONAL,
    namespaces=[NAMESPACE_DOMAIN],
)


RELATED_LOCATIONS = StaticToggle(
    'related_locations',
    'REACH: Enable experimental location many-to-many mappings',
    TAG_CUSTOM,
    namespaces=[NAMESPACE_DOMAIN],
    help_link='https://confluence.dimagi.com/display/RD/Related+Locations',
)

ICDS_DISHA_API = StaticToggle(
    'icds_disha_access',
    'ICDS: Access DISHA API',
    TAG_CUSTOM,
    namespaces=[NAMESPACE_USER],
    relevant_environments={'icds', 'india'},
)


ICDS_NIC_INDICATOR_API = StaticToggle(
    'icds_nic_indicator_acess',
    'ICDS: Dashboard Indicator API for NIC',
    TAG_CUSTOM,
    namespaces=[NAMESPACE_USER],
    relevant_environments={'icds', 'india'},
)

AP_WEBSERVICE = StaticToggle(
    'ap_webservice',
    'ICDS: ENABLE AP webservice',
    TAG_CUSTOM,
    namespaces=[NAMESPACE_USER],
    relevant_environments={'icds', 'india'},
)

ALLOW_BLANK_CASE_TAGS = StaticToggle(
    'allow_blank_case_tags',
    'eCHIS/ICDS: Allow blank case tags',
    TAG_CUSTOM,
    namespaces=[NAMESPACE_DOMAIN],
)

FILTER_ON_GROUPS_AND_LOCATIONS = StaticToggle(
    'filter_on_groups_and_locations',
    '[ONSE] Change filter from groups OR locations to groups AND locations in all reports and exports in the '
    'ONSE domain with group and location filters',
    TAG_CUSTOM,
    namespaces=[NAMESPACE_DOMAIN],
    description='For reports filtered by groups and locations, change the OR logic to an AND, so that '
                '(for example): "Groups or Users: [Salima District] AND [User group Healthworkers]" '
                'returns 40 healthworkers who are also in salima. Changes this logic to all reports that '
                'have group and location filters, such as the Submissions by Form report.',
)

DONT_INDEX_SAME_CASETYPE = StaticToggle(
    'dont_index_same_casetype',
    "Don't create a parent index if the child case has the same case type as the parent case",
    TAG_DEPRECATED,
    namespaces=[NAMESPACE_DOMAIN],
    description=inspect.cleandoc("""This toggle preserves old behaviour
        of not creating a parent index on the child case if their case
        types are the same.""")
)

SORT_OUT_OF_ORDER_FORM_SUBMISSIONS_SQL = DynamicallyPredictablyRandomToggle(
    'sort_out_of_order_form_submissions_sql',
    'Sort out of order form submissions in the SQL update strategy',
    TAG_INTERNAL,
    namespaces=[NAMESPACE_DOMAIN],
)


RESTRICT_APP_RELEASE = StaticToggle(
    'restrict_app_release',
    'ICDS: Show permission to manage app releases on user roles',
    TAG_CUSTOM,
    namespaces=[NAMESPACE_DOMAIN],
)


RELEASE_BUILDS_PER_PROFILE = StaticToggle(
    'release_builds_per_profile',
    'Do not release builds for all app profiles by default. Then manage via Source files view',
    TAG_CUSTOM,
    namespaces=[NAMESPACE_DOMAIN],
)

MANAGE_RELEASES_PER_LOCATION = StaticToggle(
    'manage_releases_per_location',
    'Manage releases per location',
    TAG_SOLUTIONS_LIMITED,
    namespaces=[NAMESPACE_DOMAIN],
    help_link='https://confluence.dimagi.com/display/ccinternal/Manage+Releases+per+Location',
)


LOCATION_SAFE_CASE_IMPORTS = StaticToggle(
    'location_safe_case_imports',
    'Allow location-restricted users to import cases owned at their location or below',
    TAG_SOLUTIONS_OPEN,
    namespaces=[NAMESPACE_DOMAIN],
)


HIDE_HQ_ON_MOBILE_EXPERIENCE = StaticToggle(
    'hide_hq_on_mobile_experience',
    'Do not show modal on mobile that mobile hq experience is bad',
    TAG_SOLUTIONS_OPEN,
    namespaces=[NAMESPACE_DOMAIN]
)


DASHBOARD_REACH_REPORT = StaticToggle(
    'dashboard_reach_reports',
    'REACH: Enable access to the AAA Convergence Dashboard reports for REACH',
    TAG_CUSTOM,
    [NAMESPACE_DOMAIN]
)


PARTIAL_UI_TRANSLATIONS = StaticToggle(
    'partial_ui_translations',
    'Enable uploading a subset of translations in the UI Translations Excel upload',
    TAG_CUSTOM,
    [NAMESPACE_DOMAIN]
)


PARALLEL_MPR_ASR_REPORT = StaticToggle(
    'parallel_mpr_asr_report',
    'Release parallel loading of MPR and ASR report',
    TAG_CUSTOM,
    [NAMESPACE_DOMAIN, NAMESPACE_USER]
)


MANAGE_CCZ_HOSTING = StaticToggle(
    'manage_ccz_hosting',
    'Allow project to manage ccz hosting',
    TAG_CUSTOM,
    [NAMESPACE_USER]
)


SKIP_ORM_FIXTURE_UPLOAD = StaticToggle(
    'skip_orm_fixture_upload',
    'Exposes an option in fixture api upload to skip saving through couchdbkit',
    TAG_CUSTOM,
    [NAMESPACE_DOMAIN]
)

ENABLE_UCR_MIRRORS = StaticToggle(
    'enable_ucr_mirrors',
    'Enable the mirrored engines for UCRs in this domain',
    TAG_CUSTOM,
    [NAMESPACE_DOMAIN]
)

LOCATION_COLUMNS_APP_STATUS_REPORT = StaticToggle(
    'location_columns_app_status_report',
    'Enables location columns to app status report',
    TAG_CUSTOM,
    [NAMESPACE_DOMAIN]
)

MPR_ASR_CONDITIONAL_AGG = DynamicallyPredictablyRandomToggle(
    'mpr_asr_conditional_agg',
    'Improved MPR ASR by doing aggregation at selected level',
    TAG_CUSTOM,
    [NAMESPACE_USER]
)

SKIP_CREATING_DEFAULT_BUILD_FILES_ON_BUILD = StaticToggle(
    'skip_creating_default_build_files_on_build',
    'Skips creating the build files for default profile each time a build is made'
    'which helps speed up the build and revert process',
    TAG_CUSTOM,
    [NAMESPACE_DOMAIN]
)

DISABLE_CASE_UPDATE_RULE_SCHEDULED_TASK = StaticToggle(
    'disable_case_update_rule_task',
    'Disable the `run_case_update_rules` periodic task '
    'while investigating database performance issues.',
    TAG_CUSTOM,
    [NAMESPACE_DOMAIN]
)


PHI_CAS_INTEGRATION = StaticToggle(
    'phi_cas_integration',
    'Integrate with PHI Api to search and validate beneficiaries',
    TAG_CUSTOM,
    [NAMESPACE_DOMAIN],
)


DAILY_INDICATORS = StaticToggle(
    'daily_indicators',
    'Enable daily indicators api',
    TAG_CUSTOM,
    [NAMESPACE_USER],
)

mwcd_indicators = StaticToggle(
    'mwcd_indicators',
    'Enable MWCD indicators API',
    TAG_CUSTOM,
    [NAMESPACE_USER],
)

ICDS_GOVERNANCE_DASHABOARD_API = StaticToggle(
    'governance_apis',
    'ICDS: Dashboard Governance dashboard API',
    TAG_CUSTOM,
    namespaces=[NAMESPACE_USER],
    relevant_environments={'icds', 'india'},
)

DO_NOT_RATE_LIMIT_SUBMISSIONS = StaticToggle(
    'do_not_rate_limit_submissions',
    'Do not rate limit submissions for this project, on a temporary basis.',
    TAG_INTERNAL,
    [NAMESPACE_DOMAIN],
    description="""
    When an individual project is having problems with rate limiting,
    use this toggle to lift the restriction for them on a temporary basis,
    just to unblock them while we sort out the conversation with the client.
    """
)

TEST_FORM_SUBMISSION_RATE_LIMIT_RESPONSE = StaticToggle(
    'test_form_submission_rate_limit_response',
    ("Respond to all form submissions with a 429 response. For use on test domains only. "
     "Without this, there's no sane way to test the UI for being rate limited on "
     "Mobile and Web Apps. Never use this on a real domain."),
    TAG_INTERNAL,
    namespaces=[NAMESPACE_DOMAIN],
    description="",
)

RATE_LIMIT_RESTORES = DynamicallyPredictablyRandomToggle(
    'rate_limit_restores',
    'Rate limit restores with a 429 TOO MANY REQUESTS response',
    TAG_INTERNAL,
    [NAMESPACE_DOMAIN],
    description="""
    While we are gaining an understanding of the effects of rate limiting,
    we want to force rate limiting on certain domains, while also being to
    toggle on and off global rate limiting quickly in response to issues.

    To turn on global rate limiting, set Randomness Level to 1.
    To turn it off, set to 0.
    """
)

SKIP_UPDATING_USER_REPORTING_METADATA = StaticToggle(
    'skip_updating_user_reporting_metadata',
    'ICDS: Skip updates to user reporting metadata to avoid expected load on couch',
    TAG_CUSTOM,
    [NAMESPACE_DOMAIN],
)


SHOW_BUILD_PROFILE_IN_APPLICATION_STATUS = StaticToggle(
    'show_build_profile_in_app_status',
    'Show build profile installed on phone tracked via heartbeat request in App Status Report',
    TAG_CUSTOM,
    [NAMESPACE_DOMAIN]
)


LIVEQUERY_READ_FROM_STANDBYS = DynamicallyPredictablyRandomToggle(
    'livequery_read_from_standbys',
    'Allow livequery restore to read data from plproxy standbys if they are available',
    TAG_INTERNAL,
    [NAMESPACE_USER],
    description="""
    To allow a gradual rollout and testing of using the standby
    databases to generate restore payloads.
    """
)


RUN_CUSTOM_DATA_PULL_REQUESTS = StaticToggle(
    'run_custom_data_pull_requests',
    '[ICDS] Initiate custom data pull requests from UI',
    TAG_CUSTOM,
    [NAMESPACE_USER]
)


RUN_DATA_MANAGEMENT_TASKS = StaticToggle(
    'run_data_management_tasks',
    '[ICDS] Run data management tasks',
    TAG_CUSTOM,
    [NAMESPACE_USER]
)


ALLOW_DEID_ODATA_FEED = StaticToggle(
    'allow_deid_odata_feed',
    'Allow De-Identification in OData feeds',
    TAG_PRODUCT,
    [NAMESPACE_DOMAIN]
)


ADD_ROW_INDEX_TO_MOBILE_UCRS = StaticToggle(
    'add_row_index_to_mobile_ucrs',
    'Add row index to mobile UCRs as the first column to retain original order of data',
    TAG_CUSTOM,
    [NAMESPACE_DOMAIN]
)


TWO_STAGE_USER_PROVISIONING = StaticToggle(
    'two_stage_user_provisioning',
    'Enable two-stage user provisioning (users confirm and set their own passwords via email).',
    TAG_SOLUTIONS_LIMITED,
    [NAMESPACE_DOMAIN],
    help_link='https://confluence.dimagi.com/display/ccinternal/Two-Stage+Mobile+Worker+Account+Creation',
)

<<<<<<< HEAD
LOCATION_REASSIGNMENT = StaticToggle(
    'location_reassignment',
    'Ability to reorder organization structure',
    TAG_CUSTOM,
    [NAMESPACE_USER],
    relevant_environments={'icds', 'india', 'staging'},
=======
ICDS_BIHAR_DEMOGRAPHICS_API = StaticToggle(
    'bihar_demographics_api',
    'ICDS: Bihar Demographics API',
    TAG_CUSTOM,
    namespaces=[NAMESPACE_USER],
    relevant_environments={'icds', 'india'},
>>>>>>> 467c10b8
)<|MERGE_RESOLUTION|>--- conflicted
+++ resolved
@@ -1828,19 +1828,19 @@
     help_link='https://confluence.dimagi.com/display/ccinternal/Two-Stage+Mobile+Worker+Account+Creation',
 )
 
-<<<<<<< HEAD
 LOCATION_REASSIGNMENT = StaticToggle(
     'location_reassignment',
     'Ability to reorder organization structure',
     TAG_CUSTOM,
     [NAMESPACE_USER],
     relevant_environments={'icds', 'india', 'staging'},
-=======
+)
+
 ICDS_BIHAR_DEMOGRAPHICS_API = StaticToggle(
     'bihar_demographics_api',
     'ICDS: Bihar Demographics API',
     TAG_CUSTOM,
     namespaces=[NAMESPACE_USER],
     relevant_environments={'icds', 'india'},
->>>>>>> 467c10b8
+
 )