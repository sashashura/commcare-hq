from collections import namedtuple
from functools import wraps
import hashlib
from django.http import Http404
import math
from toggle.shortcuts import toggle_enabled, set_toggle

Tag = namedtuple('Tag', 'name css_class')
TAG_ONE_OFF = Tag(name='One-Off', css_class='important')
TAG_EXPERIMENTAL = Tag(name='Experimental', css_class='warning')
TAG_PRODUCT_PATH = Tag(name='Product Path', css_class='info')
TAG_PRODUCT_CORE = Tag(name='Core Product', css_class='success')
TAG_PREVIEW = Tag(name='Preview', css_class='default')
TAG_UNKNOWN = Tag(name='Unknown', css_class='inverse')
ALL_TAGS = [TAG_ONE_OFF, TAG_EXPERIMENTAL, TAG_PRODUCT_PATH, TAG_PRODUCT_CORE, TAG_PREVIEW, TAG_UNKNOWN]


class StaticToggle(object):
    def __init__(self, slug, label, tag, namespaces=None, help_link=None, description=None):
        self.slug = slug
        self.label = label
        self.tag = tag
        self.help_link = help_link
        self.description = description
        if namespaces:
            self.namespaces = [None if n == NAMESPACE_USER else n for n in namespaces]
        else:
            self.namespaces = [None]

    def enabled(self, item, **kwargs):
        return any([toggle_enabled(self.slug, item, namespace=n, **kwargs) for n in self.namespaces])

    def set(self, item, enabled, namespace=None):
        set_toggle(self.slug, item, enabled, namespace)

    def required_decorator(self):
        """
        Returns a view function decorator that checks to see if the domain
        or user in the request has the appropriate toggle enabled.
        """
        def decorator(view_func):
            @wraps(view_func)
            def wrapped_view(request, *args, **kwargs):
                if (
                    (hasattr(request, 'user') and self.enabled(request.user.username))
                    or (hasattr(request, 'domain') and self.enabled(request.domain))
                ):
                    return view_func(request, *args, **kwargs)
                raise Http404()
            return wrapped_view
        return decorator


def deterministic_random(input_string):
    """
    Returns a deterministically random number between 0 and 1 based on the
    value of the string. The same input should always produce the same output.
    """
    return float.fromhex(hashlib.md5(input_string).hexdigest()) / math.pow(2, 128)


class PredictablyRandomToggle(StaticToggle):
    """
    A toggle that is predictably random based off some axis. Useful for for doing
    a randomized rollout of a feature. E.g. "turn this on for 5% of domains", or
    "turn this on for 40% of users".

    It extends StaticToggle, so individual domains/users can also be explicitly added.
    """

    def __init__(self, slug, label, tag, namespaces, randomness, help_link=None, description=None):
        super(PredictablyRandomToggle, self).__init__(slug, label, tag, list(namespaces),
                                                      help_link=help_link, description=description)
        assert namespaces, 'namespaces must be defined!'
        assert 0 <= randomness <= 1, 'randomness must be between 0 and 1!'
        self.randomness = randomness

    @property
    def randomness_percent(self):
        return "{:.0f}".format(self.randomness * 100)

    def _get_identifier(self, item):
        return '{}:{}:{}'.format(self.namespaces, self.slug, item)

    def enabled(self, item, **kwargs):
        return (
            (item and deterministic_random(self._get_identifier(item)) < self.randomness)
            or super(PredictablyRandomToggle, self).enabled(item, **kwargs)
        )

# if no namespaces are specified the user namespace is assumed
NAMESPACE_USER = 'user'
NAMESPACE_DOMAIN = 'domain'
ALL_NAMESPACES = [NAMESPACE_USER, NAMESPACE_DOMAIN]


def all_toggles():
    """
    Loads all toggles
    """
    # trick for listing the attributes of the current module.
    # http://stackoverflow.com/a/990450/8207
    for toggle_name, toggle in globals().items():
        if not toggle_name.startswith('__'):
            if isinstance(toggle, StaticToggle):
                yield toggle


def toggles_dict(username=None, domain=None):
    """
    Loads all toggles into a dictionary for use in JS
    """
    return {t.slug: True for t in all_toggles() if (t.enabled(username) or
                                                    t.enabled(domain))}


APP_BUILDER_CUSTOM_PARENT_REF = StaticToggle(
    'custom-parent-ref',
    'Custom case parent reference',
    TAG_ONE_OFF
)

APP_BUILDER_CAREPLAN = StaticToggle(
    'careplan',
    'Careplan module',
    TAG_EXPERIMENTAL
)

APP_BUILDER_ADVANCED = StaticToggle(
    'advanced-app-builder',
    'Advanced Module in App-Builder',
    TAG_EXPERIMENTAL
)

APP_BUILDER_INCLUDE_MULTIMEDIA_ODK = StaticToggle(
    'include-multimedia-odk',
    'Include multimedia in ODK deploy',
    TAG_ONE_OFF
)

BOOTSTRAP3_PREVIEW = StaticToggle(
    'bootstrap3_preview',
    'Bootstrap 3 Preview',
    TAG_PRODUCT_PATH,
    [NAMESPACE_USER]
)

CASE_LIST_CUSTOM_XML = StaticToggle(
    'case_list_custom_xml',
    'Show text area for entering custom case list xml',
    TAG_EXPERIMENTAL,
)

CASE_LIST_TILE = StaticToggle(
    'case_list_tile',
    'Allow configuration of case list tiles',
    TAG_EXPERIMENTAL,
    [NAMESPACE_DOMAIN, NAMESPACE_USER]
)

CASE_LIST_LOOKUP = StaticToggle(
    'case_list_lookup',
    'Allow external android callouts to search the caselist',
    TAG_EXPERIMENTAL,
    [NAMESPACE_DOMAIN, NAMESPACE_USER]
)

DETAIL_LIST_TABS = StaticToggle(
    'detail-list-tabs',
    'Tabs in the case detail list',
    TAG_PRODUCT_PATH,
    [NAMESPACE_DOMAIN, NAMESPACE_USER]
)

GRAPH_CREATION = StaticToggle(
    'graph-creation',
    'Case list/detail graph creation',
    TAG_EXPERIMENTAL,
    [NAMESPACE_DOMAIN, NAMESPACE_USER]
)

OFFLINE_CLOUDCARE = StaticToggle(
    'offline-cloudcare',
    'Offline Cloudcare',
    TAG_EXPERIMENTAL
)

IS_DEVELOPER = StaticToggle(
    'is_developer',
    'Is developer',
    TAG_EXPERIMENTAL
)

MM_CASE_PROPERTIES = StaticToggle(
    'mm_case_properties',
    'Multimedia Case Properties',
    TAG_PRODUCT_PATH
)

VISIT_SCHEDULER = StaticToggle(
    'app_builder_visit_scheduler',
    'Visit Scheduler',
    TAG_EXPERIMENTAL,
    [NAMESPACE_DOMAIN, NAMESPACE_USER]
)

EDIT_SUBMISSIONS = StaticToggle(
    'edit_submissions',
    'Submission Editing on HQ',
    TAG_PRODUCT_CORE,
    [NAMESPACE_DOMAIN, NAMESPACE_USER],
)

USER_CONFIGURABLE_REPORTS = StaticToggle(
    'user_reports',
    'User configurable reports UI',
    TAG_PRODUCT_PATH,
    [NAMESPACE_DOMAIN, NAMESPACE_USER]
)

STOCK_TRANSACTION_EXPORT = StaticToggle(
    'ledger_export',
    'Show "export transactions" link on case details page',
    TAG_PRODUCT_PATH
)

SYNC_ALL_LOCATIONS = StaticToggle(
    'sync_all_locations',
    'Sync the full location hierarchy when syncing location fixtures',
    TAG_PRODUCT_PATH,
    [NAMESPACE_DOMAIN]
)

NO_VELLUM = StaticToggle(
    'no_vellum',
    'Allow disabling Form Builder per form '
    '(for custom forms that Vellum breaks)',
    TAG_EXPERIMENTAL,
    [NAMESPACE_DOMAIN, NAMESPACE_USER]
)

CAN_EDIT_EULA = StaticToggle(
    'can_edit_eula',
    "Whether this user can set the custom eula and data sharing internal project options. "
    "This should be a small number of DIMAGI ONLY users",
    TAG_EXPERIMENTAL,
)

STOCK_AND_RECEIPT_SMS_HANDLER = StaticToggle(
    'stock_and_sms_handler',
    "Enable the stock report handler to accept both stock and receipt values "
    "in the format 'soh abc 100.20'",
    TAG_ONE_OFF,
    [NAMESPACE_DOMAIN]
)

PAGINATE_WEB_USERS = StaticToggle(
    'paginate_web_users',
    'Paginate Web Users',
    TAG_PRODUCT_PATH,
    [NAMESPACE_DOMAIN]
)

LOOSE_SYNC_TOKEN_VALIDATION = StaticToggle(
    'loose_sync_token_validation',
    "Don't fail hard on missing or deleted sync tokens.",
    TAG_EXPERIMENTAL,
    [NAMESPACE_DOMAIN]
)

MULTIPLE_LOCATIONS_PER_USER = StaticToggle(
    'multiple_locations',
    "Enable multiple locations per user on domain.",
    TAG_ONE_OFF,
    [NAMESPACE_DOMAIN]
)

PRODUCTS_PER_LOCATION = StaticToggle(
    'products_per_location',
    "Products Per Location: Specify products stocked at individual locations.  "
    "This doesn't actually do anything yet.",
    TAG_PRODUCT_CORE,
    [NAMESPACE_DOMAIN]
)

ALLOW_CASE_ATTACHMENTS_VIEW = StaticToggle(
    'allow_case_attachments_view',
    "Explicitly allow user to access case attachments, even if they can't view the case list report.",
    TAG_ONE_OFF,
    [NAMESPACE_DOMAIN, NAMESPACE_USER]
)

LOCATION_TYPE_STOCK_RATES = StaticToggle(
    'location_type_stock_rates',
    "Specify stock rates per location type.",
    TAG_PRODUCT_PATH,
    [NAMESPACE_DOMAIN]
)

BULK_ARCHIVE_FORMS = StaticToggle(
    'bulk_archive_forms',
    'Bulk archive forms with excel',
    TAG_PRODUCT_PATH
)

TRANSFER_DOMAIN = StaticToggle(
    'transfer_domain',
    'Transfer domains to different users',
    TAG_PRODUCT_PATH,
    [NAMESPACE_DOMAIN]
)

DHIS2_DOMAIN = StaticToggle(
    'dhis2_domain',
    'Enable DHIS2 integration for this domain',
    TAG_ONE_OFF,
    [NAMESPACE_DOMAIN]
)

PRIME_RESTORE = StaticToggle(
    'prime_restore',
    'Prime restore cache',
    TAG_PRODUCT_PATH,
    [NAMESPACE_DOMAIN, NAMESPACE_USER]
)

FORM_LINK_WORKFLOW = StaticToggle(
    'form_link_workflow',
    'Form linking workflow available on forms',
    TAG_EXPERIMENTAL,
    [NAMESPACE_DOMAIN],
)

# not referenced in code directly but passed through to vellum
# see toggles_dict
VELLUM_TRANSACTION_QUESTION_TYPES = StaticToggle(
    'transaction_question_types',
    "Adds transaction-related question types in the form builder",
    TAG_PRODUCT_PATH,
    [NAMESPACE_DOMAIN]
)

VELLUM_SAVE_TO_CASE = StaticToggle(
    'save_to_case',
    "Adds save to case as a question to the form builder",
    TAG_UNKNOWN,
    [NAMESPACE_DOMAIN]
)

VELLUM_ADVANCED_ITEMSETS = StaticToggle(
    'advanced_itemsets',
    "Allows a user to configure itemsets for more than lookup tables",
    TAG_EXPERIMENTAL,
    [NAMESPACE_DOMAIN]
)

VELLUM_EXPERIMENTAL_UI = StaticToggle(
    'experimental_ui',
    "Enables some experimental UI enhancements for the form builder",
    TAG_EXPERIMENTAL,
    [NAMESPACE_DOMAIN]
)

VELLUM_PRINTING = StaticToggle(
    'printing',
    "Enables the Print Android App Callout",
    TAG_PRODUCT_PATH,
    [NAMESPACE_DOMAIN]
)

VELLUM_RICH_TEXT = StaticToggle(
    'rich_text',
    "Enables rich text for the form builder",
    TAG_EXPERIMENTAL,
    [NAMESPACE_DOMAIN]
)

CACHE_AND_INDEX = StaticToggle(
    'cache_and_index',
    'Enable the "Cache and Index" format option when choosing sort properties '
    'in the app builder',
    TAG_UNKNOWN,
    [NAMESPACE_DOMAIN],
)

CUSTOM_PROPERTIES = StaticToggle(
    'custom_properties',
    'Allow users to add arbitrary custom properties to their application',
    TAG_EXPERIMENTAL,
    [NAMESPACE_DOMAIN]
)

BULK_SMS_VERIFICATION = StaticToggle(
    'bulk_sms_verification',
    'Allow initiating the SMS phone verification workflow for all users in a group.',
    TAG_ONE_OFF,
    [NAMESPACE_USER, NAMESPACE_DOMAIN],
)

BULK_PAYMENTS = StaticToggle(
    'bulk_payments',
    'Enable payment of invoices by bulk credit payments and invoice generation for wire transfers',
    TAG_PRODUCT_CORE
)


ENABLE_LOADTEST_USERS = StaticToggle(
    'enable_loadtest_users',
    'Enable creating loadtest users on HQ',
    TAG_EXPERIMENTAL,
    namespaces=[NAMESPACE_DOMAIN],
    help_link='https://confluence.dimagi.com/display/ccinternal/Loadtest+Users',
)

OWNERSHIP_CLEANLINESS = PredictablyRandomToggle(
    'enable_owner_cleanliness_flags',
    'Enable tracking ownership cleanliness on submission',
    TAG_EXPERIMENTAL,
    randomness=.05,
    namespaces=[NAMESPACE_DOMAIN],
    help_link='https://docs.google.com/a/dimagi.com/document/d/12WfZLerFL832LZbMwqRAvXt82scdjDL51WZVNa31f28/edit#heading=h.gu9sjekp0u2p',
)

OWNERSHIP_CLEANLINESS_RESTORE = StaticToggle(
    'enable_owner_cleanliness_restore',
    'Enable restoring with updated owner cleanliness logic.',
    TAG_EXPERIMENTAL,
    namespaces=[NAMESPACE_DOMAIN],
    help_link='https://docs.google.com/a/dimagi.com/document/d/12WfZLerFL832LZbMwqRAvXt82scdjDL51WZVNa31f28/edit#heading=h.gu9sjekp0u2p',
)

MOBILE_UCR = StaticToggle(
    'mobile_ucr',
    ('Mobile UCR: Configure viewing user configurable reports on the mobile '
     'through the app builder'),
    TAG_EXPERIMENTAL,
    namespaces=[NAMESPACE_DOMAIN],
)

RESTRICT_WEB_USERS_BY_LOCATION = StaticToggle(
    'restrict_web_users_by_location',
    "Allow project to restrict web user permissions by location",
    TAG_PRODUCT_CORE,
    namespaces=[NAMESPACE_DOMAIN],
)

API_THROTTLE_WHITELIST = StaticToggle(
    'api_throttle_whitelist',
    ('API throttle whitelist'),
    TAG_EXPERIMENTAL,
    namespaces=[NAMESPACE_USER],
)

INSTANCE_VIEWER = StaticToggle(
    'instance_viewer',
    'CloudCare Form Debugging Tool',
    TAG_PRODUCT_PATH,
    namespaces=[NAMESPACE_USER],
)

CLOUDCARE_CACHE = StaticToggle(
    'cloudcare_cache',
    'Aggresively cache case list, can result in stale data',
    TAG_EXPERIMENTAL,
    namespaces=[NAMESPACE_DOMAIN],
)

OPENLMIS = StaticToggle(
    'openlmis',
    'Offer OpenLMIS settings',
    TAG_UNKNOWN,
    namespaces=[NAMESPACE_DOMAIN],
)

CUSTOM_MENU_BAR = StaticToggle(
    'custom_menu_bar',
    "Hide Dashboard and Applications from top menu bar "
    "for non-admin users",
    TAG_ONE_OFF,
    namespaces=[NAMESPACE_DOMAIN],
)

LINK_SUPPLY_POINT = StaticToggle(
    'link_supply_point',
    'Add a "Supply Point" tab to location pages.  This is feature flagged '
    'because this is not a great way to display additional information.',
    TAG_EXPERIMENTAL,
    namespaces=[NAMESPACE_DOMAIN],
)

REVAMPED_EXPORTS = StaticToggle(
    'revamped_exports',
    'Revamped Form and Case exports',
    TAG_PRODUCT_PATH,
)

MULTIPLE_CHOICE_CUSTOM_FIELD = StaticToggle(
    'multiple_choice_custom_field',
    'Allow project to use multiple choice field in custom fields',
    TAG_PRODUCT_PATH,
    namespaces=[NAMESPACE_DOMAIN]
)

RESTRICT_FORM_EDIT_BY_LOCATION = StaticToggle(
    'restrict_form_edit_by_location',
    "Restrict ability to edit/archive forms by the web user's location",
    TAG_ONE_OFF,
    namespaces=[NAMESPACE_DOMAIN],
)

SUPPORT = StaticToggle(
    'support',
    'General toggle for support features',
    TAG_EXPERIMENTAL,
)

BASIC_CHILD_MODULE = StaticToggle(
    'child_module',
    'Basic modules can be child modules',
    TAG_PRODUCT_PATH,
    [NAMESPACE_DOMAIN]
)

MESSAGING_STATUS_AND_ERROR_REPORTS = StaticToggle(
    'messaging_status',
    'View the Messaging Status and Error Reports',
    TAG_PRODUCT_PATH,
    [NAMESPACE_DOMAIN],
)

<<<<<<< HEAD
DROPBOX_SYNC = StaticToggle(
    'dropbox_sync',
    'Allows users to sync their file downloads to Dropbox',
    TAG_PRODUCT_PATH,
    [NAMESPACE_DOMAIN, NAMESPACE_USER],
=======
EMAIL_IN_REMINDERS = StaticToggle(
    'email_in_reminders',
    'Send emails from reminders',
    TAG_PRODUCT_PATH,
    [NAMESPACE_DOMAIN],
>>>>>>> 6dd7fff4
)<|MERGE_RESOLUTION|>--- conflicted
+++ resolved
@@ -528,17 +528,16 @@
     [NAMESPACE_DOMAIN],
 )
 
-<<<<<<< HEAD
 DROPBOX_SYNC = StaticToggle(
     'dropbox_sync',
     'Allows users to sync their file downloads to Dropbox',
     TAG_PRODUCT_PATH,
     [NAMESPACE_DOMAIN, NAMESPACE_USER],
-=======
+)
+
 EMAIL_IN_REMINDERS = StaticToggle(
     'email_in_reminders',
     'Send emails from reminders',
     TAG_PRODUCT_PATH,
     [NAMESPACE_DOMAIN],
->>>>>>> 6dd7fff4
 )