--- conflicted
+++ resolved
@@ -959,18 +959,17 @@
     [NAMESPACE_DOMAIN]
 )
 
-<<<<<<< HEAD
 LINKED_APPS = StaticToggle(
     'linked_apps',
     'Allows master and linked apps',
     TAG_PRODUCT_PATH,
     [NAMESPACE_DOMAIN]
-=======
+)
+
 NIMBUS_FORM_VALIDATION = PredictablyRandomToggle(
     'nimbus_form_validation',
     'Use Nimbus to validate XForms',
     TAG_PRODUCT_PATH,
     [NAMESPACE_DOMAIN],
     randomness=0.1
->>>>>>> feb86429
 )