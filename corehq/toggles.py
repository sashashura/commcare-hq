--- conflicted
+++ resolved
@@ -1960,7 +1960,6 @@
     """
 )
 
-<<<<<<< HEAD
 NON_PARENT_MENU_SELECTION = StaticToggle(
     'non_parent_menu_selection',
     'Allow selecting of module of any case-type in select-parent workflow',
@@ -1969,13 +1968,13 @@
     description="""
     Allow selecting of module of any case-type in select-parent workflow
     """,
-=======
+)
+
 ENTERPRISE_SSO = StaticToggle(
     'enterprise_sso',
     'Enable Enterprise SSO options for the users specified in this list.',
     TAG_PRODUCT,
     namespaces=[NAMESPACE_USER],
->>>>>>> 93a2be63
 )
 
 BLOCKED_EMAIL_DOMAIN_RECIPIENTS = StaticToggle(
