--- conflicted
+++ resolved
@@ -627,17 +627,17 @@
     [NAMESPACE_DOMAIN],
 )
 
-<<<<<<< HEAD
 FIXTURE_CASE_SELECTION = StaticToggle(
     'fixture_case',
     'Allow a configurable case list that is filtered based on a fixture type and fixture selection (Due List)',
     TAG_PRODUCT_PATH,
     [NAMESPACE_DOMAIN],
-=======
+)
+
 EWS_INVALID_REPORT_RESPONSE = StaticToggle(
     'ews_invalid_report_response',
     'Send response about invalid stock on hand',
     TAG_UNKNOWN,
     [NAMESPACE_DOMAIN]
->>>>>>> ec382d1f
+
 )