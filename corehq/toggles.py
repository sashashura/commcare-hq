import hashlib
import inspect
import math
from functools import wraps
from importlib import import_module
from typing import List

from django.conf import settings
from django.contrib import messages
from django.http import Http404
from django.urls import reverse
from django.utils.safestring import mark_safe

from attr import attrib, attrs
from couchdbkit import ResourceNotFound
from memoized import memoized

from corehq.extensions import extension_point, ResultFormat
from toggle.models import Toggle
from toggle.shortcuts import set_toggle, toggle_enabled

from corehq.util.quickcache import quickcache


@attrs(frozen=True)
class Tag:
    name = attrib(type=str)
    css_class = attrib(type=str)
    description = attrib(type=str)

    @property
    def index(self):
        return ALL_TAGS.index(self)


TAG_CUSTOM = Tag(
    name='One-Off / Custom',
    css_class='warning',
    description="This feature flag was created for one specific project. "
    "Please don't enable it for any other projects. "
    "This is NOT SUPPORTED outside of that project and may break other features.",
)
TAG_DEPRECATED = Tag(
    name='Deprecated',
    css_class='danger',
    description="This feature flag is being removed. "
    "Do not add any new projects to this list.",
)
TAG_PRODUCT = Tag(
    name='Product',
    css_class='success',
    description="This is a core-product feature that you should feel free to "
    "use.  We've feature-flagged until release.",
)
TAG_PREVIEW = Tag(
    name='Preview',
    css_class='default',
    description='',
)
TAG_SAAS_CONDITIONAL = Tag(
    name='SaaS - Conditional Use',
    css_class='primary',
    description="When enabled, “SaaS - Conditional Use” feature flags will be fully supported by the SaaS team. "
    "Please confirm with the SaaS Product team before enabling “SaaS - Conditional Use” flags for an external "
    "customer."
)
TAG_SOLUTIONS = Tag(
    name='Solutions',
    css_class='info',
    description="These features are only available for our services projects. This may affect support and "
    "pricing when the project is transitioned to a subscription."
)
TAG_SOLUTIONS_OPEN = Tag(
    name='Solutions - Open Use',
    css_class='info',
    description="These features are only available for our services projects. This may affect support and "
    "pricing when the project is transitioned to a subscription. Open Use Solutions Feature Flags can be "
    "enabled by GS."
)
TAG_SOLUTIONS_CONDITIONAL = Tag(
    name='Solutions - Conditional Use',
    css_class='info',
    description="These features are only available for our services projects. This may affect support and "
    "pricing when the project is transitioned to a subscription. Conditional Use Solutions Feature Flags can be "
    "complicated and should be enabled by GS only after ensuring your partners have the proper training materials."
)
TAG_SOLUTIONS_LIMITED = Tag(
    name='Solutions - Limited Use',
    css_class='info',
    description=mark_safe(
        'These features are only available for our services projects. This '
        'may affect support and pricing when the project is transitioned to a '
        'subscription. Limited Use Solutions Feature Flags cannot be enabled '
        'by GS before submitting a <a href="https://docs.google.com/forms/d/e/'
        '1FAIpQLSfsX0K05nqflGdboeRgaa40HMfFb2DjGUbP4cKJL76ieS_TAA/viewform">'
        'SolTech Feature Flag Request</a>.'
    )
)
TAG_INTERNAL = Tag(
    name='Internal Engineering Tools',
    css_class='default',
    description="These are tools for our engineering team to use to manage the product",
)
# Order roughly corresponds to how much we want you to use it
ALL_TAG_GROUPS = [TAG_SOLUTIONS, TAG_PRODUCT, TAG_CUSTOM, TAG_INTERNAL, TAG_DEPRECATED]
ALL_TAGS = [
    TAG_SOLUTIONS_OPEN,
    TAG_SOLUTIONS_CONDITIONAL,
    TAG_SOLUTIONS_LIMITED,
    TAG_SAAS_CONDITIONAL,
] + ALL_TAG_GROUPS


class StaticToggle(object):

    def __init__(self, slug, label, tag, namespaces=None, help_link=None,
                 description=None, save_fn=None, enabled_for_new_domains_after=None,
                 enabled_for_new_users_after=None, relevant_environments=None,
                 notification_emails=None):
        self.slug = slug
        self.label = label
        self.tag = tag
        self.help_link = help_link
        self.description = description
        # Optionally provide a callable to be called whenever the toggle is
        # updated.  This is only applicable to domain toggles.  It must accept
        # two parameters, `domain_name` and `toggle_is_enabled`
        self.save_fn = save_fn
        # Toggles can be declared in localsettings statically
        #   to avoid cache lookups
        self.always_enabled = set(
            settings.STATIC_TOGGLE_STATES.get(self.slug, {}).get('always_enabled', []))
        self.always_disabled = set(
            settings.STATIC_TOGGLE_STATES.get(self.slug, {}).get('always_disabled', []))
        self.enabled_for_new_domains_after = enabled_for_new_domains_after
        self.enabled_for_new_users_after = enabled_for_new_users_after
        # pass in a set of environments where this toggle applies
        self.relevant_environments = relevant_environments

        if namespaces:
            self.namespaces = [None if n == NAMESPACE_USER else n for n in namespaces]
        else:
            self.namespaces = [None]
        self.notification_emails = notification_emails

    def enabled(self, item, namespace=Ellipsis):
        if self.relevant_environments and not (
            settings.SERVER_ENVIRONMENT in self.relevant_environments
            or settings.DEBUG
        ):
            # Don't even bother looking it up in the cache
            return False
        if item in self.always_enabled:
            return True
        elif item in self.always_disabled:
            return False

        if namespace == NAMESPACE_USER:
            namespace = None  # because:
            #     __init__() ... self.namespaces = [None if n == NAMESPACE_USER else n for n in namespaces]
        if namespace is not Ellipsis and namespace not in self.namespaces:
            # short circuit if we're checking an item that isn't supported by this toggle
            return False

        domain_enabled_after = self.enabled_for_new_domains_after
        if (domain_enabled_after is not None and NAMESPACE_DOMAIN in self.namespaces
                and was_domain_created_after(item, domain_enabled_after)):
            return True

        user_enabled_after = self.enabled_for_new_users_after
        if (user_enabled_after is not None and was_user_created_after(item, user_enabled_after)):
            return True

        namespaces = self.namespaces if namespace is Ellipsis else [namespace]
        return any([toggle_enabled(self.slug, item, namespace=n) for n in namespaces])

    def enabled_for_request(self, request):
        return (
            None in self.namespaces
            and hasattr(request, 'user')
            and self.enabled(request.user.username, namespace=None)
        ) or (
            NAMESPACE_DOMAIN in self.namespaces
            and hasattr(request, 'domain')
            and self.enabled(request.domain, namespace=NAMESPACE_DOMAIN)
        )

    def set(self, item, enabled, namespace=None):
        if namespace == NAMESPACE_USER:
            namespace = None  # because:
            #     __init__() ... self.namespaces = [None if n == NAMESPACE_USER else n for n in namespaces]
        return set_toggle(self.slug, item, enabled, namespace)

    def required_decorator(self):
        """
        Returns a view function decorator that checks to see if the domain
        or user in the request has the appropriate toggle enabled.
        """
        def decorator(view_func):
            @wraps(view_func)
            def wrapped_view(request, *args, **kwargs):
                if self.enabled_for_request(request):
                    return view_func(request, *args, **kwargs)
                if request.user.is_superuser:
                    from corehq.apps.toggle_ui.views import ToggleEditView
                    toggle_url = reverse(ToggleEditView.urlname, args=[self.slug])
                    messages.warning(
                        request,
                        mark_safe((
                            'This <a href="{}">feature flag</a> should be enabled '
                            'to access this URL'
                        ).format(toggle_url)),
                        fail_silently=True,  # workaround for tests: https://code.djangoproject.com/ticket/17971
                    )
                raise Http404()
            return wrapped_view
        return decorator

    def get_enabled_domains(self):
        try:
            toggle = Toggle.get(self.slug)
        except ResourceNotFound:
            return []

        enabled_users = toggle.enabled_users
        domains = {user.split('domain:')[1] for user in enabled_users if 'domain:' in user}
        domains |= self.always_enabled
        domains -= self.always_disabled
        return list(domains)


def was_domain_created_after(domain, checkpoint):
    """
    Return true if domain was created after checkpoint

    :param domain: Domain name (string).
    :param checkpoint: datetime object.
    """
    from corehq.apps.domain.models import Domain
    domain_obj = Domain.get_by_name(domain)
    return (
        domain_obj is not None and
        domain_obj.date_created is not None and
        domain_obj.date_created > checkpoint
    )


def was_user_created_after(username, checkpoint):
    """
    Return true if user was created after checkpoint

    :param username: Web User username (string).
    :param checkpoint: datetime object.
    """
    from corehq.apps.users.models import WebUser
    user = WebUser.get_by_username(username)
    return (
        user is not None and
        user.created_on is not None and
        user.created_on > checkpoint
    )


def deterministic_random(input_string):
    """
    Returns a deterministically random number between 0 and 1 based on the
    value of the string. The same input should always produce the same output.
    """
    if isinstance(input_string, str):
        input_string = input_string.encode('utf-8')
    return float.fromhex(hashlib.md5(input_string).hexdigest()) / math.pow(2, 128)


class PredictablyRandomToggle(StaticToggle):
    """
    A toggle that is predictably random based off some axis. Useful for for doing
    a randomized rollout of a feature. E.g. "turn this on for 5% of domains", or
    "turn this on for 40% of users".

    It extends StaticToggle, so individual domains/users can also be explicitly added.
    """

    def __init__(
        self,
        slug,
        label,
        tag,
        namespaces,
        randomness,
        help_link=None,
        description=None,
    ):
        super(PredictablyRandomToggle, self).__init__(slug, label, tag, list(namespaces),
                                                      help_link=help_link, description=description)
        _ensure_valid_namespaces(namespaces)
        _ensure_valid_randomness(randomness)
        self.randomness = randomness

    @property
    def randomness_percent(self):
        return "{:.0f}".format(self.randomness * 100)

    def _get_identifier(self, item):
        return '{}:{}:{}'.format(self.namespaces, self.slug, item)

    def enabled(self, item, namespace=Ellipsis):
        if self.relevant_environments and not (
            settings.SERVER_ENVIRONMENT in self.relevant_environments
            or settings.DEBUG
        ):
            # Don't even bother looking it up in the cache
            return False

        if namespace == NAMESPACE_USER:
            namespace = None  # because:
            # StaticToggle.__init__(): self.namespaces = [None if n == NAMESPACE_USER else n for n in namespaces]

        all_namespaces = {None if n == NAMESPACE_USER else n for n in ALL_NAMESPACES}
        if namespace is Ellipsis and set(self.namespaces) != all_namespaces:
            raise ValueError(
                'PredictablyRandomToggle.enabled() cannot be determined for toggle "{slug}" because it is not '
                'available for all namespaces and the namespace of "{item}" is not given.'.format(
                    slug=self.slug,
                    item=item,
                )
            )

        if settings.DISABLE_RANDOM_TOGGLES:
            return False
        elif item in self.always_disabled:
            return False
        elif namespace is not Ellipsis and namespace not in self.namespaces:
            return False
        return (
            (item and deterministic_random(self._get_identifier(item)) < self.randomness)
            or super(PredictablyRandomToggle, self).enabled(item, namespace)
        )


class DynamicallyPredictablyRandomToggle(PredictablyRandomToggle):
    """
    A PredictablyRandomToggle whose randomness can be configured via the database/UI.
    """
    RANDOMNESS_KEY = 'hq_dynamic_randomness'

    def __init__(
        self,
        slug,
        label,
        tag,
        namespaces,
        default_randomness=0.0,
        help_link=None,
        description=None,
        relevant_environments=None
    ):
        super(PredictablyRandomToggle, self).__init__(slug, label, tag, list(namespaces),
                                                      help_link=help_link, description=description,
                                                      relevant_environments=relevant_environments)
        _ensure_valid_namespaces(namespaces)
        _ensure_valid_randomness(default_randomness)
        self.default_randomness = default_randomness

    @property
    @quickcache(vary_on=['self.slug'])
    def randomness(self):
        # a bit hacky: leverage couch's dynamic properties to just tack this onto the couch toggle doc
        try:
            toggle = Toggle.get(self.slug)
        except ResourceNotFound:
            return self.default_randomness
        dynamic_randomness = getattr(toggle, self.RANDOMNESS_KEY, self.default_randomness)
        try:
            dynamic_randomness = float(dynamic_randomness)
            return dynamic_randomness
        except ValueError:
            return self.default_randomness


# if no namespaces are specified the user namespace is assumed
NAMESPACE_USER = 'user'
NAMESPACE_DOMAIN = 'domain'
NAMESPACE_OTHER = 'other'
ALL_NAMESPACES = [NAMESPACE_USER, NAMESPACE_DOMAIN]


def any_toggle_enabled(*toggles):
    """
    Return a view decorator for allowing access if any of the given toggles are
    enabled. Example usage:

    @toggles.any_toggle_enabled(REPORT_BUILDER, USER_CONFIGURABLE_REPORTS)
    def delete_custom_report():
        pass

    """
    def decorator(view_func):
        @wraps(view_func)
        def wrapped_view(request, *args, **kwargs):
            for t in toggles:
                if t.enabled_for_request(request):
                    return view_func(request, *args, **kwargs)
            raise Http404()
        return wrapped_view
    return decorator


@extension_point(result_format=ResultFormat.FLATTEN)
def custom_toggle_modules() -> List[str]:
    """Extension point to add toggles from custom code

    Parameters:
        None

    Returns:
        List of python module strings for custom toggle modules.
    """


def all_toggles():
    """
    Loads all toggles
    """
    return list(all_toggles_by_name().values())


@memoized
def all_toggles_by_name():
    # trick for listing the attributes of the current module.
    # http://stackoverflow.com/a/990450/8207
    core_toggles = all_toggles_by_name_in_scope(globals())
    for module_name in custom_toggle_modules():
        module = import_module(module_name)
        core_toggles.update(all_toggles_by_name_in_scope(module.__dict__))
    return core_toggles


def all_toggles_by_name_in_scope(scope_dict, toggle_class=StaticToggle):
    result = {}
    for toggle_name, toggle in scope_dict.items():
        if not toggle_name.startswith('__'):
            if isinstance(toggle, toggle_class):
                result[toggle_name] = toggle
    return result


def toggles_dict(username=None, domain=None):
    """
    Loads all toggles into a dictionary for use in JS

    (only enabled toggles are included)
    """
    return {t.slug: True for t in all_toggles() if (t.enabled(username, NAMESPACE_USER) or
                                                    t.enabled(domain, NAMESPACE_DOMAIN))}


def toggle_values_by_name(username=None, domain=None):
    """
    Loads all toggles into a dictionary for use in JS

    all toggles (including those not enabled) are included
    """
    return {toggle_name: (toggle.enabled(username, NAMESPACE_USER) or
                          toggle.enabled(domain, NAMESPACE_DOMAIN))
            for toggle_name, toggle in all_toggles_by_name().items()}


def _ensure_valid_namespaces(namespaces):
    if not namespaces:
        raise Exception('namespaces must be defined!')


def _ensure_valid_randomness(randomness):
    if not 0 <= randomness <= 1:
        raise Exception('randomness must be between 0 and 1!')


APP_BUILDER_CUSTOM_PARENT_REF = StaticToggle(
    'custom-parent-ref',
    'ICDS: Custom case parent reference',
    TAG_CUSTOM,
    [NAMESPACE_DOMAIN],
)

LAZY_LOAD_MULTIMEDIA = StaticToggle(
    'optional-media',
    'ICDS: Lazy load multimedia files in Updates',
    TAG_CUSTOM,
    [NAMESPACE_DOMAIN],
)

APP_BUILDER_ADVANCED = StaticToggle(
    'advanced-app-builder',
    'Advanced Module in App-Builder',
    TAG_SOLUTIONS_LIMITED,
    [NAMESPACE_DOMAIN],
    description="Advanced Modules allow you to autoload and manage multiple case types, "
                "but may behave in unexpected ways.",
    help_link='https://confluence.dimagi.com/display/ccinternal/Advanced+Modules',
)

APP_BUILDER_SHADOW_MODULES = StaticToggle(
    'shadow-app-builder',
    'Shadow Modules',
    TAG_SOLUTIONS_CONDITIONAL,
    [NAMESPACE_DOMAIN],
    help_link='https://confluence.dimagi.com/display/ccinternal/Shadow+Modules+and+Forms',
)

V1_SHADOW_MODULES = StaticToggle(
    'v1-shadows',
    'Allow creation and management of deprecated Shadow Module behaviour',
    TAG_SOLUTIONS_CONDITIONAL,
    [NAMESPACE_DOMAIN],
    help_link='https://github.com/dimagi/commcare-hq/blob/master/docs/advanced_app_features.rst#shadow-modules',
)

CASE_LIST_CUSTOM_XML = StaticToggle(
    'case_list_custom_xml',
    'Allow custom XML to define case lists (ex. for case tiles)',
    TAG_SOLUTIONS_LIMITED,
    [NAMESPACE_DOMAIN],
    help_link='https://confluence.dimagi.com/display/public/Custom+Case+XML+Overview',
)

CASE_LIST_CUSTOM_VARIABLES = StaticToggle(
    'case_list_custom_variables',
    'Show text area for entering custom variables',
    TAG_SOLUTIONS_LIMITED,
    [NAMESPACE_DOMAIN],
    description='Defines custom variables that can be used in case list or detail calculations',
)

CASE_LIST_TILE = StaticToggle(
    'case_list_tile',
    'REC: Allow configuration of the REC case list tile',
    TAG_CUSTOM,
    [NAMESPACE_DOMAIN]
)

SHOW_PERSIST_CASE_CONTEXT_SETTING = StaticToggle(
    'show_persist_case_context_setting',
    'Allow toggling the persistent case context tile',
    TAG_SOLUTIONS_CONDITIONAL,
    [NAMESPACE_DOMAIN],
)

CASE_LIST_LOOKUP = StaticToggle(
    'case_list_lookup',
    'Allow external android callouts to search the caselist',
    TAG_SOLUTIONS_CONDITIONAL,
    [NAMESPACE_DOMAIN]
)

BIOMETRIC_INTEGRATION = StaticToggle(
    'biometric_integration',
    "Enables biometric integration (simprints) features.",
    TAG_PRODUCT,
    [NAMESPACE_DOMAIN]
)

ADD_USERS_FROM_LOCATION = StaticToggle(
    'add_users_from_location',
    "Allow users to add new mobile workers from the locations page",
    TAG_DEPRECATED,
    [NAMESPACE_DOMAIN]
)

CASE_DETAIL_PRINT = StaticToggle(
    'case_detail_print',
    'MLabour: Allowing printing of the case detail, based on an HTML template',
    TAG_CUSTOM,
    [NAMESPACE_DOMAIN],
)

COPY_FORM_TO_APP = StaticToggle(
    'copy_form_to_app',
    'Allow copying a form from one app to another',
    TAG_INTERNAL,
    [NAMESPACE_DOMAIN, NAMESPACE_USER],
)

DATA_FILE_DOWNLOAD = StaticToggle(
    'data_file_download',
    'Offer hosting and sharing data files for downloading from a secure dropzone',
    TAG_SOLUTIONS_OPEN,
    help_link='https://confluence.dimagi.com/display/ccinternal/Offer+hosting+and+sharing+data+files+for+downloading+from+a+secure+dropzone',
    namespaces=[NAMESPACE_DOMAIN],
)

DETAIL_LIST_TAB_NODESETS = StaticToggle(
    'detail-list-tab-nodesets',
    'Associate a nodeset with a case detail tab',
    TAG_SOLUTIONS_CONDITIONAL,
    help_link='https://confluence.dimagi.com/display/ccinternal/Case+Detail+Nodesets',
    namespaces=[NAMESPACE_DOMAIN]
)

DHIS2_INTEGRATION = StaticToggle(
    'dhis2_integration',
    'DHIS2 Integration',
    TAG_SOLUTIONS_LIMITED,
    [NAMESPACE_DOMAIN]
)

GRAPH_CREATION = StaticToggle(
    'graph-creation',
    'Case list/detail graph creation',
    TAG_SOLUTIONS_CONDITIONAL,
    help_link='https://confluence.dimagi.com/display/RD/Graphing+in+HQ',
    namespaces=[NAMESPACE_DOMAIN]
)

IS_CONTRACTOR = StaticToggle(
    'is_contractor',
    'Is contractor',
    TAG_INTERNAL,
    description="Used to give non super-users access to select super-user features"
)

MM_CASE_PROPERTIES = StaticToggle(
    'mm_case_properties',
    'Multimedia Case Properties',
    TAG_DEPRECATED,
    help_link='https://confluence.dimagi.com/display/ccinternal/Multimedia+Case+Properties+Feature+Flag',
    namespaces=[NAMESPACE_DOMAIN],
)

NEW_MULTIMEDIA_UPLOADER = StaticToggle(
    'new_multimedia_uploader',
    'Display new multimedia uploader',
    TAG_INTERNAL,
    [NAMESPACE_DOMAIN]
)

VISIT_SCHEDULER = StaticToggle(
    'app_builder_visit_scheduler',
    'ICDS: Visit Scheduler',
    TAG_CUSTOM,
    [NAMESPACE_DOMAIN, NAMESPACE_USER]
)


MONITOR_2FA_CHANGES = StaticToggle(
    'monitor_2fa_changes',
    'Monitor 2FA activity for SAAS-11210 ticket',
    TAG_CUSTOM,
    namespaces=[NAMESPACE_DOMAIN]
)


USER_CONFIGURABLE_REPORTS = StaticToggle(
    'user_reports',
    'User configurable reports UI',
    TAG_SOLUTIONS_LIMITED,
    [NAMESPACE_DOMAIN, NAMESPACE_USER],
    description=(
        "A feature which will allow your domain to create User Configurable Reports."
    ),
    help_link='https://confluence.dimagi.com/display/RD/User+Configurable+Reporting',
)

LOCATIONS_IN_UCR = StaticToggle(
    'locations_in_ucr',
    'ICDS: Add Locations as one of the Source Types for User Configurable Reports',
    TAG_CUSTOM,
    [NAMESPACE_DOMAIN]
)

REPORT_BUILDER = StaticToggle(
    'report_builder',
    'Activate Report Builder for a project without setting up a subscription.',
    TAG_DEPRECATED,
    [NAMESPACE_DOMAIN],
)

UCR_SUM_WHEN_TEMPLATES = StaticToggle(
    'ucr_sum_when_templates',
    'Allow sum when template columns in dynamic UCRs',
    TAG_CUSTOM,
    [NAMESPACE_DOMAIN],
    description=(
        "Enables use of SumWhenTemplateColumn with custom expressions in dynamic UCRS."
    ),
    help_link='https://commcare-hq.readthedocs.io/ucr.html#sumwhencolumn-and-sumwhentemplatecolumn',
)

ASYNC_RESTORE = StaticToggle(
    'async_restore',
    'Generate restore response in an asynchronous task to prevent timeouts',
    TAG_INTERNAL,
    [NAMESPACE_DOMAIN],
)

REPORT_BUILDER_BETA_GROUP = StaticToggle(
    'report_builder_beta_group',
    'RB beta group',
    TAG_DEPRECATED,
    [NAMESPACE_DOMAIN],
)

SYNC_ALL_LOCATIONS = StaticToggle(
    'sync_all_locations',
    '(Deprecated) Sync the full location hierarchy when syncing location fixtures',
    TAG_DEPRECATED,
    [NAMESPACE_DOMAIN],
    description="Do not turn this feature flag. It is only used for providing compatability for old projects. "
    "We are actively trying to remove projects from this list. This functionality is now possible by using the "
    "Advanced Settings on the Organization Levels page and setting the Level to Expand From option.",
)

HIERARCHICAL_LOCATION_FIXTURE = StaticToggle(
    'hierarchical_location_fixture',
    'Display Settings To Get Hierarchical Location Fixture',
    TAG_INTERNAL,
    [NAMESPACE_DOMAIN],
    description=(
        "Do not turn this feature flag.  It is only used for providing "
        "compatability for old projects.  We are actively trying to remove "
        "projects from this list."
    ),
)

EXTENSION_CASES_SYNC_ENABLED = StaticToggle(
    'extension_sync',
    'Enable extension syncing',
    TAG_SOLUTIONS_CONDITIONAL,
    help_link='https://confluence.dimagi.com/display/ccinternal/Extension+Cases',
    namespaces=[NAMESPACE_DOMAIN],
)


ROLE_WEBAPPS_PERMISSIONS = StaticToggle(
    'role_webapps_permissions',
    'ICDS: Toggle which webapps to see based on role',
    TAG_CUSTOM,
    namespaces=[NAMESPACE_DOMAIN],
)


SYNC_SEARCH_CASE_CLAIM = StaticToggle(
    'search_claim',
    'Enable synchronous mobile searching and case claiming',
    TAG_SOLUTIONS_CONDITIONAL,
    help_link='https://confluence.dimagi.com/display/ccinternal/Remote+Case+Search+and+Claim',
    namespaces=[NAMESPACE_DOMAIN]
)


CASE_CLAIM_AUTOLAUNCH = StaticToggle(
    'case_claim_autolaunch',
    'Allow case claim to be automatically launched in web apps',
    TAG_INTERNAL,
    namespaces=[NAMESPACE_DOMAIN]
)


def _enable_search_index(domain, enabled):
    from corehq.apps.case_search.tasks import reindex_case_search_for_domain
    from corehq.pillows.case_search import domains_needing_search_index
    domains_needing_search_index.clear()
    if enabled:
        # action is no longer reversible due to roll out of EXPLORE_CASE_DATA
        # and upcoming migration of CaseES to CaseSearchES
        reindex_case_search_for_domain.delay(domain)


CASE_LIST_EXPLORER = StaticToggle(
    'case_list_explorer',
    'Show the case list explorer report',
    TAG_SOLUTIONS_OPEN,
    namespaces=[NAMESPACE_DOMAIN],
    save_fn=_enable_search_index,
)

EXPLORE_CASE_DATA = StaticToggle(
    'explore_case_data',
    'Show the Explore Case Data report (in dev). Please make sure the project '
    'is fully migrated to support the CaseSearch index either by enabling '
    'the Case List Explorer toggle or doing a manual migration.\n\n'
    'Please use the EXPLORE_CASE_DATA_PREVIEW Feature Preview moving forward. '
    'This will be deprecated once the Feature Preview is in full swing.',
    TAG_PRODUCT,
    namespaces=[NAMESPACE_DOMAIN, NAMESPACE_USER],
)

ECD_MIGRATED_DOMAINS = StaticToggle(
    'ecd_migrated_domains',
    'Domains that have undergone migration for Explore Case Data and have a '
    'CaseSearch elasticsearch index created.\n\n'
    'NOTE: enabling this Feature Flag will NOT enable the CaseSearch index.',
    TAG_INTERNAL,
    namespaces=[NAMESPACE_DOMAIN],
)

ECD_PREVIEW_ENTERPRISE_DOMAINS = StaticToggle(
    'ecd_enterprise_domains',
    'Enterprise Domains that are eligible to view the Explore Case Data '
    'Feature Preview. By default, this feature will only be available for '
    'domains that are Advanced or Pro and have undergone the ECD migration.',
    TAG_INTERNAL,
    namespaces=[NAMESPACE_DOMAIN],
)

LIVEQUERY_SYNC = StaticToggle(
    'livequery_sync',
    'Enable livequery sync algorithm',
    TAG_INTERNAL,
    namespaces=[NAMESPACE_DOMAIN],
)

HIPAA_COMPLIANCE_CHECKBOX = StaticToggle(
    'hipaa_compliance_checkbox',
    'Show HIPAA compliance checkbox',
    TAG_INTERNAL,
    [NAMESPACE_USER],
)

CAN_EDIT_EULA = StaticToggle(
    'can_edit_eula',
    "Whether this user can set the custom eula and data sharing internal project options. "
    "This should be a small number of DIMAGI ONLY users",
    TAG_INTERNAL,
)

# This toggle offers the "multiple_apps_unlimited" mobile flag to non-Dimagi users
MOBILE_PRIVILEGES_FLAG = StaticToggle(
    'mobile_privileges_flag',
    'Offer "Enable Privileges on Mobile" flag.',
    TAG_INTERNAL,
    [NAMESPACE_USER]
)

PRODUCTS_PER_LOCATION = StaticToggle(
    'products_per_location',
    "Products Per Location: Specify products stocked at individual locations.  "
    "This doesn't actually do anything yet.",
    TAG_CUSTOM,
    [NAMESPACE_DOMAIN]
)

ALLOW_CASE_ATTACHMENTS_VIEW = StaticToggle(
    'allow_case_attachments_view',
    "Explicitly allow user to access case attachments, even if they can't view the case list report.",
    TAG_CUSTOM,
    [NAMESPACE_DOMAIN, NAMESPACE_USER]
)

TRANSFER_DOMAIN = StaticToggle(
    'transfer_domain',
    'Transfer domains to different users',
    TAG_INTERNAL,
    [NAMESPACE_DOMAIN]
)


FORM_LINK_WORKFLOW = StaticToggle(
    'form_link_workflow',
    'Form linking workflow available on forms',
    TAG_SOLUTIONS_CONDITIONAL,
    [NAMESPACE_DOMAIN],
    help_link='https://confluence.dimagi.com/display/ccinternal/Form+Link+Workflow+Feature+Flag',
)

SECURE_SESSION_TIMEOUT = StaticToggle(
    'secure_session_timeout',
    "Allow domain to override default length of inactivity timeout",
    TAG_CUSTOM,
    [NAMESPACE_DOMAIN],
)

# not referenced in code directly but passed through to vellum
# see toggles_dict

VELLUM_SAVE_TO_CASE = StaticToggle(
    'save_to_case',
    "Adds save to case as a question to the form builder",
    TAG_SAAS_CONDITIONAL,
    [NAMESPACE_DOMAIN],
    description='This flag allows case management inside repeat groups',
    help_link='https://confluence.dimagi.com/display/ccinternal/Save+to+Case+Feature+Flag',
)

VELLUM_PRINTING = StaticToggle(
    'printing',
    "Enables the Print Android App Callout",
    TAG_SOLUTIONS_LIMITED,
    [NAMESPACE_DOMAIN],
    description='Allows printing from CommCare on the device',
    help_link='https://confluence.dimagi.com/display/ccinternal/Printing+from+a+form+in+CommCare+Android',
)

VELLUM_DATA_IN_SETVALUE = StaticToggle(
    'allow_data_reference_in_setvalue',
    "Allow data references in a setvalue",
    TAG_SOLUTIONS_LIMITED,
    [NAMESPACE_DOMAIN],
    description="This allows referencing other questions in the form in a setvalue. "
                "This may still cause issues if the other questions have not been calculated yet",
)

VELLUM_ALLOW_BULK_FORM_ACTIONS = StaticToggle(
    'allow_bulk_form_actions',
    "Allow bulk form actions in the Form Builder",
    TAG_PRODUCT,
    [NAMESPACE_DOMAIN],
    description="This shows Bulk Form Actions (mark all questions required, "
                "set default values to matching case properties) in "
                "the Form Builder's main dropdown menu.",
)

CACHE_AND_INDEX = StaticToggle(
    'cache_and_index',
    'REC: Enable the "Cache and Index" format option when choosing sort properties '
    'in the app builder',
    TAG_CUSTOM,
    [NAMESPACE_DOMAIN],
)

CUSTOM_PROPERTIES = StaticToggle(
    'custom_properties',
    'Allow users to add arbitrary custom properties to their application',
    TAG_SOLUTIONS_LIMITED,
    help_link='https://confluence.dimagi.com/display/internal/CommCare+Android+Developer+Options+--+Internal#'
              'CommCareAndroidDeveloperOptions--Internal-SettingtheValueofaDeveloperOptionfromHQ',
    namespaces=[NAMESPACE_DOMAIN]
)

WEBAPPS_CASE_MIGRATION = StaticToggle(
    'webapps_case_migration',
    "Work-in-progress to support user-written migrations",
    TAG_CUSTOM,
    namespaces=[NAMESPACE_USER]
)

ENABLE_LOADTEST_USERS = StaticToggle(
    'enable_loadtest_users',
    'Enable creating loadtest users on HQ',
    TAG_SOLUTIONS_CONDITIONAL,
    namespaces=[NAMESPACE_DOMAIN],
    help_link='https://confluence.dimagi.com/display/ccinternal/Loadtest+Users',
)

MOBILE_UCR = StaticToggle(
    'mobile_ucr',
    ('Mobile UCR: Configure viewing user configurable reports on the mobile '
     'through the app builder'),
    TAG_SOLUTIONS_LIMITED,
    namespaces=[NAMESPACE_DOMAIN],
)

MOBILE_UCR_LINKED_DOMAIN = StaticToggle(
    'mobile_ucr_linked_domain',
    ('Mobile UCR: Configure viewing user configurable reports on the mobile when using linked domains. '
     'NOTE: This won\'t work without developer intervention'),
    TAG_CUSTOM,
    namespaces=[NAMESPACE_DOMAIN],
)

API_THROTTLE_WHITELIST = StaticToggle(
    'api_throttle_whitelist',
    ('API throttle whitelist'),
    TAG_INTERNAL,
    namespaces=[NAMESPACE_USER],
)

API_BLACKLIST = StaticToggle(
    'API_BLACKLIST',
    ("Blacklist API access to a user or domain that spams us"),
    TAG_INTERNAL,
    namespaces=[NAMESPACE_DOMAIN, NAMESPACE_USER],
    description="For temporary, emergency use only. If a partner doesn't properly "
    "throttle their API requests, it can hammer our infrastructure, causing "
    "outages. This will cut off the tide, but we should communicate with them "
    "immediately.",
)

FORM_SUBMISSION_BLACKLIST = StaticToggle(
    'FORM_SUBMISSION_BLACKLIST',
    ("Blacklist form submissions from a domain that spams us"),
    TAG_INTERNAL,
    namespaces=[NAMESPACE_DOMAIN],
    description="This is a temporary solution to an unusually high volume of "
    "form submissions from a domain.  We have some projects that automatically "
    "send forms. If that ever causes problems, we can use this to cut them off.",
)


def _commtrackify(domain_name, toggle_is_enabled):
    from corehq.apps.domain.models import Domain
    domain_obj = Domain.get_by_name(domain_name, strict=True)
    if domain_obj and domain_obj.commtrack_enabled != toggle_is_enabled:
        if toggle_is_enabled:
            domain_obj.convert_to_commtrack()
        else:
            domain_obj.commtrack_enabled = False
            domain_obj.save()


COMMTRACK = StaticToggle(
    'commtrack',
    "CommCare Supply",
    TAG_SOLUTIONS_LIMITED,
    description=(
        '<a href="https://help.commcarehq.org/display/commtrack/CommCare+Supply+Home">CommCare Supply</a> '
        "is a logistics and supply chain management module. It is designed "
        "to improve the management, transport, and resupply of a variety of "
        "goods and materials, from medication to food to bednets. <br/>"
    ),
    help_link='https://help.commcarehq.org/display/commtrack/CommCare+Supply+Home',
    namespaces=[NAMESPACE_DOMAIN],
    save_fn=_commtrackify,
)

NON_COMMTRACK_LEDGERS = StaticToggle(
    'non_commtrack_ledgers',
    "Enable ledgers for projects not using Supply.",
    TAG_CUSTOM,
    description=(
        'Turns on the ledger fixture and ledger transaction question types in '
        'the form builder. ONLY WORKS ON SQL DOMAINS!'
    ),
    namespaces=[NAMESPACE_DOMAIN],
)

CUSTOM_INSTANCES = StaticToggle(
    'custom_instances',
    'Inject custom instance declarations',
    TAG_CUSTOM,
    description=(
        'Enables the insertion of custom instances into a case list configuration. '
        'Currently used by SimPrints-integrated projects.'
    ),
    namespaces=[NAMESPACE_DOMAIN],
)

CUSTOM_ASSERTIONS = StaticToggle(
    'custom_assertions',
    'Inject custom assertions into the suite',
    TAG_SOLUTIONS_CONDITIONAL,
    description=(
        'Enables the insertion of custom assertions into the suite file. '
    ),
    namespaces=[NAMESPACE_DOMAIN],
    help_link="https://confluence.dimagi.com/display/ccinternal/User+defined+assert+blocks",
)

APPLICATION_ERROR_REPORT = StaticToggle(
    'application_error_report',
    'Show Application Error Report',
    TAG_SOLUTIONS_OPEN,
    help_link='https://confluence.dimagi.com/display/ccinternal/Show+Application+Error+Report+Feature+Flag',
    namespaces=[NAMESPACE_USER],
)

OPENCLINICA = StaticToggle(
    'openclinica',
    'KEMRI: Offer OpenClinica settings and CDISC ODM export',
    TAG_CUSTOM,
    namespaces=[NAMESPACE_DOMAIN],
)

ICDS_DASHBOARD_REPORT_FEATURES = StaticToggle(
    'features_in_dashboard_icds_reports',
    'ICDS: Enable access to pre-release features in the ICDS Dashboard reports',
    TAG_CUSTOM,
    [NAMESPACE_USER],
    relevant_environments={"icds", "icds-staging"}
)

OPENMRS_INTEGRATION = StaticToggle(
    'openmrs_integration',
    'Enable OpenMRS integration',
    TAG_SOLUTIONS_LIMITED,
    [NAMESPACE_DOMAIN],
)

SUPPORT = StaticToggle(
    'support',
    'General toggle for support features',
    TAG_INTERNAL,
    help_link='https://confluence.dimagi.com/display/ccinternal/Support+Flag',
)

LEGACY_CHILD_MODULES = StaticToggle(
    'legacy_child_modules',
    'Legacy, non-nested sub-menus',
    TAG_DEPRECATED,
    [NAMESPACE_DOMAIN],
    description=(
        "Sub-menus are now displayed nested under their parent menu. Some "
        "apps built before this change will require that their modules be "
        "reordered to fit this paradigm. This feature flag exists to support "
        "those applications until they're transitioned."
    )
)

FORMPLAYER_USE_LIVEQUERY = StaticToggle(
    'formplayer_use_livequery',
    'Use LiveQuery on Web Apps',
    TAG_INTERNAL,
    [NAMESPACE_DOMAIN],
)

FIXTURE_CASE_SELECTION = StaticToggle(
    'fixture_case',
    'ICDS: Allow a configurable case list that is filtered based on a fixture type and '
    'fixture selection (Due List)',
    TAG_CUSTOM,
    [NAMESPACE_DOMAIN],
)

SMS_LOG_CHANGES = StaticToggle(
    'sms_log_changes',
    'Message Log Report v2',
    TAG_SOLUTIONS_OPEN,
    [NAMESPACE_USER, NAMESPACE_DOMAIN],
    description=("This flag makes failed messages appear in the Message Log "
                 "Report, and adds Status and Event columns"),
)

ENABLE_INCLUDE_SMS_GATEWAY_CHARGING = StaticToggle(
    'enable_include_sms_gateway_charging',
    'Enable include SMS gateway charging',
    TAG_CUSTOM,
    [NAMESPACE_DOMAIN]
)

MESSAGE_LOG_METADATA = StaticToggle(
    'message_log_metadata',
    'Include message id in Message Log export.',
    TAG_CUSTOM,
    [NAMESPACE_USER],
)

RUN_AUTO_CASE_UPDATES_ON_SAVE = StaticToggle(
    'run_auto_case_updates_on_save',
    'Run Auto Case Update rules on each case save.',
    TAG_INTERNAL,
    [NAMESPACE_DOMAIN],
)

LEGACY_SYNC_SUPPORT = StaticToggle(
    'legacy_sync_support',
    "Support mobile sync bugs in older projects (2.9 and below).",
    TAG_DEPRECATED,
    [NAMESPACE_DOMAIN]
)

CALL_CENTER_LOCATION_OWNERS = StaticToggle(
    'call_center_location_owners',
    'ICDS: Enable the use of locations as owners of call center cases',
    TAG_CUSTOM,
    [NAMESPACE_DOMAIN]
)

TF_DOES_NOT_USE_SQLITE_BACKEND = StaticToggle(
    'not_tf_sql_backend',
    'Domains that do not use a SQLite backend for Touchforms',
    TAG_INTERNAL,
    [NAMESPACE_DOMAIN],
)

CUSTOM_APP_BASE_URL = StaticToggle(
    'custom_app_base_url',
    'Allow specifying a custom base URL for an application. Main use case is '
    'to allow migrating projects to a new cluster.',
    TAG_SOLUTIONS_LIMITED,
    [NAMESPACE_DOMAIN]
)


PHONE_NUMBERS_REPORT = StaticToggle(
    'phone_numbers_report',
    "Report related to the phone numbers owned by a project's contacts",
    TAG_SOLUTIONS_CONDITIONAL,
    [NAMESPACE_DOMAIN]
)


INBOUND_SMS_LENIENCY = StaticToggle(
    'inbound_sms_leniency',
    "Inbound SMS leniency on domain-owned gateways. "
    "WARNING: This wil be rolled out slowly; do not enable on your own.",
    TAG_INTERNAL,
    [NAMESPACE_DOMAIN]
)


HIDE_MESSAGING_DASHBOARD_FROM_NON_SUPERUSERS = StaticToggle(
    'hide_messaging_dashboard',
    "Hide messaging dashboard from users who are not superusers.",
    TAG_CUSTOM,
    [NAMESPACE_DOMAIN],
)


WHATSAPP_MESSAGING = StaticToggle(
    'whatsapp_messaging',
    "Default SMS to send messages via Whatsapp, where available",
    TAG_CUSTOM,
    [NAMESPACE_DOMAIN]
)


UNLIMITED_REPORT_BUILDER_REPORTS = StaticToggle(
    'unlimited_report_builder_reports',
    'Allow unlimited reports created in report builder',
    TAG_INTERNAL,
    [NAMESPACE_DOMAIN]
)

SHOW_OWNER_LOCATION_PROPERTY_IN_REPORT_BUILDER = StaticToggle(
    'show_owner_location_property_in_report_builder',
    'Show an additional "Owner (Location)" property in report builder reports. '
    'This can be used to create report builder reports that are location-safe.',
    TAG_SOLUTIONS_OPEN,
    [NAMESPACE_DOMAIN],
    help_link='https://confluence.dimagi.com/display/ccinternal/Enable+creation+of+report+builder+reports+that+are+location+safe',
)

SHOW_IDS_IN_REPORT_BUILDER = StaticToggle(
    'show_ids_in_report_builder',
    'Allow adding Case IDs to report builder reports.',
    TAG_SOLUTIONS_OPEN,
    [NAMESPACE_DOMAIN],
)

MOBILE_USER_DEMO_MODE = StaticToggle(
    'mobile_user_demo_mode',
    'Ability to make a mobile worker into Demo only mobile worker',
    TAG_SOLUTIONS_OPEN,
    help_link='https://confluence.dimagi.com/display/internal/Demo+Mobile+Workers',
    namespaces=[NAMESPACE_DOMAIN]
)

SEND_UCR_REBUILD_INFO = StaticToggle(
    'send_ucr_rebuild_info',
    'Notify when UCR rebuilds finish or error.',
    TAG_SOLUTIONS_CONDITIONAL,
    [NAMESPACE_USER]
)

ALLOW_USER_DEFINED_EXPORT_COLUMNS = StaticToggle(
    'allow_user_defined_export_columns',
    'Add user defined columns to exports',
    TAG_DEPRECATED,
    [NAMESPACE_DOMAIN],
)


DATA_EXPORT_TOOL_SCHEMA_EXPORT = StaticToggle(
    'data_export_tool_schema_export',
    'Show an option to download data export tool schemas from the exports list view (Experimental)',
    TAG_SOLUTIONS_OPEN,
    [NAMESPACE_DOMAIN, NAMESPACE_USER],
    help_link='https://confluence.dimagi.com/display/ccinternal/Download+Data+Export+Tool+Schemas+from+the+Exports+List+View',
)


DISABLE_COLUMN_LIMIT_IN_UCR = StaticToggle(
    'disable_column_limit_in_ucr',
    'Enikshay: Disable column limit in UCR',
    TAG_CUSTOM,
    [NAMESPACE_DOMAIN]
)

OVERRIDE_EXPANDED_COLUMN_LIMIT_IN_REPORT_BUILDER = StaticToggle(
    'override_expanded_column_limit_in_report_builder',
    'COVID: Override the limit for expanded columns in report builder from 10 to 50',
    TAG_CUSTOM,
    [NAMESPACE_DOMAIN],
)

CLOUDCARE_LATEST_BUILD = StaticToggle(
    'use_latest_build_cloudcare',
    'Uses latest build for Web Apps instead of latest published',
    TAG_SOLUTIONS_OPEN,
    [NAMESPACE_DOMAIN, NAMESPACE_USER]
)

CAUTIOUS_MULTIMEDIA = StaticToggle(
    'cautious_multimedia',
    'More cautious handling of multimedia: do not delete multimedia files, add logging, etc.',
    TAG_INTERNAL,
    [NAMESPACE_DOMAIN],
)

LOCALE_ID_INTEGRITY = StaticToggle(
    'locale_id_integrity',
    'Verify all locale ids in suite are present in app strings before allowing CCZ download',
    TAG_CUSTOM,
    [NAMESPACE_DOMAIN],
    notification_emails=['jschweers']
)

BULK_UPDATE_MULTIMEDIA_PATHS = StaticToggle(
    'bulk_update_multimedia_paths',
    'Bulk multimedia path management',
    TAG_CUSTOM,
    [NAMESPACE_DOMAIN],
    help_link="https://confluence.dimagi.com/display/ICDS/Multimedia+Path+Manager"
)

USER_TESTING_SIMPLIFY = StaticToggle(
    'user_testing_simplify',
    'Simplify the UI for user testing experiments',
    TAG_INTERNAL,
    [NAMESPACE_DOMAIN]
)

# when enabled this should prevent any changes to a domains data
DATA_MIGRATION = StaticToggle(
    'data_migration',
    'Disable submissions, restores, and web user access during a data migration',
    TAG_INTERNAL,
    [NAMESPACE_DOMAIN]
)

EMWF_WORKER_ACTIVITY_REPORT = StaticToggle(
    'emwf_worker_activity_report',
    'Make the Worker Activity Report use the Groups or Users or Locations filter',
    TAG_SOLUTIONS_OPEN,
    namespaces=[NAMESPACE_DOMAIN],
    description=(
        "This flag allows you filter the users to display in the same way as the "
        "other reports - by individual user, group, or location.  Note that this "
        "will also force the report to always display by user."
    ),
)

ICDS = StaticToggle(
    'icds',
    "ICDS: Enable ICDS features (necessary since features are on multiple envs)",
    TAG_CUSTOM,
    namespaces=[NAMESPACE_DOMAIN],
    relevant_environments={'icds', 'icds-staging'},
)

DATA_DICTIONARY = StaticToggle(
    'data_dictionary',
    'Project level data dictionary of cases',
    TAG_SOLUTIONS_OPEN,
    [NAMESPACE_DOMAIN],
    description='Available in the Data section, shows the names of all properties of each case type.',
)

SORT_CALCULATION_IN_CASE_LIST = StaticToggle(
    'sort_calculation_in_case_list',
    'Configure a custom xpath calculation for Sort Property in Case Lists',
    TAG_SOLUTIONS_CONDITIONAL,
    [NAMESPACE_DOMAIN]
)

VIEW_APP_CHANGES = StaticToggle(
    'app-changes-with-improved-diff',
    'Improved app changes view',
    TAG_SOLUTIONS_OPEN,
    [NAMESPACE_DOMAIN, NAMESPACE_USER],
    help_link="https://confluence.dimagi.com/display/ccinternal/Viewing+App+Changes+between+versions",
)

COUCH_SQL_MIGRATION_BLACKLIST = StaticToggle(
    'couch_sql_migration_blacklist',
    "Domains to exclude from migrating to SQL backend because the reference legacy models in custom code. "
    "Includes the following by default: 'ews-ghana', 'ils-gateway', 'ils-gateway-train'",
    TAG_INTERNAL,
    [NAMESPACE_DOMAIN],
)

ACTIVE_COUCH_DOMAINS = StaticToggle(
    'active_couch_domains',
    "Domains that are still on the Couch DB backend which we consider most "
    "active / important to ensure that data in ES is never stale.",
    TAG_INTERNAL,
    [NAMESPACE_DOMAIN],
)

PAGINATED_EXPORTS = StaticToggle(
    'paginated_exports',
    'Allows for pagination of exports for very large exports',
    TAG_SOLUTIONS_LIMITED,
    [NAMESPACE_DOMAIN]
)

INCREMENTAL_EXPORTS = StaticToggle(
    'incremental_exports',
    'Allows sending of incremental CSV exports to a particular endpoint',
    TAG_CUSTOM,
    [NAMESPACE_DOMAIN],
)

PUBLISH_CUSTOM_REPORTS = StaticToggle(
    'publish_custom_reports',
    "Publish custom reports (No needed Authorization)",
    TAG_CUSTOM,
    [NAMESPACE_DOMAIN]
)

DISPLAY_CONDITION_ON_TABS = StaticToggle(
    'display_condition_on_nodeset',
    'Show Display Condition on Case Detail Tabs',
    TAG_SOLUTIONS_OPEN,
    [NAMESPACE_DOMAIN]
)

PHONE_HEARTBEAT = StaticToggle(
    'phone_apk_heartbeat',
    "Ability to configure a mobile feature to prompt users to update to latest CommCare app and apk",
    TAG_SOLUTIONS_CONDITIONAL,
    [NAMESPACE_DOMAIN]
)

SKIP_REMOVE_INDICES = StaticToggle(
    'skip_remove_indices',
    'Make _remove_indices_from_deleted_cases_task into a no-op.',
    TAG_INTERNAL,
    [NAMESPACE_DOMAIN]
)

MOBILE_RECOVERY_MEASURES = StaticToggle(
    'mobile_recovery_measures',
    'Mobile recovery measures',
    TAG_INTERNAL,
    [NAMESPACE_DOMAIN],
    description=("Used for widely deployed projects where recovery from "
                 "large-scale failures would otherwise be next to impossible."),
)

PREVENT_MOBILE_UCR_SYNC = StaticToggle(
    'prevent_mobile_ucr_sync',
    'ICDS: Used for ICDS emergencies when UCR sync is killing the DB',
    TAG_CUSTOM,
    [NAMESPACE_DOMAIN],
    description='Prevents mobile UCRs from being generated or included in the sync payload',
)

ENABLE_ALL_ADD_ONS = StaticToggle(
    'enable_all_add_ons',
    'Enable all app manager add-ons',
    TAG_SOLUTIONS_OPEN,
    [NAMESPACE_DOMAIN]
)

FILTERED_BULK_USER_DOWNLOAD = StaticToggle(
    'filtered_bulk_user_download',
    "Bulk mobile worker management features: filtered download, bulk delete, and bulk lookup users.",
    TAG_SOLUTIONS_OPEN,
    [NAMESPACE_DOMAIN],
    help_link='https://confluence.dimagi.com/display/ccinternal/Bulk+Mobile+Workers+Management',
)

FILTERED_LOCATION_DOWNLOAD = StaticToggle(
    'filtered_location_download',
    "Ability to filter location download to include only a specified location and its descendants.",
    TAG_CUSTOM,
    [NAMESPACE_DOMAIN],
    help_link='https://confluence.dimagi.com/display/ccinternal/Filtered+Locations+Download',
)

BULK_UPLOAD_DATE_OPENED = StaticToggle(
    'bulk_upload_date_opened',
    "Allow updating of the date_opened field with the bulk uploader",
    TAG_INTERNAL,
    [NAMESPACE_DOMAIN],
)

REGEX_FIELD_VALIDATION = StaticToggle(
    'regex_field_validation',
    'Regular Expression Validation for Custom Data Fields',
    TAG_SOLUTIONS_OPEN,
    namespaces=[NAMESPACE_DOMAIN],
    description="This flag adds the option to specify a regular expression "
                "(regex) to validate custom user data, custom location data, "
                "and/or custom product data fields.",
    help_link='https://confluence.dimagi.com/display/ccinternal/Regular+Expression+Validation+for+Custom+Data+Fields',
)

TWO_FACTOR_SUPERUSER_ROLLOUT = StaticToggle(
    'two_factor_superuser_rollout',
    'Users in this list will be forced to have Two-Factor Auth enabled',
    TAG_INTERNAL,
    [NAMESPACE_USER]
)

CUSTOM_ICON_BADGES = StaticToggle(
    'custom_icon_badges',
    'Custom Icon Badges for modules and forms',
    TAG_SOLUTIONS_LIMITED,
    namespaces=[NAMESPACE_DOMAIN],
)

COMPARE_UCR_REPORTS = DynamicallyPredictablyRandomToggle(
    'compare_ucr_reports',
    'Compare UCR reports against other reports or against other databases. '
    'Reports for comparison must be listed in settings.UCR_COMPARISONS.',
    TAG_CUSTOM,
    namespaces=[NAMESPACE_OTHER],
    default_randomness=0.001  # 1 in 1000
)

MOBILE_LOGIN_LOCKOUT = StaticToggle(
    'mobile_user_login_lockout',
    "On too many wrong password attempts, lock out mobile users",
    TAG_CUSTOM,
    [NAMESPACE_DOMAIN],
)

LINKED_DOMAINS = StaticToggle(
    'linked_domains',
    'Allow linking project spaces (successor to linked apps)',
    TAG_SAAS_CONDITIONAL,
    [NAMESPACE_DOMAIN],
    description=(
        "Link project spaces to allow syncing apps, lookup tables, organizations etc."
    ),
    help_link='https://confluence.dimagi.com/display/ccinternal/Linked+Project+Spaces',
    notification_emails=['aking'],
)

MULTI_MASTER_LINKED_DOMAINS = StaticToggle(
    'multi_master_linked_domains',
    "Allow linked apps to pull from multiple master apps in the upstream domain",
    TAG_CUSTOM,
    [NAMESPACE_DOMAIN],
)

MULTI_MASTER_BYPASS_VERSION_CHECK = StaticToggle(
    'MULTI_MASTER_BYPASS_VERSION_CHECK',
    "Bypass minimum CommCare version check for multi master usage. For use only by ICDS.",
    TAG_CUSTOM,
    [NAMESPACE_DOMAIN],
    relevant_environments={"icds", "icds-staging"}
)

SUMOLOGIC_LOGS = DynamicallyPredictablyRandomToggle(
    'sumologic_logs',
    'Send logs to sumologic',
    TAG_INTERNAL,
    namespaces=[NAMESPACE_OTHER],
)

TARGET_COMMCARE_FLAVOR = StaticToggle(
    'target_commcare_flavor',
    'Target CommCare Flavor.',
    TAG_CUSTOM,
    namespaces=[NAMESPACE_DOMAIN],
)

TRAINING_MODULE = StaticToggle(
    'training-module',
    'Training Modules',
    TAG_CUSTOM,
    [NAMESPACE_DOMAIN],
)


EXPORT_MULTISORT = StaticToggle(
    'export_multisort',
    'Sort multiple rows in exports at once.',
    TAG_SOLUTIONS_OPEN,
    [NAMESPACE_DOMAIN],
)


EXPORT_OWNERSHIP = StaticToggle(
    'export_ownership',
    'Allow exports to have ownership.',
    TAG_SOLUTIONS_OPEN,
    [NAMESPACE_DOMAIN],
)


APP_TRANSLATIONS_WITH_TRANSIFEX = StaticToggle(
    'app_trans_with_transifex',
    'Translate Application Content With Transifex',
    TAG_CUSTOM,
    namespaces=[NAMESPACE_USER]
)


VALIDATE_APP_TRANSLATIONS = StaticToggle(
    'validate_app_translations',
    'Validate app translations before uploading them',
    TAG_CUSTOM,
    namespaces=[NAMESPACE_USER]
)


AGGREGATE_UCRS = StaticToggle(
    'aggregate_ucrs',
    'Enable experimental aggregate UCR support',
    TAG_INTERNAL,  # this might change in the future
    namespaces=[NAMESPACE_DOMAIN],
    notification_emails=['czue'],
)


SHOW_RAW_DATA_SOURCES_IN_REPORT_BUILDER = StaticToggle(
    'show_raw_data_sources_in_report_builder',
    'Allow building report builder reports directly from raw UCR Data Sources',
    TAG_SOLUTIONS_CONDITIONAL,
    namespaces=[NAMESPACE_DOMAIN],
)


RELATED_LOCATIONS = StaticToggle(
    'related_locations',
    'REACH: Enable experimental location many-to-many mappings',
    TAG_CUSTOM,
    namespaces=[NAMESPACE_DOMAIN],
    help_link='https://confluence.dimagi.com/display/RD/Related+Locations',
)

ALLOW_BLANK_CASE_TAGS = StaticToggle(
    'allow_blank_case_tags',
    'eCHIS/ICDS: Allow blank case tags',
    TAG_CUSTOM,
    namespaces=[NAMESPACE_DOMAIN],
)

FILTER_ON_GROUPS_AND_LOCATIONS = StaticToggle(
    'filter_on_groups_and_locations',
    '[ONSE] Change filter from groups OR locations to groups AND locations in all reports and exports in the '
    'ONSE domain with group and location filters',
    TAG_CUSTOM,
    namespaces=[NAMESPACE_DOMAIN],
    description='For reports filtered by groups and locations, change the OR logic to an AND, so that '
                '(for example): "Groups or Users: [Salima District] AND [User group Healthworkers]" '
                'returns 40 healthworkers who are also in salima. Changes this logic to all reports that '
                'have group and location filters, such as the Submissions by Form report.',
)

DONT_INDEX_SAME_CASETYPE = StaticToggle(
    'dont_index_same_casetype',
    "Don't create a parent index if the child case has the same case type as the parent case",
    TAG_DEPRECATED,
    namespaces=[NAMESPACE_DOMAIN],
    description=inspect.cleandoc("""This toggle preserves old behaviour
        of not creating a parent index on the child case if their case
        types are the same.""")
)

SORT_OUT_OF_ORDER_FORM_SUBMISSIONS_SQL = DynamicallyPredictablyRandomToggle(
    'sort_out_of_order_form_submissions_sql',
    'Sort out of order form submissions in the SQL update strategy',
    TAG_INTERNAL,
    namespaces=[NAMESPACE_DOMAIN],
)


RESTRICT_APP_RELEASE = StaticToggle(
    'restrict_app_release',
    'ICDS: Show permission to manage app releases on user roles',
    TAG_CUSTOM,
    namespaces=[NAMESPACE_DOMAIN],
    relevant_environments={"icds", "icds-staging"}
)


RELEASE_BUILDS_PER_PROFILE = StaticToggle(
    'release_builds_per_profile',
    'Do not release builds for all app profiles by default. Then manage via Source files view',
    TAG_CUSTOM,
    namespaces=[NAMESPACE_DOMAIN],
)

MANAGE_RELEASES_PER_LOCATION = StaticToggle(
    'manage_releases_per_location',
    'Manage releases per location',
    TAG_SOLUTIONS_LIMITED,
    namespaces=[NAMESPACE_DOMAIN],
    help_link='https://confluence.dimagi.com/display/ccinternal/Manage+Releases+per+Location',
)


LOCATION_SAFE_CASE_IMPORTS = StaticToggle(
    'location_safe_case_imports',
    'Allow location-restricted users to import cases owned at their location or below',
    TAG_SOLUTIONS_OPEN,
    namespaces=[NAMESPACE_DOMAIN],
)

FORM_CASE_IDS_CASE_IMPORTER = StaticToggle(
    'form_case_ids_case_importer',
    'Show the form and case ids download button on the case importer',
    TAG_SOLUTIONS_OPEN,
    namespaces=[NAMESPACE_DOMAIN],
)

HIDE_HQ_ON_MOBILE_EXPERIENCE = StaticToggle(
    'hide_hq_on_mobile_experience',
    'Do not show modal on mobile that mobile hq experience is bad',
    TAG_SOLUTIONS_OPEN,
    namespaces=[NAMESPACE_DOMAIN]
)


DASHBOARD_REACH_REPORT = StaticToggle(
    'dashboard_reach_reports',
    'REACH: Enable access to the AAA Convergence Dashboard reports for REACH',
    TAG_CUSTOM,
    [NAMESPACE_DOMAIN]
)


PARTIAL_UI_TRANSLATIONS = StaticToggle(
    'partial_ui_translations',
    'Enable uploading a subset of translations in the UI Translations Excel upload',
    TAG_CUSTOM,
    [NAMESPACE_DOMAIN]
)

SKIP_ORM_FIXTURE_UPLOAD = StaticToggle(
    'skip_orm_fixture_upload',
    'Exposes an option in fixture api upload to skip saving through couchdbkit',
    TAG_CUSTOM,
    [NAMESPACE_DOMAIN]
)

ENABLE_UCR_MIRRORS = StaticToggle(
    'enable_ucr_mirrors',
    'Enable the mirrored engines for UCRs in this domain',
    TAG_CUSTOM,
    [NAMESPACE_DOMAIN]
)

LOCATION_COLUMNS_APP_STATUS_REPORT = StaticToggle(
    'location_columns_app_status_report',
    'Enables location columns to app status report',
    TAG_CUSTOM,
    [NAMESPACE_DOMAIN]
)

SKIP_CREATING_DEFAULT_BUILD_FILES_ON_BUILD = StaticToggle(
    'skip_creating_default_build_files_on_build',
    'Skips creating the build files for default profile each time a build is made'
    'which helps speed up the build and revert process',
    TAG_CUSTOM,
    [NAMESPACE_DOMAIN]
)

DISABLE_CASE_UPDATE_RULE_SCHEDULED_TASK = StaticToggle(
    'disable_case_update_rule_task',
    'Disable the `run_case_update_rules` periodic task '
    'while investigating database performance issues.',
    TAG_CUSTOM,
    [NAMESPACE_DOMAIN]
)

DO_NOT_RATE_LIMIT_SUBMISSIONS = StaticToggle(
    'do_not_rate_limit_submissions',
    'Do not rate limit submissions for this project, on a temporary basis.',
    TAG_INTERNAL,
    [NAMESPACE_DOMAIN],
    description="""
    When an individual project is having problems with rate limiting,
    use this toggle to lift the restriction for them on a temporary basis,
    just to unblock them while we sort out the conversation with the client.
    """
)

TEST_FORM_SUBMISSION_RATE_LIMIT_RESPONSE = StaticToggle(
    'test_form_submission_rate_limit_response',
    ("Respond to all form submissions with a 429 response. For use on test domains only. "
     "Without this, there's no sane way to test the UI for being rate limited on "
     "Mobile and Web Apps. Never use this on a real domain."),
    TAG_INTERNAL,
    namespaces=[NAMESPACE_DOMAIN],
    description="",
)

RATE_LIMIT_RESTORES = DynamicallyPredictablyRandomToggle(
    'rate_limit_restores',
    'Rate limit restores with a 429 TOO MANY REQUESTS response',
    TAG_INTERNAL,
    [NAMESPACE_DOMAIN],
    description="""
    While we are gaining an understanding of the effects of rate limiting,
    we want to force rate limiting on certain domains, while also being to
    toggle on and off global rate limiting quickly in response to issues.

    To turn on global rate limiting, set Randomness Level to 1.
    To turn it off, set to 0.
    """
)

SKIP_UPDATING_USER_REPORTING_METADATA = StaticToggle(
    'skip_updating_user_reporting_metadata',
    'ICDS: Skip updates to user reporting metadata to avoid expected load on couch',
    TAG_CUSTOM,
    [NAMESPACE_DOMAIN],
)

RESTRICT_MOBILE_ACCESS = StaticToggle(
    'restrict_mobile_endpoints',
    'Require explicit permissions to access mobile app endpoints',
    TAG_CUSTOM,
    [NAMESPACE_DOMAIN],
)

DOMAIN_PERMISSIONS_MIRROR = StaticToggle(
    'domain_permissions_mirror',
    "COVID: Enterprise Permissions: mirror a project space's permissions in other project spaces",
    TAG_CUSTOM,
    [NAMESPACE_DOMAIN],
    help_link='https://confluence.dimagi.com/display/ccinternal/Enterprise+Permissions',
)

SHOW_BUILD_PROFILE_IN_APPLICATION_STATUS = StaticToggle(
    'show_build_profile_in_app_status',
    'Show build profile installed on phone tracked via heartbeat request in App Status Report',
    TAG_CUSTOM,
    [NAMESPACE_DOMAIN]
)


LIVEQUERY_READ_FROM_STANDBYS = DynamicallyPredictablyRandomToggle(
    'livequery_read_from_standbys',
    'Allow livequery restore to read data from plproxy standbys if they are available',
    TAG_INTERNAL,
    [NAMESPACE_USER],
    description="""
    To allow a gradual rollout and testing of using the standby
    databases to generate restore payloads.
    """
)

ACCOUNTING_TESTING_TOOLS = StaticToggle(
    'accounting_testing_tools',
    'Enable Accounting Testing Tools',
    TAG_INTERNAL,
    [NAMESPACE_USER]
)


ADD_ROW_INDEX_TO_MOBILE_UCRS = StaticToggle(
    'add_row_index_to_mobile_ucrs',
    'Add row index to mobile UCRs as the first column to retain original order of data',
    TAG_CUSTOM,
    [NAMESPACE_DOMAIN]
)


TWO_STAGE_USER_PROVISIONING = StaticToggle(
    'two_stage_user_provisioning',
    'Enable two-stage user provisioning (users confirm and set their own passwords via email).',
    TAG_SOLUTIONS_LIMITED,
    [NAMESPACE_DOMAIN],
    help_link='https://confluence.dimagi.com/display/ccinternal/Two-Stage+Mobile+Worker+Account+Creation',
)

DOWNLOAD_LOCATION_REASSIGNMENT_REQUEST_TEMPLATE = StaticToggle(
    'download_location_reassignment_template',
    'Allow domain users to download location reassignment template',
    TAG_CUSTOM,
    [NAMESPACE_DOMAIN],
    relevant_environments={'icds', 'icds-staging'},
)

REFER_CASE_REPEATER = StaticToggle(
    'refer_case_repeater',
    'COVID: Allow refer case repeaters to be setup',
    TAG_CUSTOM,
    namespaces=[NAMESPACE_DOMAIN]
)

WIDGET_DIALER = StaticToggle(
    'widget_dialer',
    'COVID: Enable usage of AWS Connect Dialer',
    TAG_CUSTOM,
    namespaces=[NAMESPACE_DOMAIN]
)

HMAC_CALLOUT = StaticToggle(
    'hmac_callout',
    'COVID: Enable signed messaging url callouts in cloudcare',
    TAG_CUSTOM,
    namespaces=[NAMESPACE_DOMAIN]
)

GAEN_OTP_SERVER = StaticToggle(
    'gaen_otp_server',
    'COVID: Enable retrieving OTPs from a GAEN Server',
    TAG_CUSTOM,
    namespaces=[NAMESPACE_DOMAIN]
)

RESTRICT_LOGIN_AS = StaticToggle(
    'restrict_login_as',
    'COVID: Limit allowed users for login as',
    TAG_CUSTOM,
    namespaces=[NAMESPACE_DOMAIN],
    description="""
    Adds a permission that can be set on user roles to allow login as, but only
    as a limited set of users. Users with this enabled can "login as" other
    users that set custom user property "login_as_user" to the first user's
    username.

    For example, if web user a@a.com has this permission set on their role,
    they can only login as mobile users who have the custom property
    "login_as_user" set to "a@a.com".
    """
)

ONE_PHONE_NUMBER_MULTIPLE_CONTACTS = StaticToggle(
    'one_phone_number_multiple_contacts',
    'Allow multiple contacts to share a single phone number',
    TAG_CUSTOM,
    namespaces=[NAMESPACE_DOMAIN],
    description="""
    Allows multiple SMS contacts in a project space to share the same phone number.
    Sessions for different contacts are initiated in series rather than in parallel so that
    only one contact per phone number is in an active session at any given time.
    Incoming SMS are then routed to the live session.
    If a form goes unfilled over SMS, it will prevent any further forms (for that contact or another)
    from being initiated on that phone number until the original session expires.

    Only use this feature if every form behind an SMS survey begins by identifying the contact.
    Otherwise the recipient has no way to know who they're supposed to be enter information about.
    """
)

CHANGE_FORM_LANGUAGE = StaticToggle(
    'change_form_language',
    'Allow user to change form language in web apps',
    TAG_CUSTOM,
    namespaces=[NAMESPACE_DOMAIN],
    description="""
    Allows the user to change the language of the form content while in the form itself in Web Apps
    """
)

APP_ANALYTICS = StaticToggle(
    'app_analytics',
    'Allow user to use app analytics in web apps',
    TAG_CUSTOM,
    namespaces=[NAMESPACE_DOMAIN],
<<<<<<< HEAD
    help_link="https://confluence.dimagi.com/display/ccinternal/App+Analytics",
=======
)

DEFAULT_EXPORT_SETTINGS = StaticToggle(
    'default_export_settings',
    'Allow enterprise admin to set default export settings',
    TAG_PRODUCT,
    description="""
    Allows an enterprise admin to set default export settings for all domains under the enterprise account.
    """
>>>>>>> 6d14b2f6
)<|MERGE_RESOLUTION|>--- conflicted
+++ resolved
@@ -1936,9 +1936,7 @@
     'Allow user to use app analytics in web apps',
     TAG_CUSTOM,
     namespaces=[NAMESPACE_DOMAIN],
-<<<<<<< HEAD
     help_link="https://confluence.dimagi.com/display/ccinternal/App+Analytics",
-=======
 )
 
 DEFAULT_EXPORT_SETTINGS = StaticToggle(
@@ -1948,5 +1946,4 @@
     description="""
     Allows an enterprise admin to set default export settings for all domains under the enterprise account.
     """
->>>>>>> 6d14b2f6
 )