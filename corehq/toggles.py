--- conflicted
+++ resolved
@@ -2052,17 +2052,12 @@
     namespaces=[NAMESPACE_DOMAIN],
 )
 
-<<<<<<< HEAD
-=======
-
->>>>>>> de6ff5db
+
 TURN_IO_BACKEND = StaticToggle(
     'turn_io_backend',
     'Enable Turn.io SMS backend',
     TAG_SOLUTIONS_LIMITED,
     namespaces=[NAMESPACE_DOMAIN],
-<<<<<<< HEAD
-=======
 )
 
 
@@ -2071,5 +2066,4 @@
     'View user history report under user management',
     TAG_INTERNAL,
     namespaces=[NAMESPACE_USER],
->>>>>>> de6ff5db
 )