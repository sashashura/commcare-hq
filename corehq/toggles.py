from __future__ import absolute_import
from collections import namedtuple
from functools import wraps
import hashlib
import math

from django.contrib import messages
from django.conf import settings
from django.http import Http404
from django.urls import reverse
from django.utils.safestring import mark_safe

from couchdbkit import ResourceNotFound
from corehq.util.quickcache import quickcache
from toggle.models import Toggle
from toggle.shortcuts import toggle_enabled, set_toggle
import six

Tag = namedtuple('Tag', 'name css_class description')
TAG_CUSTOM = Tag(
    name='One-Off / Custom',
    css_class='warning',
    description="This feature flag was created for one specific project. "
    "Please don't enable it for any other projects. "
    "This is NOT SUPPORTED outside of that project and may break other features.",
)
TAG_DEPRECATED = Tag(
    name='Deprecated',
    css_class='danger',
    description="This feature flag is being removed. "
    "Do not add any new projects to this list.",
)
TAG_PRODUCT = Tag(
    name='Product',
    css_class='success',
    description="This is a core-product feature that you should feel free to "
    "use.  We've feature-flagged until release.",
)
TAG_PREVIEW = Tag(
    name='Preview',
    css_class='default',
    description='',
)
TAG_SOLUTIONS = Tag(
    name='Solutions',
    css_class='info',
    description="These features are only available for our services projects. This may affect support and "
    "pricing when the project is transitioned to a subscription."
)
TAG_INTERNAL = Tag(
    name='Internal Engineering Tools',
    css_class='default',
    description="These are tools for our engineering team to use to manage the product",
)
ALL_TAGS = [TAG_CUSTOM, TAG_DEPRECATED, TAG_PRODUCT, TAG_SOLUTIONS, TAG_INTERNAL]


class StaticToggle(object):

    def __init__(self, slug, label, tag, namespaces=None, help_link=None,
                 description=None, save_fn=None, always_enabled=None,
                 always_disabled=None, enabled_for_new_domains_after=None,
                 enabled_for_new_users_after=None, relevant_environments=None):
        self.slug = slug
        self.label = label
        self.tag = tag
        self.help_link = help_link
        self.description = description
        # Optionally provide a callable to be called whenever the toggle is
        # updated.  This is only applicable to domain toggles.  It must accept
        # two parameters, `domain_name` and `toggle_is_enabled`
        self.save_fn = save_fn
        self.always_enabled = always_enabled or set()
        self.always_disabled = always_disabled or set()
        self.enabled_for_new_domains_after = enabled_for_new_domains_after
        self.enabled_for_new_users_after = enabled_for_new_users_after
        # pass in a set of environments where this toggle applies
        self.relevant_environments = relevant_environments
        if namespaces:
            self.namespaces = [None if n == NAMESPACE_USER else n for n in namespaces]
        else:
            self.namespaces = [None]

    def enabled(self, item, namespace=Ellipsis):
        if self.relevant_environments and not (
            settings.SERVER_ENVIRONMENT in self.relevant_environments
            or settings.DEBUG
        ):
            # Don't even bother looking it up in the cache
            return False
        if item in self.always_enabled:
            return True
        elif item in self.always_disabled:
            return False

        if namespace == NAMESPACE_USER:
            namespace = None  # because:
            #     __init__() ... self.namespaces = [None if n == NAMESPACE_USER else n for n in namespaces]
        if namespace is not Ellipsis and namespace not in self.namespaces:
            # short circuit if we're checking an item that isn't supported by this toggle
            return False

        domain_enabled_after = self.enabled_for_new_domains_after
        if (domain_enabled_after is not None and NAMESPACE_DOMAIN in self.namespaces
                and was_domain_created_after(item, domain_enabled_after)):
            return True

        user_enabled_after = self.enabled_for_new_users_after
        if (user_enabled_after is not None and was_user_created_after(item, user_enabled_after)):
            return True

        namespaces = self.namespaces if namespace is Ellipsis else [namespace]
        return any([toggle_enabled(self.slug, item, namespace=n) for n in namespaces])

    def enabled_for_request(self, request):
        return (
            None in self.namespaces
            and hasattr(request, 'user')
            and self.enabled(request.user.username, namespace=None)
        ) or (
            NAMESPACE_DOMAIN in self.namespaces
            and hasattr(request, 'domain')
            and self.enabled(request.domain, namespace=NAMESPACE_DOMAIN)
        )

    def set(self, item, enabled, namespace=None):
        set_toggle(self.slug, item, enabled, namespace)

    def required_decorator(self):
        """
        Returns a view function decorator that checks to see if the domain
        or user in the request has the appropriate toggle enabled.
        """
        def decorator(view_func):
            @wraps(view_func)
            def wrapped_view(request, *args, **kwargs):
                if (
                    (hasattr(request, 'user') and self.enabled(request.user.username, namespace=None))
                    or (hasattr(request, 'domain') and self.enabled(request.domain, namespace=NAMESPACE_DOMAIN))
                ):
                    return view_func(request, *args, **kwargs)
                if request.user.is_superuser:
                    from corehq.apps.toggle_ui.views import ToggleEditView
                    toggle_url = reverse(ToggleEditView.urlname, args=[self.slug])
                    messages.warning(request, mark_safe((
                        'This <a href="{}">feature flag</a> should be enabled '
                        'to access this URL'
                    ).format(toggle_url)))
                raise Http404()
            return wrapped_view
        return decorator

    def get_enabled_domains(self):
        try:
            toggle = Toggle.get(self.slug)
        except ResourceNotFound:
            return []

        enabled_users = toggle.enabled_users
        domains = {user.split('domain:')[1] for user in enabled_users if 'domain:' in user}
        domains |= self.always_enabled
        domains -= self.always_disabled
        return list(domains)


def was_domain_created_after(domain, checkpoint):
    """
    Return true if domain was created after checkpoint

    :param domain: Domain name (string).
    :param checkpoint: datetime object.
    """
    from corehq.apps.domain.models import Domain
    domain_obj = Domain.get_by_name(domain)
    return (
        domain_obj is not None and
        domain_obj.date_created is not None and
        domain_obj.date_created > checkpoint
    )


def was_user_created_after(username, checkpoint):
    """
    Return true if user was created after checkpoint

    :param username: Web User username (string).
    :param checkpoint: datetime object.
    """
    from corehq.apps.users.models import WebUser
    user = WebUser.get_by_username(username)
    return (
        user is not None and
        user.created_on is not None and
        user.created_on > checkpoint
    )


def deterministic_random(input_string):
    """
    Returns a deterministically random number between 0 and 1 based on the
    value of the string. The same input should always produce the same output.
    """
    if isinstance(input_string, six.text_type):
        input_string = input_string.encode('utf-8')
    return float.fromhex(hashlib.md5(input_string).hexdigest()) / math.pow(2, 128)


class PredictablyRandomToggle(StaticToggle):
    """
    A toggle that is predictably random based off some axis. Useful for for doing
    a randomized rollout of a feature. E.g. "turn this on for 5% of domains", or
    "turn this on for 40% of users".

    It extends StaticToggle, so individual domains/users can also be explicitly added.
    """

    def __init__(
        self,
        slug,
        label,
        tag,
        namespaces,
        randomness,
        help_link=None,
        description=None,
        always_disabled=None
    ):
        super(PredictablyRandomToggle, self).__init__(slug, label, tag, list(namespaces),
                                                      help_link=help_link, description=description,
                                                      always_disabled=always_disabled)
        _ensure_valid_namespaces(namespaces)
        _ensure_valid_randomness(randomness)
        self.randomness = randomness

    @property
    def randomness_percent(self):
        return "{:.0f}".format(self.randomness * 100)

    def _get_identifier(self, item):
        return '{}:{}:{}'.format(self.namespaces, self.slug, item)

    def enabled(self, item, namespace=Ellipsis):
        if namespace == NAMESPACE_USER:
            namespace = None  # because:
            # StaticToggle.__init__(): self.namespaces = [None if n == NAMESPACE_USER else n for n in namespaces]

        all_namespaces = {None if n == NAMESPACE_USER else n for n in ALL_NAMESPACES}
        if namespace is Ellipsis and set(self.namespaces) != all_namespaces:
            raise ValueError(
                'PredictablyRandomToggle.enabled() cannot be determined for toggle "{slug}" because it is not '
                'available for all namespaces and the namespace of "{item}" is not given.'.format(
                    slug=self.slug,
                    item=item,
                )
            )

        if settings.DISABLE_RANDOM_TOGGLES:
            return False
        elif item in self.always_disabled:
            return False
        elif namespace is not Ellipsis and namespace not in self.namespaces:
            return False
        return (
            (item and deterministic_random(self._get_identifier(item)) < self.randomness)
            or super(PredictablyRandomToggle, self).enabled(item, namespace)
        )


class DynamicallyPredictablyRandomToggle(PredictablyRandomToggle):
    """
    A PredictablyRandomToggle whose randomness can be configured via the database/UI.
    """
    RANDOMNESS_KEY = 'hq_dynamic_randomness'

    def __init__(
        self,
        slug,
        label,
        tag,
        namespaces,
        default_randomness=0,
        help_link=None,
        description=None,
        always_disabled=None
    ):
        super(PredictablyRandomToggle, self).__init__(slug, label, tag, list(namespaces),
                                                      help_link=help_link, description=description,
                                                      always_disabled=always_disabled)
        _ensure_valid_namespaces(namespaces)
        _ensure_valid_randomness(default_randomness)
        self.default_randomness = default_randomness

    @property
    @quickcache(vary_on=['self.slug'])
    def randomness(self):
        # a bit hacky: leverage couch's dynamic properties to just tack this onto the couch toggle doc
        try:
            toggle = Toggle.get(self.slug)
        except ResourceNotFound:
            return self.default_randomness
        return getattr(toggle, self.RANDOMNESS_KEY, self.default_randomness)


# if no namespaces are specified the user namespace is assumed
NAMESPACE_USER = 'user'
NAMESPACE_DOMAIN = 'domain'
NAMESPACE_OTHER = 'other'
ALL_NAMESPACES = [NAMESPACE_USER, NAMESPACE_DOMAIN]


def any_toggle_enabled(*toggles):
    """
    Return a view decorator for allowing access if any of the given toggles are
    enabled. Example usage:

    @toggles.any_toggle_enabled(REPORT_BUILDER, USER_CONFIGURABLE_REPORTS)
    def delete_custom_report():
        pass

    """
    def decorator(view_func):
        @wraps(view_func)
        def wrapped_view(request, *args, **kwargs):
            for t in toggles:
                if t.enabled_for_request(request):
                    return view_func(request, *args, **kwargs)
            raise Http404()
        return wrapped_view
    return decorator


@quickcache([])
def all_toggles():
    """
    Loads all toggles
    """
    return all_toggles_by_name_in_scope(globals()).values()


def all_toggles_by_name():
    # trick for listing the attributes of the current module.
    # http://stackoverflow.com/a/990450/8207
    return all_toggles_by_name_in_scope(globals())


def all_toggles_by_name_in_scope(scope_dict):
    result = {}
    for toggle_name, toggle in scope_dict.items():
        if not toggle_name.startswith('__'):
            if isinstance(toggle, StaticToggle):
                result[toggle_name] = toggle
    return result


def toggles_dict(username=None, domain=None):
    """
    Loads all toggles into a dictionary for use in JS

    (only enabled toggles are included)
    """
    return {t.slug: True for t in all_toggles() if (t.enabled(username, NAMESPACE_USER) or
                                                    t.enabled(domain, NAMESPACE_DOMAIN))}


def toggle_values_by_name(username=None, domain=None):
    """
    Loads all toggles into a dictionary for use in JS

    all toggles (including those not enabled) are included
    """
    return {toggle_name: (toggle.enabled(username, NAMESPACE_USER) or
                          toggle.enabled(domain, NAMESPACE_DOMAIN))
            for toggle_name, toggle in all_toggles_by_name().items()}


def _ensure_valid_namespaces(namespaces):
    if not namespaces:
        raise Exception('namespaces must be defined!')


def _ensure_valid_randomness(randomness):
    if not 0 <= randomness <= 1:
        raise Exception('randomness must be between 0 and 1!')


APP_BUILDER_CUSTOM_PARENT_REF = StaticToggle(
    'custom-parent-ref',
    'ICDS: Custom case parent reference',
    TAG_CUSTOM,
    [NAMESPACE_DOMAIN],
)

APP_BUILDER_ADVANCED = StaticToggle(
    'advanced-app-builder',
    'Advanced Module in App-Builder',
    TAG_SOLUTIONS,
    [NAMESPACE_DOMAIN],
    description="Advanced Modules allow you to autoload and manage multiple case types, "
                "but may behave in unexpected ways.",
    help_link='https://confluence.dimagi.com/display/ccinternal/Advanced+Modules',
)

APP_BUILDER_SHADOW_MODULES = StaticToggle(
    'shadow-app-builder',
    'Shadow Modules',
    TAG_SOLUTIONS,
    [NAMESPACE_DOMAIN],
    help_link='https://confluence.dimagi.com/display/ccinternal/Shadow+Modules',
)

CASE_LIST_CUSTOM_XML = StaticToggle(
    'case_list_custom_xml',
    'Allow custom XML to define case lists (ex. for case tiles)',
    TAG_SOLUTIONS,
    [NAMESPACE_DOMAIN],
    help_link='https://confluence.dimagi.com/display/public/Custom+Case+XML+Overview',
)

CASE_LIST_CUSTOM_VARIABLES = StaticToggle(
    'case_list_custom_variables',
    'Show text area for entering custom variables',
    TAG_SOLUTIONS,
    [NAMESPACE_DOMAIN],
    description='Defines custom variables that can be used in case list or detail calculations',
)

CASE_LIST_TILE = StaticToggle(
    'case_list_tile',
    'REC: Allow configuration of the REC case list tile',
    TAG_CUSTOM,
    [NAMESPACE_DOMAIN]
)

SHOW_PERSIST_CASE_CONTEXT_SETTING = StaticToggle(
    'show_persist_case_context_setting',
    'Allow toggling the persistent case context tile',
    TAG_SOLUTIONS,
    [NAMESPACE_DOMAIN],
)

CASE_LIST_LOOKUP = StaticToggle(
    'case_list_lookup',
    'Allow external android callouts to search the caselist',
    TAG_SOLUTIONS,
    [NAMESPACE_DOMAIN]
)

ADD_USERS_FROM_LOCATION = StaticToggle(
    'add_users_from_location',
    "Allow users to add new mobile workers from the locations page",
    TAG_PRODUCT,
    [NAMESPACE_DOMAIN]
)

CASE_DETAIL_PRINT = StaticToggle(
    'case_detail_print',
    'MLabour: Allowing printing of the case detail, based on an HTML template',
    TAG_CUSTOM,
    [NAMESPACE_DOMAIN],
)

DATA_FILE_DOWNLOAD = StaticToggle(
    'data_file_download',
    'UW: Offer hosting and sharing data files for downloading, e.g. cleaned and anonymised form exports',
    TAG_DEPRECATED,
    [NAMESPACE_DOMAIN],
    # TODO: Create Confluence docs and add help link
)


DETAIL_LIST_TAB_NODESETS = StaticToggle(
    'detail-list-tab-nodesets',
    'Associate a nodeset with a case detail tab',
    TAG_SOLUTIONS,
    help_link='https://confluence.dimagi.com/display/ccinternal/Case+Detail+Nodesets',
    namespaces=[NAMESPACE_DOMAIN]
)

DHIS2_INTEGRATION = StaticToggle(
    'dhis2_integration',
    'DHIS2 Integration',
    TAG_SOLUTIONS,
    [NAMESPACE_DOMAIN]
)

GRAPH_CREATION = StaticToggle(
    'graph-creation',
    'Case list/detail graph creation',
    TAG_SOLUTIONS,
    help_link='https://confluence.dimagi.com/display/RD/Graphing+in+HQ',
    namespaces=[NAMESPACE_DOMAIN]
)

IS_DEVELOPER = StaticToggle(
    'is_developer',
    'Is developer',
    TAG_INTERNAL,
    description="Used to give non super-users access to select super-user features"
)

MM_CASE_PROPERTIES = StaticToggle(
    'mm_case_properties',
    'Multimedia Case Properties',
    TAG_DEPRECATED,
    help_link='https://confluence.dimagi.com/display/ccinternal/Multimedia+Case+Properties+Feature+Flag',
    namespaces=[NAMESPACE_DOMAIN]
)

NEW_MULTIMEDIA_UPLOADER = StaticToggle(
    'new_multimedia_uploader',
    'Display new multimedia uploader',
    TAG_INTERNAL,
    [NAMESPACE_DOMAIN]
)

VISIT_SCHEDULER = StaticToggle(
    'app_builder_visit_scheduler',
    'ICDS: Visit Scheduler',
    TAG_CUSTOM,
    [NAMESPACE_DOMAIN, NAMESPACE_USER]
)


USER_CONFIGURABLE_REPORTS = StaticToggle(
    'user_reports',
    'User configurable reports UI',
    TAG_SOLUTIONS,
    [NAMESPACE_DOMAIN, NAMESPACE_USER],
    description=(
        "A feature which will allow your domain to create User Configurable Reports."
    ),
    help_link='https://confluence.dimagi.com/display/RD/User+Configurable+Reporting',
)

EXPORT_NO_SORT = StaticToggle(
    'export_no_sort',
    'Do not sort exports',
    TAG_CUSTOM,
    [NAMESPACE_DOMAIN],
)

LOCATIONS_IN_UCR = StaticToggle(
    'locations_in_ucr',
    'ICDS: Add Locations as one of the Source Types for User Configurable Reports',
    TAG_CUSTOM,
    [NAMESPACE_DOMAIN]
)

REPORT_BUILDER = StaticToggle(
    'report_builder',
    'Activate Report Builder for a project without setting up a subscription.',
    TAG_DEPRECATED,
    [NAMESPACE_DOMAIN],
)

ASYNC_RESTORE = StaticToggle(
    'async_restore',
    'Generate restore response in an asynchronous task to prevent timeouts',
    TAG_INTERNAL,
    [NAMESPACE_DOMAIN],
)

REPORT_BUILDER_BETA_GROUP = StaticToggle(
    'report_builder_beta_group',
    'RB beta group',
    TAG_DEPRECATED,
    [NAMESPACE_DOMAIN],
)

SYNC_ALL_LOCATIONS = StaticToggle(
    'sync_all_locations',
    '(Deprecated) Sync the full location hierarchy when syncing location fixtures',
    TAG_DEPRECATED,
    [NAMESPACE_DOMAIN],
    description="Do not turn this feature flag. It is only used for providing compatability for old projects. "
    "We are actively trying to remove projects from this list. This functionality is now possible by using the "
    "Advanced Settings on the Organization Levels page and setting the Level to Expand From option."
)

HIERARCHICAL_LOCATION_FIXTURE = StaticToggle(
    'hierarchical_location_fixture',
    'Display Settings To Get Hierarchical Location Fixture',
    TAG_INTERNAL,
    [NAMESPACE_DOMAIN],
    description=(
        "Do not turn this feature flag.  It is only used for providing "
        "compatability for old projects.  We are actively trying to remove "
        "projects from this list."
    ),
)

EXTENSION_CASES_SYNC_ENABLED = StaticToggle(
    'extension_sync',
    'Enikshay/L10K: Enable extension syncing',
    TAG_CUSTOM,
    help_link='https://confluence.dimagi.com/display/ccinternal/Extension+Cases',
    namespaces=[NAMESPACE_DOMAIN],
    always_enabled={'enikshay'},
)


ROLE_WEBAPPS_PERMISSIONS = StaticToggle(
    'role_webapps_permissions',
    'Enikshay/ICDS: Toggle which webapps to see based on role',
    TAG_CUSTOM,
    namespaces=[NAMESPACE_DOMAIN],
)


SYNC_SEARCH_CASE_CLAIM = StaticToggle(
    'search_claim',
    'Enable synchronous mobile searching and case claiming',
    TAG_SOLUTIONS,
    help_link='https://confluence.dimagi.com/display/ccinternal/Remote+Case+Search+and+Claim',
    namespaces=[NAMESPACE_DOMAIN]
)

LIVEQUERY_SYNC = StaticToggle(
    'livequery_sync',
    'Enable livequery sync algorithm',
    TAG_INTERNAL,
    namespaces=[NAMESPACE_DOMAIN]
)

NO_VELLUM = StaticToggle(
    'no_vellum',
    'Allow disabling Form Builder per form '
    '(for custom forms that Vellum breaks)',
    TAG_INTERNAL,
    [NAMESPACE_DOMAIN, NAMESPACE_USER]
)

HIPAA_COMPLIANCE_CHECKBOX = StaticToggle(
    'hipaa_compliance_checkbox',
    'Show HIPAA compliance checkbox',
    TAG_INTERNAL,
    [NAMESPACE_USER],
)

CAN_EDIT_EULA = StaticToggle(
    'can_edit_eula',
    "Whether this user can set the custom eula and data sharing internal project options. "
    "This should be a small number of DIMAGI ONLY users",
    TAG_INTERNAL,
)

STOCK_AND_RECEIPT_SMS_HANDLER = StaticToggle(
    'stock_and_sms_handler',
    "Enable the stock report handler to accept both stock and receipt values "
    "in the format 'soh abc 100.20'",
    TAG_CUSTOM,
    [NAMESPACE_DOMAIN]
)

# This toggle offers the "multiple_apps_unlimited" mobile flag to non-Dimagi users
MOBILE_PRIVILEGES_FLAG = StaticToggle(
    'mobile_privileges_flag',
    'Offer "Enable Privileges on Mobile" flag.',
    TAG_INTERNAL,
    [NAMESPACE_USER]
)

PRODUCTS_PER_LOCATION = StaticToggle(
    'products_per_location',
    "Products Per Location: Specify products stocked at individual locations.  "
    "This doesn't actually do anything yet.",
    TAG_CUSTOM,
    [NAMESPACE_DOMAIN]
)

ALLOW_CASE_ATTACHMENTS_VIEW = StaticToggle(
    'allow_case_attachments_view',
    "Explicitly allow user to access case attachments, even if they can't view the case list report.",
    TAG_CUSTOM,
    [NAMESPACE_DOMAIN, NAMESPACE_USER]
)

LOCATION_TYPE_STOCK_RATES = StaticToggle(
    'location_type_stock_rates',
    "Specify stock rates per location type.",
    TAG_SOLUTIONS,
    [NAMESPACE_DOMAIN]
)

BULK_ARCHIVE_FORMS = StaticToggle(
    'bulk_archive_forms',
    'Bulk archive forms with Excel',
    TAG_SOLUTIONS
)

TRANSFER_DOMAIN = StaticToggle(
    'transfer_domain',
    'Transfer domains to different users',
    TAG_INTERNAL,
    [NAMESPACE_DOMAIN]
)


FORM_LINK_WORKFLOW = StaticToggle(
    'form_link_workflow',
    'Form linking workflow available on forms',
    TAG_SOLUTIONS,
    [NAMESPACE_DOMAIN],
)

# not referenced in code directly but passed through to vellum
# see toggles_dict

VELLUM_SAVE_TO_CASE = StaticToggle(
    'save_to_case',
    "Adds save to case as a question to the form builder",
    TAG_SOLUTIONS,
    [NAMESPACE_DOMAIN],
    description='This flag allows case management inside repeat groups',
    help_link='https://confluence.dimagi.com/display/ccinternal/Save+to+Case+Feature+Flag',
)

VELLUM_PRINTING = StaticToggle(
    'printing',
    "Enables the Print Android App Callout",
    TAG_SOLUTIONS,
    [NAMESPACE_DOMAIN],
    description='Allows printing from CommCare on the device',
    help_link='https://confluence.dimagi.com/display/ccinternal/Printing+from+a+form+in+CommCare+Android',
)

VELLUM_DATA_IN_SETVALUE = StaticToggle(
    'allow_data_reference_in_setvalue',
    "Allow data references in a setvalue",
    TAG_SOLUTIONS,
    [NAMESPACE_DOMAIN],
    description="This allows referencing other questions in the form in a setvalue. "
                "This may still cause issues if the other questions have not been calculated yet",
)

CACHE_AND_INDEX = StaticToggle(
    'cache_and_index',
    'Enikshay/REC: Enable the "Cache and Index" format option when choosing sort properties '
    'in the app builder',
    TAG_CUSTOM,
    [NAMESPACE_DOMAIN],
)

CUSTOM_PROPERTIES = StaticToggle(
    'custom_properties',
    'Allow users to add arbitrary custom properties to their application',
    TAG_SOLUTIONS,
    help_link='https://confluence.dimagi.com/display/internal/CommCare+Android+Developer+Options+--+Internal#'
              'CommCareAndroidDeveloperOptions--Internal-SettingtheValueofaDeveloperOptionfromHQ',
    namespaces=[NAMESPACE_DOMAIN]
)

ENABLE_LOADTEST_USERS = StaticToggle(
    'enable_loadtest_users',
    'Enable creating loadtest users on HQ',
    TAG_SOLUTIONS,
    namespaces=[NAMESPACE_DOMAIN],
    help_link='https://confluence.dimagi.com/display/ccinternal/Loadtest+Users',
)

MOBILE_UCR = StaticToggle(
    'mobile_ucr',
    ('Mobile UCR: Configure viewing user configurable reports on the mobile '
     'through the app builder'),
    TAG_SOLUTIONS,
    namespaces=[NAMESPACE_DOMAIN],
    always_enabled={'icds-cas'}
)

RESTRICT_WEB_USERS_BY_LOCATION = StaticToggle(
    'restrict_web_users_by_location',
    "(Deprecated) Allow project to restrict web user permissions by location",
    TAG_DEPRECATED,
    namespaces=[NAMESPACE_DOMAIN],
    description="Don't enable this flag."
)

API_THROTTLE_WHITELIST = StaticToggle(
    'api_throttle_whitelist',
    ('API throttle whitelist'),
    TAG_INTERNAL,
    namespaces=[NAMESPACE_USER],
)

API_BLACKLIST = StaticToggle(
    'API_BLACKLIST',
    ("Blacklist API access to a user or domain that spams us"),
    TAG_INTERNAL,
    namespaces=[NAMESPACE_DOMAIN, NAMESPACE_USER],
    description="For temporary, emergency use only. If a partner doesn't properly "
    "throttle their API requests, it can hammer our infrastructure, causing "
    "outages. This will cut off the tide, but we should communicate with them "
    "immediately.",
)

FORM_SUBMISSION_BLACKLIST = StaticToggle(
    'FORM_SUBMISSION_BLACKLIST',
    ("Blacklist form submissions from a domain that spams us"),
    TAG_INTERNAL,
    namespaces=[NAMESPACE_DOMAIN],
    description="This is a temporary solution to an unusually high volume of "
    "form submissions from a domain.  We have some projects that automatically "
    "send forms. If that ever causes problems, we can use this to cut them off.",
)


def _commtrackify(domain_name, toggle_is_enabled):
    from corehq.apps.domain.models import Domain
    domain = Domain.get_by_name(domain_name, strict=True)
    if domain and domain.commtrack_enabled != toggle_is_enabled:
        if toggle_is_enabled:
            domain.convert_to_commtrack()
        else:
            domain.commtrack_enabled = False
            domain.save()


COMMTRACK = StaticToggle(
    'commtrack',
    "CommCare Supply",
    TAG_SOLUTIONS,
    description=(
        '<a href="https://help.commcarehq.org/display/commtrack/CommCare+Supply+Home">CommCare Supply</a> '
        "is a logistics and supply chain management module. It is designed "
        "to improve the management, transport, and resupply of a variety of "
        "goods and materials, from medication to food to bednets. <br/>"
    ),
    help_link='https://help.commcarehq.org/display/commtrack/CommCare+Supply+Home',
    namespaces=[NAMESPACE_DOMAIN],
    save_fn=_commtrackify,
)

NON_COMMTRACK_LEDGERS = StaticToggle(
    'non_commtrack_ledgers',
    "Enikshay: Enable ledgers for projects not using Supply.",
    TAG_CUSTOM,
    description=(
        'Turns on the ledger fixture and ledger transaction question types in '
        'the form builder. ONLY WORKS ON SQL DOMAINS!'
    ),
    namespaces=[NAMESPACE_DOMAIN],
)

CUSTOM_INSTANCES = StaticToggle(
    'custom_instances',
    'Enikshay: Inject custom instance declarations',
    TAG_CUSTOM,
    namespaces=[NAMESPACE_USER, NAMESPACE_DOMAIN],
)

APPLICATION_ERROR_REPORT = StaticToggle(
    'application_error_report',
    'Show Application Error Report',
    TAG_SOLUTIONS,
    help_link='https://confluence.dimagi.com/display/ccinternal/Show+Application+Error+Report+Feature+Flag',
    namespaces=[NAMESPACE_USER],
)

AGGREGATE_USER_STATUS_REPORT = StaticToggle(
    'aggregate_user_status_report',
    'Show Aggregate User Status',
    TAG_PRODUCT,
    namespaces=[NAMESPACE_DOMAIN],
)

OPENCLINICA = StaticToggle(
    'openclinica',
    'KEMRI: Offer OpenClinica settings and CDISC ODM export',
    TAG_CUSTOM,
    namespaces=[NAMESPACE_DOMAIN],
)

CUSTOM_MENU_BAR = StaticToggle(
    'custom_menu_bar',
    "Hide Dashboard and Applications from top menu bar "
    "for non-admin users",
    TAG_CUSTOM,
    namespaces=[NAMESPACE_DOMAIN],
)

ICDS_REPORTS = StaticToggle(
    'icds_reports',
    'Enable access to the Tableau dashboard for ICDS',
    TAG_DEPRECATED,
    [NAMESPACE_DOMAIN]
)

DASHBOARD_ICDS_REPORT = StaticToggle(
    'dashboard_icds_reports',
    'ICDS: Enable access to the dashboard reports for ICDS',
    TAG_CUSTOM,
    [NAMESPACE_DOMAIN]
)

ICDS_DASHBOARD_REPORT_FEATURES = StaticToggle(
    'features_in_dashboard_icds_reports',
    'ICDS: Enable access to the features in the ICDS Dashboard reports',
    TAG_CUSTOM,
    [NAMESPACE_USER]
)

NINETYNINE_DOTS = StaticToggle(
    '99dots_integration',
    'Enikshay: Enable access to 99DOTS',
    TAG_CUSTOM,
    [NAMESPACE_DOMAIN]
)

ENIKSHAY_API = StaticToggle(
    'enikshay_api',
    'Enikshay: Enable access to eNikshay api endpoints',
    TAG_CUSTOM,
    [NAMESPACE_USER],
    always_enabled={"enikshay"},
)

NIKSHAY_INTEGRATION = StaticToggle(
    'nikshay_integration',
    'Enikshay: Enable patient registration in Nikshay',
    TAG_CUSTOM,
    [NAMESPACE_DOMAIN]
)

BETS_INTEGRATION = StaticToggle(
    'bets_repeaters',
    'Enikshay: Enable BETS data forwarders',
    TAG_CUSTOM,
    [NAMESPACE_DOMAIN],
    always_enabled={"enikshay"},
)

RETRY_SMS_INDEFINITELY = StaticToggle(
    'retry_sms_indefinitely',
    'Enikshay: Retry SMS indefinitely',
    TAG_CUSTOM,
    [NAMESPACE_DOMAIN],
    description='Leaves on the queue an SMS that has reached the maximum number of unsuccessful attempts.',
)

OPENMRS_INTEGRATION = StaticToggle(
    'openmrs_integration',
    'FGH: Enable OpenMRS integration',
    TAG_CUSTOM,
    [NAMESPACE_DOMAIN],
)

INDEX_LOCATION_DATA_DESCRIPTION = """
Add an option to the location fields page allowing you to specify fields which
should be indexed by the phone. This can provide a performance boost in
applications dealing with large location fixtures when using those fields for
filtering. The indexed fields will be made available as top level children of
the <location/> node with the prefix 'data_', and you must reference that to
take advantage of the optimization. For example, reference a field called
'is_test' like:
    instance('locations')/locations/location[data_is_test='1']
"""
INDEX_LOCATION_DATA = StaticToggle(
    'index_location_data',
    'Enikshay: Add option to index custom location fields',
    TAG_CUSTOM,
    [NAMESPACE_DOMAIN],
    description=INDEX_LOCATION_DATA_DESCRIPTION,
)

MULTIPLE_CHOICE_CUSTOM_FIELD = StaticToggle(
    'multiple_choice_custom_field',
    'EWS: Allow project to use multiple choice field in custom fields',
    TAG_CUSTOM,
    namespaces=[NAMESPACE_DOMAIN],
    description='This flag allows multiple choice fields in custom user data, location data and product data',
)

RESTRICT_FORM_EDIT_BY_LOCATION = StaticToggle(
    'restrict_form_edit_by_location',
    "(Deprecated) Restrict ability to edit/archive forms by the web user's location",
    TAG_DEPRECATED,
    namespaces=[NAMESPACE_DOMAIN],
    description="Don't enable this flag."
)

SUPPORT = StaticToggle(
    'support',
    'General toggle for support features',
    TAG_INTERNAL,
    help_link='https://confluence.dimagi.com/display/ccinternal/Support+Flag',
)

CASE_PROPERTY_HISTORY = StaticToggle(
    'case_property_history',
    'Shows a modal on the case property page allowing you to see the history of various case properties',
    TAG_PRODUCT,
    [NAMESPACE_DOMAIN],
)

BASIC_CHILD_MODULE = StaticToggle(
    'child_module',
    'Basic modules can be child modules',
    TAG_SOLUTIONS,
    [NAMESPACE_DOMAIN]
)

FORMPLAYER_USE_LIVEQUERY = StaticToggle(
    'formplayer_use_livequery',
    'Use LiveQuery on Web Apps',
    TAG_INTERNAL,
    [NAMESPACE_DOMAIN],
)

FIXTURE_CASE_SELECTION = StaticToggle(
    'fixture_case',
    'ICDS: Allow a configurable case list that is filtered based on a fixture type and '
    'fixture selection (Due List)',
    TAG_CUSTOM,
    [NAMESPACE_DOMAIN],
)

EWS_INVALID_REPORT_RESPONSE = StaticToggle(
    'ews_invalid_report_response',
    'EWS: Send response about invalid stock on hand',
    TAG_CUSTOM,
    [NAMESPACE_DOMAIN]
)

BROADCAST_TO_LOCATIONS = StaticToggle(
    'broadcast_to_locations',
    'Send broadcasts to locations',
    TAG_PRODUCT,
    [NAMESPACE_DOMAIN],
)

MOBILE_WORKER_SELF_REGISTRATION = StaticToggle(
    'mobile_worker_self_registration',
    'UW: Allow mobile workers to self register',
    TAG_CUSTOM,
    help_link='https://confluence.dimagi.com/display/commcarepublic/SMS+Self+Registration',
    namespaces=[NAMESPACE_DOMAIN],
)

MESSAGE_LOG_METADATA = StaticToggle(
    'message_log_metadata',
    'Include message id in Message Log export.',
    TAG_CUSTOM,
    [NAMESPACE_USER],
)

ABT_REMINDER_RECIPIENT = StaticToggle(
    'abt_reminder_recipient',
    "ABT: Custom reminder recipients",
    TAG_CUSTOM,
    [NAMESPACE_DOMAIN],
)

AUTO_CASE_UPDATE_ENHANCEMENTS = StaticToggle(
    'auto_case_updates',
    'Enable enhancements to the Auto Case Update feature.',
    TAG_PRODUCT,
    [NAMESPACE_DOMAIN],
)

RUN_AUTO_CASE_UPDATES_ON_SAVE = StaticToggle(
    'run_auto_case_updates_on_save',
    'Run Auto Case Update rules on each case save.',
    TAG_INTERNAL,
    [NAMESPACE_DOMAIN],
)

EWS_BROADCAST_BY_ROLE = StaticToggle(
    'ews_broadcast_by_role',
    'EWS: Filter broadcast recipients by role',
    TAG_CUSTOM,
    [NAMESPACE_DOMAIN],
)

SMS_PERFORMANCE_FEEDBACK = StaticToggle(
    'sms_performance_feedback',
    'Enable SMS-based performance feedback',
    TAG_CUSTOM,
    [NAMESPACE_DOMAIN],
    help_link='https://docs.google.com/document/d/1YvbYLV4auuf8gVdYZ6jFZTsOLfJdxm49XhvWkska4GE/edit#',
)

LEGACY_SYNC_SUPPORT = StaticToggle(
    'legacy_sync_support',
    "Support mobile sync bugs in older projects (2.9 and below).",
    TAG_DEPRECATED,
    [NAMESPACE_DOMAIN]
)

EWS_WEB_USER_EXTENSION = StaticToggle(
    'ews_web_user_extension',
    'EWS: Enable EWSGhana web user extension',
    TAG_CUSTOM,
    [NAMESPACE_DOMAIN]
)

CALL_CENTER_LOCATION_OWNERS = StaticToggle(
    'call_center_location_owners',
    'ICDS: Enable the use of locations as owners of call center cases',
    TAG_CUSTOM,
    [NAMESPACE_DOMAIN]
)

OLD_EXPORTS = StaticToggle(
    'old_exports',
    'Use old backend export infrastructure',
    TAG_DEPRECATED,
    [NAMESPACE_DOMAIN]
)

TF_DOES_NOT_USE_SQLITE_BACKEND = StaticToggle(
    'not_tf_sql_backend',
    'Domains that do not use a SQLite backend for Touchforms',
    TAG_INTERNAL,
    [NAMESPACE_DOMAIN],
)

CUSTOM_APP_BASE_URL = StaticToggle(
    'custom_app_base_url',
    'ICDS/eNikshay: Allow specifying a custom base URL for an application. Main use case is '
    'to allow migrating ICDS to a new cluster.',
    TAG_CUSTOM,
    [NAMESPACE_DOMAIN]
)


PHONE_NUMBERS_REPORT = StaticToggle(
    'phone_numbers_report',
    "Report related to the phone numbers owned by a project's contacts",
    TAG_PRODUCT,
    [NAMESPACE_DOMAIN]
)


INBOUND_SMS_LENIENCY = StaticToggle(
    'inbound_sms_leniency',
    "Inbound SMS leniency on domain-owned gateways. "
    "WARNING: This wil be rolled out slowly; do not enable on your own.",
    TAG_INTERNAL,
    [NAMESPACE_DOMAIN]
)


UNLIMITED_REPORT_BUILDER_REPORTS = StaticToggle(
    'unlimited_report_builder_reports',
    'Allow unlimited reports created in report builder',
    TAG_INTERNAL,
    [NAMESPACE_DOMAIN]
)

MOBILE_USER_DEMO_MODE = StaticToggle(
    'mobile_user_demo_mode',
    'Ability to make a mobile worker into Demo only mobile worker',
    TAG_SOLUTIONS,
    help_link='https://confluence.dimagi.com/display/internal/Demo+Mobile+Workers',
    namespaces=[NAMESPACE_DOMAIN]
)


EXPORT_ZIPPED_APPS = StaticToggle(
    'export-zipped-apps',
    'Export+Import Zipped Applications',
    TAG_INTERNAL,
    [NAMESPACE_USER]
)


SEND_UCR_REBUILD_INFO = StaticToggle(
    'send_ucr_rebuild_info',
    'Notify when UCR rebuilds finish or error.',
    TAG_SOLUTIONS,
    [NAMESPACE_USER]
)

EMG_AND_REC_SMS_HANDLERS = StaticToggle(
    'emg_and_rec_sms_handlers',
    'ILS: Enable emergency and receipt sms handlers used in ILSGateway',
    TAG_CUSTOM,
    [NAMESPACE_DOMAIN]
)

ALLOW_USER_DEFINED_EXPORT_COLUMNS = StaticToggle(
    'allow_user_defined_export_columns',
    'Add user defined columns to exports',
    TAG_DEPRECATED,
    [NAMESPACE_DOMAIN],
)


CUSTOM_CALENDAR_FIXTURE = StaticToggle(
    'custom_calendar_fixture',
    'Enikshay: Send a calendar fixture down to all users (R&D)',
    TAG_CUSTOM,
    [NAMESPACE_DOMAIN],
)

DISABLE_COLUMN_LIMIT_IN_UCR = StaticToggle(
    'disable_column_limit_in_ucr',
    'Enikshay: Disable column limit in UCR',
    TAG_CUSTOM,
    [NAMESPACE_DOMAIN]
)

CLOUDCARE_LATEST_BUILD = StaticToggle(
    'use_latest_build_cloudcare',
    'Uses latest build for Web Apps instead of latest published',
    TAG_SOLUTIONS,
    [NAMESPACE_DOMAIN, NAMESPACE_USER]
)

USER_TESTING_SIMPLIFY = StaticToggle(
    'user_testing_simplify',
    'Simplify the UI for user testing experiments',
    TAG_INTERNAL,
    [NAMESPACE_DOMAIN]
)

# when enabled this should prevent any changes to a domains data
DATA_MIGRATION = StaticToggle(
    'data_migration',
    'Disable submissions and restores during a data migration',
    TAG_INTERNAL,
    [NAMESPACE_DOMAIN]
)

EMWF_WORKER_ACTIVITY_REPORT = StaticToggle(
    'emwf_worker_activity_report',
    'Make the Worker Activity Report use the Groups or Users or Locations filter',
    TAG_SOLUTIONS,
    namespaces=[NAMESPACE_DOMAIN],
    description=(
        "This flag allows you filter the users to display in the same way as the "
        "other reports - by individual user, group, or location.  Note that this "
        "will also force the report to always display by user."
    ),
)

ENIKSHAY = StaticToggle(
    'enikshay',
    "Enikshay: Enable custom enikshay functionality: additional user and location validation",
    TAG_CUSTOM,
    namespaces=[NAMESPACE_DOMAIN],
    always_enabled={'enikshay'},
    relevant_environments={'enikshay'},
)

ICDS = StaticToggle(
    'icds',
    "ICDS: Enable ICDS features (necessary since features are on Softlayer and ICDS envs)",
    TAG_CUSTOM,
    namespaces=[NAMESPACE_DOMAIN],
    relevant_environments={'icds', 'icds-new', 'softlayer'},
    always_enabled={
        "icds-dashboard-qa",
        "icds-sql",
        "icds-test",
        "icds-cas",
        "icds-cas-sandbox"
    },
)

DATA_DICTIONARY = StaticToggle(
    'data_dictionary',
    'Project level data dictionary of cases',
    TAG_SOLUTIONS,
    [NAMESPACE_DOMAIN],
    description='Available in the Data section, shows the names of all properties of each case type.',
)

LINKED_APPS = StaticToggle(
    'linked_apps',
    'Allows master and linked apps',
    TAG_SOLUTIONS,
    [NAMESPACE_DOMAIN],
    help_link='https://confluence.dimagi.com/display/ccinternal/Linked+Applications',
)

LOCATION_USERS = StaticToggle(
    'location_users',
    'Enikshay: Autogenerate users for each location',
    TAG_CUSTOM,
    [NAMESPACE_DOMAIN],
    description=(
        "This flag adds an option to the location types page (under 'advanced "
        "mode') to create users for all locations of a specified type."
    ),
)

SORT_CALCULATION_IN_CASE_LIST = StaticToggle(
    'sort_calculation_in_case_list',
    'Configure a custom xpath calculation for Sort Property in Case Lists',
    TAG_SOLUTIONS,
    [NAMESPACE_DOMAIN]
)

ANONYMOUS_WEB_APPS_USAGE = StaticToggle(
    'anonymous_web_apps_usage',
    'Infomap: Allow anonymous users to access Web Apps applications',
    TAG_CUSTOM,
    [NAMESPACE_DOMAIN],
    always_disabled={'icds-cas'},
    description='Users are automatically logged into Web Apps as a designated mobile worker.'
)

INCLUDE_METADATA_IN_UCR_EXCEL_EXPORTS = StaticToggle(
    'include_metadata_in_ucr_excel_exports',
    'Include metadata in UCR excel exports',
    TAG_SOLUTIONS,
    [NAMESPACE_DOMAIN]
)

UATBC_ADHERENCE_TASK = StaticToggle(
    'uatbc_adherence_calculations',
    'Enikshay: This runs backend adherence calculations for enikshay domains',
    TAG_CUSTOM,
    [NAMESPACE_DOMAIN]
)

VIEW_APP_CHANGES = StaticToggle(
    'app-changes-with-improved-diff',
    'Improved app changes view',
    TAG_PRODUCT,
    [NAMESPACE_DOMAIN, NAMESPACE_USER],
)

COUCH_SQL_MIGRATION_BLACKLIST = StaticToggle(
    'couch_sql_migration_blacklist',
    "Domains to exclude from migrating to SQL backend. Includes the following "
    "by default: 'ews-ghana', 'ils-gateway', 'ils-gateway-train'",
    TAG_INTERNAL,
    [NAMESPACE_DOMAIN],
    always_enabled={
        'ews-ghana', 'ils-gateway', 'ils-gateway-train'
    }
)

PAGINATED_EXPORTS = StaticToggle(
    'paginated_exports',
    'Allows for pagination of exports for very large exports',
    TAG_SOLUTIONS,
    [NAMESPACE_DOMAIN]
)

LOGIN_AS_ALWAYS_OFF = StaticToggle(
    'always_turn_login_as_off',
    'Always turn login as off',
    TAG_CUSTOM,
    [NAMESPACE_DOMAIN]
)

SHOW_DEV_TOGGLE_INFO = StaticToggle(
    'highlight_feature_flags',
    'Highlight / Mark Feature Flags in the UI',
    TAG_INTERNAL,
    [NAMESPACE_USER]
)

PUBLISH_CUSTOM_REPORTS = StaticToggle(
    'publish_custom_reports',
    "Publish custom reports (No needed Authorization)",
    TAG_CUSTOM,
    [NAMESPACE_DOMAIN]
)

DISPLAY_CONDITION_ON_TABS = StaticToggle(
    'display_condition_on_nodeset',
    'Show Display Condition on Case Detail Tabs',
    TAG_SOLUTIONS,
    [NAMESPACE_DOMAIN]
)

PHONE_HEARTBEAT = StaticToggle(
    'phone_apk_heartbeat',
    "Ability to configure a mobile feature to prompt "
    "users to update to latest CommCare app and apk",
    TAG_SOLUTIONS,
    [NAMESPACE_DOMAIN]
)

SKIP_REMOVE_INDICES = StaticToggle(
    'skip_remove_indices',
    'Make _remove_indices_from_deleted_cases_task into a no-op.',
    TAG_INTERNAL,
    [NAMESPACE_DOMAIN]
)

PREVENT_MOBILE_UCR_SYNC = StaticToggle(
    'prevent_mobile_ucr_sync',
    'ICDS: Used for ICDS emergencies when UCR sync is killing the DB',
    TAG_CUSTOM,
    [NAMESPACE_DOMAIN],
    description='Prevents mobile UCRs from being generated or included in the sync payload',
)

ENABLE_ALL_ADD_ONS = StaticToggle(
    'enable_all_add_ons',
    'Enable all app manager add-ons',
    TAG_SOLUTIONS,
    [NAMESPACE_DOMAIN]
)

FILTERED_BULK_USER_DOWNLOAD = StaticToggle(
    'filtered_bulk_user_download',
    "Ability to filter mobile workers based on Role and username "
    "when doing bulk download",
    TAG_SOLUTIONS,
    [NAMESPACE_DOMAIN]
)

BULK_UPLOAD_DATE_OPENED = StaticToggle(
    'bulk_upload_date_opened',
    "Allow updating of the date_opened field with the bulk uploader",
    TAG_INTERNAL,
    [NAMESPACE_DOMAIN],
)

ICDS_LIVEQUERY = PredictablyRandomToggle(
    'icds_livequery',
    'ICDS: Enable livequery case sync for a random subset of ICDS users',
    TAG_CUSTOM,
    [NAMESPACE_USER],
    randomness=0.0,
)

REMOTE_REQUEST_QUESTION_TYPE = StaticToggle(
    'remote_request_quetion_type',
    'Enikshay: Enable remote request question type in the form builder',
    TAG_CUSTOM,
    [NAMESPACE_DOMAIN]
)

TWO_FACTOR_SUPERUSER_ROLLOUT = StaticToggle(
    'two_factor_superuser_rollout',
    'Users in this list will be forced to have Two-Factor Auth enabled',
    TAG_INTERNAL,
    [NAMESPACE_USER]
)

CUSTOM_ICON_BADGES = StaticToggle(
    'custom_icon_badges',
    'eNikshay: Custom Icon Badges for modules and forms',
    TAG_CUSTOM,
    namespaces=[NAMESPACE_DOMAIN],
)

<<<<<<< HEAD
ENABLE_REPEATER_EDIT_AND_PAUSE = StaticToggle(
    'enable_repeater_edit_and_pause',
    "Turn on ability to edit a repeater and pause/resume it",
    TAG_PRODUCT,
    [NAMESPACE_DOMAIN, NAMESPACE_USER]
=======

ICDS_UCR_ELASTICSEARCH_DOC_LOADING = DynamicallyPredictablyRandomToggle(
    'icds_ucr_elasticsearch_doc_loading',
    'ICDS: Load related form docs from ElasticSearch instead of Riak',
    TAG_CUSTOM,
    namespaces=[NAMESPACE_OTHER],
>>>>>>> 3c2c05d0
)<|MERGE_RESOLUTION|>--- conflicted
+++ resolved
@@ -1442,18 +1442,16 @@
     namespaces=[NAMESPACE_DOMAIN],
 )
 
-<<<<<<< HEAD
+ICDS_UCR_ELASTICSEARCH_DOC_LOADING = DynamicallyPredictablyRandomToggle(
+    'icds_ucr_elasticsearch_doc_loading',
+    'ICDS: Load related form docs from ElasticSearch instead of Riak',
+    TAG_CUSTOM,
+    namespaces=[NAMESPACE_OTHER],
+)
+
 ENABLE_REPEATER_EDIT_AND_PAUSE = StaticToggle(
     'enable_repeater_edit_and_pause',
     "Turn on ability to edit a repeater and pause/resume it",
     TAG_PRODUCT,
     [NAMESPACE_DOMAIN, NAMESPACE_USER]
-=======
-
-ICDS_UCR_ELASTICSEARCH_DOC_LOADING = DynamicallyPredictablyRandomToggle(
-    'icds_ucr_elasticsearch_doc_loading',
-    'ICDS: Load related form docs from ElasticSearch instead of Riak',
-    TAG_CUSTOM,
-    namespaces=[NAMESPACE_OTHER],
->>>>>>> 3c2c05d0
 )