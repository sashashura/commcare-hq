from collections import namedtuple
from functools import wraps
import hashlib
from django.http import Http404
import math
from toggle.shortcuts import toggle_enabled, set_toggle

Tag = namedtuple('Tag', 'name css_class')
TAG_ONE_OFF = Tag(name='One-Off', css_class='danger')
TAG_EXPERIMENTAL = Tag(name='Experimental', css_class='warning')
TAG_PRODUCT_PATH = Tag(name='Product Path', css_class='info')
TAG_PRODUCT_CORE = Tag(name='Core Product', css_class='success')
TAG_PREVIEW = Tag(name='Preview', css_class='default')
TAG_UNKNOWN = Tag(name='Unknown', css_class='default')
ALL_TAGS = [TAG_ONE_OFF, TAG_EXPERIMENTAL, TAG_PRODUCT_PATH, TAG_PRODUCT_CORE, TAG_PREVIEW, TAG_UNKNOWN]


class StaticToggle(object):

    def __init__(self, slug, label, tag, namespaces=None, help_link=None,
                 description=None, save_fn=None):
        self.slug = slug
        self.label = label
        self.tag = tag
        self.help_link = help_link
        self.description = description
        # Optionally provide a callable to be called whenever the toggle is
        # updated.  This is only applicable to domain toggles.  It must accept
        # two parameters, `domain_name` and `toggle_is_enabled`
        self.save_fn = save_fn
        if namespaces:
            self.namespaces = [None if n == NAMESPACE_USER else n for n in namespaces]
        else:
            self.namespaces = [None]

    def enabled(self, item, **kwargs):
        return any([toggle_enabled(self.slug, item, namespace=n, **kwargs) for n in self.namespaces])

    def set(self, item, enabled, namespace=None):
        set_toggle(self.slug, item, enabled, namespace)

    def required_decorator(self):
        """
        Returns a view function decorator that checks to see if the domain
        or user in the request has the appropriate toggle enabled.
        """
        def decorator(view_func):
            @wraps(view_func)
            def wrapped_view(request, *args, **kwargs):
                if (
                    (hasattr(request, 'user') and self.enabled(request.user.username))
                    or (hasattr(request, 'domain') and self.enabled(request.domain))
                ):
                    return view_func(request, *args, **kwargs)
                raise Http404()
            return wrapped_view
        return decorator


def deterministic_random(input_string):
    """
    Returns a deterministically random number between 0 and 1 based on the
    value of the string. The same input should always produce the same output.
    """
    if isinstance(input_string, unicode):
        input_string = input_string.encode('utf-8')
    return float.fromhex(hashlib.md5(input_string).hexdigest()) / math.pow(2, 128)


class PredictablyRandomToggle(StaticToggle):
    """
    A toggle that is predictably random based off some axis. Useful for for doing
    a randomized rollout of a feature. E.g. "turn this on for 5% of domains", or
    "turn this on for 40% of users".

    It extends StaticToggle, so individual domains/users can also be explicitly added.
    """

    def __init__(self, slug, label, tag, namespaces, randomness, help_link=None, description=None):
        super(PredictablyRandomToggle, self).__init__(slug, label, tag, list(namespaces),
                                                      help_link=help_link, description=description)
        assert namespaces, 'namespaces must be defined!'
        assert 0 <= randomness <= 1, 'randomness must be between 0 and 1!'
        self.randomness = randomness

    @property
    def randomness_percent(self):
        return "{:.0f}".format(self.randomness * 100)

    def _get_identifier(self, item):
        return '{}:{}:{}'.format(self.namespaces, self.slug, item)

    def enabled(self, item, **kwargs):
        return (
            (item and deterministic_random(self._get_identifier(item)) < self.randomness)
            or super(PredictablyRandomToggle, self).enabled(item, **kwargs)
        )

# if no namespaces are specified the user namespace is assumed
NAMESPACE_USER = 'user'
NAMESPACE_DOMAIN = 'domain'
ALL_NAMESPACES = [NAMESPACE_USER, NAMESPACE_DOMAIN]


def any_toggle_enabled(*toggles):
    """
    Return a view decorator for allowing access if any of the given toggles are
    enabled. Example usage:

    @toggles.any_toggle_enabled(REPORT_BUILDER, USER_CONFIGURABLE_REPORTS)
    def delete_custom_report():
        pass

    """
    def decorator(view_func):
        @wraps(view_func)
        def wrapped_view(request, *args, **kwargs):
            for t in toggles:
                if (
                    (hasattr(request, 'user') and t.enabled(request.user.username))
                    or (hasattr(request, 'domain') and t.enabled(request.domain))
                ):
                    return view_func(request, *args, **kwargs)
            raise Http404()
        return wrapped_view
    return decorator


def all_toggles():
    """
    Loads all toggles
    """
    return all_toggles_by_name_in_scope(globals()).values()


def all_toggles_by_name():
    # trick for listing the attributes of the current module.
    # http://stackoverflow.com/a/990450/8207
    return all_toggles_by_name_in_scope(globals())


def all_toggles_by_name_in_scope(scope_dict):
    result = {}
    for toggle_name, toggle in scope_dict.items():
        if not toggle_name.startswith('__'):
            if isinstance(toggle, StaticToggle):
                result[toggle_name] = toggle
    return result


def toggles_dict(username=None, domain=None):
    """
    Loads all toggles into a dictionary for use in JS

    (only enabled toggles are included)
    """
    return {t.slug: True for t in all_toggles() if (t.enabled(username) or
                                                    t.enabled(domain))}


def toggle_values_by_name(username=None, domain=None):
    """
    Loads all toggles into a dictionary for use in JS

    all toggles (including those not enabled) are included
    """
    return {toggle_name: (toggle.enabled(username) or toggle.enabled(domain))
            for toggle_name, toggle in all_toggles_by_name().items()}


APP_BUILDER_CUSTOM_PARENT_REF = StaticToggle(
    'custom-parent-ref',
    'Custom case parent reference',
    TAG_ONE_OFF
)

APP_BUILDER_CAREPLAN = StaticToggle(
    'careplan',
    'Careplan module',
    TAG_EXPERIMENTAL
)

APP_BUILDER_ADVANCED = StaticToggle(
    'advanced-app-builder',
    'Advanced Module in App-Builder',
    TAG_EXPERIMENTAL,
    [NAMESPACE_DOMAIN],
)

APP_BUILDER_SHADOW_MODULES = StaticToggle(
    'shadow-app-builder',
    'Shadow Modules',
    TAG_EXPERIMENTAL,
    [NAMESPACE_DOMAIN],
    help_link='https://confluence.dimagi.com/display/ccinternal/Shadow+Modules',
)

CASE_LIST_CUSTOM_XML = StaticToggle(
    'case_list_custom_xml',
    'Show text area for entering custom case list xml',
    TAG_EXPERIMENTAL,
    [NAMESPACE_DOMAIN]
)

CASE_LIST_TILE = StaticToggle(
    'case_list_tile',
    'Allow configuration of case list tiles',
    TAG_EXPERIMENTAL,
    [NAMESPACE_DOMAIN, NAMESPACE_USER]
)

SHOW_PERSIST_CASE_CONTEXT_SETTING = StaticToggle(
    'show_persist_case_context_setting',
    'Allow toggling the persistent case context tile',
    TAG_PRODUCT_PATH,
    [NAMESPACE_DOMAIN],
)

CASE_LIST_LOOKUP = StaticToggle(
    'case_list_lookup',
    'Allow external android callouts to search the caselist',
    TAG_EXPERIMENTAL,
    [NAMESPACE_DOMAIN, NAMESPACE_USER]
)

ADD_USERS_FROM_LOCATION = StaticToggle(
    'add_users_from_location',
    "Allow users to add new mobile workers from the locations page",
    TAG_PRODUCT_CORE,
    [NAMESPACE_DOMAIN]
)

DEMO_REPORTS = StaticToggle(
    'demo-reports',
    'Access to map-based demo reports',
    TAG_PREVIEW,
    [NAMESPACE_DOMAIN, NAMESPACE_USER]
)

DETAIL_LIST_TABS = StaticToggle(
    'detail-list-tabs',
    'Tabs in the case detail list',
    TAG_PRODUCT_PATH,
    [NAMESPACE_DOMAIN, NAMESPACE_USER]
)

DETAIL_LIST_TAB_NODESETS = StaticToggle(
    'detail-list-tab-nodesets',
    'Associate a nodeset with a case detail tab',
    TAG_PRODUCT_PATH,
    [NAMESPACE_DOMAIN],
    help_link='https://confluence.dimagi.com/display/ccinternal/Case+Detail+Nodesets',
)

GRAPH_CREATION = StaticToggle(
    'graph-creation',
    'Case list/detail graph creation',
    TAG_EXPERIMENTAL,
    [NAMESPACE_DOMAIN]
)

OFFLINE_CLOUDCARE = StaticToggle(
    'offline-cloudcare',
    'Offline Cloudcare',
    TAG_EXPERIMENTAL
)

IS_DEVELOPER = StaticToggle(
    'is_developer',
    'Is developer',
    TAG_EXPERIMENTAL
)

MM_CASE_PROPERTIES = StaticToggle(
    'mm_case_properties',
    'Multimedia Case Properties',
    TAG_PRODUCT_PATH
)

VISIT_SCHEDULER = StaticToggle(
    'app_builder_visit_scheduler',
    'Visit Scheduler',
    TAG_EXPERIMENTAL,
    [NAMESPACE_DOMAIN, NAMESPACE_USER]
)


USER_CONFIGURABLE_REPORTS = StaticToggle(
    'user_reports',
    'User configurable reports UI',
    TAG_PRODUCT_PATH,
    [NAMESPACE_DOMAIN, NAMESPACE_USER]
)

LOCATIONS_IN_UCR = StaticToggle(
    'locations_in_ucr',
    'Add Locations as one of the Source Types for User Configurable Reports',
    TAG_ONE_OFF,
    [NAMESPACE_DOMAIN]
)

REPORT_BUILDER = StaticToggle(
    'report_builder',
    'Report Builder',
    TAG_PRODUCT_PATH,
    [NAMESPACE_DOMAIN]
)

REPORT_BUILDER_BETA_GROUP = StaticToggle(
    'report_builder_beta_group',
    'RB beta group',
    TAG_ONE_OFF,
    [NAMESPACE_DOMAIN],
)

REPORT_BUILDER_MAP_REPORTS = StaticToggle(
    'report_builder_map_reports',
    'Report Builder map reports',
    TAG_PRODUCT_PATH,
    [NAMESPACE_DOMAIN]
)

STOCK_TRANSACTION_EXPORT = StaticToggle(
    'ledger_export',
    'Show "export transactions" link on case details page',
    TAG_PRODUCT_PATH,
    [NAMESPACE_DOMAIN, NAMESPACE_USER]
)

SYNC_ALL_LOCATIONS = StaticToggle(
    'sync_all_locations',
    'Sync the full location hierarchy when syncing location fixtures',
    TAG_PRODUCT_PATH,
    [NAMESPACE_DOMAIN]
)

EXTENSION_CASES_SYNC_ENABLED = StaticToggle(
    'extension_sync',
    'Enable extension syncing',
    TAG_EXPERIMENTAL,
    [NAMESPACE_DOMAIN]
)

SYNC_SEARCH_CASE_CLAIM = StaticToggle(
    'search_claim',
    'Enable synchronous mobile searching and case claiming',
    TAG_PRODUCT_PATH,
    [NAMESPACE_DOMAIN]
)

NO_VELLUM = StaticToggle(
    'no_vellum',
    'Allow disabling Form Builder per form '
    '(for custom forms that Vellum breaks)',
    TAG_EXPERIMENTAL,
    [NAMESPACE_DOMAIN, NAMESPACE_USER]
)

HIPAA_COMPLIANCE_CHECKBOX = StaticToggle(
    'hipaa_compliance_checkbox',
    'Show HIPAA compliance checkbox',
    TAG_ONE_OFF,
    [NAMESPACE_USER],
)

REMOTE_APPS = StaticToggle(
    'remote-apps',
    'Allow creation of remote applications',
    TAG_EXPERIMENTAL,
    [NAMESPACE_DOMAIN],
)

CAN_EDIT_EULA = StaticToggle(
    'can_edit_eula',
    "Whether this user can set the custom eula and data sharing internal project options. "
    "This should be a small number of DIMAGI ONLY users",
    TAG_EXPERIMENTAL,
)

STOCK_AND_RECEIPT_SMS_HANDLER = StaticToggle(
    'stock_and_sms_handler',
    "Enable the stock report handler to accept both stock and receipt values "
    "in the format 'soh abc 100.20'",
    TAG_ONE_OFF,
    [NAMESPACE_DOMAIN]
)

LOOSE_SYNC_TOKEN_VALIDATION = StaticToggle(
    'loose_sync_token_validation',
    "Don't fail hard on missing or deleted sync tokens.",
    TAG_EXPERIMENTAL,
    [NAMESPACE_DOMAIN]
)

MULTIPLE_LOCATIONS_PER_USER = StaticToggle(
    'multiple_locations',
    "Enable multiple locations per user on domain.",
    TAG_ONE_OFF,
    [NAMESPACE_DOMAIN]
)

PRODUCTS_PER_LOCATION = StaticToggle(
    'products_per_location',
    "Products Per Location: Specify products stocked at individual locations.  "
    "This doesn't actually do anything yet.",
    TAG_PRODUCT_CORE,
    [NAMESPACE_DOMAIN]
)

ALLOW_CASE_ATTACHMENTS_VIEW = StaticToggle(
    'allow_case_attachments_view',
    "Explicitly allow user to access case attachments, even if they can't view the case list report.",
    TAG_ONE_OFF,
    [NAMESPACE_DOMAIN, NAMESPACE_USER]
)

LOCATION_TYPE_STOCK_RATES = StaticToggle(
    'location_type_stock_rates',
    "Specify stock rates per location type.",
    TAG_PRODUCT_PATH,
    [NAMESPACE_DOMAIN]
)

BULK_ARCHIVE_FORMS = StaticToggle(
    'bulk_archive_forms',
    'Bulk archive forms with excel',
    TAG_PRODUCT_PATH
)

TRANSFER_DOMAIN = StaticToggle(
    'transfer_domain',
    'Transfer domains to different users',
    TAG_PRODUCT_PATH,
    [NAMESPACE_DOMAIN]
)

DHIS2_DOMAIN = StaticToggle(
    'dhis2_domain',
    'Enable DHIS2 integration for this domain',
    TAG_ONE_OFF,
    [NAMESPACE_DOMAIN]
)

PRIME_RESTORE = StaticToggle(
    'prime_restore',
    'Prime restore cache',
    TAG_PRODUCT_PATH,
    [NAMESPACE_DOMAIN, NAMESPACE_USER]
)

FORM_LINK_WORKFLOW = StaticToggle(
    'form_link_workflow',
    'Form linking workflow available on forms',
    TAG_EXPERIMENTAL,
    [NAMESPACE_DOMAIN],
)

# not referenced in code directly but passed through to vellum
# see toggles_dict

VELLUM_SAVE_TO_CASE = StaticToggle(
    'save_to_case',
    "Adds save to case as a question to the form builder",
    TAG_UNKNOWN,
    [NAMESPACE_DOMAIN]
)

VELLUM_EXPERIMENTAL_UI = StaticToggle(
    'experimental_ui',
    "Enables some experimental UI enhancements for the form builder",
    TAG_EXPERIMENTAL,
    [NAMESPACE_DOMAIN]
)

VELLUM_PRINTING = StaticToggle(
    'printing',
    "Enables the Print Android App Callout",
    TAG_PRODUCT_PATH,
    [NAMESPACE_DOMAIN]
)

VELLUM_RICH_TEXT = StaticToggle(
    'rich_text',
    "Enables rich text for the form builder",
    TAG_EXPERIMENTAL,
    [NAMESPACE_DOMAIN]
)

VELLUM_DATA_IN_SETVALUE = StaticToggle(
    'allow_data_reference_in_setvalue',
    "Allow data references in a setvalue",
    TAG_EXPERIMENTAL,
    [NAMESPACE_DOMAIN]
)

CACHE_AND_INDEX = StaticToggle(
    'cache_and_index',
    'Enable the "Cache and Index" format option when choosing sort properties '
    'in the app builder',
    TAG_UNKNOWN,
    [NAMESPACE_DOMAIN],
)

CUSTOM_PROPERTIES = StaticToggle(
    'custom_properties',
    'Allow users to add arbitrary custom properties to their application',
    TAG_EXPERIMENTAL,
    [NAMESPACE_DOMAIN]
)

ENABLE_LOADTEST_USERS = StaticToggle(
    'enable_loadtest_users',
    'Enable creating loadtest users on HQ',
    TAG_EXPERIMENTAL,
    namespaces=[NAMESPACE_DOMAIN],
    help_link='https://confluence.dimagi.com/display/ccinternal/Loadtest+Users',
)

MOBILE_UCR = StaticToggle(
    'mobile_ucr',
    ('Mobile UCR: Configure viewing user configurable reports on the mobile '
     'through the app builder'),
    TAG_EXPERIMENTAL,
    namespaces=[NAMESPACE_DOMAIN],
)

RESTRICT_WEB_USERS_BY_LOCATION = StaticToggle(
    'restrict_web_users_by_location',
    "Allow project to restrict web user permissions by location",
    TAG_PRODUCT_CORE,
    namespaces=[NAMESPACE_DOMAIN],
)

API_THROTTLE_WHITELIST = StaticToggle(
    'api_throttle_whitelist',
    ('API throttle whitelist'),
    TAG_EXPERIMENTAL,
    namespaces=[NAMESPACE_USER],
)


def _commtrackify(domain_name, toggle_is_enabled):
    from corehq.apps.domain.models import Domain
    domain = Domain.get_by_name(domain_name, strict=True)
    if domain and domain.commtrack_enabled != toggle_is_enabled:
        if toggle_is_enabled:
            domain.convert_to_commtrack()
        else:
            domain.commtrack_enabled = False
            domain.save()


COMMTRACK = StaticToggle(
    'commtrack',
    "CommCare Supply",
    TAG_PRODUCT_CORE,
    description=(
        '<a href="http://www.commtrack.org/home/">CommCare Supply</a> '
        "is a logistics and supply chain management module. It is designed "
        "to improve the management, transport, and resupply of a variety of "
        "goods and materials, from medication to food to bednets. <br/>"
    ),
    help_link='https://help.commcarehq.org/display/commtrack/CommTrack+Home',
    namespaces=[NAMESPACE_DOMAIN],
    save_fn=_commtrackify,
)

INSTANCE_VIEWER = StaticToggle(
    'instance_viewer',
    'CloudCare Form Debugging Tool',
    TAG_PRODUCT_PATH,
    namespaces=[NAMESPACE_USER],
)

LOCATIONS_IN_REPORTS = StaticToggle(
    'LOCATIONS_IN_REPORTS',
    "Include locations in report filters",
    TAG_PRODUCT_PATH,
    namespaces=[NAMESPACE_DOMAIN],
)

CLOUDCARE_CACHE = StaticToggle(
    'cloudcare_cache',
    'Aggresively cache case list, can result in stale data',
    TAG_EXPERIMENTAL,
    namespaces=[NAMESPACE_DOMAIN],
)

APPLICATION_ERROR_REPORT = StaticToggle(
    'application_error_report',
    'Show Application Error Report',
    TAG_EXPERIMENTAL,
    namespaces=[NAMESPACE_USER],
)

OPENLMIS = StaticToggle(
    'openlmis',
    'Offer OpenLMIS settings',
    TAG_UNKNOWN,
    namespaces=[NAMESPACE_DOMAIN],
)

CUSTOM_MENU_BAR = StaticToggle(
    'custom_menu_bar',
    "Hide Dashboard and Applications from top menu bar "
    "for non-admin users",
    TAG_ONE_OFF,
    namespaces=[NAMESPACE_DOMAIN],
)

ICDS_REPORTS = StaticToggle(
    'icds_reports',
    'Enable access to the Tableau dashboard for ICDS',
    TAG_ONE_OFF,
    [NAMESPACE_DOMAIN]
)

MULTIPLE_CHOICE_CUSTOM_FIELD = StaticToggle(
    'multiple_choice_custom_field',
    'Allow project to use multiple choice field in custom fields',
    TAG_PRODUCT_PATH,
    namespaces=[NAMESPACE_DOMAIN]
)

RESTRICT_FORM_EDIT_BY_LOCATION = StaticToggle(
    'restrict_form_edit_by_location',
    "Restrict ability to edit/archive forms by the web user's location",
    TAG_ONE_OFF,
    namespaces=[NAMESPACE_DOMAIN],
)

SUPPORT = StaticToggle(
    'support',
    'General toggle for support features',
    TAG_EXPERIMENTAL,
)

BASIC_CHILD_MODULE = StaticToggle(
    'child_module',
    'Basic modules can be child modules',
    TAG_PRODUCT_PATH,
    [NAMESPACE_DOMAIN]
)

HSPH_HACK = StaticToggle(
    'hsph_hack',
    'Optmization hack for HSPH',
    TAG_ONE_OFF,
    [NAMESPACE_DOMAIN],
)

USE_FORMPLAYER_FRONTEND = StaticToggle(
    'use_formplayer_frontend',
    'Use the new formplayer frontend',
    TAG_ONE_OFF,
    [NAMESPACE_DOMAIN],
)

USE_FORMPLAYER = StaticToggle(
    'use_formplayer',
    'Use the new formplayer server',
    TAG_ONE_OFF,
    [NAMESPACE_DOMAIN],
)

FORMPLAYER_EXPERIMENT = StaticToggle(
    'use_formplayer_experiment',
    'Do formplayer experimenting with Science',
    TAG_EXPERIMENTAL,
    [NAMESPACE_DOMAIN],
)

FIXTURE_CASE_SELECTION = StaticToggle(
    'fixture_case',
    'Allow a configurable case list that is filtered based on a fixture type and fixture selection (Due List)',
    TAG_PRODUCT_PATH,
    [NAMESPACE_DOMAIN],
)

EWS_INVALID_REPORT_RESPONSE = StaticToggle(
    'ews_invalid_report_response',
    'Send response about invalid stock on hand',
    TAG_ONE_OFF,
    [NAMESPACE_DOMAIN]
)


BROADCAST_TO_LOCATIONS = StaticToggle(
    'broadcast_to_locations',
    'Send broadcasts to locations',
    TAG_PRODUCT_PATH,
    [NAMESPACE_DOMAIN],
)

MOBILE_WORKER_SELF_REGISTRATION = StaticToggle(
    'mobile_worker_self_registration',
    'Allow mobile workers to self register',
    TAG_PRODUCT_PATH,
    [NAMESPACE_DOMAIN],
)

MESSAGE_LOG_METADATA = StaticToggle(
    'message_log_metadata',
    'Include message id in Message Log export.',
    TAG_ONE_OFF,
    [NAMESPACE_USER],
)

ABT_REMINDER_RECIPIENT = StaticToggle(
    'abt_reminder_recipient',
    "Ability to send a reminder to the case owner's location's parent location",
    TAG_ONE_OFF,
    [NAMESPACE_DOMAIN],
)

AUTO_CASE_UPDATES = StaticToggle(
    'auto_case_updates',
    'Ability to perform automatic case updates without closing the case.',
    TAG_ONE_OFF,
    [NAMESPACE_DOMAIN],
)

EWS_BROADCAST_BY_ROLE = StaticToggle(
    'ews_broadcast_by_role',
    'EWS: Filter broadcast recipients by role',
    TAG_ONE_OFF,
    [NAMESPACE_DOMAIN],
)

SMS_PERFORMANCE_FEEDBACK = StaticToggle(
    'sms_performance_feedback',
    'Enable SMS-based performance feedback',
    TAG_PRODUCT_PATH,
    [NAMESPACE_DOMAIN],
)

LEGACY_SYNC_SUPPORT = StaticToggle(
    'legacy_sync_support',
    "Support mobile sync bugs in older projects (2.9 and below).",
    TAG_EXPERIMENTAL,
    [NAMESPACE_DOMAIN]
)

VIEW_BUILD_SOURCE = StaticToggle(
    'diff_builds',
    'Allow users to view and diff build source files',
    TAG_EXPERIMENTAL,
    [NAMESPACE_DOMAIN, NAMESPACE_USER]
)

USE_SQL_BACKEND = StaticToggle(
    'sql_backend',
    'Uses a sql backend instead of a couch backend for form processing (beta)',
    TAG_PRODUCT_PATH,
    [NAMESPACE_DOMAIN]
)


EWS_WEB_USER_EXTENSION = StaticToggle(
    'ews_web_user_extension',
    'Enable EWSGhana web user extension',
    TAG_ONE_OFF,
    [NAMESPACE_DOMAIN]
)

CALL_CENTER_LOCATION_OWNERS = StaticToggle(
    'call_center_location_owners',
    'Enable the use of locations as owners of call center cases',
    TAG_PRODUCT_PATH,
    [NAMESPACE_DOMAIN]
)

GRID_MENUS = StaticToggle(
    'grid_menus',
    'Allow using grid menus on Android',
    TAG_ONE_OFF,
    [NAMESPACE_DOMAIN]
)

NEW_EXPORTS = StaticToggle(
    'new_exports',
    'Use new backend export infrastructure',
    TAG_PRODUCT_CORE,
    [NAMESPACE_DOMAIN]
)

TF_USES_SQLITE_BACKEND = StaticToggle(
    'tf_sql_backend',
    'Use a SQLite backend for Touchforms',
    TAG_PRODUCT_PATH,
    [NAMESPACE_DOMAIN]
)


CUSTOM_APP_BASE_URL = StaticToggle(
    'custom_app_base_url',
    'Allow specifying a custom base URL for an application. Main use case is to allow migrating ICDS to a new cluster.',
    TAG_ONE_OFF,
    [NAMESPACE_DOMAIN]
)


CASE_LIST_DISTANCE_SORT = StaticToggle(
    'case_list_distance_sort',
    'Allow sorting by distance from current location in the case list',
    TAG_PRODUCT_PATH,
    [NAMESPACE_DOMAIN]
)


NOTIFICATIONS = StaticToggle(
    'hq_notifications',
    'Shows notification icon when announcements need to be made',
    TAG_PRODUCT_PATH,
    [NAMESPACE_USER]
)


PROJECT_HEALTH_DASHBOARD = StaticToggle(
    'project_health_dashboard',
    'Shows the project performance dashboard in the reports navigation',
    TAG_PRODUCT_PATH,
    [NAMESPACE_DOMAIN]
)


UNLIMITED_REPORT_BUILDER_REPORTS = StaticToggle(
    'unlimited_report_builder_reports',
    'Allow unlimited reports created in report builder',
    TAG_PRODUCT_PATH,
    [NAMESPACE_DOMAIN]
)


<<<<<<< HEAD
EXPORT_ZIPPED_APPS = StaticToggle(
    'export-zipped-apps',
    'Export+Import Zipped Applications',
    TAG_UNKNOWN,
=======
SEND_UCR_REBUILD_INFO = StaticToggle(
    'send_ucr_rebuild_info',
    'Notify when UCR rebuilds finish or error.',
    TAG_EXPERIMENTAL,
>>>>>>> d9603ec9
    [NAMESPACE_USER]
)


<<<<<<< HEAD
=======
ENABLE_HTTP_FOR_J2ME_WIDGET = StaticToggle(
    'enable_http_for_j2me_widget',
    'Enable widget for using http for j2me',
    TAG_PRODUCT_PATH,
    [NAMESPACE_DOMAIN]
)


>>>>>>> d9603ec9
def enable_toggles_for_scale_beta(domain):
    USE_SQL_BACKEND.set(domain, True, namespace=NAMESPACE_DOMAIN)
    NEW_EXPORTS.set(domain, True, namespace=NAMESPACE_DOMAIN)
    TF_USES_SQLITE_BACKEND.set(domain, True, namespace=NAMESPACE_DOMAIN)<|MERGE_RESOLUTION|>--- conflicted
+++ resolved
@@ -832,23 +832,22 @@
 )
 
 
-<<<<<<< HEAD
 EXPORT_ZIPPED_APPS = StaticToggle(
     'export-zipped-apps',
     'Export+Import Zipped Applications',
     TAG_UNKNOWN,
-=======
+    [NAMESPACE_USER]
+)
+
+
 SEND_UCR_REBUILD_INFO = StaticToggle(
     'send_ucr_rebuild_info',
     'Notify when UCR rebuilds finish or error.',
     TAG_EXPERIMENTAL,
->>>>>>> d9603ec9
     [NAMESPACE_USER]
 )
 
 
-<<<<<<< HEAD
-=======
 ENABLE_HTTP_FOR_J2ME_WIDGET = StaticToggle(
     'enable_http_for_j2me_widget',
     'Enable widget for using http for j2me',
@@ -857,7 +856,6 @@
 )
 
 
->>>>>>> d9603ec9
 def enable_toggles_for_scale_beta(domain):
     USE_SQL_BACKEND.set(domain, True, namespace=NAMESPACE_DOMAIN)
     NEW_EXPORTS.set(domain, True, namespace=NAMESPACE_DOMAIN)
