from collections import namedtuple
from functools import wraps
import hashlib
from django.http import Http404
import math
from toggle.shortcuts import toggle_enabled, set_toggle

Tag = namedtuple('Tag', 'name css_class')
TAG_ONE_OFF = Tag(name='One-Off', css_class='important')
TAG_EXPERIMENTAL = Tag(name='Experimental', css_class='warning')
TAG_PRODUCT_PATH = Tag(name='Product Path', css_class='info')
TAG_PRODUCT_CORE = Tag(name='Core Product', css_class='success')
TAG_PREVIEW = Tag(name='Preview', css_class='default')
TAG_UNKNOWN = Tag(name='Unknown', css_class='inverse')
ALL_TAGS = [TAG_ONE_OFF, TAG_EXPERIMENTAL, TAG_PRODUCT_PATH, TAG_PRODUCT_CORE, TAG_PREVIEW, TAG_UNKNOWN]


class StaticToggle(object):
    def __init__(self, slug, label, tag, namespaces=None, help_link=None,
                 description=None, save_fn=None):
        self.slug = slug
        self.label = label
        self.tag = tag
        self.help_link = help_link
        self.description = description
        # Optionally provide a callable to be called whenever the toggle is
        # updated.  This is only applicable to domain toggles.  It must accept
        # two parameters, `domain_name` and `toggle_is_enabled`
        self.save_fn = save_fn
        if namespaces:
            self.namespaces = [None if n == NAMESPACE_USER else n for n in namespaces]
        else:
            self.namespaces = [None]

    def enabled(self, item, **kwargs):
        return any([toggle_enabled(self.slug, item, namespace=n, **kwargs) for n in self.namespaces])

    def set(self, item, enabled, namespace=None):
        set_toggle(self.slug, item, enabled, namespace)

    def required_decorator(self):
        """
        Returns a view function decorator that checks to see if the domain
        or user in the request has the appropriate toggle enabled.
        """
        def decorator(view_func):
            @wraps(view_func)
            def wrapped_view(request, *args, **kwargs):
                if (
                    (hasattr(request, 'user') and self.enabled(request.user.username))
                    or (hasattr(request, 'domain') and self.enabled(request.domain))
                ):
                    return view_func(request, *args, **kwargs)
                raise Http404()
            return wrapped_view
        return decorator


def deterministic_random(input_string):
    """
    Returns a deterministically random number between 0 and 1 based on the
    value of the string. The same input should always produce the same output.
    """
    return float.fromhex(hashlib.md5(input_string).hexdigest()) / math.pow(2, 128)


class PredictablyRandomToggle(StaticToggle):
    """
    A toggle that is predictably random based off some axis. Useful for for doing
    a randomized rollout of a feature. E.g. "turn this on for 5% of domains", or
    "turn this on for 40% of users".

    It extends StaticToggle, so individual domains/users can also be explicitly added.
    """

    def __init__(self, slug, label, tag, namespaces, randomness, help_link=None, description=None):
        super(PredictablyRandomToggle, self).__init__(slug, label, tag, list(namespaces),
                                                      help_link=help_link, description=description)
        assert namespaces, 'namespaces must be defined!'
        assert 0 <= randomness <= 1, 'randomness must be between 0 and 1!'
        self.randomness = randomness

    @property
    def randomness_percent(self):
        return "{:.0f}".format(self.randomness * 100)

    def _get_identifier(self, item):
        return '{}:{}:{}'.format(self.namespaces, self.slug, item)

    def enabled(self, item, **kwargs):
        return (
            (item and deterministic_random(self._get_identifier(item)) < self.randomness)
            or super(PredictablyRandomToggle, self).enabled(item, **kwargs)
        )

# if no namespaces are specified the user namespace is assumed
NAMESPACE_USER = 'user'
NAMESPACE_DOMAIN = 'domain'
ALL_NAMESPACES = [NAMESPACE_USER, NAMESPACE_DOMAIN]


def any_toggle_enabled(*toggles):
    """
    Return a view decorator for allowing access if any of the given toggles are
    enabled. Example usage:

    @toggles.any_toggle_enabled(REPORT_BUILDER, USER_CONFIGURABLE_REPORTS)
    def delete_custom_report():
        pass

    """
    def decorator(view_func):
        @wraps(view_func)
        def wrapped_view(request, *args, **kwargs):
            for t in toggles:
                if (
                    (hasattr(request, 'user') and t.enabled(request.user.username))
                    or (hasattr(request, 'domain') and t.enabled(request.domain))
                ):
                    return view_func(request, *args, **kwargs)
            raise Http404()
        return wrapped_view
    return decorator


def all_toggles():
    """
    Loads all toggles
    """
    # trick for listing the attributes of the current module.
    # http://stackoverflow.com/a/990450/8207
    for toggle_name, toggle in globals().items():
        if not toggle_name.startswith('__'):
            if isinstance(toggle, StaticToggle):
                yield toggle


def toggles_dict(username=None, domain=None):
    """
    Loads all toggles into a dictionary for use in JS
    """
    return {t.slug: True for t in all_toggles() if (t.enabled(username) or
                                                    t.enabled(domain))}


APP_BUILDER_CUSTOM_PARENT_REF = StaticToggle(
    'custom-parent-ref',
    'Custom case parent reference',
    TAG_ONE_OFF
)

APP_BUILDER_CAREPLAN = StaticToggle(
    'careplan',
    'Careplan module',
    TAG_EXPERIMENTAL
)

APP_BUILDER_ADVANCED = StaticToggle(
    'advanced-app-builder',
    'Advanced Module in App-Builder',
    TAG_EXPERIMENTAL
)

APP_BUILDER_INCLUDE_MULTIMEDIA_ODK = StaticToggle(
    'include-multimedia-odk',
    'Include multimedia in ODK deploy',
    TAG_ONE_OFF
)

BOOTSTRAP3_PREVIEW = StaticToggle(
    'bootstrap3_preview',
    'Bootstrap 3 Preview',
    TAG_PRODUCT_PATH,
    [NAMESPACE_USER]
)

CASE_LIST_CUSTOM_XML = StaticToggle(
    'case_list_custom_xml',
    'Show text area for entering custom case list xml',
    TAG_EXPERIMENTAL,
)

CASE_LIST_TILE = StaticToggle(
    'case_list_tile',
    'Allow configuration of case list tiles',
    TAG_EXPERIMENTAL,
    [NAMESPACE_DOMAIN, NAMESPACE_USER]
)

CASE_LIST_LOOKUP = StaticToggle(
    'case_list_lookup',
    'Allow external android callouts to search the caselist',
    TAG_EXPERIMENTAL,
    [NAMESPACE_DOMAIN, NAMESPACE_USER]
)

ADD_USERS_FROM_LOCATION = StaticToggle(
    'add_users_from_location',
    "Allow users to add new mobile workers from the locations page",
    TAG_PRODUCT_CORE,
    [NAMESPACE_DOMAIN]
)

DEMO_REPORTS = StaticToggle(
    'demo-reports',
    'Access to map-based demo reports',
    TAG_PREVIEW,
    [NAMESPACE_DOMAIN, NAMESPACE_USER]
)

SUPPLY_REPORTS = StaticToggle(
    'supply_reports',
    "Early stages reports for CommCare Supply",
    TAG_EXPERIMENTAL,
    [NAMESPACE_DOMAIN],
)

DETAIL_LIST_TABS = StaticToggle(
    'detail-list-tabs',
    'Tabs in the case detail list',
    TAG_PRODUCT_PATH,
    [NAMESPACE_DOMAIN, NAMESPACE_USER]
)

GRAPH_CREATION = StaticToggle(
    'graph-creation',
    'Case list/detail graph creation',
    TAG_EXPERIMENTAL,
    [NAMESPACE_DOMAIN, NAMESPACE_USER]
)

OFFLINE_CLOUDCARE = StaticToggle(
    'offline-cloudcare',
    'Offline Cloudcare',
    TAG_EXPERIMENTAL
)

IS_DEVELOPER = StaticToggle(
    'is_developer',
    'Is developer',
    TAG_EXPERIMENTAL
)

MM_CASE_PROPERTIES = StaticToggle(
    'mm_case_properties',
    'Multimedia Case Properties',
    TAG_PRODUCT_PATH
)

VISIT_SCHEDULER = StaticToggle(
    'app_builder_visit_scheduler',
    'Visit Scheduler',
    TAG_EXPERIMENTAL,
    [NAMESPACE_DOMAIN, NAMESPACE_USER]
)


USER_CONFIGURABLE_REPORTS = StaticToggle(
    'user_reports',
    'User configurable reports UI',
    TAG_PRODUCT_PATH,
    [NAMESPACE_DOMAIN, NAMESPACE_USER]
)

LOCATIONS_IN_UCR = StaticToggle(
    'locations_in_ucr',
    'Add Locations as one of the Source Types for User Configurable Reports',
    TAG_ONE_OFF,
    [NAMESPACE_DOMAIN]
)

REPORT_BUILDER = StaticToggle(
    'report_builder',
    'Report Builder',
    TAG_PRODUCT_PATH,
    [NAMESPACE_DOMAIN, NAMESPACE_USER]
)

STOCK_TRANSACTION_EXPORT = StaticToggle(
    'ledger_export',
    'Show "export transactions" link on case details page',
    TAG_PRODUCT_PATH
)

SYNC_ALL_LOCATIONS = StaticToggle(
    'sync_all_locations',
    'Sync the full location hierarchy when syncing location fixtures',
    TAG_PRODUCT_PATH,
    [NAMESPACE_DOMAIN]
)

NO_VELLUM = StaticToggle(
    'no_vellum',
    'Allow disabling Form Builder per form '
    '(for custom forms that Vellum breaks)',
    TAG_EXPERIMENTAL,
    [NAMESPACE_DOMAIN, NAMESPACE_USER]
)

REMOTE_APPS = StaticToggle(
    'remote-apps',
    'Allow creation of remote applications',
    TAG_EXPERIMENTAL,
    [NAMESPACE_DOMAIN],
)

CAN_EDIT_EULA = StaticToggle(
    'can_edit_eula',
    "Whether this user can set the custom eula and data sharing internal project options. "
    "This should be a small number of DIMAGI ONLY users",
    TAG_EXPERIMENTAL,
)

STOCK_AND_RECEIPT_SMS_HANDLER = StaticToggle(
    'stock_and_sms_handler',
    "Enable the stock report handler to accept both stock and receipt values "
    "in the format 'soh abc 100.20'",
    TAG_ONE_OFF,
    [NAMESPACE_DOMAIN]
)

LOOSE_SYNC_TOKEN_VALIDATION = StaticToggle(
    'loose_sync_token_validation',
    "Don't fail hard on missing or deleted sync tokens.",
    TAG_EXPERIMENTAL,
    [NAMESPACE_DOMAIN]
)

MULTIPLE_LOCATIONS_PER_USER = StaticToggle(
    'multiple_locations',
    "Enable multiple locations per user on domain.",
    TAG_ONE_OFF,
    [NAMESPACE_DOMAIN]
)

PRODUCTS_PER_LOCATION = StaticToggle(
    'products_per_location',
    "Products Per Location: Specify products stocked at individual locations.  "
    "This doesn't actually do anything yet.",
    TAG_PRODUCT_CORE,
    [NAMESPACE_DOMAIN]
)

ALLOW_CASE_ATTACHMENTS_VIEW = StaticToggle(
    'allow_case_attachments_view',
    "Explicitly allow user to access case attachments, even if they can't view the case list report.",
    TAG_ONE_OFF,
    [NAMESPACE_DOMAIN, NAMESPACE_USER]
)

LOCATION_TYPE_STOCK_RATES = StaticToggle(
    'location_type_stock_rates',
    "Specify stock rates per location type.",
    TAG_PRODUCT_PATH,
    [NAMESPACE_DOMAIN]
)

BULK_ARCHIVE_FORMS = StaticToggle(
    'bulk_archive_forms',
    'Bulk archive forms with excel',
    TAG_PRODUCT_PATH
)

TRANSFER_DOMAIN = StaticToggle(
    'transfer_domain',
    'Transfer domains to different users',
    TAG_PRODUCT_PATH,
    [NAMESPACE_DOMAIN]
)

DHIS2_DOMAIN = StaticToggle(
    'dhis2_domain',
    'Enable DHIS2 integration for this domain',
    TAG_ONE_OFF,
    [NAMESPACE_DOMAIN]
)

PRIME_RESTORE = StaticToggle(
    'prime_restore',
    'Prime restore cache',
    TAG_PRODUCT_PATH,
    [NAMESPACE_DOMAIN, NAMESPACE_USER]
)

FORM_LINK_WORKFLOW = StaticToggle(
    'form_link_workflow',
    'Form linking workflow available on forms',
    TAG_EXPERIMENTAL,
    [NAMESPACE_DOMAIN],
)

# not referenced in code directly but passed through to vellum
# see toggles_dict
VELLUM_TRANSACTION_QUESTION_TYPES = StaticToggle(
    'transaction_question_types',
    "Adds transaction-related question types in the form builder",
    TAG_PRODUCT_PATH,
    [NAMESPACE_DOMAIN]
)

VELLUM_SAVE_TO_CASE = StaticToggle(
    'save_to_case',
    "Adds save to case as a question to the form builder",
    TAG_UNKNOWN,
    [NAMESPACE_DOMAIN]
)

VELLUM_ADVANCED_ITEMSETS = StaticToggle(
    'advanced_itemsets',
    "Allows a user to configure itemsets for more than lookup tables",
    TAG_EXPERIMENTAL,
    [NAMESPACE_DOMAIN]
)

VELLUM_EXPERIMENTAL_UI = StaticToggle(
    'experimental_ui',
    "Enables some experimental UI enhancements for the form builder",
    TAG_EXPERIMENTAL,
    [NAMESPACE_DOMAIN]
)

VELLUM_PRINTING = StaticToggle(
    'printing',
    "Enables the Print Android App Callout",
    TAG_PRODUCT_PATH,
    [NAMESPACE_DOMAIN]
)

VELLUM_RICH_TEXT = StaticToggle(
    'rich_text',
    "Enables rich text for the form builder",
    TAG_EXPERIMENTAL,
    [NAMESPACE_DOMAIN]
)

CACHE_AND_INDEX = StaticToggle(
    'cache_and_index',
    'Enable the "Cache and Index" format option when choosing sort properties '
    'in the app builder',
    TAG_UNKNOWN,
    [NAMESPACE_DOMAIN],
)

CUSTOM_PROPERTIES = StaticToggle(
    'custom_properties',
    'Allow users to add arbitrary custom properties to their application',
    TAG_EXPERIMENTAL,
    [NAMESPACE_DOMAIN]
)

BULK_SMS_VERIFICATION = StaticToggle(
    'bulk_sms_verification',
    'Allow initiating the SMS phone verification workflow for all users in a group.',
    TAG_ONE_OFF,
    [NAMESPACE_USER, NAMESPACE_DOMAIN],
)

BULK_PAYMENTS = StaticToggle(
    'bulk_payments',
    'Enable payment of invoices by bulk credit payments and invoice generation for wire transfers',
    TAG_PRODUCT_CORE
)


ENABLE_LOADTEST_USERS = StaticToggle(
    'enable_loadtest_users',
    'Enable creating loadtest users on HQ',
    TAG_EXPERIMENTAL,
    namespaces=[NAMESPACE_DOMAIN],
    help_link='https://confluence.dimagi.com/display/ccinternal/Loadtest+Users',
)

OWNERSHIP_CLEANLINESS_RESTORE = PredictablyRandomToggle(
    'enable_owner_cleanliness_restore',
    'Enable restoring with updated owner cleanliness logic.',
    TAG_PRODUCT_CORE,
    namespaces=[NAMESPACE_DOMAIN],
    randomness=.25,
    help_link='https://docs.google.com/a/dimagi.com/document/d/12WfZLerFL832LZbMwqRAvXt82scdjDL51WZVNa31f28/edit#heading=h.gu9sjekp0u2p',
)

MOBILE_UCR = StaticToggle(
    'mobile_ucr',
    ('Mobile UCR: Configure viewing user configurable reports on the mobile '
     'through the app builder'),
    TAG_EXPERIMENTAL,
    namespaces=[NAMESPACE_DOMAIN],
)

RESTRICT_WEB_USERS_BY_LOCATION = StaticToggle(
    'restrict_web_users_by_location',
    "Allow project to restrict web user permissions by location",
    TAG_PRODUCT_CORE,
    namespaces=[NAMESPACE_DOMAIN],
)

API_THROTTLE_WHITELIST = StaticToggle(
    'api_throttle_whitelist',
    ('API throttle whitelist'),
    TAG_EXPERIMENTAL,
    namespaces=[NAMESPACE_USER],
)


def _commtrackify(domain_name, toggle_is_enabled):
    from corehq.apps.domain.models import Domain
    domain = Domain.get_by_name(domain_name, strict=True)
    if domain and domain.commtrack_enabled != toggle_is_enabled:
        if toggle_is_enabled:
            domain.convert_to_commtrack()
        else:
            domain.commtrack_enabled = False
            domain.save()


COMMTRACK = StaticToggle(
    'commtrack',
    "CommCare Supply",
    TAG_PRODUCT_CORE,
    description=(
        '<a href="http://www.commtrack.org/home/">CommCare Supply</a> '
        "is a logistics and supply chain management module. It is designed "
        "to improve the management, transport, and resupply of a variety of "
        "goods and materials, from medication to food to bednets. <br/>"
    ),
    help_link='https://help.commcarehq.org/display/commtrack/CommTrack+Home',
    namespaces=[NAMESPACE_DOMAIN],
    save_fn=_commtrackify,
)

INSTANCE_VIEWER = StaticToggle(
    'instance_viewer',
    'CloudCare Form Debugging Tool',
    TAG_PRODUCT_PATH,
    namespaces=[NAMESPACE_USER],
)

LOCATIONS_IN_REPORTS = StaticToggle(
    'LOCATIONS_IN_REPORTS',
    "Include locations in report filters",
    TAG_PRODUCT_PATH,
    namespaces=[NAMESPACE_DOMAIN],
)

CLOUDCARE_CACHE = StaticToggle(
    'cloudcare_cache',
    'Aggresively cache case list, can result in stale data',
    TAG_EXPERIMENTAL,
    namespaces=[NAMESPACE_DOMAIN],
)

OPENLMIS = StaticToggle(
    'openlmis',
    'Offer OpenLMIS settings',
    TAG_UNKNOWN,
    namespaces=[NAMESPACE_DOMAIN],
)

CUSTOM_MENU_BAR = StaticToggle(
    'custom_menu_bar',
    "Hide Dashboard and Applications from top menu bar "
    "for non-admin users",
    TAG_ONE_OFF,
    namespaces=[NAMESPACE_DOMAIN],
)

LINK_SUPPLY_POINT = StaticToggle(
    'link_supply_point',
    'Add a "Supply Point" tab to location pages.  This is feature flagged '
    'because this is not a great way to display additional information.',
    TAG_EXPERIMENTAL,
    namespaces=[NAMESPACE_DOMAIN],
)

REVAMPED_EXPORTS = StaticToggle(
    'revamped_exports',
    'Revamped Form and Case exports',
    TAG_PRODUCT_PATH,
)

MULTIPLE_CHOICE_CUSTOM_FIELD = StaticToggle(
    'multiple_choice_custom_field',
    'Allow project to use multiple choice field in custom fields',
    TAG_PRODUCT_PATH,
    namespaces=[NAMESPACE_DOMAIN]
)

RESTRICT_FORM_EDIT_BY_LOCATION = StaticToggle(
    'restrict_form_edit_by_location',
    "Restrict ability to edit/archive forms by the web user's location",
    TAG_ONE_OFF,
    namespaces=[NAMESPACE_DOMAIN],
)

SUPPORT = StaticToggle(
    'support',
    'General toggle for support features',
    TAG_EXPERIMENTAL,
)

BASIC_CHILD_MODULE = StaticToggle(
    'child_module',
    'Basic modules can be child modules',
    TAG_PRODUCT_PATH,
    [NAMESPACE_DOMAIN]
)

HSPH_HACK = StaticToggle(
    'hsph_hack',
    'Optmization hack for HSPH',
    TAG_ONE_OFF,
    [NAMESPACE_DOMAIN],
)

EMAIL_IN_REMINDERS = StaticToggle(
    'email_in_reminders',
    'Send emails from reminders',
    TAG_PRODUCT_PATH,
    [NAMESPACE_DOMAIN],
)

FIXTURE_CASE_SELECTION = StaticToggle(
    'fixture_case',
    'Allow a configurable case list that is filtered based on a fixture type and fixture selection (Due List)',
    TAG_PRODUCT_PATH,
    [NAMESPACE_DOMAIN],
)

EWS_INVALID_REPORT_RESPONSE = StaticToggle(
    'ews_invalid_report_response',
    'Send response about invalid stock on hand',
    TAG_ONE_OFF,
    [NAMESPACE_DOMAIN]
)


BROADCAST_TO_LOCATIONS = StaticToggle(
    'broadcast_to_locations',
    'Send broadcasts to locations',
    TAG_PRODUCT_PATH,
    [NAMESPACE_DOMAIN],
)

MOBILE_WORKER_SELF_REGISTRATION = StaticToggle(
    'mobile_worker_self_registration',
    'Allow mobile workers to self register',
    TAG_PRODUCT_PATH,
    [NAMESPACE_DOMAIN],
)

EWS_BROADCAST_BY_ROLE = StaticToggle(
    'ews_broadcast_by_role',
    'EWS: Filter broadcast recipients by role',
    TAG_ONE_OFF,
    [NAMESPACE_DOMAIN],
)


SMS_PERFORMANCE_FEEDBACK = StaticToggle(
    'sms_performance_feedback',
    'Enable SMS-based performance feedback',
    TAG_PRODUCT_PATH,
    [NAMESPACE_DOMAIN],
)

LEGACY_SYNC_SUPPORT = StaticToggle(
    'legacy_sync_support',
    "Support mobile sync bugs in older projects (2.9 and below).",
    TAG_EXPERIMENTAL,
    [NAMESPACE_DOMAIN]
)

VIEW_BUILD_SOURCE = StaticToggle(
    'diff_builds',
    'Allow users to view and diff build source files',
    TAG_EXPERIMENTAL,
    [NAMESPACE_DOMAIN, NAMESPACE_USER]
)

<<<<<<< HEAD
TWO_FACTOR_AUTH = StaticToggle(
    'two_factor_auth',
    "Enforce two factor auth before accessing the domain",
    TAG_EXPERIMENTAL,
=======
EWS_WEB_USER_EXTENSION = StaticToggle(
    'ews_web_user_extension',
    'Enable EWSGhana web user extension',
    TAG_ONE_OFF,
>>>>>>> 89e79919
    [NAMESPACE_DOMAIN]
)<|MERGE_RESOLUTION|>--- conflicted
+++ resolved
@@ -676,17 +676,15 @@
     TAG_EXPERIMENTAL,
     [NAMESPACE_DOMAIN, NAMESPACE_USER]
 )
-
-<<<<<<< HEAD
 TWO_FACTOR_AUTH = StaticToggle(
     'two_factor_auth',
     "Enforce two factor auth before accessing the domain",
     TAG_EXPERIMENTAL,
-=======
+    [NAMESPACE_DOMAIN]
+)
 EWS_WEB_USER_EXTENSION = StaticToggle(
     'ews_web_user_extension',
     'Enable EWSGhana web user extension',
     TAG_ONE_OFF,
->>>>>>> 89e79919
     [NAMESPACE_DOMAIN]
 )