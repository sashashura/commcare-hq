from __future__ import absolute_import
from __future__ import division
from __future__ import unicode_literals
from collections import namedtuple
from functools import wraps
import hashlib
import math

from django.contrib import messages
from django.conf import settings
from django.http import Http404
from django.urls import reverse
from django.utils.safestring import mark_safe

from couchdbkit import ResourceNotFound
from corehq.util.quickcache import quickcache
from toggle.models import Toggle
from toggle.shortcuts import toggle_enabled, set_toggle
import six

Tag = namedtuple('Tag', 'name css_class description')
TAG_CUSTOM = Tag(
    name='One-Off / Custom',
    css_class='warning',
    description="This feature flag was created for one specific project. "
    "Please don't enable it for any other projects. "
    "This is NOT SUPPORTED outside of that project and may break other features.",
)
TAG_DEPRECATED = Tag(
    name='Deprecated',
    css_class='danger',
    description="This feature flag is being removed. "
    "Do not add any new projects to this list.",
)
TAG_PRODUCT = Tag(
    name='Product',
    css_class='success',
    description="This is a core-product feature that you should feel free to "
    "use.  We've feature-flagged until release.",
)
TAG_PREVIEW = Tag(
    name='Preview',
    css_class='default',
    description='',
)
TAG_SOLUTIONS = Tag(
    name='Solutions',
    css_class='info',
    description="These features are only available for our services projects. This may affect support and "
    "pricing when the project is transitioned to a subscription."
)
TAG_INTERNAL = Tag(
    name='Internal Engineering Tools',
    css_class='default',
    description="These are tools for our engineering team to use to manage the product",
)
ALL_TAGS = [TAG_CUSTOM, TAG_DEPRECATED, TAG_PRODUCT, TAG_SOLUTIONS, TAG_INTERNAL]


class StaticToggle(object):

    def __init__(self, slug, label, tag, namespaces=None, help_link=None,
                 description=None, save_fn=None, always_enabled=None,
                 always_disabled=None, enabled_for_new_domains_after=None,
                 enabled_for_new_users_after=None, relevant_environments=None,
                 notification_emails=None):
        self.slug = slug
        self.label = label
        self.tag = tag
        self.help_link = help_link
        self.description = description
        # Optionally provide a callable to be called whenever the toggle is
        # updated.  This is only applicable to domain toggles.  It must accept
        # two parameters, `domain_name` and `toggle_is_enabled`
        self.save_fn = save_fn
        self.always_enabled = always_enabled or set()
        self.always_disabled = always_disabled or set()
        self.enabled_for_new_domains_after = enabled_for_new_domains_after
        self.enabled_for_new_users_after = enabled_for_new_users_after
        # pass in a set of environments where this toggle applies
        self.relevant_environments = relevant_environments

        if namespaces:
            self.namespaces = [None if n == NAMESPACE_USER else n for n in namespaces]
        else:
            self.namespaces = [None]
        self.notification_emails = notification_emails

    def enabled(self, item, namespace=Ellipsis):
        if self.relevant_environments and not (
            settings.SERVER_ENVIRONMENT in self.relevant_environments
            or settings.DEBUG
        ):
            # Don't even bother looking it up in the cache
            return False
        if item in self.always_enabled:
            return True
        elif item in self.always_disabled:
            return False

        if namespace == NAMESPACE_USER:
            namespace = None  # because:
            #     __init__() ... self.namespaces = [None if n == NAMESPACE_USER else n for n in namespaces]
        if namespace is not Ellipsis and namespace not in self.namespaces:
            # short circuit if we're checking an item that isn't supported by this toggle
            return False

        domain_enabled_after = self.enabled_for_new_domains_after
        if (domain_enabled_after is not None and NAMESPACE_DOMAIN in self.namespaces
                and was_domain_created_after(item, domain_enabled_after)):
            return True

        user_enabled_after = self.enabled_for_new_users_after
        if (user_enabled_after is not None and was_user_created_after(item, user_enabled_after)):
            return True

        namespaces = self.namespaces if namespace is Ellipsis else [namespace]
        return any([toggle_enabled(self.slug, item, namespace=n) for n in namespaces])

    def enabled_for_request(self, request):
        return (
            None in self.namespaces
            and hasattr(request, 'user')
            and self.enabled(request.user.username, namespace=None)
        ) or (
            NAMESPACE_DOMAIN in self.namespaces
            and hasattr(request, 'domain')
            and self.enabled(request.domain, namespace=NAMESPACE_DOMAIN)
        )

    def set(self, item, enabled, namespace=None):
        if namespace == NAMESPACE_USER:
            namespace = None  # because:
            #     __init__() ... self.namespaces = [None if n == NAMESPACE_USER else n for n in namespaces]
        set_toggle(self.slug, item, enabled, namespace)

    def required_decorator(self):
        """
        Returns a view function decorator that checks to see if the domain
        or user in the request has the appropriate toggle enabled.
        """
        def decorator(view_func):
            @wraps(view_func)
            def wrapped_view(request, *args, **kwargs):
                if (
                    (hasattr(request, 'user') and self.enabled(request.user.username, namespace=None))
                    or (hasattr(request, 'domain') and self.enabled(request.domain, namespace=NAMESPACE_DOMAIN))
                ):
                    return view_func(request, *args, **kwargs)
                if request.user.is_superuser:
                    from corehq.apps.toggle_ui.views import ToggleEditView
                    toggle_url = reverse(ToggleEditView.urlname, args=[self.slug])
                    messages.warning(request, mark_safe((
                        'This <a href="{}">feature flag</a> should be enabled '
                        'to access this URL'
                    ).format(toggle_url)))
                raise Http404()
            return wrapped_view
        return decorator

    def get_enabled_domains(self):
        try:
            toggle = Toggle.get(self.slug)
        except ResourceNotFound:
            return []

        enabled_users = toggle.enabled_users
        domains = {user.split('domain:')[1] for user in enabled_users if 'domain:' in user}
        domains |= self.always_enabled
        domains -= self.always_disabled
        return list(domains)


def was_domain_created_after(domain, checkpoint):
    """
    Return true if domain was created after checkpoint

    :param domain: Domain name (string).
    :param checkpoint: datetime object.
    """
    from corehq.apps.domain.models import Domain
    domain_obj = Domain.get_by_name(domain)
    return (
        domain_obj is not None and
        domain_obj.date_created is not None and
        domain_obj.date_created > checkpoint
    )


def was_user_created_after(username, checkpoint):
    """
    Return true if user was created after checkpoint

    :param username: Web User username (string).
    :param checkpoint: datetime object.
    """
    from corehq.apps.users.models import WebUser
    user = WebUser.get_by_username(username)
    return (
        user is not None and
        user.created_on is not None and
        user.created_on > checkpoint
    )


def deterministic_random(input_string):
    """
    Returns a deterministically random number between 0 and 1 based on the
    value of the string. The same input should always produce the same output.
    """
    if isinstance(input_string, six.text_type):
        input_string = input_string.encode('utf-8')
    return float.fromhex(hashlib.md5(input_string).hexdigest()) / math.pow(2, 128)


class PredictablyRandomToggle(StaticToggle):
    """
    A toggle that is predictably random based off some axis. Useful for for doing
    a randomized rollout of a feature. E.g. "turn this on for 5% of domains", or
    "turn this on for 40% of users".

    It extends StaticToggle, so individual domains/users can also be explicitly added.
    """

    def __init__(
        self,
        slug,
        label,
        tag,
        namespaces,
        randomness,
        help_link=None,
        description=None,
        always_disabled=None
    ):
        super(PredictablyRandomToggle, self).__init__(slug, label, tag, list(namespaces),
                                                      help_link=help_link, description=description,
                                                      always_disabled=always_disabled)
        _ensure_valid_namespaces(namespaces)
        _ensure_valid_randomness(randomness)
        self.randomness = randomness

    @property
    def randomness_percent(self):
        return "{:.0f}".format(self.randomness * 100)

    def _get_identifier(self, item):
        return '{}:{}:{}'.format(self.namespaces, self.slug, item)

    def enabled(self, item, namespace=Ellipsis):
        if namespace == NAMESPACE_USER:
            namespace = None  # because:
            # StaticToggle.__init__(): self.namespaces = [None if n == NAMESPACE_USER else n for n in namespaces]

        all_namespaces = {None if n == NAMESPACE_USER else n for n in ALL_NAMESPACES}
        if namespace is Ellipsis and set(self.namespaces) != all_namespaces:
            raise ValueError(
                'PredictablyRandomToggle.enabled() cannot be determined for toggle "{slug}" because it is not '
                'available for all namespaces and the namespace of "{item}" is not given.'.format(
                    slug=self.slug,
                    item=item,
                )
            )

        if settings.DISABLE_RANDOM_TOGGLES:
            return False
        elif item in self.always_disabled:
            return False
        elif namespace is not Ellipsis and namespace not in self.namespaces:
            return False
        return (
            (item and deterministic_random(self._get_identifier(item)) < self.randomness)
            or super(PredictablyRandomToggle, self).enabled(item, namespace)
        )


class DynamicallyPredictablyRandomToggle(PredictablyRandomToggle):
    """
    A PredictablyRandomToggle whose randomness can be configured via the database/UI.
    """
    RANDOMNESS_KEY = 'hq_dynamic_randomness'

    def __init__(
        self,
        slug,
        label,
        tag,
        namespaces,
        default_randomness=0,
        help_link=None,
        description=None,
        always_disabled=None
    ):
        super(PredictablyRandomToggle, self).__init__(slug, label, tag, list(namespaces),
                                                      help_link=help_link, description=description,
                                                      always_disabled=always_disabled)
        _ensure_valid_namespaces(namespaces)
        _ensure_valid_randomness(default_randomness)
        self.default_randomness = default_randomness

    @property
    @quickcache(vary_on=['self.slug'])
    def randomness(self):
        # a bit hacky: leverage couch's dynamic properties to just tack this onto the couch toggle doc
        try:
            toggle = Toggle.get(self.slug)
        except ResourceNotFound:
            return self.default_randomness
        dynamic_randomness = getattr(toggle, self.RANDOMNESS_KEY, self.default_randomness)
        try:
            dynamic_randomness = float(dynamic_randomness)
            return dynamic_randomness
        except ValueError:
            return self.default_randomness


# if no namespaces are specified the user namespace is assumed
NAMESPACE_USER = 'user'
NAMESPACE_DOMAIN = 'domain'
NAMESPACE_OTHER = 'other'
ALL_NAMESPACES = [NAMESPACE_USER, NAMESPACE_DOMAIN]


def any_toggle_enabled(*toggles):
    """
    Return a view decorator for allowing access if any of the given toggles are
    enabled. Example usage:

    @toggles.any_toggle_enabled(REPORT_BUILDER, USER_CONFIGURABLE_REPORTS)
    def delete_custom_report():
        pass

    """
    def decorator(view_func):
        @wraps(view_func)
        def wrapped_view(request, *args, **kwargs):
            for t in toggles:
                if t.enabled_for_request(request):
                    return view_func(request, *args, **kwargs)
            raise Http404()
        return wrapped_view
    return decorator


@quickcache([])
def all_toggles():
    """
    Loads all toggles
    """
    return list(all_toggles_by_name_in_scope(globals()).values())


def all_toggles_by_name():
    # trick for listing the attributes of the current module.
    # http://stackoverflow.com/a/990450/8207
    return all_toggles_by_name_in_scope(globals())


def all_toggles_by_name_in_scope(scope_dict):
    result = {}
    for toggle_name, toggle in scope_dict.items():
        if not toggle_name.startswith('__'):
            if isinstance(toggle, StaticToggle):
                result[toggle_name] = toggle
    return result


def toggles_dict(username=None, domain=None):
    """
    Loads all toggles into a dictionary for use in JS

    (only enabled toggles are included)
    """
    return {t.slug: True for t in all_toggles() if (t.enabled(username, NAMESPACE_USER) or
                                                    t.enabled(domain, NAMESPACE_DOMAIN))}


def toggle_values_by_name(username=None, domain=None):
    """
    Loads all toggles into a dictionary for use in JS

    all toggles (including those not enabled) are included
    """
    return {toggle_name: (toggle.enabled(username, NAMESPACE_USER) or
                          toggle.enabled(domain, NAMESPACE_DOMAIN))
            for toggle_name, toggle in all_toggles_by_name().items()}


def _ensure_valid_namespaces(namespaces):
    if not namespaces:
        raise Exception('namespaces must be defined!')


def _ensure_valid_randomness(randomness):
    if not 0 <= randomness <= 1:
        raise Exception('randomness must be between 0 and 1!')


APP_BUILDER_CUSTOM_PARENT_REF = StaticToggle(
    'custom-parent-ref',
    'ICDS: Custom case parent reference',
    TAG_CUSTOM,
    [NAMESPACE_DOMAIN],
)

APP_BUILDER_ADVANCED = StaticToggle(
    'advanced-app-builder',
    'Advanced Module in App-Builder',
    TAG_SOLUTIONS,
    [NAMESPACE_DOMAIN],
    description="Advanced Modules allow you to autoload and manage multiple case types, "
                "but may behave in unexpected ways.",
    help_link='https://confluence.dimagi.com/display/ccinternal/Advanced+Modules',
)

APP_BUILDER_SHADOW_MODULES = StaticToggle(
    'shadow-app-builder',
    'Shadow Modules',
    TAG_SOLUTIONS,
    [NAMESPACE_DOMAIN],
    help_link='https://confluence.dimagi.com/display/ccinternal/Shadow+Modules',
)

CASE_LIST_CUSTOM_XML = StaticToggle(
    'case_list_custom_xml',
    'Allow custom XML to define case lists (ex. for case tiles)',
    TAG_SOLUTIONS,
    [NAMESPACE_DOMAIN],
    help_link='https://confluence.dimagi.com/display/public/Custom+Case+XML+Overview',
)

CASE_LIST_CUSTOM_VARIABLES = StaticToggle(
    'case_list_custom_variables',
    'Show text area for entering custom variables',
    TAG_SOLUTIONS,
    [NAMESPACE_DOMAIN],
    description='Defines custom variables that can be used in case list or detail calculations',
)

CASE_LIST_TILE = StaticToggle(
    'case_list_tile',
    'REC: Allow configuration of the REC case list tile',
    TAG_CUSTOM,
    [NAMESPACE_DOMAIN]
)

SHOW_PERSIST_CASE_CONTEXT_SETTING = StaticToggle(
    'show_persist_case_context_setting',
    'Allow toggling the persistent case context tile',
    TAG_SOLUTIONS,
    [NAMESPACE_DOMAIN],
)

CASE_LIST_LOOKUP = StaticToggle(
    'case_list_lookup',
    'Allow external android callouts to search the caselist',
    TAG_SOLUTIONS,
    [NAMESPACE_DOMAIN]
)

ADD_USERS_FROM_LOCATION = StaticToggle(
    'add_users_from_location',
    "Allow users to add new mobile workers from the locations page",
    TAG_PRODUCT,
    [NAMESPACE_DOMAIN]
)

CASE_DETAIL_PRINT = StaticToggle(
    'case_detail_print',
    'MLabour: Allowing printing of the case detail, based on an HTML template',
    TAG_CUSTOM,
    [NAMESPACE_DOMAIN],
)

COPY_FORM_TO_APP = StaticToggle(
    'copy_form_to_app',
    'Allow copying a form from one app to another',
    TAG_INTERNAL,
    [NAMESPACE_DOMAIN, NAMESPACE_USER],
)

DATA_FILE_DOWNLOAD = StaticToggle(
    'data_file_download',
    'Offer hosting and sharing data files for downloading from a secure dropzone',
    TAG_SOLUTIONS,
    help_link='https://confluence.dimagi.com/display/ccinternal/Offer+hosting+and+sharing+data+files+for+downloading+from+a+secure+dropzone',
    namespaces=[NAMESPACE_DOMAIN],
)

DETAIL_LIST_TAB_NODESETS = StaticToggle(
    'detail-list-tab-nodesets',
    'Associate a nodeset with a case detail tab',
    TAG_SOLUTIONS,
    help_link='https://confluence.dimagi.com/display/ccinternal/Case+Detail+Nodesets',
    namespaces=[NAMESPACE_DOMAIN]
)

DHIS2_INTEGRATION = StaticToggle(
    'dhis2_integration',
    'DHIS2 Integration',
    TAG_SOLUTIONS,
    [NAMESPACE_DOMAIN]
)

GRAPH_CREATION = StaticToggle(
    'graph-creation',
    'Case list/detail graph creation',
    TAG_SOLUTIONS,
    help_link='https://confluence.dimagi.com/display/RD/Graphing+in+HQ',
    namespaces=[NAMESPACE_DOMAIN]
)

IS_CONTRACTOR = StaticToggle(
    'is_contractor',
    'Is contractor',
    TAG_INTERNAL,
    description="Used to give non super-users access to select super-user features"
)

MM_CASE_PROPERTIES = StaticToggle(
    'mm_case_properties',
    'Multimedia Case Properties',
    TAG_DEPRECATED,
    help_link='https://confluence.dimagi.com/display/ccinternal/Multimedia+Case+Properties+Feature+Flag',
    namespaces=[NAMESPACE_DOMAIN]
)

NEW_MULTIMEDIA_UPLOADER = StaticToggle(
    'new_multimedia_uploader',
    'Display new multimedia uploader',
    TAG_INTERNAL,
    [NAMESPACE_DOMAIN]
)

VISIT_SCHEDULER = StaticToggle(
    'app_builder_visit_scheduler',
    'ICDS: Visit Scheduler',
    TAG_CUSTOM,
    [NAMESPACE_DOMAIN, NAMESPACE_USER]
)


USER_CONFIGURABLE_REPORTS = StaticToggle(
    'user_reports',
    'User configurable reports UI',
    TAG_SOLUTIONS,
    [NAMESPACE_DOMAIN, NAMESPACE_USER],
    description=(
        "A feature which will allow your domain to create User Configurable Reports."
    ),
    help_link='https://confluence.dimagi.com/display/RD/User+Configurable+Reporting',
    notification_emails=['jemord']
)

EXPORT_NO_SORT = StaticToggle(
    'export_no_sort',
    'Do not sort exports',
    TAG_CUSTOM,
    [NAMESPACE_DOMAIN],
)

LOCATIONS_IN_UCR = StaticToggle(
    'locations_in_ucr',
    'ICDS: Add Locations as one of the Source Types for User Configurable Reports',
    TAG_CUSTOM,
    [NAMESPACE_DOMAIN]
)

REPORT_BUILDER = StaticToggle(
    'report_builder',
    'Activate Report Builder for a project without setting up a subscription.',
    TAG_DEPRECATED,
    [NAMESPACE_DOMAIN],
)

ASYNC_RESTORE = StaticToggle(
    'async_restore',
    'Generate restore response in an asynchronous task to prevent timeouts',
    TAG_INTERNAL,
    [NAMESPACE_DOMAIN],
)

REPORT_BUILDER_BETA_GROUP = StaticToggle(
    'report_builder_beta_group',
    'RB beta group',
    TAG_DEPRECATED,
    [NAMESPACE_DOMAIN],
)

SYNC_ALL_LOCATIONS = StaticToggle(
    'sync_all_locations',
    '(Deprecated) Sync the full location hierarchy when syncing location fixtures',
    TAG_DEPRECATED,
    [NAMESPACE_DOMAIN],
    description="Do not turn this feature flag. It is only used for providing compatability for old projects. "
    "We are actively trying to remove projects from this list. This functionality is now possible by using the "
    "Advanced Settings on the Organization Levels page and setting the Level to Expand From option."
)

HIERARCHICAL_LOCATION_FIXTURE = StaticToggle(
    'hierarchical_location_fixture',
    'Display Settings To Get Hierarchical Location Fixture',
    TAG_INTERNAL,
    [NAMESPACE_DOMAIN],
    description=(
        "Do not turn this feature flag.  It is only used for providing "
        "compatability for old projects.  We are actively trying to remove "
        "projects from this list."
    ),
)

EXTENSION_CASES_SYNC_ENABLED = StaticToggle(
    'extension_sync',
    'Enikshay/L10K: Enable extension syncing',
    TAG_CUSTOM,
    help_link='https://confluence.dimagi.com/display/ccinternal/Extension+Cases',
    namespaces=[NAMESPACE_DOMAIN],
    always_enabled={'enikshay'},
)


ROLE_WEBAPPS_PERMISSIONS = StaticToggle(
    'role_webapps_permissions',
    'Enikshay/ICDS: Toggle which webapps to see based on role',
    TAG_CUSTOM,
    namespaces=[NAMESPACE_DOMAIN],
)


SYNC_SEARCH_CASE_CLAIM = StaticToggle(
    'search_claim',
    'Enable synchronous mobile searching and case claiming',
    TAG_SOLUTIONS,
    help_link='https://confluence.dimagi.com/display/ccinternal/Remote+Case+Search+and+Claim',
    namespaces=[NAMESPACE_DOMAIN]
)


def _enable_search_index(domain, enabled):
    from corehq.apps.case_search.tasks import reindex_case_search_for_domain, delete_case_search_cases_for_domain
    from corehq.pillows.case_search import domains_needing_search_index
    domains_needing_search_index.clear()
    if enabled:
        reindex_case_search_for_domain.delay(domain)
    else:
        delete_case_search_cases_for_domain.delay(domain)


CASE_LIST_EXPLORER = StaticToggle(
    'case_list_explorer',
    'Show the case list explorer report',
    TAG_SOLUTIONS,
    namespaces=[NAMESPACE_DOMAIN],
    save_fn=_enable_search_index,
)

EXPLORE_CASE_DATA = StaticToggle(
    'explore_case_data',
    'Show the Explore Case Data report (in dev)',
    TAG_PRODUCT,
    namespaces=[NAMESPACE_DOMAIN],
    save_fn=_enable_search_index,
)

LIVEQUERY_SYNC = StaticToggle(
    'livequery_sync',
    'Enable livequery sync algorithm',
    TAG_INTERNAL,
    namespaces=[NAMESPACE_DOMAIN]
)

NO_VELLUM = StaticToggle(
    'no_vellum',
    'Allow disabling Form Builder per form '
    '(for custom forms that Vellum breaks)',
    TAG_INTERNAL,
    [NAMESPACE_DOMAIN, NAMESPACE_USER]
)

HIPAA_COMPLIANCE_CHECKBOX = StaticToggle(
    'hipaa_compliance_checkbox',
    'Show HIPAA compliance checkbox',
    TAG_INTERNAL,
    [NAMESPACE_USER],
)

CAN_EDIT_EULA = StaticToggle(
    'can_edit_eula',
    "Whether this user can set the custom eula and data sharing internal project options. "
    "This should be a small number of DIMAGI ONLY users",
    TAG_INTERNAL,
)

STOCK_AND_RECEIPT_SMS_HANDLER = StaticToggle(
    'stock_and_sms_handler',
    "Enable the stock report handler to accept both stock and receipt values "
    "in the format 'soh abc 100.20'",
    TAG_CUSTOM,
    [NAMESPACE_DOMAIN]
)

# This toggle offers the "multiple_apps_unlimited" mobile flag to non-Dimagi users
MOBILE_PRIVILEGES_FLAG = StaticToggle(
    'mobile_privileges_flag',
    'Offer "Enable Privileges on Mobile" flag.',
    TAG_INTERNAL,
    [NAMESPACE_USER]
)

PRODUCTS_PER_LOCATION = StaticToggle(
    'products_per_location',
    "Products Per Location: Specify products stocked at individual locations.  "
    "This doesn't actually do anything yet.",
    TAG_CUSTOM,
    [NAMESPACE_DOMAIN]
)

ALLOW_CASE_ATTACHMENTS_VIEW = StaticToggle(
    'allow_case_attachments_view',
    "Explicitly allow user to access case attachments, even if they can't view the case list report.",
    TAG_CUSTOM,
    [NAMESPACE_DOMAIN, NAMESPACE_USER]
)

LOCATION_TYPE_STOCK_RATES = StaticToggle(
    'location_type_stock_rates',
    "Specify stock rates per location type.",
    TAG_SOLUTIONS,
    [NAMESPACE_DOMAIN]
)

BULK_ARCHIVE_FORMS = StaticToggle(
    'bulk_archive_forms',
    'Bulk archive forms with Excel',
    TAG_SOLUTIONS
)

TRANSFER_DOMAIN = StaticToggle(
    'transfer_domain',
    'Transfer domains to different users',
    TAG_INTERNAL,
    [NAMESPACE_DOMAIN]
)


FORM_LINK_WORKFLOW = StaticToggle(
    'form_link_workflow',
    'Form linking workflow available on forms',
    TAG_SOLUTIONS,
    [NAMESPACE_DOMAIN],
)

# not referenced in code directly but passed through to vellum
# see toggles_dict

VELLUM_SAVE_TO_CASE = StaticToggle(
    'save_to_case',
    "Adds save to case as a question to the form builder",
    TAG_SOLUTIONS,
    [NAMESPACE_DOMAIN],
    description='This flag allows case management inside repeat groups',
    help_link='https://confluence.dimagi.com/display/ccinternal/Save+to+Case+Feature+Flag',
)

VELLUM_PRINTING = StaticToggle(
    'printing',
    "Enables the Print Android App Callout",
    TAG_SOLUTIONS,
    [NAMESPACE_DOMAIN],
    description='Allows printing from CommCare on the device',
    help_link='https://confluence.dimagi.com/display/ccinternal/Printing+from+a+form+in+CommCare+Android',
)

VELLUM_DATA_IN_SETVALUE = StaticToggle(
    'allow_data_reference_in_setvalue',
    "Allow data references in a setvalue",
    TAG_SOLUTIONS,
    [NAMESPACE_DOMAIN],
    description="This allows referencing other questions in the form in a setvalue. "
                "This may still cause issues if the other questions have not been calculated yet",
)

CACHE_AND_INDEX = StaticToggle(
    'cache_and_index',
    'Enikshay/REC: Enable the "Cache and Index" format option when choosing sort properties '
    'in the app builder',
    TAG_CUSTOM,
    [NAMESPACE_DOMAIN],
)

CUSTOM_PROPERTIES = StaticToggle(
    'custom_properties',
    'Allow users to add arbitrary custom properties to their application',
    TAG_SOLUTIONS,
    help_link='https://confluence.dimagi.com/display/internal/CommCare+Android+Developer+Options+--+Internal#'
              'CommCareAndroidDeveloperOptions--Internal-SettingtheValueofaDeveloperOptionfromHQ',
    namespaces=[NAMESPACE_DOMAIN]
)

WEBAPPS_CASE_MIGRATION = StaticToggle(
    'webapps_case_migration',
    "Work-in-progress to support user-written migrations",
    TAG_CUSTOM,
    namespaces=[NAMESPACE_USER]
)

ENABLE_LOADTEST_USERS = StaticToggle(
    'enable_loadtest_users',
    'Enable creating loadtest users on HQ',
    TAG_SOLUTIONS,
    namespaces=[NAMESPACE_DOMAIN],
    help_link='https://confluence.dimagi.com/display/ccinternal/Loadtest+Users',
)

MOBILE_UCR = StaticToggle(
    'mobile_ucr',
    ('Mobile UCR: Configure viewing user configurable reports on the mobile '
     'through the app builder'),
    TAG_SOLUTIONS,
    namespaces=[NAMESPACE_DOMAIN],
    always_enabled={'icds-cas'}
)

RESTRICT_WEB_USERS_BY_LOCATION = StaticToggle(
    'restrict_web_users_by_location',
    "(Deprecated) Allow project to restrict web user permissions by location",
    TAG_DEPRECATED,
    namespaces=[NAMESPACE_DOMAIN],
    description="Don't enable this flag."
)

API_THROTTLE_WHITELIST = StaticToggle(
    'api_throttle_whitelist',
    ('API throttle whitelist'),
    TAG_INTERNAL,
    namespaces=[NAMESPACE_USER],
)

API_BLACKLIST = StaticToggle(
    'API_BLACKLIST',
    ("Blacklist API access to a user or domain that spams us"),
    TAG_INTERNAL,
    namespaces=[NAMESPACE_DOMAIN, NAMESPACE_USER],
    description="For temporary, emergency use only. If a partner doesn't properly "
    "throttle their API requests, it can hammer our infrastructure, causing "
    "outages. This will cut off the tide, but we should communicate with them "
    "immediately.",
)

FORM_SUBMISSION_BLACKLIST = StaticToggle(
    'FORM_SUBMISSION_BLACKLIST',
    ("Blacklist form submissions from a domain that spams us"),
    TAG_INTERNAL,
    namespaces=[NAMESPACE_DOMAIN],
    description="This is a temporary solution to an unusually high volume of "
    "form submissions from a domain.  We have some projects that automatically "
    "send forms. If that ever causes problems, we can use this to cut them off.",
)


def _commtrackify(domain_name, toggle_is_enabled):
    from corehq.apps.domain.models import Domain
    domain = Domain.get_by_name(domain_name, strict=True)
    if domain and domain.commtrack_enabled != toggle_is_enabled:
        if toggle_is_enabled:
            domain.convert_to_commtrack()
        else:
            domain.commtrack_enabled = False
            domain.save()


COMMTRACK = StaticToggle(
    'commtrack',
    "CommCare Supply",
    TAG_SOLUTIONS,
    description=(
        '<a href="https://help.commcarehq.org/display/commtrack/CommCare+Supply+Home">CommCare Supply</a> '
        "is a logistics and supply chain management module. It is designed "
        "to improve the management, transport, and resupply of a variety of "
        "goods and materials, from medication to food to bednets. <br/>"
    ),
    help_link='https://help.commcarehq.org/display/commtrack/CommCare+Supply+Home',
    namespaces=[NAMESPACE_DOMAIN],
    save_fn=_commtrackify,
)

NON_COMMTRACK_LEDGERS = StaticToggle(
    'non_commtrack_ledgers',
    "Enikshay: Enable ledgers for projects not using Supply.",
    TAG_CUSTOM,
    description=(
        'Turns on the ledger fixture and ledger transaction question types in '
        'the form builder. ONLY WORKS ON SQL DOMAINS!'
    ),
    namespaces=[NAMESPACE_DOMAIN],
)

CUSTOM_INSTANCES = StaticToggle(
    'custom_instances',
    'Inject custom instance declarations',
    TAG_CUSTOM,
    description=(
        'Enables the insertion of custom instances into a case list configuration. '
        'Currently used by SimPrints-integrated projects.'
    ),
    namespaces=[NAMESPACE_DOMAIN],
)

CUSTOM_ASSERTIONS = StaticToggle(
    'custom_assertions',
    'Inject custom assertions into the suite',
    TAG_SOLUTIONS,
    description=(
        'Enables the insertion of custom assertions into the suite file. '
    ),
    namespaces=[NAMESPACE_DOMAIN],
    help_link="https://confluence.dimagi.com/display/ccinternal/User+defined+assert+blocks",
)

APPLICATION_ERROR_REPORT = StaticToggle(
    'application_error_report',
    'Show Application Error Report',
    TAG_SOLUTIONS,
    help_link='https://confluence.dimagi.com/display/ccinternal/Show+Application+Error+Report+Feature+Flag',
    namespaces=[NAMESPACE_USER],
)

OPENCLINICA = StaticToggle(
    'openclinica',
    'KEMRI: Offer OpenClinica settings and CDISC ODM export',
    TAG_CUSTOM,
    namespaces=[NAMESPACE_DOMAIN],
)

CUSTOM_MENU_BAR = StaticToggle(
    'custom_menu_bar',
    "Hide Dashboard and Applications from top menu bar "
    "for non-admin users",
    TAG_CUSTOM,
    namespaces=[NAMESPACE_DOMAIN],
)

DASHBOARD_ICDS_REPORT = StaticToggle(
    'dashboard_icds_reports',
    'ICDS: Enable access to the dashboard reports for ICDS',
    TAG_CUSTOM,
    [NAMESPACE_DOMAIN]
)

ICDS_DASHBOARD_REPORT_FEATURES = StaticToggle(
    'features_in_dashboard_icds_reports',
    'ICDS: Enable access to the features in the ICDS Dashboard reports',
    TAG_CUSTOM,
    [NAMESPACE_USER]
)

NINETYNINE_DOTS = StaticToggle(
    '99dots_integration',
    'Enikshay: Enable access to 99DOTS',
    TAG_CUSTOM,
    [NAMESPACE_DOMAIN]
)

NIKSHAY_INTEGRATION = StaticToggle(
    'nikshay_integration',
    'Enikshay: Enable patient registration in Nikshay',
    TAG_CUSTOM,
    [NAMESPACE_DOMAIN]
)

BETS_INTEGRATION = StaticToggle(
    'bets_repeaters',
    'Enikshay: Enable BETS data forwarders',
    TAG_CUSTOM,
    [NAMESPACE_DOMAIN],
    always_enabled={"enikshay"},
)

RETRY_SMS_INDEFINITELY = StaticToggle(
    'retry_sms_indefinitely',
    'Enikshay: Retry SMS indefinitely',
    TAG_CUSTOM,
    [NAMESPACE_DOMAIN],
    description='Leaves on the queue an SMS that has reached the maximum number of unsuccessful attempts.',
)

OPENMRS_INTEGRATION = StaticToggle(
    'openmrs_integration',
    'Enable OpenMRS integration',
    TAG_SOLUTIONS,
    [NAMESPACE_DOMAIN],
)

INDEX_LOCATION_DATA_DESCRIPTION = """
Add an option to the location fields page allowing you to specify fields which
should be indexed by the phone. This can provide a performance boost in
applications dealing with large location fixtures when using those fields for
filtering. The indexed fields will be made available as top level children of
the <location/> node with the prefix 'data_', and you must reference that to
take advantage of the optimization. For example, reference a field called
'is_test' like:
    instance('locations')/locations/location[data_is_test='1']
"""
INDEX_LOCATION_DATA = StaticToggle(
    'index_location_data',
    'Enikshay: Add option to index custom location fields',
    TAG_CUSTOM,
    [NAMESPACE_DOMAIN],
    description=INDEX_LOCATION_DATA_DESCRIPTION,
)

MULTIPLE_CHOICE_CUSTOM_FIELD = StaticToggle(
    'multiple_choice_custom_field',
    'EWS: Allow project to use multiple choice field in custom fields',
    TAG_CUSTOM,
    namespaces=[NAMESPACE_DOMAIN],
    description='This flag allows multiple choice fields in custom user data, location data and product data',
)

RESTRICT_FORM_EDIT_BY_LOCATION = StaticToggle(
    'restrict_form_edit_by_location',
    "(Deprecated) Restrict ability to edit/archive forms by the web user's location",
    TAG_DEPRECATED,
    namespaces=[NAMESPACE_DOMAIN],
    description="Don't enable this flag."
)

SUPPORT = StaticToggle(
    'support',
    'General toggle for support features',
    TAG_INTERNAL,
    help_link='https://confluence.dimagi.com/display/ccinternal/Support+Flag',
)

BASIC_CHILD_MODULE = StaticToggle(
    'child_module',
    'Basic modules can be child modules',
    TAG_SOLUTIONS,
    [NAMESPACE_DOMAIN]
)

FORMPLAYER_USE_LIVEQUERY = StaticToggle(
    'formplayer_use_livequery',
    'Use LiveQuery on Web Apps',
    TAG_INTERNAL,
    [NAMESPACE_DOMAIN],
)

FIXTURE_CASE_SELECTION = StaticToggle(
    'fixture_case',
    'ICDS: Allow a configurable case list that is filtered based on a fixture type and '
    'fixture selection (Due List)',
    TAG_CUSTOM,
    [NAMESPACE_DOMAIN],
)

EWS_INVALID_REPORT_RESPONSE = StaticToggle(
    'ews_invalid_report_response',
    'EWS: Send response about invalid stock on hand',
    TAG_CUSTOM,
    [NAMESPACE_DOMAIN]
)

USE_SMS_WITH_INACTIVE_CONTACTS = StaticToggle(
    'use_sms_with_inactive_contacts',
    'Use SMS with inactive contacts',
    TAG_CUSTOM,
    [NAMESPACE_DOMAIN]
)

ENABLE_INCLUDE_SMS_GATEWAY_CHARGING = StaticToggle(
    'enable_include_sms_gateway_charging',
    'Enable include SMS gateway charging',
    TAG_CUSTOM,
    [NAMESPACE_DOMAIN]
)

BROADCAST_TO_LOCATIONS = StaticToggle(
    'broadcast_to_locations',
    'Send broadcasts to locations',
    TAG_PRODUCT,
    [NAMESPACE_DOMAIN],
)

MOBILE_WORKER_SELF_REGISTRATION = StaticToggle(
    'mobile_worker_self_registration',
    'UW: Allow mobile workers to self register',
    TAG_CUSTOM,
    help_link='https://confluence.dimagi.com/display/commcarepublic/SMS+Self+Registration',
    namespaces=[NAMESPACE_DOMAIN],
)

MESSAGE_LOG_METADATA = StaticToggle(
    'message_log_metadata',
    'Include message id in Message Log export.',
    TAG_CUSTOM,
    [NAMESPACE_USER],
)

COPY_CONDITIONAL_ALERTS = StaticToggle(
    'copy_conditional_alerts',
    'Allow copying conditional alerts to another project (or within the same project).',
    TAG_SOLUTIONS,
    [NAMESPACE_USER],
)

RUN_AUTO_CASE_UPDATES_ON_SAVE = StaticToggle(
    'run_auto_case_updates_on_save',
    'Run Auto Case Update rules on each case save.',
    TAG_INTERNAL,
    [NAMESPACE_DOMAIN],
)

EWS_BROADCAST_BY_ROLE = StaticToggle(
    'ews_broadcast_by_role',
    'EWS: Filter broadcast recipients by role',
    TAG_CUSTOM,
    [NAMESPACE_DOMAIN],
)

LEGACY_SYNC_SUPPORT = StaticToggle(
    'legacy_sync_support',
    "Support mobile sync bugs in older projects (2.9 and below).",
    TAG_DEPRECATED,
    [NAMESPACE_DOMAIN]
)

EWS_WEB_USER_EXTENSION = StaticToggle(
    'ews_web_user_extension',
    'EWS: Enable EWSGhana web user extension',
    TAG_CUSTOM,
    [NAMESPACE_DOMAIN]
)

CALL_CENTER_LOCATION_OWNERS = StaticToggle(
    'call_center_location_owners',
    'ICDS: Enable the use of locations as owners of call center cases',
    TAG_CUSTOM,
    [NAMESPACE_DOMAIN]
)

TF_DOES_NOT_USE_SQLITE_BACKEND = StaticToggle(
    'not_tf_sql_backend',
    'Domains that do not use a SQLite backend for Touchforms',
    TAG_INTERNAL,
    [NAMESPACE_DOMAIN],
)

CUSTOM_APP_BASE_URL = StaticToggle(
    'custom_app_base_url',
    'ICDS/eNikshay: Allow specifying a custom base URL for an application. Main use case is '
    'to allow migrating ICDS to a new cluster.',
    TAG_CUSTOM,
    [NAMESPACE_DOMAIN]
)


NEW_REMINDERS_MIGRATOR = StaticToggle(
    'new_reminders_migrator',
    "Enables features to handle migrating domains to the new reminders framework",
    TAG_INTERNAL,
    [NAMESPACE_USER]
)


REMINDERS_MIGRATION_IN_PROGRESS = StaticToggle(
    'reminders_migration_in_progress',
    "Disables editing of reminders so that the migration to the new framework can happen.",
    TAG_INTERNAL,
    [NAMESPACE_DOMAIN],
    always_disabled={'icds-cas'}
)


PHONE_NUMBERS_REPORT = StaticToggle(
    'phone_numbers_report',
    "Report related to the phone numbers owned by a project's contacts",
    TAG_PRODUCT,
    [NAMESPACE_DOMAIN]
)


INBOUND_SMS_LENIENCY = StaticToggle(
    'inbound_sms_leniency',
    "Inbound SMS leniency on domain-owned gateways. "
    "WARNING: This wil be rolled out slowly; do not enable on your own.",
    TAG_INTERNAL,
    [NAMESPACE_DOMAIN]
)


HIDE_MESSAGING_DASHBOARD_FROM_NON_SUPERUSERS = StaticToggle(
    'hide_messaging_dashboard',
    "Hide messaging dashboard from users who are not superusers.",
    TAG_CUSTOM,
    [NAMESPACE_DOMAIN]
)


UNLIMITED_REPORT_BUILDER_REPORTS = StaticToggle(
    'unlimited_report_builder_reports',
    'Allow unlimited reports created in report builder',
    TAG_INTERNAL,
    [NAMESPACE_DOMAIN]
)

MOBILE_USER_DEMO_MODE = StaticToggle(
    'mobile_user_demo_mode',
    'Ability to make a mobile worker into Demo only mobile worker',
    TAG_SOLUTIONS,
    help_link='https://confluence.dimagi.com/display/internal/Demo+Mobile+Workers',
    namespaces=[NAMESPACE_DOMAIN]
)


EXPORT_ZIPPED_APPS = StaticToggle(
    'export-zipped-apps',
    'Export+Import Zipped Applications',
    TAG_INTERNAL,
    [NAMESPACE_USER]
)


SEND_UCR_REBUILD_INFO = StaticToggle(
    'send_ucr_rebuild_info',
    'Notify when UCR rebuilds finish or error.',
    TAG_SOLUTIONS,
    [NAMESPACE_USER]
)

EMG_AND_REC_SMS_HANDLERS = StaticToggle(
    'emg_and_rec_sms_handlers',
    'ILS: Enable emergency and receipt sms handlers used in ILSGateway',
    TAG_CUSTOM,
    [NAMESPACE_DOMAIN]
)

ALLOW_LOCATION_UPDATE_OVER_SMS = StaticToggle(
    'allow_location_update_over_sms',
    'Allow users to update their location over SMS.',
    TAG_CUSTOM,
    [NAMESPACE_DOMAIN]
)

ALLOW_USER_DEFINED_EXPORT_COLUMNS = StaticToggle(
    'allow_user_defined_export_columns',
    'Add user defined columns to exports',
    TAG_DEPRECATED,
    [NAMESPACE_DOMAIN],
)


CUSTOM_CALENDAR_FIXTURE = StaticToggle(
    'custom_calendar_fixture',
    'Enikshay: Send a calendar fixture down to all users (R&D)',
    TAG_CUSTOM,
    [NAMESPACE_DOMAIN],
)

DISABLE_COLUMN_LIMIT_IN_UCR = StaticToggle(
    'disable_column_limit_in_ucr',
    'Enikshay: Disable column limit in UCR',
    TAG_CUSTOM,
    [NAMESPACE_DOMAIN]
)

CLOUDCARE_LATEST_BUILD = StaticToggle(
    'use_latest_build_cloudcare',
    'Uses latest build for Web Apps instead of latest published',
    TAG_SOLUTIONS,
    [NAMESPACE_DOMAIN, NAMESPACE_USER]
)

LANGUAGE_LINKED_MULTIMEDIA = StaticToggle(
    'language_linked_multimedia',
    'Add a setting to link multimedia to the default language',
    TAG_SOLUTIONS,
    [NAMESPACE_DOMAIN],
    help_link="https://confluence.dimagi.com/display/ccinternal/Linking+multimedia+to+the+default+language"
)

USER_TESTING_SIMPLIFY = StaticToggle(
    'user_testing_simplify',
    'Simplify the UI for user testing experiments',
    TAG_INTERNAL,
    [NAMESPACE_DOMAIN]
)

# when enabled this should prevent any changes to a domains data
DATA_MIGRATION = StaticToggle(
    'data_migration',
    'Disable submissions and restores during a data migration',
    TAG_INTERNAL,
    [NAMESPACE_DOMAIN]
)

EMWF_WORKER_ACTIVITY_REPORT = StaticToggle(
    'emwf_worker_activity_report',
    'Make the Worker Activity Report use the Groups or Users or Locations filter',
    TAG_SOLUTIONS,
    namespaces=[NAMESPACE_DOMAIN],
    description=(
        "This flag allows you filter the users to display in the same way as the "
        "other reports - by individual user, group, or location.  Note that this "
        "will also force the report to always display by user."
    ),
)

ICDS = StaticToggle(
    'icds',
    "ICDS: Enable ICDS features (necessary since features are on Softlayer and ICDS envs)",
    TAG_CUSTOM,
    namespaces=[NAMESPACE_DOMAIN],
    relevant_environments={'icds', 'icds-new', 'softlayer'},
    always_enabled={
        "icds-dashboard-qa",
        "reach-test",
        "icds-sql",
        "icds-test",
        "icds-cas",
        "icds-cas-sandbox"
    },
)

DATA_DICTIONARY = StaticToggle(
    'data_dictionary',
    'Project level data dictionary of cases',
    TAG_SOLUTIONS,
    [NAMESPACE_DOMAIN],
    description='Available in the Data section, shows the names of all properties of each case type.',
)

LOCATION_USERS = StaticToggle(
    'location_users',
    'Enikshay: Autogenerate users for each location',
    TAG_CUSTOM,
    [NAMESPACE_DOMAIN],
    description=(
        "This flag adds an option to the location types page (under 'advanced "
        "mode') to create users for all locations of a specified type."
    ),
)

LOCATION_SAFETY_EXEMPTION = StaticToggle(
    'location_safety_exemption',
    'Exemption from location restrictions for EWS and ILS',
    TAG_DEPRECATED,
    [NAMESPACE_DOMAIN],
    description=(
        "ewsghana and ilsgateway do some custom location permissions stuff. "
        "This feature flag grants them access to the web user pages, but it does "
        "not actually restrict their access at all. This is implemented strictly "
        "for backwards compatibility and should not be enabled for any other "
        "project."
    ),
    relevant_environments={'production'},
    always_enabled={'ews-ghana', 'ils-gateway'},
)

SORT_CALCULATION_IN_CASE_LIST = StaticToggle(
    'sort_calculation_in_case_list',
    'Configure a custom xpath calculation for Sort Property in Case Lists',
    TAG_SOLUTIONS,
    [NAMESPACE_DOMAIN]
)

INCLUDE_METADATA_IN_UCR_EXCEL_EXPORTS = StaticToggle(
    'include_metadata_in_ucr_excel_exports',
    'Include metadata in UCR excel exports',
    TAG_SOLUTIONS,
    [NAMESPACE_DOMAIN]
)

UATBC_ADHERENCE_TASK = StaticToggle(
    'uatbc_adherence_calculations',
    'Enikshay: This runs backend adherence calculations for enikshay domains',
    TAG_CUSTOM,
    [NAMESPACE_DOMAIN]
)

VIEW_APP_CHANGES = StaticToggle(
    'app-changes-with-improved-diff',
    'Improved app changes view',
    TAG_PRODUCT,
    [NAMESPACE_DOMAIN, NAMESPACE_USER],
)

COUCH_SQL_MIGRATION_BLACKLIST = StaticToggle(
    'couch_sql_migration_blacklist',
    "Domains to exclude from migrating to SQL backend because the reference legacy models in custom code. "
    "Includes the following by default: 'ews-ghana', 'ils-gateway', 'ils-gateway-train'",
    TAG_INTERNAL,
    [NAMESPACE_DOMAIN],
    always_enabled={
        'ews-ghana', 'ils-gateway', 'ils-gateway-train'
    }
)

PAGINATED_EXPORTS = StaticToggle(
    'paginated_exports',
    'Allows for pagination of exports for very large exports',
    TAG_SOLUTIONS,
    [NAMESPACE_DOMAIN]
)

LOGIN_AS_ALWAYS_OFF = StaticToggle(
    'always_turn_login_as_off',
    'Always turn login as off',
    TAG_CUSTOM,
    [NAMESPACE_DOMAIN]
)

SHOW_DEV_TOGGLE_INFO = StaticToggle(
    'highlight_feature_flags',
    'Highlight / Mark Feature Flags in the UI',
    TAG_INTERNAL,
    [NAMESPACE_USER]
)

PUBLISH_CUSTOM_REPORTS = StaticToggle(
    'publish_custom_reports',
    "Publish custom reports (No needed Authorization)",
    TAG_CUSTOM,
    [NAMESPACE_DOMAIN]
)

DISPLAY_CONDITION_ON_TABS = StaticToggle(
    'display_condition_on_nodeset',
    'Show Display Condition on Case Detail Tabs',
    TAG_SOLUTIONS,
    [NAMESPACE_DOMAIN]
)

PHONE_HEARTBEAT = StaticToggle(
    'phone_apk_heartbeat',
    "Ability to configure a mobile feature to prompt "
    "users to update to latest CommCare app and apk",
    TAG_SOLUTIONS,
    [NAMESPACE_DOMAIN]
)

SKIP_REMOVE_INDICES = StaticToggle(
    'skip_remove_indices',
    'Make _remove_indices_from_deleted_cases_task into a no-op.',
    TAG_INTERNAL,
    [NAMESPACE_DOMAIN]
)

MOBILE_RECOVERY_MEASURES = StaticToggle(
    'mobile_recovery_measures',
    'Mobile recovery measures',
    TAG_INTERNAL,
    [NAMESPACE_DOMAIN],
    description=("Used for widely deployed projects where recovery from "
                 "large-scale failures would otherwise be next to impossible."),
)

PREVENT_MOBILE_UCR_SYNC = StaticToggle(
    'prevent_mobile_ucr_sync',
    'ICDS: Used for ICDS emergencies when UCR sync is killing the DB',
    TAG_CUSTOM,
    [NAMESPACE_DOMAIN],
    description='Prevents mobile UCRs from being generated or included in the sync payload',
)

ENABLE_ALL_ADD_ONS = StaticToggle(
    'enable_all_add_ons',
    'Enable all app manager add-ons',
    TAG_SOLUTIONS,
    [NAMESPACE_DOMAIN]
)

FILTERED_BULK_USER_DOWNLOAD = StaticToggle(
    'filtered_bulk_user_download',
    "Ability to filter mobile workers based on Role and username "
    "when doing bulk download",
    TAG_SOLUTIONS,
    [NAMESPACE_DOMAIN]
)

BULK_UPLOAD_DATE_OPENED = StaticToggle(
    'bulk_upload_date_opened',
    "Allow updating of the date_opened field with the bulk uploader",
    TAG_INTERNAL,
    [NAMESPACE_DOMAIN],
)

REGEX_FIELD_VALIDATION = StaticToggle(
    'regex_field_validation',
    'Enable regex validation for custom data fields',
    TAG_SOLUTIONS,
    namespaces=[NAMESPACE_DOMAIN],
)

REMOTE_REQUEST_QUESTION_TYPE = StaticToggle(
    'remote_request_quetion_type',
    'Enikshay: Enable remote request question type in the form builder',
    TAG_CUSTOM,
    [NAMESPACE_DOMAIN]
)

TWO_FACTOR_SUPERUSER_ROLLOUT = StaticToggle(
    'two_factor_superuser_rollout',
    'Users in this list will be forced to have Two-Factor Auth enabled',
    TAG_INTERNAL,
    [NAMESPACE_USER]
)

CUSTOM_ICON_BADGES = StaticToggle(
    'custom_icon_badges',
    'eNikshay: Custom Icon Badges for modules and forms',
    TAG_CUSTOM,
    namespaces=[NAMESPACE_DOMAIN],
)

ICDS_UCR_ELASTICSEARCH_DOC_LOADING = DynamicallyPredictablyRandomToggle(
    'icds_ucr_elasticsearch_doc_loading',
    'ICDS: Load related form docs from ElasticSearch instead of Riak',
    TAG_CUSTOM,
    namespaces=[NAMESPACE_OTHER],
)

MOBILE_LOGIN_LOCKOUT = StaticToggle(
    'mobile_user_login_lockout',
    "On too many wrong password attempts, lock out mobile users",
    TAG_CUSTOM,
    [NAMESPACE_DOMAIN],
    always_disabled={'icds-cas'}
)

LINKED_DOMAINS = StaticToggle(
    'linked_domains',
    'Allow linking domains (successor to linked apps)',
    TAG_INTERNAL,
    [NAMESPACE_DOMAIN],
    description=(
        "Link project spaces to allow syncing apps, lookup tables, organizations etc."
    ),
    help_link='https://confluence.dimagi.com/display/ccinternal/Linked+Applications'
)

SUMOLOGIC_LOGS = DynamicallyPredictablyRandomToggle(
    'sumologic_logs',
    'Send logs to sumologic',
    TAG_INTERNAL,
    namespaces=[NAMESPACE_OTHER],
)

TARGET_COMMCARE_FLAVOR = StaticToggle(
    'target_commcare_flavor',
    'Target CommCare Flavor.',
    TAG_CUSTOM,
    namespaces=[NAMESPACE_DOMAIN],
)

WAREHOUSE_APP_STATUS = StaticToggle(
    'warehouse_app_status',
    "User warehouse backend for the app status report. Currently only for sql domains",
    TAG_CUSTOM,
    [NAMESPACE_DOMAIN],
)

TRAINING_MODULE = StaticToggle(
    'training-module',
    'Training Modules',
    TAG_CUSTOM,
    [NAMESPACE_DOMAIN],
)


EXPORT_MULTISORT = StaticToggle(
    'export_multisort',
    'Sort multiple rows in exports at once.',
    TAG_SOLUTIONS,
    [NAMESPACE_DOMAIN],
)


EXPORT_OWNERSHIP = StaticToggle(
    'export_ownership',
    'Allow exports to have ownership.',
    TAG_SOLUTIONS,
    [NAMESPACE_DOMAIN],
)


APP_TRANSLATIONS_WITH_TRANSIFEX = StaticToggle(
    'app_trans_with_transifex',
    'Translate Application Content With Transifex',
    TAG_CUSTOM,
    namespaces=[NAMESPACE_USER]
)


VALIDATE_APP_TRANSLATIONS = StaticToggle(
    'validate_app_translations',
    'Validate app translations before uploading them',
    TAG_CUSTOM,
    namespaces=[NAMESPACE_USER]
)


AGGREGATE_UCRS = StaticToggle(
    'aggregate_ucrs',
    'Enable experimental aggregate UCR support',
    TAG_INTERNAL,  # this might change in the future
    namespaces=[NAMESPACE_DOMAIN],
    notification_emails=['czue'],
)


SHOW_RAW_DATA_SOURCES_IN_REPORT_BUILDER = StaticToggle(
    'show_raw_data_sources_in_report_builder',
    'Allow building report builder reports directly from raw UCR Data Sources',
    TAG_SOLUTIONS,
    namespaces=[NAMESPACE_DOMAIN],
)


RELATED_LOCATIONS = StaticToggle(
    'related_locations',
    'REACH: Enable experimental location many-to-many mappings',
    TAG_CUSTOM,
    namespaces=[NAMESPACE_DOMAIN],
    notification_emails=['jemord'],
    help_link='https://confluence.dimagi.com/display/RD/Related+Locations',
)

ICDS_DISHA_API = StaticToggle(
    'icds_disha_access',
    'ICDS: Access DISHA API',
    TAG_CUSTOM,
    namespaces=[NAMESPACE_USER],
    relevant_environments={'icds', 'icds-new', 'softlayer'},
)

ALLOW_BLANK_CASE_TAGS = StaticToggle(
    'allow_blank_case_tags',
    'eCHIS: Allow blank case tags',
    TAG_CUSTOM,
    namespaces=[NAMESPACE_DOMAIN],
)

<<<<<<< HEAD
SEARCH_DEACTIVATED_USERS = StaticToggle(
    'search_deactivated_users',
    'Allow for searching by deactivating users in form and case reports and exports',
=======
FILTER_ON_GROUPS_AND_LOCATIONS = StaticToggle(
    'filter_on_groups_and_locations',
    '[ONSE] Change filter from groups OR locations to groups AND locations in all reports and exports in the '
    'ONSE domain with group and location filters',
    TAG_CUSTOM,
    namespaces=[NAMESPACE_DOMAIN],
    description='For reports filtered by groups and locations, change the OR logic to an AND, so that '
                '(for example): "Groups or Users: [Salima District] AND [User group Healthworkers]" '
                'returns 40 healthworkers who are also in salima. Changes this logic to all reports that '
                'have group and location filters, such as the Submissions by Form report.',
)

SORT_OUT_OF_ORDER_FORM_SUBMISSIONS_SQL = DynamicallyPredictablyRandomToggle(
    'sort_out_of_order_form_submissions_sql',
    'Sort out of order form submissions in the SQL update strategy',
>>>>>>> 492e2df5
    TAG_PRODUCT,
    namespaces=[NAMESPACE_DOMAIN],
)<|MERGE_RESOLUTION|>--- conflicted
+++ resolved
@@ -1641,27 +1641,9 @@
     namespaces=[NAMESPACE_DOMAIN],
 )
 
-<<<<<<< HEAD
-SEARCH_DEACTIVATED_USERS = StaticToggle(
-    'search_deactivated_users',
-    'Allow for searching by deactivating users in form and case reports and exports',
-=======
-FILTER_ON_GROUPS_AND_LOCATIONS = StaticToggle(
-    'filter_on_groups_and_locations',
-    '[ONSE] Change filter from groups OR locations to groups AND locations in all reports and exports in the '
-    'ONSE domain with group and location filters',
-    TAG_CUSTOM,
-    namespaces=[NAMESPACE_DOMAIN],
-    description='For reports filtered by groups and locations, change the OR logic to an AND, so that '
-                '(for example): "Groups or Users: [Salima District] AND [User group Healthworkers]" '
-                'returns 40 healthworkers who are also in salima. Changes this logic to all reports that '
-                'have group and location filters, such as the Submissions by Form report.',
-)
-
 SORT_OUT_OF_ORDER_FORM_SUBMISSIONS_SQL = DynamicallyPredictablyRandomToggle(
     'sort_out_of_order_form_submissions_sql',
     'Sort out of order form submissions in the SQL update strategy',
->>>>>>> 492e2df5
     TAG_PRODUCT,
     namespaces=[NAMESPACE_DOMAIN],
 )