--- conflicted
+++ resolved
@@ -771,13 +771,8 @@
     'case_claim_autolaunch',
     '''
         USH Specific toggle to support several different case search/claim workflows in web apps:
-<<<<<<< HEAD
-        "search first", "see more", and "skip to default case search results", Geocoder,
-        Lookup table, Hint text and other options in Webapps Case Search.
-=======
         "search first", "see more", and "skip to default case search results", Geocoder
         and other options in Webapps Case Search.
->>>>>>> 8955b622
     ''',
     TAG_INTERNAL,
     namespaces=[NAMESPACE_DOMAIN]
