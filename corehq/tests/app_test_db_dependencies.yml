--- conflicted
+++ resolved
@@ -17,12 +17,9 @@
   - casexml.apps.stock
   - corehq.couchapps
   - corehq.form_processor
-<<<<<<< HEAD
-  - corehq.sql_accessors
-  - corehq.sql_proxy_accessors
-=======
-  - corehq.apps.domain
->>>>>>> 586b5da6
+  - corehq.sql_accessors
+  - corehq.sql_proxy_accessors
+  - corehq.apps.domain
   - corehq.apps.hqcase
   - corehq.apps.products
   - corehq.apps.reminders
