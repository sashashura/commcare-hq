hqDefine("scheduling/js/conditional_alert_list", [
    'jquery',
    'hqwebapp/js/initial_page_data',
<<<<<<< HEAD
    'datatables',
    'datatables.bootstrap',
], function($, initialPageData) {
=======
], function ($, initialPageData) {
>>>>>>> 50b636c8
    var table = null;

    $(function () {
        var conditonalAlterListUrl = initialPageData.reverse("conditional_alert_list");

        table = $("#conditional-alert-list").dataTable({
            "lengthChange": false,
            "filter": false,
            "sort": false,
            "displayLength": 10,
            "processing": false,
            "serverSide": true,
            "ajaxSource": conditonalAlterListUrl,
            "fnServerParams": function (aoData) {
                aoData.push({"name": "action", "value": "list_conditional_alerts"});
            },
            "sDom": "rtp",
            "language": {
                "emptyTable": gettext('There are no alerts to display.'),
                "infoEmpty": gettext('There are no alerts to display.'),
                "info": gettext('Showing _START_ to _END_ of _TOTAL_ alerts'),
            },
            "columns": [
                {"data": ""},
                {"data": "name"},
                {"data": "case_type"},
                {"data": "active"},
                {"data": ""},
            ],
            "columnDefs": [
                {
                    "targets": [0],
                    "className": "text-center",
                    "render": function (data, type, row) {
                        var button_id = 'delete-button-for-' + row.id;
                        var disabled = row.locked_for_editing ? 'disabled' : '';
                        return '<button id="' + button_id + '" \
                                        class="btn btn-danger alert-delete" \
                                        data-id="' + row.id + '"\
                                        ' + disabled + '> \
                                <i class="fa fa-remove"></i></button>';
                    },
                },
                {
                    "targets": [1],
                    "render": function (data, type, row) {
                        var url = initialPageData.reverse('edit_conditional_alert', row.id);
                        return "<a href='" + url + "'>" + row.name + "</a>";
                    },
                },
                {
                    "targets": [3],
                    "render": function (data, type, row) {
                        var active_text = '';
                        if (row.active) {
                            active_text = '<span class="label label-success">' + gettext("Active") + '</span> ';
                        } else {
                            active_text = '<span class="label label-danger">' + gettext("Inactive") + '</span> ';
                        }

                        var processing_text = '';
                        if (row.locked_for_editing) {
                            processing_text = '<span class="label label-default">' + gettext("Processing") + ': ' + row.progress_pct + '%</span> ';
                        }

                        return active_text + processing_text;
                    },
                },
                {
                    "targets": [4],
                    "render": function (data, type, row) {
                        var html = null;
                        var button_id = 'activate-button-for-' + row.id;
                        var disabled = (row.locked_for_editing || !row.editable) ? 'disabled' : '';
                        if (row.active) {
                            html = '<button id="' + button_id + '" \
                                            class="btn btn-default alert-activate" \
                                            data-id="' + row.id + '"\
                                            data-action="deactivate"\
                                            ' + disabled + '> \
                                   ' + gettext("Deactivate") + '</button>';
                        } else {
                            html = '<button id="' + button_id + '" + \
                                            class="btn btn-default alert-activate" + \
                                            data-action="activate"\
                                            data-id="' + row.id + '"\
                                            ' + disabled + '> \
                                   ' + gettext("Activate") + '</button>';
                        }

                        if (row.locked_for_editing) {
                            html += ' <button class="btn btn-default alert-restart" data-id="' + row.id + '" >';
                            html += '<i class="fa fa-refresh"></i> ' + gettext("Restart Rule") + '</button>';
                        }

                        return html;
                    },
                },
                {
                    "targets": [5],
                    "visible": initialPageData.get("allow_copy"),
                    "render": function (data, type, row) {
                        var disabled = (row.locked_for_editing || !row.editable) ? 'disabled' : '';
                        var html = '<input type="text" id="copy-to-project-for-' + row.id + '" placeholder="' + gettext("Project") + '" class="textinput textInput form-control copy-project-name" />';
                        html += ' <button ' + disabled + ' id="copy-button-for-' + row.id + '" class="btn btn-default alert-copy" data-id="' + row.id + '" >' + gettext("Copy") + '</button>';
                        return html;
                    },
                },
            ],
        });

        $(document).on('click', '.alert-delete', deleteAlert);
        $(document).on('click', '.alert-activate', activateAlert);
        $(document).on('click', '.alert-restart', restartRule);
        $(document).on('click', '.alert-copy', copyRule);

        function reloadTable() {
            // Don't redraw the table if someone is typing a project name in the copy input
            var canDraw = true;
            $('.copy-project-name').each(function () {
                if ($(this).val()) {
                    canDraw = false;
                }
            });

            if (canDraw) {
                table.fnDraw(false);
            }

            setTimeout(reloadTable, 10000);
        }

        setTimeout(reloadTable, 10000);

    });

    function alertAction(action, rule_id, projectName) {
        var activateButton = $('#activate-button-for-' + rule_id);
        var deleteButton = $('#delete-button-for-' + rule_id);
        var copyButton = $('#copy-button-for-' + rule_id);
        if (action === 'delete') {
            deleteButton.disableButton();
            activateButton.prop('disabled', true);
            copyButton.prop('disabled', true);
        } else if (action === 'activate' || action === 'deactivate') {
            activateButton.disableButton();
            deleteButton.prop('disabled', true);
            copyButton.prop('disabled', true);
        } else if (action === 'copy') {
            copyButton.disableButton();
            deleteButton.prop('disabled', true);
            activateButton.prop('disabled', true);
        }

        var payload = {
            action: action,
            rule_id: rule_id,
        };

        if (action === 'copy') {
            payload['project'] = projectName;
        }

        $.ajax({
            url: '',
            type: 'post',
            dataType: 'json',
            data: payload,
        })
            .done(function (result) {
                if (action === 'restart') {
                    if (result.status === 'success') {
                        alert(gettext("This rule has been restarted."));
                    } else if (result.status === 'error') {
                        var text = gettext(
                            "Unable to restart rule. Rules can only be started every two hours and there are " +
                            "%s minute(s) remaining before this rule can be started again."
                        );
                        text = interpolate(text, [result.minutes_remaining]);
                        alert(text);
                    }
                } else if (action === 'copy') {
                    if (result.status === 'success') {
                        alert(gettext("Copy successful."));
                    } else if (result.status === 'error') {
                        alert(interpolate(gettext("Error: %s"), [result.error_msg]));
                    }
                }
            })
            .always(function () {
                table.fnDraw(false);
            });
    }

    function activateAlert() {
        alertAction($(this).data("action"), $(this).data("id"));
    }


    function deleteAlert() {
        if (confirm(gettext("Are you sure you want to delete this conditional message?"))) {
            alertAction('delete', $(this).data("id"));
        }
    }

    function restartRule(rule_id) {
        var prompt = null;
        if (initialPageData.get("limit_rule_restarts")) {
            prompt = gettext(
                "A rule should only be restarted when you believe it is stuck and is not progressing. " +
                "You will only be able to restart this rule once every two hours. Restart this rule?"
            );
        } else {
            prompt = gettext(
                "A rule should only be restarted when you believe it is stuck and is not progressing. " +
                "Your user is able to restart as many times as you like, but restarting too many times without " +
                "finishing can place a burden on the system. Restart this rule?"
            );
        }
        if (confirm(prompt)) {
            alertAction('restart', $(this).data("id"));
        }
    }

    function copyRule() {
        var ruleId = $(this).data("id");
        var projectName = $.trim($("#copy-to-project-for-" + ruleId).val());

        if (projectName === '') {
            alert(gettext("Please enter a project name first."));
            return;
        }

        if (confirm(interpolate(gettext("Copy this alert to project %s?"), [projectName]))) {
            alertAction('copy', ruleId, projectName);
        }
    }

});<|MERGE_RESOLUTION|>--- conflicted
+++ resolved
@@ -1,13 +1,9 @@
 hqDefine("scheduling/js/conditional_alert_list", [
     'jquery',
     'hqwebapp/js/initial_page_data',
-<<<<<<< HEAD
     'datatables',
     'datatables.bootstrap',
-], function($, initialPageData) {
-=======
 ], function ($, initialPageData) {
->>>>>>> 50b636c8
     var table = null;
 
     $(function () {
