import uuid
from datetime import datetime

from django.conf import settings

from celery.task import task

from dimagi.utils.couch import CriticalSection

from corehq.messaging.scheduling.models import (
    AlertSchedule,
    ImmediateBroadcast,
    ScheduledBroadcast,
    TimedSchedule,
)
from corehq.messaging.scheduling.scheduling_partitioned.dbaccessors import (
    delete_alert_schedule_instance,
    delete_alert_schedule_instances_for_schedule,
    delete_case_schedule_instance,
    delete_schedule_instances_by_case_id,
    delete_timed_schedule_instance,
    delete_timed_schedule_instances_for_schedule,
    get_alert_schedule_instance,
    get_alert_schedule_instances_for_schedule,
    get_case_alert_schedule_instances_for_schedule,
    get_case_schedule_instance,
    get_case_timed_schedule_instances_for_schedule,
    get_timed_schedule_instance,
    get_timed_schedule_instances_for_schedule,
    save_alert_schedule_instance,
    save_case_schedule_instance,
    save_timed_schedule_instance,
)
from corehq.messaging.scheduling.scheduling_partitioned.models import (
    AlertScheduleInstance,
    CaseAlertScheduleInstance,
    CaseScheduleInstanceMixin,
    CaseTimedScheduleInstance,
    TimedScheduleInstance,
)
from corehq.util.celery_utils import no_result_task
<<<<<<< HEAD
from datetime import datetime, timedelta
from dimagi.utils.couch import CriticalSection
from django.conf import settings
=======
from corehq.util.dates import iso_string_to_date
>>>>>>> 2ccef8e6


class ScheduleInstanceRefresher(object):

    def __init__(self, schedule, new_recipients, existing_instances):
        self.schedule = schedule
        self.new_recipients = set(self._convert_to_tuple_of_tuples(new_recipients))
        self.existing_instances = self._recipient_instance_dict(existing_instances)

        # The model_instance is just an example of any existing instance,
        # or None if none exist yet.
        # When creating instances for new recipients, we should use the
        # model_instance as a starting point so that all recipients
        # receive content at the same point in the schedule.
        self.model_instance = self._get_any_value_or_none(self.existing_instances)

    @staticmethod
    def _get_any_value_or_none(from_dict):
        if from_dict:
            return next(iter(from_dict.values()))

        return None

    @staticmethod
    def _recipient_instance_dict(instances):
        return {
            (instance.recipient_type, instance.recipient_id): instance
            for instance in instances
        }

    @staticmethod
    def _get_reset_case_property_value(case, action_definition):
        # Only allow dynamic case properties here since the formatting of
        # the value is very important if we're comparing from one time to
        # the next
        if action_definition.reset_case_property_name:
            return case.dynamic_case_properties().get(action_definition.reset_case_property_name, '')

        return None

    @staticmethod
    def _convert_to_tuple_of_tuples(list_of_lists):
        list_of_tuples = [tuple(item) for item in list_of_lists]
        return tuple(list_of_tuples)

    def create_new_instance_for_recipient(self, recipient_type, recipient_id):
        """
        Creates the new instance for the recipient, taking self.model_instance
        into account if it exists. The instance is not saved because all instances
        are saved at the end of processing.

        :return: The new instance
        """
        raise NotImplementedError()

    def handle_existing_instance(self, instance):
        """
        Handles any processing needed for an instance that already exists for
        a recipient that we want to keep.
        The instance is not saved in this method because all instances are saved at the
        end of processing.

        :return: True if the instance should be saved at the end of processing,
        otherwise False
        """
        raise NotImplementedError()

    @staticmethod
    def delete_instance(instance):
        if isinstance(instance, AlertScheduleInstance):
            delete_alert_schedule_instance(instance)
        elif isinstance(instance, TimedScheduleInstance):
            delete_timed_schedule_instance(instance)
        elif isinstance(instance, (CaseAlertScheduleInstance, CaseTimedScheduleInstance)):
            delete_case_schedule_instance(instance)
        else:
            raise TypeError("Unexpected type: %s" % type(instance))

    @staticmethod
    def save_instance(instance):
        if isinstance(instance, AlertScheduleInstance):
            save_alert_schedule_instance(instance)
        elif isinstance(instance, TimedScheduleInstance):
            save_timed_schedule_instance(instance)
        elif isinstance(instance, (CaseAlertScheduleInstance, CaseTimedScheduleInstance)):
            save_case_schedule_instance(instance)
        else:
            raise TypeError("Unexpected type: %s" % type(instance))

    def refresh(self):
        # A list of (instance, needs_saving) tuples representing the final version
        # of the refreshed instances and whether or not each one needs to be saved
        # at the end of processing. We should avoid saving instances that didn't
        # change to prevent churn on the database tables.
        refreshed_list = []

        for recipient_type_and_id in self.new_recipients:
            recipient_type, recipient_id = recipient_type_and_id

            if recipient_type_and_id not in self.existing_instances:
                refreshed_list.append(
                    (self.create_new_instance_for_recipient(recipient_type, recipient_id), True)
                )

        for recipient_type_and_id, instance in self.existing_instances.items():
            if recipient_type_and_id in self.new_recipients:
                needs_saving = self.handle_existing_instance(instance)
                refreshed_list.append((instance, needs_saving))
            else:
                self.delete_instance(instance)

        for instance, needs_saving in refreshed_list:
            if instance.check_active_flag_against_schedule():
                needs_saving = True

            if needs_saving:
                self.save_instance(instance)


class AlertScheduleInstanceRefresher(ScheduleInstanceRefresher):

    def create_new_instance_for_recipient(self, recipient_type, recipient_id):
        if self.model_instance:
            return AlertScheduleInstance.copy_for_recipient(self.model_instance, recipient_type, recipient_id)
        else:
            return AlertScheduleInstance.create_for_recipient(
                self.schedule,
                recipient_type,
                recipient_id,
                move_to_next_event_not_in_the_past=False,
            )

    def handle_existing_instance(self, instance):
        return False


class TimedScheduleInstanceRefresher(ScheduleInstanceRefresher):

    def __init__(self, schedule, new_recipients, existing_instances, start_date=None):
        super(TimedScheduleInstanceRefresher, self).__init__(schedule, new_recipients, existing_instances)
        self.start_date = start_date
        self.schedule_revision = schedule.get_schedule_revision()

    def create_new_instance_for_recipient(self, recipient_type, recipient_id):
        return TimedScheduleInstance.create_for_recipient(
            self.schedule,
            recipient_type,
            recipient_id,
            start_date=self.start_date,
            move_to_next_event_not_in_the_past=True,
            schedule_revision=self.schedule_revision,
        )

    def handle_existing_instance(self, instance):
        if (
            (self.start_date and self.start_date != instance.start_date) or
            (instance.schedule_revision != self.schedule_revision)
        ):
            new_start_date = self.start_date or instance.start_date
            instance.recalculate_schedule(self.schedule, new_start_date=new_start_date)
            return True

        return False


class CaseAlertScheduleInstanceRefresher(ScheduleInstanceRefresher):

    def __init__(self, case, action_definition, rule, schedule, new_recipients, existing_instances):
        super(CaseAlertScheduleInstanceRefresher, self).__init__(schedule, new_recipients, existing_instances)
        self.case = case
        self.action_definition = action_definition
        self.rule = rule
        self.reset_case_property_value = self._get_reset_case_property_value(case, action_definition)

    def create_new_instance_for_recipient(self, recipient_type, recipient_id):
        if self.model_instance:
            instance = CaseAlertScheduleInstance.copy_for_recipient(
                self.model_instance,
                recipient_type,
                recipient_id
            )
            self.handle_existing_instance(instance)
            return instance
        else:
            return CaseAlertScheduleInstance.create_for_recipient(
                self.schedule,
                recipient_type,
                recipient_id,
                move_to_next_event_not_in_the_past=False,
                case_id=self.case.case_id,
                rule_id=self.rule.pk,
                last_reset_case_property_value=self.reset_case_property_value,
            )

    def handle_existing_instance(self, instance):
        if self.action_definition.reset_case_property_name:
            return handle_case_alert_schedule_instance_reset(
                instance,
                self.schedule,
                self.reset_case_property_value
            )

        return False


class CaseTimedScheduleInstanceRefresher(ScheduleInstanceRefresher):

    def __init__(self, case, action_definition, rule, schedule,
                 new_recipients, existing_instances, start_date=None):
        super(CaseTimedScheduleInstanceRefresher, self).__init__(schedule, new_recipients, existing_instances)
        self.case = case
        self.action_definition = action_definition
        self.rule = rule
        self.reset_case_property_value = self._get_reset_case_property_value(case, action_definition)
        self.start_date = start_date
        self.schedule_revision = schedule.get_schedule_revision(case=case)

    def create_new_instance_for_recipient(self, recipient_type, recipient_id):
        start_date = self.start_date
        if not start_date and self.model_instance:
            start_date = self.model_instance.start_date

        return CaseTimedScheduleInstance.create_for_recipient(
            self.schedule,
            recipient_type,
            recipient_id,
            start_date=start_date,
            move_to_next_event_not_in_the_past=True,
            case_id=self.case.case_id,
            rule_id=self.rule.pk,
            last_reset_case_property_value=self.reset_case_property_value,
            schedule_revision=self.schedule_revision,
        )

    def handle_existing_instance(self, instance):
        if self.action_definition.reset_case_property_name:
            if self.reset_case_property_value != instance.last_reset_case_property_value:
                instance.recalculate_schedule(self.schedule)
                instance.last_reset_case_property_value = self.reset_case_property_value
                return True

        if (
            (self.start_date and self.start_date != instance.start_date) or
            (instance.schedule_revision != self.schedule_revision)
        ):
            new_start_date = self.start_date or instance.start_date
            instance.recalculate_schedule(self.schedule, new_start_date=new_start_date)
            return True

        return False


@task(queue=settings.CELERY_REMINDER_RULE_QUEUE, ignore_result=True)
def refresh_alert_schedule_instances(schedule_id, recipients):
    """
    :param schedule_id: the AlertSchedule schedule_id
    :param recipients: a list of (recipient_type, recipient_id) tuples; the
    recipient type should be one of the values checked in ScheduleInstance.recipient
    """
    with CriticalSection(['refresh-alert-schedule-instances-for-%s' % schedule_id], timeout=5 * 60):
        schedule = AlertSchedule.objects.get(schedule_id=schedule_id)
        AlertScheduleInstanceRefresher(
            schedule,
            recipients,
            get_alert_schedule_instances_for_schedule(schedule)
        ).refresh()


@task(queue=settings.CELERY_REMINDER_RULE_QUEUE, ignore_result=True)
def refresh_timed_schedule_instances(schedule_id, recipients, start_date_iso_string=None):
    """
    :param schedule_id: the TimedSchedule schedule_id
    :param recipients: a list of (recipient_type, recipient_id) tuples; the
    recipient type should be one of the values checked in ScheduleInstance.recipient
    :param start_date_iso_string: the date to start the TimedSchedule formatted as an iso string
    """
    start_date = iso_string_to_date(start_date_iso_string) if start_date_iso_string else None
    with CriticalSection(['refresh-timed-schedule-instances-for-%s' % schedule_id.hex], timeout=5 * 60):
        schedule = TimedSchedule.objects.get(schedule_id=schedule_id)
        TimedScheduleInstanceRefresher(
            schedule,
            recipients,
            get_timed_schedule_instances_for_schedule(schedule),
            start_date=start_date
        ).refresh()


@no_result_task(queue=settings.CELERY_REMINDER_RULE_QUEUE, acks_late=True,
                default_retry_delay=60 * 60, max_retries=24, bind=True)
def delete_alert_schedule_instances(self, schedule_id):
    """
    :param schedule_id: the AlertSchedule schedule_id
    """
    try:
        with CriticalSection(['refresh-alert-schedule-instances-for-%s' % schedule_id.hex], timeout=30 * 60):
            delete_alert_schedule_instances_for_schedule(AlertScheduleInstance, schedule_id)
    except Exception as e:
        self.retry(exc=e)


@no_result_task(queue=settings.CELERY_REMINDER_RULE_QUEUE, acks_late=True,
                default_retry_delay=60 * 60, max_retries=24, bind=True)
def delete_timed_schedule_instances(self, schedule_id):
    """
    :param schedule_id: the TimedSchedule schedule_id
    """
    try:
        with CriticalSection(['refresh-timed-schedule-instances-for-%s' % schedule_id.hex], timeout=30 * 60):
            delete_timed_schedule_instances_for_schedule(TimedScheduleInstance, schedule_id)
    except Exception as e:
        self.retry(exc=e)


@no_result_task(queue=settings.CELERY_REMINDER_RULE_QUEUE, acks_late=True,
                default_retry_delay=60 * 60, max_retries=24, bind=True)
def delete_case_alert_schedule_instances(self, schedule_id):
    """
    :param schedule_id: the AlertSchedule schedule_id
    """
    try:
        delete_alert_schedule_instances_for_schedule(CaseAlertScheduleInstance, schedule_id)
    except Exception as e:
        self.retry(exc=e)


@no_result_task(queue=settings.CELERY_REMINDER_RULE_QUEUE, acks_late=True,
                default_retry_delay=60 * 60, max_retries=24, bind=True)
def delete_case_timed_schedule_instances(self, schedule_id):
    """
    :param schedule_id: the TimedSchedule schedule_id
    """
    try:
        delete_timed_schedule_instances_for_schedule(CaseTimedScheduleInstance, schedule_id)
    except Exception as e:
        self.retry(exc=e)


def handle_case_alert_schedule_instance_reset(instance, schedule, reset_case_property_value):
    if instance.last_reset_case_property_value != reset_case_property_value:
        instance.reset_schedule(schedule)
        instance.last_reset_case_property_value = reset_case_property_value
        return True

    return False


def refresh_case_alert_schedule_instances(case, schedule, action_definition, rule):
    """
    :param case: the CommCareCase/SQL
    :param schedule: the AlertSchedule
    :param action_definition: the CreateScheduleInstanceActionDefinition that is
    causing the schedule instances to be refreshed
    :param rule: the AutomaticUpdateRule that is causing the schedule instances
    to be refreshed
    """
    CaseAlertScheduleInstanceRefresher(
        case,
        action_definition,
        rule,
        schedule,
        action_definition.recipients,
        get_case_alert_schedule_instances_for_schedule(case.case_id, schedule)
    ).refresh()


def refresh_case_timed_schedule_instances(case, schedule, action_definition, rule, start_date=None):
    """
    :param case: the CommCareCase/SQL
    :param schedule: the TimedSchedule
    :param action_definition: the CreateScheduleInstanceActionDefinition that is
    causing the schedule instances to be refreshed
    :param rule: the AutomaticUpdateRule that is causing the schedule instances
    to be refreshed
    :param start_date: the date to start the TimedSchedule
    """
    CaseTimedScheduleInstanceRefresher(
        case,
        action_definition,
        rule,
        schedule,
        action_definition.recipients,
        get_case_timed_schedule_instances_for_schedule(case.case_id, schedule),
        start_date=start_date
    ).refresh()


def _handle_schedule_instance(instance, save_function):
    """
    :return: True if the event was handled, otherwise False
    """
    if (
        instance.memoized_schedule.deleted or
        (isinstance(instance, CaseScheduleInstanceMixin) and (instance.case is None or instance.case.is_deleted))
    ):
        instance.delete()
        return False

    if instance.active and instance.next_event_due < datetime.utcnow():
        # We have to call check_active_flag_against_schedule before processing
        # in case the schedule was deactivated and the task which deactivates
        # instances hasn't finished yet. We also have to call it after processing
        # to handle the other checks whose result might change based on next_event_due
        # changing.
        instance.check_active_flag_against_schedule()
        if not instance.active:
            # The instance was just deactivated
            save_function(instance)
            return False

        try:
            instance.handle_current_event()
        except Exception:
            instance.attempts += 1
            instance.last_attempt = datetime.utcnow()
            instance.next_event_due += timedelta(hours=instance.attempts)
            save_function(instance)
            raise
        instance.check_active_flag_against_schedule()
        save_function(instance)
        return True

    return False


def update_broadcast_last_sent_timestamp(broadcast_class, schedule_id):
    broadcast_class.objects.filter(schedule_id=schedule_id).update(last_sent_timestamp=datetime.utcnow())


@no_result_task(queue='reminder_queue')
def handle_alert_schedule_instance(schedule_instance_id, domain):
    schedule_instance_uuid = uuid.UUID(schedule_instance_id)
    with CriticalSection(['handle-alert-schedule-instance-%s' % schedule_instance_uuid.hex]):
        try:
            instance = get_alert_schedule_instance(schedule_instance_uuid)
        except AlertScheduleInstance.DoesNotExist:
            return

        if _handle_schedule_instance(instance, save_alert_schedule_instance):
            update_broadcast_last_sent_timestamp(ImmediateBroadcast, instance.alert_schedule_id)


@no_result_task(queue='reminder_queue')
def handle_timed_schedule_instance(schedule_instance_id, domain):
    schedule_instance_uuid = uuid.UUID(schedule_instance_id)
    with CriticalSection(['handle-timed-schedule-instance-%s' % schedule_instance_uuid.hex]):
        try:
            instance = get_timed_schedule_instance(schedule_instance_uuid)
        except TimedScheduleInstance.DoesNotExist:
            return

        if _handle_schedule_instance(instance, save_timed_schedule_instance):
            update_broadcast_last_sent_timestamp(ScheduledBroadcast, instance.timed_schedule_id)


@no_result_task(queue='reminder_queue')
def handle_case_alert_schedule_instance(case_id, schedule_instance_id, domain):
    schedule_instance_uuid = uuid.UUID(schedule_instance_id)
    # Use the same lock key as the tasks which refresh case schedule instances
    from corehq.messaging.tasks import get_sync_key
    with CriticalSection([get_sync_key(case_id)], timeout=5 * 60):
        try:
            instance = get_case_schedule_instance(CaseAlertScheduleInstance, case_id, schedule_instance_uuid)
        except CaseAlertScheduleInstance.DoesNotExist:
            return

        _handle_schedule_instance(instance, save_case_schedule_instance)


@no_result_task(queue='reminder_queue')
def handle_case_timed_schedule_instance(case_id, schedule_instance_id, domain):
    schedule_instance_uuid = uuid.UUID(schedule_instance_id)
    # Use the same lock key as the tasks which refresh case schedule instances
    from corehq.messaging.tasks import get_sync_key
    with CriticalSection([get_sync_key(case_id)], timeout=5 * 60):
        try:
            instance = get_case_schedule_instance(CaseTimedScheduleInstance, case_id, schedule_instance_uuid)
        except CaseTimedScheduleInstance.DoesNotExist:
            return

        _handle_schedule_instance(instance, save_case_schedule_instance)


@no_result_task(queue='background_queue', acks_late=True)
def delete_schedule_instances_for_cases(domain, case_ids):
    for case_id in case_ids:
        delete_schedule_instances_by_case_id(domain, case_id)<|MERGE_RESOLUTION|>--- conflicted
+++ resolved
@@ -1,5 +1,5 @@
 import uuid
-from datetime import datetime
+from datetime import datetime, timedelta
 
 from django.conf import settings
 
@@ -39,13 +39,7 @@
     TimedScheduleInstance,
 )
 from corehq.util.celery_utils import no_result_task
-<<<<<<< HEAD
-from datetime import datetime, timedelta
-from dimagi.utils.couch import CriticalSection
-from django.conf import settings
-=======
 from corehq.util.dates import iso_string_to_date
->>>>>>> 2ccef8e6
 
 
 class ScheduleInstanceRefresher(object):
