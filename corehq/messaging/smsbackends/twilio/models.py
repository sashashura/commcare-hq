from twilio.base.exceptions import TwilioRestException
from twilio.rest import Client

from dimagi.utils.logging import notify_exception

from corehq import toggles
from corehq.apps.sms.models import SMS, PhoneLoadBalancingMixin, SQLSMSBackend
from corehq.apps.sms.util import clean_phone_number
from corehq.messaging.smsbackends.twilio.forms import TwilioBackendForm

# https://www.twilio.com/docs/api/errors/reference
INVALID_TO_PHONE_NUMBER_ERROR_CODE = 21211
WHATSAPP_LIMITATION_ERROR_CODE = 63032

WHATSAPP_PREFIX = "whatsapp:"
WHATSAPP_SANDBOX_PHONE_NUMBER = "14155238886"


class SQLTwilioBackend(SQLSMSBackend, PhoneLoadBalancingMixin):

    class Meta(object):
        app_label = 'sms'
        proxy = True

    @classmethod
    def get_available_extra_fields(cls):
        return [
            'account_sid',
            'auth_token',
        ]

    @classmethod
    def get_api_id(cls):
        return 'TWILIO'

    @classmethod
    def get_generic_name(cls):
        return "Twilio"

    @classmethod
    def get_form_class(cls):
        return TwilioBackendForm

    @classmethod
    def get_opt_in_keywords(cls):
        return ['START']

    @classmethod
    def get_pass_through_opt_in_keywords(cls):
        return ['YES']

    @classmethod
    def get_opt_out_keywords(cls):
        return ['STOP', 'STOPALL', 'UNSUBSCRIBE', 'CANCEL', 'END', 'QUIT']

    @classmethod
    def convert_to_whatsapp(cls, number):
        if WHATSAPP_PREFIX in number:
            return number
        return f"{WHATSAPP_PREFIX}{number}"

    @classmethod
    def convert_from_whatsapp(cls, number):
        return number.replace(WHATSAPP_PREFIX, "")

    def send(self, msg, orig_phone_number=None, *args, **kwargs):
        if not orig_phone_number:
            raise Exception("Expected orig_phone_number to be passed for all "
                            "instances of PhoneLoadBalancingMixin")

        config = self.config
        client = Client(config.account_sid, config.auth_token)
        from_ = orig_phone_number
        to = msg.phone_number
        if toggles.WHATSAPP_MESSAGING.enabled(msg.domain) and not kwargs.get('skip_whatsapp', False):
<<<<<<< HEAD
            to = self.convert_to_whatsapp(to)
=======
            from_ = self._convert_to_whatsapp(clean_phone_number(WHATSAPP_SANDBOX_PHONE_NUMBER))
            to = self._convert_to_whatsapp(to)
>>>>>>> d74b316a
        msg.system_phone_number = from_
        body = msg.text
        try:
            message = client.messages.create(
                body=body,
                to=to,
                from_=from_
            )
        except TwilioRestException as e:
            if e.code == INVALID_TO_PHONE_NUMBER_ERROR_CODE:
                msg.set_system_error(SMS.ERROR_INVALID_DESTINATION_NUMBER)
                return
            elif e.code == WHATSAPP_LIMITATION_ERROR_CODE:
                notify_exception(None, f"Error with Twilio Whatsapp: {e}")
                kwargs['skip_whatsapp'] = True
                self.send(msg, orig_phone_number, *args, **kwargs)
            else:
                raise

        msg.backend_message_id = message.sid
        msg.save()<|MERGE_RESOLUTION|>--- conflicted
+++ resolved
@@ -73,12 +73,8 @@
         from_ = orig_phone_number
         to = msg.phone_number
         if toggles.WHATSAPP_MESSAGING.enabled(msg.domain) and not kwargs.get('skip_whatsapp', False):
-<<<<<<< HEAD
+            from_ = self.convert_to_whatsapp(clean_phone_number(WHATSAPP_SANDBOX_PHONE_NUMBER))
             to = self.convert_to_whatsapp(to)
-=======
-            from_ = self._convert_to_whatsapp(clean_phone_number(WHATSAPP_SANDBOX_PHONE_NUMBER))
-            to = self._convert_to_whatsapp(to)
->>>>>>> d74b316a
         msg.system_phone_number = from_
         body = msg.text
         try:
