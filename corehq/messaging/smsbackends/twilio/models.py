--- conflicted
+++ resolved
@@ -77,17 +77,14 @@
         to = msg.phone_number
         msg.system_phone_number = orig_phone_number
         if toggles.WHATSAPP_MESSAGING.enabled(msg.domain) and not kwargs.get('skip_whatsapp', False):
-<<<<<<< HEAD
-            to = self._convert_to_whatsapp(to)
-
-        from_, messaging_service_sid = self.from_or_messaging_service_sid(orig_phone_number)
-=======
             domain_obj = Domain.get_by_name(msg.domain)
             from_ = getattr(domain_obj, 'twilio_whatsapp_phone_number') or WHATSAPP_SANDBOX_PHONE_NUMBER
-            from_ = self.convert_to_whatsapp(clean_phone_number(from_))
-            to = self.convert_to_whatsapp(to)
-        msg.system_phone_number = from_
->>>>>>> d4d92fb0
+            from_ = clean_phone_number(from_)
+            from_ = self.convert_to_whatsapp(from_)
+            to = self._convert_to_whatsapp(to)
+            messaging_service_sid = None
+        else:
+            from_, messaging_service_sid = self.from_or_messaging_service_sid(orig_phone_number)
         body = msg.text
         try:
             message = client.messages.create(
