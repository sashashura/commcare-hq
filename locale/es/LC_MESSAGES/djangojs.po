# SOME DESCRIPTIVE TITLE.
# Copyright (C) YEAR THE PACKAGE'S COPYRIGHT HOLDER
# This file is distributed under the same license as the PACKAGE package.
# FIRST AUTHOR <EMAIL@ADDRESS>, YEAR.
#
# Translators:
# Dimagi Dev <devops@dimagi.com>, 2017
# Gladys Teos <info@enestranslations.com>, 2020
#
#, fuzzy
msgid ""
msgstr ""
"Project-Id-Version: PACKAGE VERSION\n"
"Report-Msgid-Bugs-To: \n"
<<<<<<< HEAD
"POT-Creation-Date: 2020-11-18 19:15+0000\n"
=======
"POT-Creation-Date: 2020-12-07 18:06+0000\n"
>>>>>>> 942f1332
"PO-Revision-Date: 2017-07-19 15:34+0000\n"
"Last-Translator: Gladys Teos <info@enestranslations.com>, 2020\n"
"Language-Team: Spanish (https://www.transifex.com/dimagi/teams/9388/es/)\n"
"Language: es\n"
"MIME-Version: 1.0\n"
"Content-Type: text/plain; charset=UTF-8\n"
"Content-Transfer-Encoding: 8bit\n"
"Plural-Forms: nplurals=2; plural=(n != 1);\n"

#: corehq/apps/accounting/static/accounting/js/confirm_plan.js:12
msgid "My project ended"
msgstr ""

#: corehq/apps/accounting/static/accounting/js/confirm_plan.js:13
msgid "The funding for my project ended"
msgstr ""

#: corehq/apps/accounting/static/accounting/js/confirm_plan.js:14
msgid ""
"I don’t need the features of my paid plan anymore but I plan on continuing "
"using CommCare"
msgstr ""

#: corehq/apps/accounting/static/accounting/js/confirm_plan.js:15
msgid "We are switching to a different mobile data collection tool"
msgstr ""

#: corehq/apps/accounting/static/accounting/js/confirm_plan.js:16
msgid "For budget reasons"
msgstr ""

#: corehq/apps/accounting/static/accounting/js/confirm_plan.js:17
msgid "I need more limited features"
msgstr ""

#: corehq/apps/accounting/static/accounting/js/confirm_plan.js:18
msgid "I need additional/custom features"
msgstr ""

#: corehq/apps/accounting/static/accounting/js/confirm_plan.js:19
#: corehq/apps/reports/static/reports/js/maps_utils.js:1105
msgid "Other"
msgstr "Otro"

#: corehq/apps/accounting/static/accounting/js/enterprise_dashboard.js:38
msgid ""
"Error sending email, please try again or report an issue if this persists."
msgstr ""

#: corehq/apps/accounting/static/accounting/js/enterprise_settings.js:25
msgid ""
"Do not allow new users to sign up on commcarehq.org. This may take up to an "
"hour to take effect. <br>This will affect users with email addresses from "
"the following domains: <strong><%= domains %></strong><br>Contact <a "
"href='mailto:<%= email %>'><%= email %></a> to change the list of domains."
msgstr ""

#: corehq/apps/accounting/static/accounting/js/pricing_table.js:104
msgid "Downgrading?"
msgstr ""

#: corehq/apps/accounting/static/accounting/js/pricing_table.js:106
msgid "Pausing Subscription?"
msgstr ""

#: corehq/apps/accounting/static/accounting/js/pricing_table.js:108
msgid ""
"<p>All CommCare subscriptions require a 30 day minimum commitment.</"
"p><p>Continuing ahead will allow you to schedule your current <%- oldPlan %> "
"Edition Plan subscription to be paused on <%= dateHtml %>.</p><p>If you have "
"questions or if you would like to speak to us about your subscription, "
"please reach out to <%= emailHtml %>.</p>"
msgstr ""

#: corehq/apps/accounting/static/accounting/js/pricing_table.js:121
msgid ""
"<p>All CommCare subscriptions require a 30 day minimum commitment.</"
"p><p>Your current <%- oldPlan %> Edition Plan subscription is scheduled to "
"be paused on <%= dateHtml %>.</p><p>Continuing ahead will allow you to "
"schedule your current <%- oldPlan %> Edition Plan subscription to be "
"downgraded to the <%- newPlan %> Edition Plan on <%= dateHtml %>.</p><p>If "
"you have questions or if you would like to speak to us about your "
"subscription, please reach out to <%= emailHtml %>.</p>"
msgstr ""

#: corehq/apps/accounting/static/accounting/js/pricing_table.js:137
msgid ""
"<p>All CommCare subscriptions require a 30 day minimum commitment.</"
"p><p>Your current <%- oldPlan %> Edition Plan subscription is scheduled to "
"be downgraded to the <%- nextSubscription %> Edition Plan on <%= dateHtml %>."
"</p><p>Continuing ahead will allow you to schedule your current <%- oldPlan "
"%> Edition Plan subscription to be downgraded to the <%- newPlan %> Edition "
"Plan on <%= dateHtml %>.</p><p>If you have questions or if you would like to "
"speak to us about your subscription, please reach out to <%= emailHtml %>.</"
"p>"
msgstr ""

#: corehq/apps/accounting/static/accounting/js/pricing_table.js:154
msgid ""
"<p>All CommCare subscriptions require a 30 day minimum commitment.</"
"p><p>Continuing ahead will allow you to schedule your current <%- oldPlan %> "
"Edition Plan subscription to be downgraded to the <%- newPlan %> Edition "
"Plan on <%= dateHtml %>.</p>If you have questions or if you would like to "
"speak to us about your subscription, please reach out to <%= emailHtml %>."
msgstr ""

#: corehq/apps/accounting/static/accounting/js/pricing_table.js:247
msgid "Billed Annually"
msgstr ""

#: corehq/apps/accounting/static/accounting/js/pricing_table.js:249
msgid "Billed Monthly"
msgstr ""

#: corehq/apps/accounting/static/accounting/js/widgets.js:70
#: corehq/apps/domain/static/domain/js/pro-bono.js:33
msgid "Please enter a valid email."
msgstr "Por favor ingrese un correo electrónico válido."

#: corehq/apps/analytics/static/analytix/js/hubspot.js:187
msgid "Your trial request has been received!"
msgstr ""

#: corehq/apps/app_manager/static/app_manager/js/add_ons.js:15
#: corehq/apps/hqwebapp/static/hqwebapp/js/components/inline_edit.js:80
#: corehq/apps/locations/static/locations/js/location_types.js:365
msgid "You have unsaved changes."
msgstr "Tiene cambios sin guardar."

#: corehq/apps/app_manager/static/app_manager/js/add_ons.js:24
msgid "There was an error saving."
msgstr "Ocurrió un error al guardar."

#: corehq/apps/app_manager/static/app_manager/js/app_exchange.js:18
msgid "Hide Past Versions"
msgstr ""

#: corehq/apps/app_manager/static/app_manager/js/app_exchange.js:20
msgid "See Past Versions"
msgstr ""

#: corehq/apps/app_manager/static/app_manager/js/app_manager.js:144
#: corehq/apps/app_manager/static/app_manager/js/manage_releases_by_location.js:35
#: corehq/apps/app_manager/static/app_manager/js/vellum/src/main-components.js:23
msgid "Add"
msgstr "Agregar"

#: corehq/apps/app_manager/static/app_manager/js/app_manager.js:396
msgid "Moved successfully."
msgstr ""

#: corehq/apps/app_manager/static/app_manager/js/app_manager.js:417
msgid "You have unsaved changes"
msgstr "Tiene cambios sin guardar"

#: corehq/apps/app_manager/static/app_manager/js/app_view.js:62
#: corehq/apps/app_manager/static/app_manager/js/multimedia_size_util.js:56
msgid "Oops, there was a problem loading this section. Please try again."
msgstr ""
"Vaya, ocurrió un problema al cargar esta sección. Por favor intente otra "
"vez. "

#: corehq/apps/app_manager/static/app_manager/js/app_view_application.js:45
msgid "Select None"
msgstr "Seleccionar Ninguno"

#: corehq/apps/app_manager/static/app_manager/js/app_view_application.js:45
msgid "Select All"
msgstr "Seleccionar Todos"

#: corehq/apps/app_manager/static/app_manager/js/app_view_application.js:100
msgid "Application name is required"
msgstr ""

#: corehq/apps/app_manager/static/app_manager/js/app_view_application.js:107
msgid "Project name is required"
msgstr ""

#: corehq/apps/app_manager/static/app_manager/js/app_view_application.js:110
msgid "Invalid Project Selected"
msgstr ""

#: corehq/apps/app_manager/static/app_manager/js/case_config_utils.js:65
msgid ""
"Something went wrong refreshing your form properties. Please refresh the "
"page and try again"
msgstr ""
"Ocurrió un error al actualizar las propiedades de su formulario. Por favor "
"actualice la página e intente de nuevo "

#: corehq/apps/app_manager/static/app_manager/js/details/graph_config.js:558
#: corehq/apps/reports/static/reports/js/single_form.js:105
msgid "Copied!"
msgstr "¡Copiado!"

#: corehq/apps/app_manager/static/app_manager/js/details/graph_config.js:570
msgid ""
"It is recommended that you leave this value blank. Future changes to your "
"report's chart configuration will not be reflected here."
msgstr ""
"Se recomienda que deje este valor vacío. No se reflejarán aquí futuros "
"cambios en la configuración del gráfico de su reporte."

#: corehq/apps/app_manager/static/app_manager/js/details/screen_config.js:127
msgid "Increasing (a, b, c)"
msgstr "Ascendente (a, b, c)"

#: corehq/apps/app_manager/static/app_manager/js/details/screen_config.js:129
msgid "Increasing (May 1st, May 2nd)"
msgstr "Ascendente ( 1 de mayo, 2 de mayo)"

#: corehq/apps/app_manager/static/app_manager/js/details/screen_config.js:131
msgid "Increasing (1, 2, 3)"
msgstr "Ascendente (1, 2, 3)"

#: corehq/apps/app_manager/static/app_manager/js/details/screen_config.js:133
msgid "Increasing (1.1, 1.2, 1.3)"
msgstr "Ascendente (1.1, 1.2, 1.3)"

#: corehq/apps/app_manager/static/app_manager/js/details/screen_config.js:140
msgid "Decreasing (c, b, a)"
msgstr "Descendente (c, b, a)"

#: corehq/apps/app_manager/static/app_manager/js/details/screen_config.js:142
msgid "Decreasing (May 2nd, May 1st)"
msgstr "Descendente (2 de mayo, 1 de mayo)"

#: corehq/apps/app_manager/static/app_manager/js/details/screen_config.js:144
msgid "Decreasing (3, 2, 1)"
msgstr "Descendente (3, 2, 1)"

#: corehq/apps/app_manager/static/app_manager/js/details/screen_config.js:146
msgid "Decreasing (1.3, 1.2, 1.1)"
msgstr "Descendente (1.3, 1.2, 1.1)"

#: corehq/apps/app_manager/static/app_manager/js/details/screen_config.js:249
msgid "Unknown menu"
msgstr ""

#: corehq/apps/app_manager/static/app_manager/js/details/screen_config.js:267
msgid "Select One"
msgstr "Seleccione Uno"

#: corehq/apps/app_manager/static/app_manager/js/details/screen_config.js:379
msgid "Tab Name"
msgstr ""

#: corehq/apps/app_manager/static/app_manager/js/details/screen_config.js:380
msgid "Nodeset"
msgstr ""

#: corehq/apps/app_manager/static/app_manager/js/details/screen_config.js:381
#: corehq/apps/app_manager/static/app_manager/js/vellum/src/main-components.js:11
#: corehq/apps/app_manager/static/app_manager/js/vellum/src/main-components.js:24
msgid "Display Condition"
msgstr "Condición de Visualización"

#: corehq/apps/app_manager/static/app_manager/js/details/screen_config.js:426
msgid "Markdown"
msgstr ""

#: corehq/apps/app_manager/static/app_manager/js/details/screen_config.js:487
msgid "Oct 31, "
msgstr ""

#: corehq/apps/app_manager/static/app_manager/js/details/screen_config.js:490
msgid " Format "
msgstr ""

#: corehq/apps/app_manager/static/app_manager/js/details/screen_config.js:494
msgid " Days late "
msgstr "Días tarde"

#: corehq/apps/app_manager/static/app_manager/js/details/screen_config.js:503
msgid "Years since date"
msgstr "Años desde la fecha"

#: corehq/apps/app_manager/static/app_manager/js/details/screen_config.js:506
msgid "Months since date"
msgstr "Meses dese la fecha"

#: corehq/apps/app_manager/static/app_manager/js/details/screen_config.js:509
msgid "Weeks since date"
msgstr "Semanas desde la fecha"

#: corehq/apps/app_manager/static/app_manager/js/details/screen_config.js:512
msgid "Days since date"
msgstr "Días desde la fecha"

#: corehq/apps/app_manager/static/app_manager/js/details/screen_config.js:515
msgid "Days until date"
msgstr "Días hasta la fecha"

#: corehq/apps/app_manager/static/app_manager/js/details/screen_config.js:518
msgid "Weeks until date"
msgstr "Semanas hasta la fecha"

#: corehq/apps/app_manager/static/app_manager/js/details/screen_config.js:521
msgid "Months until date"
msgstr "Meses hasta la fecha"

#: corehq/apps/app_manager/static/app_manager/js/details/screen_config.js:524
msgid " Measuring "
msgstr "Medición"

#: corehq/apps/app_manager/static/app_manager/js/details/screen_config.js:789
msgid "You have unsaved detail screen configurations."
msgstr "Tiene configuraciones de detalle de pantalla sin guardar"

#: corehq/apps/app_manager/static/app_manager/js/details/screen_config.js:831
msgid "There is an error in your tab: "
msgstr ""

#: corehq/apps/app_manager/static/app_manager/js/details/screen_config.js:834
msgid "There is an error in your property name: "
msgstr ""

#: corehq/apps/app_manager/static/app_manager/js/details/screen_config.js:839
msgid "All properties must be below a tab."
msgstr ""

#: corehq/apps/app_manager/static/app_manager/js/details/screen_config.js:843
msgid "There are errors in your configuration."
msgstr ""

#: corehq/apps/app_manager/static/app_manager/js/details/screen_config.js:1178
msgid "Plain"
msgstr "Simple"

#: corehq/apps/app_manager/static/app_manager/js/details/screen_config.js:1181
#: corehq/apps/app_manager/static/app_manager/js/vellum/src/main-components.js:11
#: corehq/apps/app_manager/static/app_manager/js/vellum/src/main-components.js:21
#: corehq/apps/app_manager/static/app_manager/js/vellum/src/main-components.js:24
msgid "Date"
msgstr "Fecha"

#: corehq/apps/app_manager/static/app_manager/js/details/screen_config.js:1184
msgid "Time Since or Until Date"
msgstr "Tiempo Desde o Hasta la Fecha"

#: corehq/apps/app_manager/static/app_manager/js/details/screen_config.js:1187
msgid "Phone Number"
msgstr "Número de Teléfono "

#: corehq/apps/app_manager/static/app_manager/js/details/screen_config.js:1190
msgid "ID Mapping"
msgstr "Mapeo ID"

#: corehq/apps/app_manager/static/app_manager/js/details/screen_config.js:1193
msgid "Late Flag"
msgstr "Bandera Tardía"

#: corehq/apps/app_manager/static/app_manager/js/details/screen_config.js:1196
msgid "Search Only"
msgstr "Sólo Búsqueda"

#: corehq/apps/app_manager/static/app_manager/js/details/screen_config.js:1199
msgid "Address"
msgstr "Dirección"

#: corehq/apps/app_manager/static/app_manager/js/details/screen_config.js:1202
msgid "Distance from current location"
msgstr "Distancia de la ubicación actual"

#: corehq/apps/app_manager/static/app_manager/js/details/screen_config.js:1208
msgid "Picture"
msgstr "Imagen"

#: corehq/apps/app_manager/static/app_manager/js/details/screen_config.js:1211
#: corehq/apps/app_manager/static/app_manager/js/vellum/src/main-components.js:33
msgid "Audio"
msgstr "Audio"

#: corehq/apps/app_manager/static/app_manager/js/details/screen_config.js:1219
msgid "Icon"
msgstr "Ícono"

#: corehq/apps/app_manager/static/app_manager/js/details/screen_config.js:1225
msgid "Conditional ID Mapping"
msgstr "Mapeo de ID Condicional"

#: corehq/apps/app_manager/static/app_manager/js/details/screen_config.js:1229
msgid ""
"Must begin with a letter and contain only letters, numbers, '-', and '_'"
msgstr ""
"Debe empezar con letras y puede incluir solo letras, números,  '-' y '_' "

#: corehq/apps/app_manager/static/app_manager/js/download_async_modal.js:6
#: corehq/apps/fixtures/static/fixtures/js/lookup-manage.js:353
msgid ""
"Sorry, something went wrong with the download. If you see this repeatedly "
"please report an issue."
msgstr ""
"Lo sentimos, algo salió mal con su descarga. Si ve esto en repetidas "
"ocasiones, por favor reporte un problema."

#: corehq/apps/app_manager/static/app_manager/js/forms/advanced/actions.js:32
#: corehq/apps/app_manager/static/app_manager/js/forms/advanced/actions.js:707
msgid "Case Type required"
msgstr ""

#: corehq/apps/app_manager/static/app_manager/js/forms/advanced/actions.js:34
msgid "Case Tag required"
msgstr ""

#: corehq/apps/app_manager/static/app_manager/js/forms/advanced/actions.js:37
#: corehq/apps/app_manager/static/app_manager/js/forms/advanced/actions.js:711
msgid "Case Tag: only letters, numbers, '-', and '_' allowed"
msgstr ""

#: corehq/apps/app_manager/static/app_manager/js/forms/advanced/actions.js:41
#: corehq/apps/app_manager/static/app_manager/js/forms/advanced/actions.js:715
msgid "Case Tag already in use"
msgstr ""

#: corehq/apps/app_manager/static/app_manager/js/forms/advanced/actions.js:110
msgid "subcase of"
msgstr ""

#: corehq/apps/app_manager/static/app_manager/js/forms/advanced/actions.js:116
msgid "autoselect mode: "
msgstr ""

#: corehq/apps/app_manager/static/app_manager/js/forms/advanced/actions.js:119
msgid " (from fixture)"
msgstr ""

#: corehq/apps/app_manager/static/app_manager/js/forms/advanced/actions.js:270
msgid "Autoselect mode required"
msgstr ""

#: corehq/apps/app_manager/static/app_manager/js/forms/advanced/actions.js:272
msgid "Property required"
msgstr ""

#: corehq/apps/app_manager/static/app_manager/js/forms/advanced/actions.js:275
msgid "Case required"
msgstr ""

#: corehq/apps/app_manager/static/app_manager/js/forms/advanced/actions.js:277
msgid "Lookup table tag required"
msgstr ""

#: corehq/apps/app_manager/static/app_manager/js/forms/advanced/actions.js:281
msgid "Expected case type required"
msgstr ""

#: corehq/apps/app_manager/static/app_manager/js/forms/advanced/actions.js:380
#: corehq/apps/app_manager/static/app_manager/js/forms/advanced/actions.js:615
msgid "Subcase parent reference is missing"
msgstr ""

#: corehq/apps/app_manager/static/app_manager/js/forms/advanced/actions.js:382
#: corehq/apps/app_manager/static/app_manager/js/forms/advanced/actions.js:617
msgid "Parent reference ID required for subcases: "
msgstr ""

#: corehq/apps/app_manager/static/app_manager/js/forms/advanced/actions.js:389
#: corehq/apps/app_manager/static/app_manager/js/forms/advanced/actions.js:624
msgid "Subcase must be in same repeat context as parent \""
msgstr ""

#: corehq/apps/app_manager/static/app_manager/js/forms/advanced/actions.js:524
msgid "Select parent"
msgstr ""

#: corehq/apps/app_manager/static/app_manager/js/forms/advanced/case_config_ui.js:85
msgid "Raw"
msgstr "Sin procesar"

#: corehq/apps/app_manager/static/app_manager/js/forms/advanced/case_config_ui.js:88
msgid "User Data"
msgstr ""

#: corehq/apps/app_manager/static/app_manager/js/forms/advanced/case_config_ui.js:91
#: corehq/apps/app_manager/static/app_manager/js/vellum/src/main-components.js:23
msgid "Lookup Table"
msgstr "Tabla de Búsqueda"

#: corehq/apps/app_manager/static/app_manager/js/forms/advanced/case_config_ui.js:94
msgid "User Properties"
msgstr "Propiedades del Usuario"

#: corehq/apps/app_manager/static/app_manager/js/forms/advanced/case_config_ui.js:99
msgid "Case Index"
msgstr ""

#: corehq/apps/app_manager/static/app_manager/js/forms/advanced/case_config_ui.js:333
msgid "Load / Update / Close a case"
msgstr ""

#: corehq/apps/app_manager/static/app_manager/js/forms/advanced/case_config_ui.js:336
msgid "Automatic Case Selection"
msgstr ""

#: corehq/apps/app_manager/static/app_manager/js/forms/advanced/case_config_ui.js:339
msgid "Load Case From Fixture"
msgstr ""

#: corehq/apps/app_manager/static/app_manager/js/forms/advanced/case_config_ui.js:347
msgid "Open a Case"
msgstr ""

#: corehq/apps/app_manager/static/app_manager/js/forms/advanced/case_properties.js:71
#: corehq/apps/app_manager/static/app_manager/js/forms/case_config_ui.js:525
msgid "Property updated by two questions"
msgstr "Propiedad actualizada por dos preguntas"

#: corehq/apps/app_manager/static/app_manager/js/forms/advanced/case_properties.js:73
#: corehq/apps/app_manager/static/app_manager/js/forms/advanced/case_properties.js:113
msgid "Reserved word: "
msgstr ""

#: corehq/apps/app_manager/static/app_manager/js/forms/advanced/case_properties.js:75
#: corehq/apps/app_manager/static/app_manager/js/forms/case_config_ui.js:529
msgid "Inside the wrong repeat!"
msgstr "¡Dentro de la repetición equivocada!"

#: corehq/apps/app_manager/static/app_manager/js/forms/advanced/case_properties.js:77
#: corehq/apps/app_manager/static/app_manager/js/forms/advanced/case_properties.js:115
msgid "Parent property references not allowed for subcases"
msgstr ""

#: corehq/apps/app_manager/static/app_manager/js/forms/advanced/case_properties.js:123
msgid "Two properties load to the same question"
msgstr "Dos propiedades cargan la misma pregunta"

#: corehq/apps/app_manager/static/app_manager/js/forms/case_config_ui.js:53
msgid "You have unchanged case settings"
msgstr "Tiene configuraciones de caso sin cambio"

#: corehq/apps/app_manager/static/app_manager/js/forms/case_config_ui.js:88
msgid "You have unchanged user properties settings"
msgstr "Tiene configuraciones de propiedades sin cambio"

#: corehq/apps/app_manager/static/app_manager/js/forms/case_config_ui.js:534
msgid "Property uses unrecognized prefix <strong>"
msgstr "La propiedad utiliza un prefijo<strong> no reconocido"

#: corehq/apps/app_manager/static/app_manager/js/forms/case_knockout_bindings.js:67
msgid "Unidentified Question"
msgstr ""

#: corehq/apps/app_manager/static/app_manager/js/forms/case_knockout_bindings.js:72
msgid ""
"We cannot find this question in the allowed questions for this field. It is "
"likely that you deleted or renamed the question. Please choose a valid "
"question from the dropdown."
msgstr ""

#: corehq/apps/app_manager/static/app_manager/js/forms/case_knockout_bindings.js:82
msgid "Select a Question"
msgstr ""

#: corehq/apps/app_manager/static/app_manager/js/forms/form_designer.js:173
msgid "Edit Form"
msgstr "Editar Formulario"

#: corehq/apps/app_manager/static/app_manager/js/forms/form_view.js:5
msgid "Form Settings"
msgstr "Configuración del Formulario"

#: corehq/apps/app_manager/static/app_manager/js/forms/form_view.js:79
msgid "Home Screen"
msgstr "Pantalla Principal"

#: corehq/apps/app_manager/static/app_manager/js/forms/form_view.js:80
msgid "First Menu"
msgstr "Primer Menú"

#: corehq/apps/app_manager/static/app_manager/js/forms/form_view.js:82
msgid "Menu: "
msgstr "Menú:"

#: corehq/apps/app_manager/static/app_manager/js/forms/form_view.js:85
msgid "Parent Menu: "
msgstr "Menú Padre:"

#: corehq/apps/app_manager/static/app_manager/js/forms/form_view.js:87
msgid "Previous Screen"
msgstr "Pantallla Anterior"

#: corehq/apps/app_manager/static/app_manager/js/forms/form_view.js:96
msgid "Link to other form"
msgstr "Enlace a otro formulario"

#: corehq/apps/app_manager/static/app_manager/js/forms/form_workflow.js:61
msgid "This form either no longer exists or has a different case type"
msgstr "Este formulario ya no existe o tiene un tipo de caso diferente"

#: corehq/apps/app_manager/static/app_manager/js/forms/form_workflow.js:75
#: corehq/apps/app_manager/static/app_manager/js/forms/form_workflow.js:93
msgid "Unrecognized value"
msgstr "Valor no reconocido"

#: corehq/apps/app_manager/static/app_manager/js/manage_releases_by_app_profile.js:26
msgid "Active"
msgstr "Activo"

#: corehq/apps/app_manager/static/app_manager/js/manage_releases_by_app_profile.js:26
msgid "Inactive"
msgstr "Inactivo"

#: corehq/apps/app_manager/static/app_manager/js/manage_releases_by_app_profile.js:45
msgid "Deactivate"
msgstr "Desactivar"

#: corehq/apps/app_manager/static/app_manager/js/manage_releases_by_app_profile.js:45
msgid "Activate"
msgstr "Activo"

#: corehq/apps/app_manager/static/app_manager/js/manage_releases_by_location.js:35
#: corehq/apps/sms/static/sms/js/add_gateway.js:11
msgid "Remove"
msgstr "Eliminar"

#: corehq/apps/app_manager/static/app_manager/js/modules/module_view.js:12
msgid "Menu Settings"
msgstr ""

#: corehq/apps/app_manager/static/app_manager/js/modules/module_view.js:105
msgid "Case type is required."
msgstr "Se requiere un tipo de caso."

#: corehq/apps/app_manager/static/app_manager/js/modules/module_view.js:112
msgid "Case types can only include the characters a-z, 0-9, '-' and '_'"
msgstr ""
"Los tipos de casos solo pueden incluir los caracteres a-z, 0-9, '-' y '_'"

#: corehq/apps/app_manager/static/app_manager/js/modules/module_view.js:117
msgid "'commcare-user' is a reserved case type. Please change the case type"
msgstr ""
"'usuario-commcare' es un tipo de caso reservado. Por favor cambie el tipo de "
"caso"

#: corehq/apps/app_manager/static/app_manager/js/modules/module_view.js:161
msgid "Go back to case list"
msgstr "Regresar a la lista de casos"

#: corehq/apps/app_manager/static/app_manager/js/modules/module_view.js:162
msgid "Proceed with registered case"
msgstr "Continuar con el caso registrado"

#: corehq/apps/app_manager/static/app_manager/js/modules/report_module.js:145
msgid "Show All"
msgstr "Mostrar Todo"

#: corehq/apps/app_manager/static/app_manager/js/modules/report_module.js:249
msgid "Display text is required"
msgstr ""

#: corehq/apps/app_manager/static/app_manager/js/modules/report_module.js:341
msgid "You have unsaved changes in your report list module"
msgstr "Tiene cambios sin guardar en la lista de caso de su módulo"

#: corehq/apps/app_manager/static/app_manager/js/modules/report_module.js:436
msgid "This code is used in multiple places."
msgstr ""

#: corehq/apps/app_manager/static/app_manager/js/releases/app_diff.js:84
msgid "Crunching app diff..."
msgstr "Calculando aplicación diff..."

#: corehq/apps/app_manager/static/app_manager/js/releases/app_diff.js:108
msgid "Error generating the application diff. Please report an issue."
msgstr ""
"Ocurrió un error al generar la aplicación diff. Por favor reporte un "
"problema."

#: corehq/apps/app_manager/static/app_manager/js/releases/app_diff.js:163
msgid "Form Changes"
msgstr "Cambios en el Formulario"

#: corehq/apps/app_manager/static/app_manager/js/releases/app_diff.js:170
msgid "Case Changes"
msgstr "Cambios del Caso"

#: corehq/apps/app_manager/static/app_manager/js/releases/app_diff.js:251
msgid "Save Questions"
msgstr "Guardar Preguntas"

#: corehq/apps/app_manager/static/app_manager/js/releases/app_diff.js:255
msgid "Load Questions"
msgstr "Cargar Preguntas"

#: corehq/apps/app_manager/static/app_manager/js/releases/app_diff.js:357
#: corehq/apps/app_manager/static/app_manager/js/summary/utils.js:12
msgid "[unknown]"
msgstr "[desconocido]"

#: corehq/apps/app_manager/static/app_manager/js/releases/app_view_release_manager.js:4
msgid "Releases"
msgstr "Publicaciones"

#: corehq/apps/app_manager/static/app_manager/js/releases/language_profiles.js:29
msgid "You have unsaved changes to your application profiles"
msgstr "Tiene cambios sin guardar en su perfil de la aplicación"

#: corehq/apps/app_manager/static/app_manager/js/releases/language_profiles.js:49
#: corehq/apps/app_manager/static/app_manager/js/releases/update_prompt.js:14
#: corehq/apps/app_manager/static/app_manager/js/settings/linked_whitelist.js:14
#: corehq/apps/data_dictionary/static/data_dictionary/js/data_dictionary.js:106
#: corehq/apps/hqwebapp/static/hqwebapp/js/main.js:287
msgid "There was an error saving"
msgstr "Ocurrió un error al guardar"

#: corehq/apps/app_manager/static/app_manager/js/releases/language_profiles.js:60
msgid "Select a user"
msgstr "Seleccione un usuario"

#: corehq/apps/app_manager/static/app_manager/js/releases/releases.js:35
msgid "(Default)"
msgstr "(Predeterminado)"

#: corehq/apps/app_manager/static/app_manager/js/releases/releases.js:51
msgid "Unknown App"
msgstr ""

#: corehq/apps/app_manager/static/app_manager/js/releases/releases.js:237
msgid ""
"An error occurred. Reload the page and click Make New Version to try again."
msgstr ""

#: corehq/apps/app_manager/static/app_manager/js/releases/releases.js:426
msgid "Sorry, that didn't go through. Please reload your page and try again"
msgstr ""
"Lo sentimos, eso no se envió. Por favor cargue nuevamente su página e "
"intente de nuevo"

#: corehq/apps/app_manager/static/app_manager/js/releases/releases.js:460
msgid "The versions list has changed since you loaded the page."
msgstr "La lista de versiones ha cambiado desde que cargó la página."

#: corehq/apps/app_manager/static/app_manager/js/releases/releases.js:465
msgid "No new changes!"
msgstr "¡No hay nuevos cambios!"

#: corehq/apps/app_manager/static/app_manager/js/releases/update_prompt.js:7
msgid "You have unsaved changes to your prompt setting"
msgstr ""

#: corehq/apps/app_manager/static/app_manager/js/settings/commcare_settings.js:155
#, javascript-format
msgid "Upgrade to CommCare %s for this option!"
msgstr "¡Para esta opción debe subir de plan a CommCare %s!"

#: corehq/apps/app_manager/static/app_manager/js/settings/commcare_settings.js:157
#, javascript-format
msgid "Upgrade to CommCare %s!"
msgstr "¡Subir de Plan a CommCare %s!"

#: corehq/apps/app_manager/static/app_manager/js/settings/commcare_settings.js:168
msgid "Auto-set by "
msgstr "Establecido automáticamente por"

#: corehq/apps/app_manager/static/app_manager/js/settings/commcare_settings.js:177
msgid ""
"This value is currently inherited from the master app. Once this page is "
"saved, it will no longer be inherited."
msgstr ""

#: corehq/apps/app_manager/static/app_manager/js/settings/commcare_settings.js:321
msgid "You have unsaved settings."
msgstr "Tiene configuraciones sin guardar."

#: corehq/apps/app_manager/static/app_manager/js/settings/commcare_settings.js:480
msgid "Settings"
msgstr "Configuración"

#: corehq/apps/app_manager/static/app_manager/js/settings/linked_whitelist.js:7
msgid "You have unsaved changes to your whitelist"
msgstr "Tiene cambios sin guardar en su listablanca"

#: corehq/apps/app_manager/static/app_manager/js/settings/password_setter.jquery.js:8
msgid "Reset"
msgstr "Reiniciar"

#: corehq/apps/app_manager/static/app_manager/js/source_files.js:22
msgid "Please enter a version to compare"
msgstr ""

#: corehq/apps/app_manager/static/app_manager/js/summary/case_summary.js:48
msgid "Filter properties"
msgstr "Filtrar propiedades"

#: corehq/apps/app_manager/static/app_manager/js/summary/case_summary.js:112
msgid "View All Cases"
msgstr ""

#: corehq/apps/app_manager/static/app_manager/js/summary/form_diff.js:76
#: corehq/apps/app_manager/static/app_manager/js/summary/form_summary.js:34
msgid "View All Forms"
msgstr "Ver Todos los Formularios"

#: corehq/apps/app_manager/static/app_manager/js/summary/form_diff.js:77
msgid "View Changed Items"
msgstr ""

#: corehq/apps/app_manager/static/app_manager/js/summary/form_models.js:57
msgid "Filter questions or cases"
msgstr ""

#: corehq/apps/app_manager/static/app_manager/js/summary/models.js:112
msgid "Module"
msgstr "Módulo"

#: corehq/apps/app_manager/static/app_manager/js/summary/models.js:113
#: corehq/apps/userreports/static/userreports/js/data_source_select.js:10
msgid "Form"
msgstr "Formulario"

#: corehq/apps/app_manager/static/app_manager/js/summary/models.js:114
#: corehq/apps/app_manager/static/app_manager/js/vellum/src/main-components.js:2
msgid "Question"
msgstr "Pregunta"

#: corehq/apps/app_manager/static/app_manager/js/summary/models.js:115
msgid "Name"
msgstr "Nombre"

#: corehq/apps/app_manager/static/app_manager/js/summary/models.js:116
#: corehq/apps/app_manager/static/app_manager/js/vellum/src/main-components.js:11
msgid "Label"
msgstr "Etiqueta"

#: corehq/apps/app_manager/static/app_manager/js/summary/models.js:117
msgid "Question Type"
msgstr ""

#: corehq/apps/app_manager/static/app_manager/js/summary/models.js:118
msgid "Question Value"
msgstr ""

#: corehq/apps/app_manager/static/app_manager/js/summary/models.js:119
msgid "Option"
msgstr ""

#: corehq/apps/app_manager/static/app_manager/js/summary/models.js:120
msgid "Calculate condition"
msgstr ""

#: corehq/apps/app_manager/static/app_manager/js/summary/models.js:121
msgid "Display condition"
msgstr "Condición de visualización"

#: corehq/apps/app_manager/static/app_manager/js/summary/models.js:122
#: corehq/apps/app_manager/static/app_manager/js/vellum/src/main-components.js:11
msgid "Required"
msgstr "Obligatorio"

#: corehq/apps/app_manager/static/app_manager/js/summary/models.js:123
msgid "Question Comment"
msgstr ""

#: corehq/apps/app_manager/static/app_manager/js/summary/models.js:124
#: corehq/apps/app_manager/static/app_manager/js/vellum/src/main-components.js:11
msgid "Default Value"
msgstr "Valor Predeterminado"

#: corehq/apps/app_manager/static/app_manager/js/summary/models.js:125
#: corehq/apps/app_manager/static/app_manager/js/vellum/src/main-components.js:11
msgid "Validation Condition"
msgstr "Condición de Validación"

#: corehq/apps/app_manager/static/app_manager/js/summary/models.js:126
#: corehq/apps/app_manager/static/app_manager/js/vellum/src/main-components.js:11
msgid "Comment"
msgstr "Comentario"

#: corehq/apps/app_manager/static/app_manager/js/summary/models.js:127
msgid "Form Filter"
msgstr ""

#: corehq/apps/app_manager/static/app_manager/js/summary/models.js:128
msgid "Module Filter"
msgstr "Filtro de Módulo"

#: corehq/apps/app_manager/static/app_manager/js/summary/models.js:132
msgid "Old Value"
msgstr ""

#: corehq/apps/app_manager/static/app_manager/js/summary/models.js:133
msgid "New Value"
msgstr ""

#: corehq/apps/app_manager/static/app_manager/js/summary/models.js:151
msgid "Loaded Case Properties"
msgstr ""

#: corehq/apps/app_manager/static/app_manager/js/summary/models.js:152
msgid "Saved Case Properties"
msgstr ""

#: corehq/apps/app_manager/static/app_manager/js/summary/models.js:155
msgid "load"
msgstr ""

#: corehq/apps/app_manager/static/app_manager/js/summary/models.js:156
msgid "save"
msgstr ""

#: corehq/apps/app_manager/static/app_manager/js/summary/models.js:159
#: corehq/apps/app_manager/static/app_manager/js/summary/models.js:160
msgid "Case Property"
msgstr "Propiedad del Caso"

#: corehq/apps/app_manager/static/app_manager/js/summary/models.js:160
msgid "of Case Type"
msgstr ""

#: corehq/apps/app_manager/static/app_manager/js/summary/models.js:363
#: corehq/apps/app_manager/static/app_manager/js/widgets.js:52
msgid "Latest saved"
msgstr ""

#: corehq/apps/app_manager/static/app_manager/js/supported_languages.js:23
msgid "Warning: unrecognized language"
msgstr "Advertencia: lenguaje no reconocido"

#: corehq/apps/app_manager/static/app_manager/js/supported_languages.js:66
msgid "You have unsaved changes in your supported languages"
msgstr "Tiene cambios sin guardar en sus idiomas admitidos"

#: corehq/apps/app_manager/static/app_manager/js/supported_languages.js:75
msgid "There are errors in your configuration"
msgstr "Hay errores en su configuración"

#: corehq/apps/app_manager/static/app_manager/js/supported_languages.js:161
msgid "You must have at least one language"
msgstr "Debe tener al menos un idioma"

#: corehq/apps/app_manager/static/app_manager/js/supported_languages.js:173
msgid "Please enter language"
msgstr "Por favor ingrese un idioma"

#: corehq/apps/app_manager/static/app_manager/js/supported_languages.js:175
msgid "Invalid language code"
msgstr "Código de idioma inválido"

#: corehq/apps/app_manager/static/app_manager/js/supported_languages.js:183
msgid "Language appears twice"
msgstr "El idioma aparece dos veces"

#: corehq/apps/app_manager/static/app_manager/js/supported_languages.js:185
msgid "This conflicts with a current language"
msgstr "Esto entra en conflicto con un idioma actual"

#: corehq/apps/app_manager/static/app_manager/js/vellum/src/main-components.js:1
msgid "Questions"
msgstr "Preguntas"

#: corehq/apps/app_manager/static/app_manager/js/vellum/src/main-components.js:1
msgid "Copy"
msgstr "Copiar"

#: corehq/apps/app_manager/static/app_manager/js/vellum/src/main-components.js:1
msgid "Expand All"
msgstr "Expandir Todo"

#: corehq/apps/app_manager/static/app_manager/js/vellum/src/main-components.js:1
msgid "Collapse All"
msgstr "Contraer Todo"

#: corehq/apps/app_manager/static/app_manager/js/vellum/src/main-components.js:1
<<<<<<< HEAD
#, fuzzy
#| msgid "Save Questions"
msgid "Bulk Update All Questions"
msgstr "Guardar Preguntas"
=======
msgid "Bulk Update All Questions"
msgstr ""
>>>>>>> 942f1332

#: corehq/apps/app_manager/static/app_manager/js/vellum/src/main-components.js:1
msgid "Add Question"
msgstr "Agregar Pregunta"

#: corehq/apps/app_manager/static/app_manager/js/vellum/src/main-components.js:1
msgid "Click {btn} to start building your form."
msgstr "Haga clic en {btn}para empezar a desarrollar su formulario."

#: corehq/apps/app_manager/static/app_manager/js/vellum/src/main-components.js:1
msgid "Question Details"
msgstr "Detalles de Preguntas"

#: corehq/apps/app_manager/static/app_manager/js/vellum/src/main-components.js:1
#: corehq/apps/app_manager/static/app_manager/js/vellum/src/main-components.js:22
msgid "Expression Editor"
msgstr "Editor de Expresión"

#: corehq/apps/app_manager/static/app_manager/js/vellum/src/main-components.js:1
msgid "Cannot Change Question Type"
msgstr "No se Puede Cambiar el Tipo de Pregunta"

#: corehq/apps/app_manager/static/app_manager/js/vellum/src/main-components.js:1
msgid "Change Question Type To"
msgstr "Cambiar el Tipo de Pregunta a"

#: corehq/apps/app_manager/static/app_manager/js/vellum/src/main-components.js:1
#: corehq/apps/hqwebapp/static/hqwebapp/js/main.js:291
#: corehq/apps/hqwebapp/static/hqwebapp/js/ui_elements/ui-element-input-map.js:42
msgid "Delete"
msgstr "Eliminar"

#: corehq/apps/app_manager/static/app_manager/js/vellum/src/main-components.js:1
msgid "Show"
msgstr "Mostrar"

#: corehq/apps/app_manager/static/app_manager/js/vellum/src/main-components.js:2
msgid "Used By"
msgstr "Utilizado Por"

#: corehq/apps/app_manager/static/app_manager/js/vellum/src/main-components.js:2
msgid "In Property"
msgstr "En Propiedad"

#: corehq/apps/app_manager/static/app_manager/js/vellum/src/main-components.js:2
#: corehq/apps/app_manager/static/app_manager/js/vellum/src/main-components.js:24
#: corehq/apps/reports/static/reports/v2/js/datagrid/binding_handlers.js:69
msgid "Search..."
msgstr "Buscar..."

#: corehq/apps/app_manager/static/app_manager/js/vellum/src/main-components.js:6
msgid "No match for {info} found!"
msgstr "¡No se encontraron coincidencias para {info}!"

#: corehq/apps/app_manager/static/app_manager/js/vellum/src/main-components.js:6
msgid "Multiple matches for {info} found!"
msgstr "¡Se encontraron múltiples coincidencias para {info}!"

#: corehq/apps/app_manager/static/app_manager/js/vellum/src/main-components.js:6
msgid "Server Form"
msgstr "Formulario de Servidor"

#: corehq/apps/app_manager/static/app_manager/js/vellum/src/main-components.js:6
msgid "Local Form"
msgstr "Formulario Local"

#: corehq/apps/app_manager/static/app_manager/js/vellum/src/main-components.js:6
msgid "XML should not be equivalent"
msgstr "El XML no debería ser equivalente"

#: corehq/apps/app_manager/static/app_manager/js/vellum/src/main-components.js:6
msgid "XML mismatch"
msgstr "No coincide con el XML"

#: corehq/apps/app_manager/static/app_manager/js/vellum/src/main-components.js:6
#: corehq/apps/hqwebapp/static/hqwebapp/js/ui_elements/ui-element-input-map.js:29
msgid "key"
msgstr "clave"

#: corehq/apps/app_manager/static/app_manager/js/vellum/src/main-components.js:6
#: corehq/apps/hqwebapp/static/hqwebapp/js/ui_elements/ui-element-input-map.js:30
msgid "value"
msgstr "valor"

#: corehq/apps/app_manager/static/app_manager/js/vellum/src/main-components.js:7
msgid "Add Key&rarr;Value Pair"
msgstr "Agregar Clave&rarr; Par Clave"

#: corehq/apps/app_manager/static/app_manager/js/vellum/src/main-components.js:7
msgid "show in question list"
msgstr "mostrar en la lista de preguntas"

#: corehq/apps/app_manager/static/app_manager/js/vellum/src/main-components.js:7
msgid "Date Format Options"
msgstr "Opciones de Formato de Fecha"

#: corehq/apps/app_manager/static/app_manager/js/vellum/src/main-components.js:7
msgid "No Formatting"
msgstr "Sin Formato"

#: corehq/apps/app_manager/static/app_manager/js/vellum/src/main-components.js:10
msgid ""
"The {property} for a question is not allowed to reference the question "
"itself. Please remove the . from the {property} or your form will have "
"errors."
msgstr ""
"No se permite que la {property} haga referencia a la pregunta misma. Por "
"favor quite el . de su {property} o su formulario tendrá errores."

#: corehq/apps/app_manager/static/app_manager/js/vellum/src/main-components.js:10
msgid "Unknown question:"
msgstr "Pregunta desconocida:"

#: corehq/apps/app_manager/static/app_manager/js/vellum/src/main-components.js:10
msgid "Unknown questions:"
msgstr "Preguntas desconocidas:"

#: corehq/apps/app_manager/static/app_manager/js/vellum/src/main-components.js:10
msgid "no formatting"
msgstr "sin formato"

#: corehq/apps/app_manager/static/app_manager/js/vellum/src/main-components.js:10
#: corehq/apps/app_manager/static/app_manager/js/vellum/src/main-components.js:11
msgid "Custom"
msgstr "Personalizado"

#: corehq/apps/app_manager/static/app_manager/js/vellum/src/main-components.js:11
msgid "{question} is not allowed."
msgstr "No está permitida la {question}."

#: corehq/apps/app_manager/static/app_manager/js/vellum/src/main-components.js:11
msgid "{question} validation failed"
msgstr "Fallo de validación de {question}"

#: corehq/apps/app_manager/static/app_manager/js/vellum/src/main-components.js:11
msgid "{question} is required."
msgstr "{question}es obligatoria."

#: corehq/apps/app_manager/static/app_manager/js/vellum/src/main-components.js:11
msgid "Unknown (read-only) question type"
msgstr "Tipo de pregunta desconocida (solo lectura)"

#: corehq/apps/app_manager/static/app_manager/js/vellum/src/main-components.js:11
#: corehq/apps/app_manager/static/app_manager/js/vellum/src/main-components.js:23
msgid "Lookup Table Data"
msgstr "Datos de Tabla de Búsqueda"

#: corehq/apps/app_manager/static/app_manager/js/vellum/src/main-components.js:11
msgid "No Translation Data"
msgstr "No hay Datos de Traducción"

#: corehq/apps/app_manager/static/app_manager/js/vellum/src/main-components.js:11
#: corehq/apps/app_manager/static/app_manager/js/vellum/src/main-components.js:23
#: corehq/apps/app_manager/static/app_manager/js/vellum/src/main-components.js:24
msgid "Question ID"
msgstr "ID de Pregunta"

#: corehq/apps/app_manager/static/app_manager/js/vellum/src/main-components.js:11
msgid ""
"The ID '{nodeID}' may cause problems with form parsing. It is recommended to "
"pick a different Question ID."
msgstr ""

#: corehq/apps/app_manager/static/app_manager/js/vellum/src/main-components.js:11
msgid "'meta' is not a valid Question ID."
msgstr "'meta' no es una Pregunta de ID valida."

#: corehq/apps/app_manager/static/app_manager/js/vellum/src/main-components.js:11
msgid ""
"Making this change will create a new Question ID (and a new column in "
"exports)."
msgstr ""

#: corehq/apps/app_manager/static/app_manager/js/vellum/src/main-components.js:11
msgid ""
"{nodeID} is not a valid Question ID. It must start with a letter and contain "
"only letters, numbers, and '-' or '_' characters."
msgstr ""

#: corehq/apps/app_manager/static/app_manager/js/vellum/src/main-components.js:11
msgid ""
"This question has the same Question ID as another question in the same "
"group. Please choose a unique Question ID."
msgstr ""
"Esta pregunta tiene el mismo ID de Pregunta que otra pregunta en el mismo "
"grupo. Por favor elija un ID de Pregunta  único."

#: corehq/apps/app_manager/static/app_manager/js/vellum/src/main-components.js:11
msgid "Default Data Value"
msgstr "Valor de Dato Predeterminado"

#: corehq/apps/app_manager/static/app_manager/js/vellum/src/main-components.js:11
msgid "Special Hidden Value XMLNS attribute"
msgstr "Atributo XMLNS de Valor Oculto Especial"

#: corehq/apps/app_manager/static/app_manager/js/vellum/src/main-components.js:11
msgid "Extra Data Attributes"
msgstr "Atributos de Datos Extra"

#: corehq/apps/app_manager/static/app_manager/js/vellum/src/main-components.js:11
msgid "Calculate Condition"
msgstr "Condición de Calculo"

#: corehq/apps/app_manager/static/app_manager/js/vellum/src/main-components.js:11
#: corehq/apps/app_manager/static/app_manager/js/vellum/src/main-components.js:24
msgid ""
"You cannot have a Validation Error Message with no Validation Condition!"
msgstr ""
"¡Usted no puede tener un Mensaje de Error de Validación sin una Condición de "
"Validación!"

#: corehq/apps/app_manager/static/app_manager/js/vellum/src/main-components.js:11
msgid "Validation Error Message"
msgstr "Mensaje de Error en Validación"

#: corehq/apps/app_manager/static/app_manager/js/vellum/src/main-components.js:11
msgid "Required Condition"
msgstr ""

#: corehq/apps/app_manager/static/app_manager/js/vellum/src/main-components.js:11
msgid "The condition will be ignored unless you mark the question required."
msgstr ""

#: corehq/apps/app_manager/static/app_manager/js/vellum/src/main-components.js:11
msgid "Extra Bind Attributes"
msgstr "Atributos de Enlace Extra"

#: corehq/apps/app_manager/static/app_manager/js/vellum/src/main-components.js:11
msgid ""
"You are referencing a node in this form. This can cause errors in the form"
msgstr ""
"Usted está haciendo referencia a un nodo en este formulario. Esto podria "
"causar errores en el formulario"

#: corehq/apps/app_manager/static/app_manager/js/vellum/src/main-components.js:11
msgid "Appearance Attribute"
msgstr "Atributo de Apariencia"

#: corehq/apps/app_manager/static/app_manager/js/vellum/src/main-components.js:11
msgid "Default Display Text"
msgstr "Texto de Visualización Predeterminado"

#: corehq/apps/app_manager/static/app_manager/js/vellum/src/main-components.js:11
msgid "Default Display Text is required"
msgstr "Texto de Visualización Predeterminado requerido"

#: corehq/apps/app_manager/static/app_manager/js/vellum/src/main-components.js:11
msgid "Hint Display Text"
msgstr "Texto de Visualización de Sugerencias"

#: corehq/apps/app_manager/static/app_manager/js/vellum/src/main-components.js:11
msgid "Extra Control Attributes"
msgstr "Atributos de Control Extra"

#: corehq/apps/app_manager/static/app_manager/js/vellum/src/main-components.js:11
msgid "Raw XML"
msgstr "XML en Bruto"

#: corehq/apps/app_manager/static/app_manager/js/vellum/src/main-components.js:11
msgid "Data Parent"
msgstr "Padre de Datos"

#: corehq/apps/app_manager/static/app_manager/js/vellum/src/main-components.js:11
msgid "{path} is not a valid data parent"
msgstr "{path}no es un padre de datos válido."

#: corehq/apps/app_manager/static/app_manager/js/vellum/src/main-components.js:11
msgid ""
"Data parent of question in repeat group must be (in) the same repeat group"
msgstr ""

#: corehq/apps/app_manager/static/app_manager/js/vellum/src/main-components.js:11
msgid "Must be valid path"
msgstr "Debe ser una ruta válida"

#: corehq/apps/app_manager/static/app_manager/js/vellum/src/main-components.js:11
#: corehq/apps/app_manager/static/app_manager/js/vellum/src/main-components.js:21
msgid "Hidden Value"
msgstr "Valor Oculto"

#: corehq/apps/app_manager/static/app_manager/js/vellum/src/main-components.js:11
msgid "Text"
msgstr "Texto"

#: corehq/apps/app_manager/static/app_manager/js/vellum/src/main-components.js:11
msgid "Phone Number or Numeric ID"
msgstr "Número de teléfono o ID Numérico"

#: corehq/apps/app_manager/static/app_manager/js/vellum/src/main-components.js:11
#: corehq/apps/cloudcare/static/cloudcare/js/form_entry/entrycontrols_full.js:208
msgid "Password"
msgstr "Contraseña"

#: corehq/apps/app_manager/static/app_manager/js/vellum/src/main-components.js:11
msgid "Integer"
msgstr "Entero"

#: corehq/apps/app_manager/static/app_manager/js/vellum/src/main-components.js:11
msgid "Audio Capture"
msgstr "Captura de Audio"

#: corehq/apps/app_manager/static/app_manager/js/vellum/src/main-components.js:11
msgid "Image Capture"
msgstr "Captura de Imagen"

#: corehq/apps/app_manager/static/app_manager/js/vellum/src/main-components.js:11
msgid "Image Size"
msgstr "Tamaño de Imagen"

#: corehq/apps/app_manager/static/app_manager/js/vellum/src/main-components.js:11
msgid "Small"
msgstr "Pequeño"

#: corehq/apps/app_manager/static/app_manager/js/vellum/src/main-components.js:11
msgid "Medium"
msgstr "Mediano"

#: corehq/apps/app_manager/static/app_manager/js/vellum/src/main-components.js:11
msgid "Large"
msgstr "Grande"

#: corehq/apps/app_manager/static/app_manager/js/vellum/src/main-components.js:11
msgid "Original"
msgstr "Original"

#: corehq/apps/app_manager/static/app_manager/js/vellum/src/main-components.js:11
msgid ""
"This will resize the image before sending the form. Use this option to send "
"smaller images in areas of poor connectivity.<ul><li>Small - 0.1 megapixels</"
"li><li>Medium - 0.2 megapixels</li><li>Large - 0.5 megapixels</li></ul>"
msgstr ""
"Esto redimensionará la imagen antes de enviar el formulario. Utilice esta "
"opción para enviar imágenes pequeñas en áreas con poca conectividad."
"<ul><li>Pequeñas - 0.1 megapixeles</li><li>Medianas - 0.2 megapixeles</"
"li><li>Grandes - 0.5 megapixeles</li></ul>"

#: corehq/apps/app_manager/static/app_manager/js/vellum/src/main-components.js:11
msgid "Video Capture"
msgstr "Captura de Video"

#: corehq/apps/app_manager/static/app_manager/js/vellum/src/main-components.js:11
msgid "Signature Capture"
msgstr "Captura de Firma"

#: corehq/apps/app_manager/static/app_manager/js/vellum/src/main-components.js:11
msgid "GPS"
msgstr "GPS"

#: corehq/apps/app_manager/static/app_manager/js/vellum/src/main-components.js:11
msgid "Barcode Scan"
msgstr "Escaneo de código de barras"

#: corehq/apps/app_manager/static/app_manager/js/vellum/src/main-components.js:11
msgid "Date and Time"
msgstr "Fecha y Hora"

#: corehq/apps/app_manager/static/app_manager/js/vellum/src/main-components.js:11
msgid "Time"
msgstr "Hora"

#: corehq/apps/app_manager/static/app_manager/js/vellum/src/main-components.js:11
msgid "Long"
msgstr "Largo"

#: corehq/apps/app_manager/static/app_manager/js/vellum/src/main-components.js:11
#: corehq/apps/cloudcare/static/cloudcare/js/form_entry/entrycontrols_full.js:421
msgid "Decimal"
msgstr "Decimal"

#: corehq/apps/app_manager/static/app_manager/js/vellum/src/main-components.js:11
msgid "Choice"
msgstr "Opción"

#: corehq/apps/app_manager/static/app_manager/js/vellum/src/main-components.js:11
msgid "Choice Value"
msgstr "Valor de Opción"

#: corehq/apps/app_manager/static/app_manager/js/vellum/src/main-components.js:11
msgid "Whitespace in values is not allowed."
msgstr "No están permitidos los espacios en blanco en los valores."

#: corehq/apps/app_manager/static/app_manager/js/vellum/src/main-components.js:11
msgid "This choice value has been used in the same question"
msgstr "Se utilizó esta opción de valor en la misma pregunta."

#: corehq/apps/app_manager/static/app_manager/js/vellum/src/main-components.js:11
msgid ""
"Cannot change a Multiple/Single Choice question to a non-Choice question if "
"it has Choices. Please remove all Choices and try again."
msgstr ""
"No se puede cambiar de una pregunta de Opción Múltiple/Simple a una pregunta "
"sin Opciones, si tiene Opciones. Por favor quite todas las Opciones e "
"intente de nuevo."

#: corehq/apps/app_manager/static/app_manager/js/vellum/src/main-components.js:11
msgid "Checkbox"
msgstr "Casilla"

#: corehq/apps/app_manager/static/app_manager/js/vellum/src/main-components.js:11
#: corehq/apps/app_manager/static/app_manager/js/vellum/src/main-components.js:21
msgid "Multiple Choice"
msgstr "Opción Multiple"

#: corehq/apps/app_manager/static/app_manager/js/vellum/src/main-components.js:11
msgid "Group"
msgstr "Grupo"

#: corehq/apps/app_manager/static/app_manager/js/vellum/src/main-components.js:11
msgid "Question List"
msgstr "Lista de Preguntas"

#: corehq/apps/app_manager/static/app_manager/js/vellum/src/main-components.js:11
msgid "Repeat Group"
msgstr "Repetir Grupo"

#: corehq/apps/app_manager/static/app_manager/js/vellum/src/main-components.js:11
msgid "Repeat Count"
msgstr "Repetir Conteo"

#: corehq/apps/app_manager/static/app_manager/js/vellum/src/main-components.js:11
msgid "Repeat Count is required."
msgstr "Repetir Conteo es obligatorio."

#: corehq/apps/app_manager/static/app_manager/js/vellum/src/main-components.js:11
msgid "Extra Repeat Attributes"
msgstr "Atributos de Repetición Extra"

#: corehq/apps/app_manager/static/app_manager/js/vellum/src/main-components.js:12
msgid "You have deleted a question."
msgstr "Usted ha borrado una pregunta."

#: corehq/apps/app_manager/static/app_manager/js/vellum/src/main-components.js:12
msgid "Undo"
msgstr "Deshacer"

#: corehq/apps/app_manager/static/app_manager/js/vellum/src/main-components.js:12
msgid "Warning: {errs} is still referenced by other questions."
msgid_plural "Warning: {errs} are still referenced by other questions."
msgstr[0] ""
"Advertencia: Aún hay {errs}al que hacen referencia otras preguntas. "
msgstr[1] ""
"Advertencia: Aún hay {errs}a los que hacen referencia otras preguntas. "

#: corehq/apps/app_manager/static/app_manager/js/vellum/src/main-components.js:12
msgid "New Form"
msgstr "Nuevo Formulario"

#: corehq/apps/app_manager/static/app_manager/js/vellum/src/main-components.js:13
msgid "PARSE ERROR!:"
msgstr "¡ERROR DE ANÁLISIS!:"

#: corehq/apps/app_manager/static/app_manager/js/vellum/src/main-components.js:13
msgid ""
"No Data block was found in the form. Please check that your form is valid!"
msgstr ""
"No se encontró ningún bloque de Datos en el formulario. ¡Por favor verifique "
"que su formulario sea válido!"

#: corehq/apps/app_manager/static/app_manager/js/vellum/src/main-components.js:13
msgid "Form does not have a Name! The default form name will be used"
msgstr ""
"¡El formulario no tiene Nombre! Se utilizará el nombre predeterminado de "
"formulario"

#: corehq/apps/app_manager/static/app_manager/js/vellum/src/main-components.js:13
msgid ""
"Form JRM namespace attribute was not found in data block. One will be added "
"automatically"
msgstr ""
"El atributo del formulario JRM nombreespacio no fue encontrado en el block "
"de datos. Se agregará uno automaticamente"

#: corehq/apps/app_manager/static/app_manager/js/vellum/src/main-components.js:13
msgid ""
"Form does not have a UIVersion attribute, one will be generated automatically"
msgstr ""
"El formulario no tiene un atributo UIVersion; se agregará uno automaticamente"

#: corehq/apps/app_manager/static/app_manager/js/vellum/src/main-components.js:13
msgid ""
"Form does not have a Version attribute (in the data block), one will be "
"added automatically"
msgstr ""
"El formulario no tiene un atributo Version (en el block de datos); se "
"agregará uno automaticamente"

#: corehq/apps/app_manager/static/app_manager/js/vellum/src/main-components.js:13
msgid "Ambiguous bind:"
msgstr "Enlace ambiguo:"

#: corehq/apps/app_manager/static/app_manager/js/vellum/src/main-components.js:13
msgid ""
"Bind Node [{path}] found but has no associated Data node. This bind node "
"will be discarded!"
msgstr ""
"Se encontró el Nodo de Enlace [{path}], pero este no tiene asociado nodo de "
"Datos. ¡Este nodo de enlace será descartado!"

#: corehq/apps/app_manager/static/app_manager/js/vellum/src/main-components.js:13
msgid "Not Found"
msgstr "No se encontró"

#: corehq/apps/app_manager/static/app_manager/js/vellum/src/main-components.js:13
msgid ""
"{type} nodes cannot be used in an output value. Please remove the output "
"value for '{path}' or your form will have errors."
msgstr ""
"No es posible usar los nodos {type} en un valor de salida. Por favor elimine "
"el valor de salida de  '{path} ' o su formulario tendrá errores."

#: corehq/apps/app_manager/static/app_manager/js/vellum/src/main-components.js:13
msgid ""
"The {field} for a question is not allowed to reference the question itself. "
"Please remove the {ref} from the {field} or your form will have errors."
msgstr ""
"No se permite que el {field}para una pregunta haga referencia a la pregunta "
"misma. Por favor elimine la {ref}del {field} o su formulario tendrá errores."

#: corehq/apps/app_manager/static/app_manager/js/vellum/src/main-components.js:13
msgid "output value"
msgstr "valor de salida "

#: corehq/apps/app_manager/static/app_manager/js/vellum/src/main-components.js:20
msgid "Validation Failed"
msgstr "Validación Fallida"

#: corehq/apps/app_manager/static/app_manager/js/vellum/src/main-components.js:20
msgid "Please fix the error before leaving this page:"
msgstr "Por favor arregle el error antes de salir de esta página:"

#: corehq/apps/app_manager/static/app_manager/js/vellum/src/main-components.js:20
msgid "Edit <span class='property-name'>Expression</span> (Advanced)"
msgstr "Edite<span class='property-name'>Expresión</span> (Avanzado)"

#: corehq/apps/app_manager/static/app_manager/js/vellum/src/main-components.js:20
msgid "Show Simple Mode"
msgstr "Mostrar el Modo Simple"

#: corehq/apps/app_manager/static/app_manager/js/vellum/src/main-components.js:20
msgid ""
"You are currently in Advanced Mode because your logic is too complicated for "
"Simple Mode."
msgstr ""
"Está en Modo Avanzado ahora porque su lógica es demasiado complicada para el "
"Modo Simple."

#: corehq/apps/app_manager/static/app_manager/js/vellum/src/main-components.js:20
msgid "XPath Expression"
msgstr "Expresión XPath"

#: corehq/apps/app_manager/static/app_manager/js/vellum/src/main-components.js:20
msgid "You can drag a question into the box."
msgstr "Puede arrastrar una pregunta a la caja."

#: corehq/apps/app_manager/static/app_manager/js/vellum/src/main-components.js:20
#: corehq/apps/app_manager/static/app_manager/js/vellum/src/main-components.js:22
msgid "Guide to Common Logic and Calculations"
msgstr "Guía de Lógica Común y Cálculos"

#: corehq/apps/app_manager/static/app_manager/js/vellum/src/main-components.js:20
msgid "Edit <span class='property-name'>Expression</span>"
msgstr "Edite <span class='property-name'>Expresión </span>"

#: corehq/apps/app_manager/static/app_manager/js/vellum/src/main-components.js:20
msgid "Show Advanced Mode"
msgstr "Mostrar el Modo Avanzado"

#: corehq/apps/app_manager/static/app_manager/js/vellum/src/main-components.js:20
msgid "Result is"
msgstr "El resultado es"

#: corehq/apps/app_manager/static/app_manager/js/vellum/src/main-components.js:20
msgid "Expression"
msgstr "Expresión"

#: corehq/apps/app_manager/static/app_manager/js/vellum/src/main-components.js:20
msgid "Add Expression"
msgstr "Agregue Expresión"

#: corehq/apps/app_manager/static/app_manager/js/vellum/src/main-components.js:20
#: corehq/apps/app_manager/static/app_manager/js/vellum/src/main-components.js:22
#: corehq/apps/cloudcare/static/cloudcare/js/form_entry/entrycontrols_full.js:786
#: corehq/apps/export/static/export/js/models.js:357
#: corehq/apps/export/static/export/js/models.js:359
#: corehq/apps/hqwebapp/static/hqwebapp/js/main.js:283
msgid "Save"
msgstr "Guardar"

#: corehq/apps/app_manager/static/app_manager/js/vellum/src/main-components.js:20
#: corehq/apps/app_manager/static/app_manager/js/vellum/src/main-components.js:21
#: corehq/apps/app_manager/static/app_manager/js/vellum/src/main-components.js:22
#: corehq/apps/cloudcare/static/cloudcare/js/formplayer/utils/util.js:24
msgid "Cancel"
msgstr "Cancelar"

#: corehq/apps/app_manager/static/app_manager/js/vellum/src/main-components.js:20
msgid "Drag question here"
msgstr "Arrastre la pregunta aquí"

#: corehq/apps/app_manager/static/app_manager/js/vellum/src/main-components.js:20
msgid "is equal to"
msgstr "es igual a"

#: corehq/apps/app_manager/static/app_manager/js/vellum/src/main-components.js:20
msgid "is not equal to"
msgstr "no es igual a"

#: corehq/apps/app_manager/static/app_manager/js/vellum/src/main-components.js:20
msgid "is less than"
msgstr "es menor que"

#: corehq/apps/app_manager/static/app_manager/js/vellum/src/main-components.js:20
msgid "is less than or equal to"
msgstr "es menor que o igual a"

#: corehq/apps/app_manager/static/app_manager/js/vellum/src/main-components.js:20
msgid "is greater than"
msgstr "es mayor que"

#: corehq/apps/app_manager/static/app_manager/js/vellum/src/main-components.js:20
msgid "is greater than or equal to"
msgstr "es mayor que o igual a"

#: corehq/apps/app_manager/static/app_manager/js/vellum/src/main-components.js:20
msgid "has selected value"
msgstr "ha seleccionado un valor"

#: corehq/apps/app_manager/static/app_manager/js/vellum/src/main-components.js:20
msgid "True when ALL of the expressions are true."
msgstr "Es verdadero cuando TODAS las expresiones son verdaderas"

#: corehq/apps/app_manager/static/app_manager/js/vellum/src/main-components.js:20
msgid "True when ANY of the expressions are true."
msgstr "Es verdadero cuando CUALQUIERA de las expresiones es verdadera"

#: corehq/apps/app_manager/static/app_manager/js/vellum/src/main-components.js:21
msgid "Error"
msgstr "Error"

#: corehq/apps/app_manager/static/app_manager/js/vellum/src/main-components.js:21
msgid "Warning"
msgstr "Advertencia"

#: corehq/apps/app_manager/static/app_manager/js/vellum/src/main-components.js:21
msgid "Form Warning"
msgstr "Advertencia del Formulario"

#: corehq/apps/app_manager/static/app_manager/js/vellum/src/main-components.js:21
msgid "Notification"
msgstr ""

#: corehq/apps/app_manager/static/app_manager/js/vellum/src/main-components.js:21
msgid ""
"Holding the ALT key while clicking save invokes an inefficient save "
"procedure. Do this only if a normal save fails."
msgstr ""
"Mantener presionada la tecla ALT mientras hace clic en guardar aplica un "
"procedimiento ineficiente de guardar. Haga esto únicamente si falla la "
"manera normal de guardar."

#: corehq/apps/app_manager/static/app_manager/js/vellum/src/main-components.js:21
msgid "Are you sure you want to exit? All unsaved changes will be lost!"
msgstr ""
"¿Está seguro que quiere salir? ¡Se perderán todos los cambios sin guardar!"

#: corehq/apps/app_manager/static/app_manager/js/vellum/src/main-components.js:21
msgid ""
"Look for questions marked with $1 and check they don't reference deleted "
"questions."
msgstr ""
"Busque preguntas marcadas con $1 y revise que las mismas no hagan referencia "
"a preguntas borradas."

#: corehq/apps/app_manager/static/app_manager/js/vellum/src/main-components.js:21
msgid "Errors in Form"
msgstr "Errores en el Formulario"

#: corehq/apps/app_manager/static/app_manager/js/vellum/src/main-components.js:21
msgid "Form has reference errors."
msgstr "El formulario tiene errores de referencia"

#: corehq/apps/app_manager/static/app_manager/js/vellum/src/main-components.js:21
msgid "Look for questions marked with $1 and fix the errors."
msgstr "Busque preguntas marcadas con $1 y repare los errorres."

#: corehq/apps/app_manager/static/app_manager/js/vellum/src/main-components.js:21
msgid "Form has validation errors."
msgstr "El formulario tiene errores de validación."

#: corehq/apps/app_manager/static/app_manager/js/vellum/src/main-components.js:21
#: corehq/apps/cloudcare/static/cloudcare/js/form_entry/entrycontrols_full.js:360
msgid "Number"
msgstr "Número"

#: corehq/apps/app_manager/static/app_manager/js/vellum/src/main-components.js:21
msgid "Groups"
msgstr "Grupos"

#: corehq/apps/app_manager/static/app_manager/js/vellum/src/main-components.js:21
msgid "Multimedia Capture"
msgstr "Captura Multimedia"

#: corehq/apps/app_manager/static/app_manager/js/vellum/src/main-components.js:21
#: corehq/apps/app_manager/static/app_manager/js/vellum/src/main-components.js:22
msgid "Advanced"
msgstr "Avanzado"

#: corehq/apps/app_manager/static/app_manager/js/vellum/src/main-components.js:21
<<<<<<< HEAD
#, fuzzy
#| msgid "Required"
msgid "Make Required"
msgstr "Obligatorio"
=======
msgid "Make Required"
msgstr ""
>>>>>>> 942f1332

#: corehq/apps/app_manager/static/app_manager/js/vellum/src/main-components.js:21
msgid ""
"You are about to make all existing questions on this form required. This "
"action will overwrite the current configuration of this form and can only be "
"undone by editing individual questions."
msgstr ""

#: corehq/apps/app_manager/static/app_manager/js/vellum/src/main-components.js:21
<<<<<<< HEAD
#, fuzzy
#| msgid "Default Value"
msgid "Load Default Values"
msgstr "Valor Predeterminado"
=======
msgid "Load Default Values"
msgstr ""
>>>>>>> 942f1332

#: corehq/apps/app_manager/static/app_manager/js/vellum/src/main-components.js:21
msgid ""
"You are about to set matching case properties as Default Values for all "
"existing questions. This action will overwrite existing Default Values for "
"all questions with matching case properties and can only be undone by "
"editing individual questions."
msgstr ""

#: corehq/apps/app_manager/static/app_manager/js/vellum/src/main-components.js:21
<<<<<<< HEAD
#, fuzzy
#| msgid "Are you sure you want to delete this request?"
msgid "Are you sure you want to perform this action?"
msgstr "¿Está seguro que desea eliminar esta solicitud?"

#: corehq/apps/app_manager/static/app_manager/js/vellum/src/main-components.js:21
#, fuzzy
#| msgid "Content Type"
msgid "Continue"
msgstr "Tipo de Contenido"
=======
msgid "Are you sure you want to perform this action?"
msgstr ""

#: corehq/apps/app_manager/static/app_manager/js/vellum/src/main-components.js:21
msgid "Continue"
msgstr "Continuar"
>>>>>>> 942f1332

#: corehq/apps/app_manager/static/app_manager/js/vellum/src/main-components.js:21
msgid "Expand Editor"
msgstr "Expanda el Editor"

#: corehq/apps/app_manager/static/app_manager/js/vellum/src/main-components.js:21
msgid "Shrink Editor"
msgstr "Reduzca el Editor"

#: corehq/apps/app_manager/static/app_manager/js/vellum/src/main-components.js:21
msgid "Export Form Contents"
msgstr "Exporte el Contenido del Formulario"

#: corehq/apps/app_manager/static/app_manager/js/vellum/src/main-components.js:21
msgid "Edit Source XML"
msgstr "Edite Fuente XML"

#: corehq/apps/app_manager/static/app_manager/js/vellum/src/main-components.js:21
msgid "Form Properties"
msgstr "Propiedades del Formulario"

#: corehq/apps/app_manager/static/app_manager/js/vellum/src/main-components.js:21
msgid "Find Usages"
msgstr "Encontrar Usos"

#: corehq/apps/app_manager/static/app_manager/js/vellum/src/main-components.js:21
msgid "Validation failed. Form may not perform correctly on your device!"
msgstr ""
"La validación falló. ¡El formulario podría no funcionar correctamente en su "
"dispositivo!"

#: corehq/apps/app_manager/static/app_manager/js/vellum/src/main-components.js:21
msgid "Edit Form's Source XML"
msgstr "Edite la Fuente XML del Formulario"

#: corehq/apps/app_manager/static/app_manager/js/vellum/src/main-components.js:21
msgid "Update Source"
msgstr "Actualice la Fuente"

#: corehq/apps/app_manager/static/app_manager/js/vellum/src/main-components.js:21
msgid ""
"This is the raw XML. You can edit or paste into this box to make changes to "
"your form. Press 'Update Source' to save changes, or 'Close' to cancel."
msgstr ""
"Esta es la XML en bruto. Usted puede editarlo o pegarlo en esta caja para "
"hacer cambios a su formulario. Presione 'Actualizar Fuente' para guardar los "
"cambios, o 'Cerrar' para cancelar."

#: corehq/apps/app_manager/static/app_manager/js/vellum/src/main-components.js:21
msgid ""
"Copy and paste this content into a spreadsheet program like Excel to easily "
"share your form with others."
msgstr ""
"Copie y pegue este contenido en un programa de hoja de cálculo como Excel "
"para compartir su formulario con otros fácilmente."

#: corehq/apps/app_manager/static/app_manager/js/vellum/src/main-components.js:21
msgid "Lost Work Warning"
msgstr "Advertencia de Pérdida de Trabajo"

#: corehq/apps/app_manager/static/app_manager/js/vellum/src/main-components.js:21
msgid "Overwrite their work"
msgstr "Sustituir el trabajo de ellos"

#: corehq/apps/app_manager/static/app_manager/js/vellum/src/main-components.js:21
msgid "Show XML Differences"
msgstr "Mostrar Diferencias XML"

#: corehq/apps/app_manager/static/app_manager/js/vellum/src/main-components.js:21
msgid ""
"Looks like someone else has edited this form since you loaded the page. Are "
"you sure you want to overwrite their work?"
msgstr ""
"Parece que alguien más editó este formulario desde que usted cargó la "
"página. ¿Está usted seguro de que quiere sustituir el trabajo de ellos?"

#: corehq/apps/app_manager/static/app_manager/js/vellum/src/main-components.js:21
msgid "Edit Form Properties"
msgstr "Edite las Propiedades del Formulario"

#: corehq/apps/app_manager/static/app_manager/js/vellum/src/main-components.js:21
msgid "Disable Text Formatting"
msgstr "Desactive el Formato de Texto"

#: corehq/apps/app_manager/static/app_manager/js/vellum/src/main-components.js:21
msgid "Use Easy References"
msgstr "Utilice Referencias Fáciles"

#: corehq/apps/app_manager/static/app_manager/js/vellum/src/main-components.js:21
msgid "Use of each question"
msgstr "Uso de cada pregunta"

#: corehq/apps/app_manager/static/app_manager/js/vellum/src/main-components.js:21
#: corehq/apps/app_manager/static/app_manager/js/vellum/src/main-components.js:25
msgid "Close"
msgstr "Cerrar"

#: corehq/apps/app_manager/static/app_manager/js/vellum/src/main-components.js:21
msgid "Unsaved Changes in Editor"
msgstr "Cambios sin Guardar en el Editor"

#: corehq/apps/app_manager/static/app_manager/js/vellum/src/main-components.js:21
msgid ""
"You have UNSAVED changes in the Expression Editor. Please save changes "
"before continuing."
msgstr ""
"Usted tiene cambios SIN GUARDAR en el editor de Expresión. Por favor guarde "
"los cambios antes de continuar."

#: corehq/apps/app_manager/static/app_manager/js/vellum/src/main-components.js:21
msgid "Parsing Error. Please check that your form is valid XML."
msgstr ""
"Analizando Error. Por favor verifique que su formulario sea un XML válido."

#: corehq/apps/app_manager/static/app_manager/js/vellum/src/main-components.js:21
#: corehq/apps/app_manager/static/app_manager/js/vellum/src/main-components.js:22
#: corehq/apps/cloudcare/static/cloudcare/js/formplayer/utils/util.js:23
msgid "OK"
msgstr "SÍ"

#: corehq/apps/app_manager/static/app_manager/js/vellum/src/main-components.js:22
msgid "Sorry, {err}"
msgstr "Lo siento, {err}"

#: corehq/apps/app_manager/static/app_manager/js/vellum/src/main-components.js:22
msgid "Add Choice"
msgstr "Agregar Opción"

#: corehq/apps/app_manager/static/app_manager/js/vellum/src/main-components.js:22
msgid "and"
msgstr "y"

#: corehq/apps/app_manager/static/app_manager/js/vellum/src/main-components.js:22
msgid "There are errors in the form"
msgstr "Existen errores en el formulario"

#: corehq/apps/app_manager/static/app_manager/js/vellum/src/main-components.js:22
msgid "Fix Manually"
msgstr "Corregir manualmente"

#: corehq/apps/app_manager/static/app_manager/js/vellum/src/main-components.js:22
msgid "Fix Automatically"
msgstr "Corregir Automáticamente"

#: corehq/apps/app_manager/static/app_manager/js/vellum/src/main-components.js:22
msgid ""
"It looks like your form is not valid XML. This can often happen if you use a "
"reserved character in one of your questions. Characters to look out for are "
"<, >, and &. You can still save, but you CANNOT LOAD THIS FORM again until "
"you fix the XML by hand. What would you like to do?"
msgstr ""
"Parece que su formulario no es un XML válido. Esto puede suceder si utiliza "
"algún símbolo reservado en alguna de sus preguntas. Los símbolos con los que "
"tiene que tener cuidado son <, >, y &. Usted podrá guardar, pero NO "
"PODRÁ CARGAR ESTE FORMULARIO nuevamente hasta que corrija el XML "
"manualmente. ¿Qué quisiera hacer?"

#: corehq/apps/app_manager/static/app_manager/js/vellum/src/main-components.js:22
msgid "Form Validation Error"
msgstr "Error en la Validación del Formulario"

#: corehq/apps/app_manager/static/app_manager/js/vellum/src/main-components.js:22
msgid "Fix the problem (recommended)"
msgstr "Corregir el problema (recomendado)"

#: corehq/apps/app_manager/static/app_manager/js/vellum/src/main-components.js:22
msgid "Save anyway"
msgstr "Guardar de todos modos"

#: corehq/apps/app_manager/static/app_manager/js/vellum/src/main-components.js:22
#: corehq/apps/app_manager/static/app_manager/js/vellum/src/main-components.js:24
#: corehq/apps/app_manager/static/app_manager/js/vellum/src/main-components.js:25
msgid "Basic"
msgstr "Básico"

#: corehq/apps/app_manager/static/app_manager/js/vellum/src/main-components.js:22
msgid ""
"The {displaytext} appears in the application. This text will not appear in "
"data exports."
msgstr ""
"El {displaytext} aparece en la aplicación. Este texto no aparecerá en la "
"exportación de datos."

#: corehq/apps/app_manager/static/app_manager/js/vellum/src/main-components.js:22
#: corehq/apps/app_manager/static/app_manager/js/vellum/src/main-components.js:24
msgid "Display Text"
msgstr "Mostrar Texto"

#: corehq/apps/app_manager/static/app_manager/js/vellum/src/main-components.js:22
#: corehq/apps/app_manager/static/app_manager/js/vellum/src/main-components.js:25
#: corehq/apps/userreports/static/userreports/js/data_source_select.js:11
msgid "Data Source"
msgstr "Fuente de Datos"

#: corehq/apps/app_manager/static/app_manager/js/vellum/src/main-components.js:22
msgid ""
"You can configure an external data source like a case list or lookup table "
"to use as the choices for a multiple choice question."
msgstr ""
"Usted puede configurar una fuente de datos externa como una lista de casos o "
"una tabla de búsqueda para que sea utilizada como una opción a las preguntas "
"de opción múltiple."

#: corehq/apps/app_manager/static/app_manager/js/vellum/src/main-components.js:22
#: corehq/apps/app_manager/static/app_manager/js/vellum/src/main-components.js:24
msgid "Logic"
msgstr "Lógica"

#: corehq/apps/app_manager/static/app_manager/js/vellum/src/main-components.js:22
#: corehq/apps/app_manager/static/app_manager/js/vellum/src/main-components.js:24
msgid ""
"Use logic to control when questions are asked and what answers are valid. "
"You can add logic to display a question based on a previous answer, to make "
"the question required or ensure the answer is in a valid range."
msgstr ""
"Utilice lógica para controlar cuándo se hacen las preguntas y qué respuestas "
"son válidas. Usted pude agregar lógica para presentar una pregunta según la "
"última respuesta, hacer que la pregunta sea obligatoria, o asegurarse que la "
"respuesta esté en un rango válido."

#: corehq/apps/app_manager/static/app_manager/js/vellum/src/main-components.js:22
msgid "Media"
msgstr "Medios"

#: corehq/apps/app_manager/static/app_manager/js/vellum/src/main-components.js:22
msgid ""
"This will allow you to add images, audio or video media to a question, or "
"other custom content."
msgstr ""
"Esto le permitirá agregar imágenes, audio o video a una pregunta, u otro "
"contenido personalizado."

#: corehq/apps/app_manager/static/app_manager/js/vellum/src/main-components.js:22
msgid ""
"These are advanced settings and are not needed for most applications.  "
"Please only change these if you have a specific need!"
msgstr ""
"Estas son configuraciones avanzadas y la mayoría de aplicaciones no las "
"necesitan. ¡Por favor cámbielas solamente si tiene una necesidad especifica!"

#: corehq/apps/app_manager/static/app_manager/js/vellum/src/main-components.js:22
msgid ""
"This question represents advanced content that is not supported by the form "
"builder. Please only change it if you have a specific need!"
msgstr ""
"Esta pregunta representa contenido avanzado que no es soportado por el "
"formulario del desarrollador. Por favor cámbielo si usted tiene una "
"necesidad especifica."

#: corehq/apps/app_manager/static/app_manager/js/vellum/src/main-components.js:22
msgid "Ignored XML"
msgstr "XML Ignorado"

#: corehq/apps/app_manager/static/app_manager/js/vellum/src/main-components.js:22
msgid "Android App Callout"
msgstr "Llamado de la Aplicacion Android"

#: corehq/apps/app_manager/static/app_manager/js/vellum/src/main-components.js:22
msgid "External App"
msgstr "Aplicacion Externa"

#: corehq/apps/app_manager/static/app_manager/js/vellum/src/main-components.js:22
msgid "Insert Android Application ID"
msgstr "Inserte el ID de la Aplicación Android"

#: corehq/apps/app_manager/static/app_manager/js/vellum/src/main-components.js:22
#: corehq/apps/app_manager/static/app_manager/js/vellum/src/main-components.js:23
msgid "change your subscription"
msgstr "cambie su subscripción"

#: corehq/apps/app_manager/static/app_manager/js/vellum/src/main-components.js:22
msgid ""
"You no longer have access to built in or external integration in your "
"application.\n"
"\n"
"Built in integrations are available on the Pro plan and higher. External "
"integrations are available on the Advanced plan and higher. Before you can "
"make a new version of your application, you must {link} or delete this "
"question."
msgstr ""
"Ya no tiene acceso a la integración incorporada o externa en su aplicación. "
"La integración incorporada está disponible en los planes Pro y superiores. "
"Las integraciones externas están disponibles en los planes Avanzado y "
"superiores. Antes que pueda desarrollar una nueva versión de su aplicación, "
"deberá {link}o borrar esta pregunta."

#: corehq/apps/app_manager/static/app_manager/js/vellum/src/main-components.js:22
msgid ""
"Your subscription only has access to built-in integration.\n"
"\n"
"External integrations are available on the Advanced plan and higher. Before "
"you can make a new version of your application, you must {link} or delete "
"this question."
msgstr ""
"Su subscripción tiene acceso únicamente a la integración incorporada.\n"
"Las integraciones externas están disponibles en los planes Avanzado y "
"superiores. Antes que pueda hacer una nueva versión de su aplicación, deberá "
"{link}o eliminar esta pregunta."

#: corehq/apps/app_manager/static/app_manager/js/vellum/src/main-components.js:22
msgid "Android app callouts of the same type must have different question ids."
msgstr ""
"Los mensajes de aplicaciones Android del mismo tipo deben tener ids de "
"preguntas diferentes."

#: corehq/apps/app_manager/static/app_manager/js/vellum/src/main-components.js:22
msgid "Extra"
msgstr "Extra"

#: corehq/apps/app_manager/static/app_manager/js/vellum/src/main-components.js:22
msgid "Response"
msgstr "Respuesta"

#: corehq/apps/app_manager/static/app_manager/js/vellum/src/main-components.js:22
msgid "Special Intent XMLNS attribute"
msgstr "Atributo XMLNS de Intención Especial"

#: corehq/apps/app_manager/static/app_manager/js/vellum/src/main-components.js:22
msgid "Print"
msgstr "Imprimir"

#: corehq/apps/app_manager/static/app_manager/js/vellum/src/main-components.js:22
msgid "Document Template"
msgstr "Plantilla de Documento"

#: corehq/apps/app_manager/static/app_manager/js/vellum/src/main-components.js:22
msgid "Edit Data Source"
msgstr "Editar la Fuente de Datos"

#: corehq/apps/app_manager/static/app_manager/js/vellum/src/main-components.js:22
msgid "Query Expression"
msgstr "Consulta de Expresión"

#: corehq/apps/app_manager/static/app_manager/js/vellum/src/main-components.js:22
msgid "Optional Instance Properties"
msgstr "Propiedades de Ejemplo Opcional"

#: corehq/apps/app_manager/static/app_manager/js/vellum/src/main-components.js:22
msgid "Instance ID"
msgstr "ID de Ejemplo"

#: corehq/apps/app_manager/static/app_manager/js/vellum/src/main-components.js:22
msgid "Instance URI"
msgstr "URI de Ejemplo"

#: corehq/apps/app_manager/static/app_manager/js/vellum/src/main-components.js:22
msgid "Lookup table was not found in the project"
msgstr "No se encontró la Tabla de búsqueda en el proyecto."

#: corehq/apps/app_manager/static/app_manager/js/vellum/src/main-components.js:22
#: corehq/apps/reports/static/reports/js/project_health_dashboard.js:130
msgid "Loading..."
msgstr "Cargando..."

#: corehq/apps/app_manager/static/app_manager/js/vellum/src/main-components.js:23
msgid "{attr} was not found in the lookup table"
msgstr "No se encontró {attr}en la tabla de búsqueda"

#: corehq/apps/app_manager/static/app_manager/js/vellum/src/main-components.js:23
msgid ""
"You no longer have access to Lookup Tables in your application. Lookup "
"Tables are available on the Standard plan and higher.\n"
"Before you can make a new version of your application, you must {link} or "
"delete this question"
msgstr ""
"Ya no tiene acceso a Tablas de Búsqueda en su aplicación. Las Tablas de "
"Búsqueda están disponibles en los planes Estándar y superiores. Antes que "
"pueda desarrollar una nueva versión de su aplicación, debe {link} o borrar "
"esta pregunta."

#: corehq/apps/app_manager/static/app_manager/js/vellum/src/main-components.js:23
msgid "A data source must be selected."
msgstr "Debe seleccionar una fuente de datos."

#: corehq/apps/app_manager/static/app_manager/js/vellum/src/main-components.js:23
msgid "Display Text Field"
msgstr "Mostrar Campo de Texto"

#: corehq/apps/app_manager/static/app_manager/js/vellum/src/main-components.js:23
msgid "Sort Field"
msgstr "Clasificar Campo"

#: corehq/apps/app_manager/static/app_manager/js/vellum/src/main-components.js:23
msgid "Filter"
msgstr "Filtrar"

#: corehq/apps/app_manager/static/app_manager/js/vellum/src/main-components.js:23
msgid ""
"This is an XPath expression that will filter the set of choices from the "
"lookup table"
msgstr ""
"Esta es un expresión XPath que filtrará el conjunto de opciones de la tabla "
"de búsqueda."

#: corehq/apps/app_manager/static/app_manager/js/vellum/src/main-components.js:23
msgid "Lookup Tables"
msgstr "Tablas de Búsqueda"

#: corehq/apps/app_manager/static/app_manager/js/vellum/src/main-components.js:23
msgid "Checkbox Lookup Table"
msgstr "Casilla de Tabla de Búsqueda"

#: corehq/apps/app_manager/static/app_manager/js/vellum/src/main-components.js:23
msgid ""
"Cannot change to Multiple/Single Choice question if it has Choices. Please "
"remove all Choices and try again."
msgstr ""
"No se puede cambiar a preguntas de opción Múltiple/Única si tiene Opciones. "
"Por favor elimine todas la Opciones e intente de nuevo."

#: corehq/apps/app_manager/static/app_manager/js/vellum/src/main-components.js:23
msgid "Can only change to a Multiple Choice Lookup Table"
msgstr "Se puede cambiar únicamente a una Tabla de Búsqueda de Opción Multiple"

#: corehq/apps/app_manager/static/app_manager/js/vellum/src/main-components.js:23
msgid "Multiple Choice Lookup Table"
msgstr "Tabla de Búsqueda de Opción Multiple"

#: corehq/apps/app_manager/static/app_manager/js/vellum/src/main-components.js:23
msgid "Can only change to a Checkbox Lookup Table"
msgstr "Se puede cambiar únicamente a una Tabla de Búsqueda de Casilla"

#: corehq/apps/app_manager/static/app_manager/js/vellum/src/main-components.js:23
msgid "Display"
msgstr "Visualización"

#: corehq/apps/app_manager/static/app_manager/js/vellum/src/main-components.js:23
msgid "auto?"
msgstr "¿automático?"

#: corehq/apps/app_manager/static/app_manager/js/vellum/src/main-components.js:23
msgid ""
"Use text formatting to <strong>bold</strong> and <em>italicize</em> words, "
"use bulleted lists, and <a target='_blank' href='https://help.commcarehq.org/"
"display/commcarepublic/Text+Formatting'>more</a>"
msgstr ""
"Utilice formato de texto para hacer que las palabras aparezcan en "
"<strong>negrita</strong> y <em>cursiva</em>, utilice listas con viñetas, y "
"<a target='_blank' href='https://help.commcarehq.org/display/commcarepublic/"
"Text+Formatting'>más</a>"

#: corehq/apps/app_manager/static/app_manager/js/vellum/src/main-components.js:23
msgid "Turn Off Text Formatting"
msgstr "Apague el Formato de Texto"

#: corehq/apps/app_manager/static/app_manager/js/vellum/src/main-components.js:23
msgid "Turn On Text Formatting"
msgstr "Encienda el Formato de Texto"

#: corehq/apps/app_manager/static/app_manager/js/vellum/src/main-components.js:23
msgid "custom..."
msgstr "personalizar..."

#: corehq/apps/app_manager/static/app_manager/js/vellum/src/main-components.js:23
msgid "New Content Type"
msgstr "Nuevo Tipo de Contenido"

#: corehq/apps/app_manager/static/app_manager/js/vellum/src/main-components.js:23
msgid "Content Type"
msgstr "Tipo de Contenido"

#: corehq/apps/app_manager/static/app_manager/js/vellum/src/main-components.js:24
msgid ""
"You have languages in your form that are not specified in the \"Languages\" "
"page of the application builder. The following language will be deleted on "
"save unless you add it to the \"Languages\" page:"
msgstr ""
"Tiene idiomas en su formulario que no están especificados en la página de "
"\"Idiomas\" del desarrollador de la aplicación. El idioma a continuación "
"será eliminado y guardado a menos que lo agregue a la página de \"Idiomas\":"

#: corehq/apps/app_manager/static/app_manager/js/vellum/src/main-components.js:24
msgid "{name} (or multimedia) is required."
msgstr "{name}(o multimedia) es obligatorio."

#: corehq/apps/app_manager/static/app_manager/js/vellum/src/main-components.js:24
msgid "{name} (or multimedia) is required for all languages."
msgstr "{name}(o multimedia) es obligatorio para todos los idiomas."

#: corehq/apps/app_manager/static/app_manager/js/vellum/src/main-components.js:24
msgid "{name} Itext ID is required."
msgstr "{name}ID Itext es obligatorio."

#: corehq/apps/app_manager/static/app_manager/js/vellum/src/main-components.js:24
msgid "{name} is not a valid ID."
msgstr "{name}no es una ID válida."

#: corehq/apps/app_manager/static/app_manager/js/vellum/src/main-components.js:24
msgid "Multimedia was not copied; it must be uploaded separately."
msgstr "La multimedia no fue copiada; esta debe ser cargada por separado."

#: corehq/apps/app_manager/static/app_manager/js/vellum/src/main-components.js:24
msgid "Discarded languages:"
msgstr "Idiomas descartados:"

#: corehq/apps/app_manager/static/app_manager/js/vellum/src/main-components.js:24
msgid "Validation Message"
msgstr "Mensaje de Validación"

#: corehq/apps/app_manager/static/app_manager/js/vellum/src/main-components.js:24
msgid "Can't have a Validation Message Itext ID without a Validation Condition"
msgstr ""
"No puede tener un Mensaje de Validacion de Identificación sin una Condición "
"de Validación Itext"

#: corehq/apps/app_manager/static/app_manager/js/vellum/src/main-components.js:24
msgid "Validation Message Itext ID"
msgstr "Mensaje de Validación de ID Itext"

#: corehq/apps/app_manager/static/app_manager/js/vellum/src/main-components.js:24
msgid "Add Validation Media"
msgstr "Agregue Validación de Medios"

#: corehq/apps/app_manager/static/app_manager/js/vellum/src/main-components.js:24
msgid "Display Text Itext ID"
msgstr "Muestre Texto de Identificación Itext"

#: corehq/apps/app_manager/static/app_manager/js/vellum/src/main-components.js:24
msgid "Hint Message"
msgstr "Mensaje de Sugerencia"

#: corehq/apps/app_manager/static/app_manager/js/vellum/src/main-components.js:24
msgid "Hint Itext ID"
msgstr "Sugerencia de Identificación Itext"

#: corehq/apps/app_manager/static/app_manager/js/vellum/src/main-components.js:24
msgid "Help Message"
msgstr "Mensaje de Ayuda"

#: corehq/apps/app_manager/static/app_manager/js/vellum/src/main-components.js:24
msgid "Help Itext ID"
msgstr "Ayuda de Identificación Itext"

#: corehq/apps/app_manager/static/app_manager/js/vellum/src/main-components.js:24
msgid "Add Other Content"
msgstr "Agregar Otro Contenido"

#: corehq/apps/app_manager/static/app_manager/js/vellum/src/main-components.js:24
msgid "Add Multimedia"
msgstr "Agregar Multimedia"

#: corehq/apps/app_manager/static/app_manager/js/vellum/src/main-components.js:24
msgid "Add Help Media"
msgstr "Agregar Ayuda de Medios"

#: corehq/apps/app_manager/static/app_manager/js/vellum/src/main-components.js:24
msgid "Edit Bulk Translations"
msgstr "Editar Traducciones Generales"

#: corehq/apps/app_manager/static/app_manager/js/vellum/src/main-components.js:24
msgid "Update Translations"
msgstr "Actualizar Traducciones"

#: corehq/apps/app_manager/static/app_manager/js/vellum/src/main-components.js:24
msgid ""
"Copy these translations into a spreadsheet program like Excel. You can edit "
"them there and then paste them back here when you're done. These will update "
"the translations used in your form. Press 'Update Translations' to save "
"changes, or 'Close' to cancel."
msgstr ""
"Copie estas traducciones a un programa de hoja de cálculo como Excel. Usted "
"puede editarlas ahí y luego volverlas a pegar aquí cuando haya terminado. "
"Estas actualizaran las traducciones usadas en su formulario. Presione "
"'Actualizar Traducciones' para guardar los cambios, o 'Cerrar' para cancelar."

#: corehq/apps/app_manager/static/app_manager/js/vellum/src/main-components.js:24
msgid "App Properties"
msgstr "Propiedades de la Aplicación"

#: corehq/apps/app_manager/static/app_manager/js/vellum/src/main-components.js:24
msgid "Could not load app properties."
msgstr ""

#: corehq/apps/app_manager/static/app_manager/js/vellum/src/main-components.js:24
msgid "If this error persists, please report an issue."
msgstr ""

#: corehq/apps/app_manager/static/app_manager/js/vellum/src/main-components.js:24
msgid ""
"The {questionid} is an internal identifier for a question. It does not "
"appear on the phone. It is the name of the question in data exports."
msgstr ""
"El {questionid}es un identificador interno para una pregunta. No aparece en "
"el telefono. Es el nombre de la pregunta en exportación de datos."

#: corehq/apps/app_manager/static/app_manager/js/vellum/src/main-components.js:24
msgid "The date and time of the action, e.g., now() or today()"
msgstr "La fecha y hora de la acción, ej. ahora() u hoy()"

#: corehq/apps/app_manager/static/app_manager/js/vellum/src/main-components.js:24
msgid "Balance ID"
msgstr "ID de Balance"

#: corehq/apps/app_manager/static/app_manager/js/vellum/src/main-components.js:24
msgid ""
"The name of the balance you are tracking. This is an internal identifier "
"which does not appear on the phone."
msgstr ""
"El nombre del balance al que le está dando seguimiento. Este es un "
"identificador interno el cual no aparece en el teléfono."

#: corehq/apps/app_manager/static/app_manager/js/vellum/src/main-components.js:24
msgid "Product"
msgstr "Producto"

#: corehq/apps/app_manager/static/app_manager/js/vellum/src/main-components.js:24
msgid "A reference to a product ID, e.g., \"/data/products/current_product\""
msgstr ""
"Una referencia a la identificacion de un producto, ej. \"/datos/productos/"
"producto_actual\""

#: corehq/apps/app_manager/static/app_manager/js/vellum/src/main-components.js:24
msgid "Quantity"
msgstr "Cantidad"

#: corehq/apps/app_manager/static/app_manager/js/vellum/src/main-components.js:24
msgid "A reference to an integer question in this form."
msgstr "Una referencia a una pregunta de un entero en este formulario."

#: corehq/apps/app_manager/static/app_manager/js/vellum/src/main-components.js:24
#: corehq/apps/userreports/static/userreports/js/data_source_select.js:9
msgid "Case"
msgstr "Caso"

#: corehq/apps/app_manager/static/app_manager/js/vellum/src/main-components.js:24
msgid "XPath expression for the case ID associated with this balance."
msgstr "Expresión XPath para el ID del caso asociado con este balance."

#: corehq/apps/app_manager/static/app_manager/js/vellum/src/main-components.js:24
msgid "Transfer must have both Source Case and Destination Case defined."
msgstr ""
"La Transferencia deberá tener definido tanto la Fuente del Caso y el Destino "
"del Caso."

#: corehq/apps/app_manager/static/app_manager/js/vellum/src/main-components.js:24
msgid "Cannot change $1 to $2"
msgstr "No se puede cambiar $1 a $2"

#: corehq/apps/app_manager/static/app_manager/js/vellum/src/main-components.js:24
msgid "Source Case"
msgstr "Caso Origen"

#: corehq/apps/app_manager/static/app_manager/js/vellum/src/main-components.js:24
msgid "XPath expression for the case ID issuing the transaction."
msgstr "La expresión XPath para el ID del caso que emite la transacción."

#: corehq/apps/app_manager/static/app_manager/js/vellum/src/main-components.js:24
msgid "Destination Case"
msgstr "Caso Destino"

#: corehq/apps/app_manager/static/app_manager/js/vellum/src/main-components.js:24
msgid "XPath expression for the case ID receiving the transaction."
msgstr "La expresión XPath para el ID del caso que recibe la transacción."

#: corehq/apps/app_manager/static/app_manager/js/vellum/src/main-components.js:24
msgid "Dispense must have a Source Case."
msgstr "Distribuir debe tener un Caso Origen."

#: corehq/apps/app_manager/static/app_manager/js/vellum/src/main-components.js:24
msgid "Receive must have a Destination Case."
msgstr "Recibir debe tener una Caso Destino"

#: corehq/apps/app_manager/static/app_manager/js/vellum/src/main-components.js:24
msgid "Model Iteration ID Query"
msgstr "Consulta del ID del Modelo de Iteración"

#: corehq/apps/app_manager/static/app_manager/js/vellum/src/main-components.js:25
msgid "Property Name"
msgstr "Nombre de la Propiedad"

#: corehq/apps/app_manager/static/app_manager/js/vellum/src/main-components.js:25
#: corehq/apps/hqwebapp/static/hqwebapp/js/ui_elements/ui-element-key-val-mapping.js:171
#: corehq/apps/hqwebapp/static/hqwebapp/js/ui_elements/ui-element-key-val-mapping.js:179
msgid "Calculation"
msgstr "Cálculo"

#: corehq/apps/app_manager/static/app_manager/js/vellum/src/main-components.js:25
msgid "Relevant"
msgstr "Relevante"

#: corehq/apps/app_manager/static/app_manager/js/vellum/src/main-components.js:25
msgid "Relationship Identifier (e.g. parent or host)"
msgstr "Identificador de Relaciones (ej. padre o anfitrión)"

#: corehq/apps/app_manager/static/app_manager/js/vellum/src/main-components.js:25
msgid "Referenced Case ID"
msgstr "ID del Caso en Referencia"

#: corehq/apps/app_manager/static/app_manager/js/vellum/src/main-components.js:25
msgid "Referenced Case Type"
msgstr "Tipo de Caso en Referencia"

#: corehq/apps/app_manager/static/app_manager/js/vellum/src/main-components.js:25
msgid "Relationship (child or extension)"
msgstr "Relación (hijo o extensión)"

#: corehq/apps/app_manager/static/app_manager/js/vellum/src/main-components.js:25
msgid "Node Name"
msgstr "Nombre del Nodo"

#: corehq/apps/app_manager/static/app_manager/js/vellum/src/main-components.js:25
msgid "Source"
msgstr "Origen"

#: corehq/apps/app_manager/static/app_manager/js/vellum/src/main-components.js:25
msgid "From"
msgstr "De"

#: corehq/apps/app_manager/static/app_manager/js/vellum/src/main-components.js:25
msgid "Attachment Name"
msgstr "Nombre del Adjunto"

#: corehq/apps/app_manager/static/app_manager/js/vellum/src/main-components.js:25
msgid "Add Property"
msgstr "Agregar Propiedad"

#: corehq/apps/app_manager/static/app_manager/js/vellum/src/main-components.js:25
msgid "Date Modified"
msgstr "Fecha de Modificación"

#: corehq/apps/app_manager/static/app_manager/js/vellum/src/main-components.js:25
msgid "User ID"
msgstr "ID del Usuario"

#: corehq/apps/app_manager/static/app_manager/js/vellum/src/main-components.js:25
msgid "Case Type"
msgstr "Tipo de Caso"

#: corehq/apps/app_manager/static/app_manager/js/vellum/src/main-components.js:25
#: corehq/apps/data_interfaces/static/data_interfaces/js/find_by_id.js:69
msgid "Case ID"
msgstr "ID del Caso"

#: corehq/apps/app_manager/static/app_manager/js/vellum/src/main-components.js:25
msgid "Create Case"
msgstr "Crear Caso"

#: corehq/apps/app_manager/static/app_manager/js/vellum/src/main-components.js:25
msgid "Properties To Create"
msgstr "Propiedades a Crear"

#: corehq/apps/app_manager/static/app_manager/js/vellum/src/main-components.js:25
msgid "You must include {columns} columns to create a case"
msgstr "Debe incluir {columns}columnas para crear un caso"

#: corehq/apps/app_manager/static/app_manager/js/vellum/src/main-components.js:25
msgid "You can only use the following properties:"
msgstr "Solo puede utilizar las siguientes propiedades:"

#: corehq/apps/app_manager/static/app_manager/js/vellum/src/main-components.js:25
msgid "{props} are invalid properties"
msgstr "{props}son propiedades inválidas"

#: corehq/apps/app_manager/static/app_manager/js/vellum/src/main-components.js:25
msgid "Close Case"
msgstr "Cerrar el Caso"

#: corehq/apps/app_manager/static/app_manager/js/vellum/src/main-components.js:25
msgid "Close Condition"
msgstr "Cerrar Condición"

#: corehq/apps/app_manager/static/app_manager/js/vellum/src/main-components.js:25
msgid "Update Case"
msgstr "Actualizar Caso"

#: corehq/apps/app_manager/static/app_manager/js/vellum/src/main-components.js:25
msgid "Properties To Update"
msgstr "Propiedades a Actualizar"

#: corehq/apps/app_manager/static/app_manager/js/vellum/src/main-components.js:25
msgid "Use Index"
msgstr "Utilizar Índice"

#: corehq/apps/app_manager/static/app_manager/js/vellum/src/main-components.js:25
msgid "Index Properties"
msgstr "Propiedades del Índice"

#: corehq/apps/app_manager/static/app_manager/js/vellum/src/main-components.js:25
msgid "Relationship must be child or extension"
msgstr "La relación debe ser hijo o extensión"

#: corehq/apps/app_manager/static/app_manager/js/vellum/src/main-components.js:25
msgid "Use Attachments"
msgstr "Utilizar Adjuntos"

#: corehq/apps/app_manager/static/app_manager/js/vellum/src/main-components.js:25
msgid "Attachment Properties"
msgstr "Propiedades Adjuntas"

#: corehq/apps/app_manager/static/app_manager/js/vellum/src/main-components.js:25
msgid "The from attribute must be one of: local, remote, or inline"
msgstr "El atributo de debe ser uno de estos: local, remoto o en linea"

#: corehq/apps/app_manager/static/app_manager/js/vellum/src/main-components.js:25
msgid "Inlined attachments must have an attachment name"
msgstr "Los adjuntos en línea deben tener un nombre del adjunto"

#: corehq/apps/app_manager/static/app_manager/js/vellum/src/main-components.js:25
#: corehq/apps/export/static/export/js/models.js:359
msgid "Create"
msgstr "Crear"

#: corehq/apps/app_manager/static/app_manager/js/vellum/src/main-components.js:25
msgid "Update"
msgstr "Actualizar"

#: corehq/apps/app_manager/static/app_manager/js/vellum/src/main-components.js:25
msgid "Index"
msgstr "Índice"

#: corehq/apps/app_manager/static/app_manager/js/vellum/src/main-components.js:25
msgid "Attachments"
msgstr "Adjuntos"

#: corehq/apps/app_manager/static/app_manager/js/vellum/src/main-components.js:25
msgid "Upload"
msgstr "Cargar"

#: corehq/apps/app_manager/static/app_manager/js/vellum/src/main-components.js:25
msgid "Select new"
msgstr "Seleccionar nuevo"

#: corehq/apps/app_manager/static/app_manager/js/vellum/src/main-components.js:25
msgid "Select File"
msgstr "Seleccionar Archivo"

#: corehq/apps/app_manager/static/app_manager/js/vellum/src/main-components.js:25
msgid "Current"
msgstr "Actual"

#: corehq/apps/app_manager/static/app_manager/js/vellum/src/main-components.js:25
msgid "Multimedia Sharing Options"
msgstr "Opciones de Compartir Multimedia"

#: corehq/apps/app_manager/static/app_manager/js/vellum/src/main-components.js:25
msgid "License"
msgstr "Licencia"

#: corehq/apps/app_manager/static/app_manager/js/vellum/src/main-components.js:25
msgid "Creative Commons Attribution, Non-Commercial"
msgstr "Atribución de Creative Commons, No Comercial "

#: corehq/apps/app_manager/static/app_manager/js/vellum/src/main-components.js:25
msgid "Creative Commons Attribution, No Derivatives"
msgstr "Atribución de Creative Commons, Sin Derivadas "

#: corehq/apps/app_manager/static/app_manager/js/vellum/src/main-components.js:25
msgid "Creative Commons Attribution"
msgstr "Atribución de Creative Commons"

#: corehq/apps/app_manager/static/app_manager/js/vellum/src/main-components.js:25
msgid "Creative Commons Attribution, Non-Commercial, and Share Alike"
msgstr "Atribución de Creative Commons, No Comerciales, y Compartir Igual "

#: corehq/apps/app_manager/static/app_manager/js/vellum/src/main-components.js:25
msgid "Creative Commons Attribution, Non-Commercial, and No Derivatives"
msgstr "Atribución de Creative Commons, No Comerciales, y Sin Derivadas "

#: corehq/apps/app_manager/static/app_manager/js/vellum/src/main-components.js:25
msgid "Creative Commons Attribution, Share Alike"
msgstr "Atribución de Creative Commons, Compartir Igual"

#: corehq/apps/app_manager/static/app_manager/js/vellum/src/main-components.js:25
msgid "Author"
msgstr "Autor"

#: corehq/apps/app_manager/static/app_manager/js/vellum/src/main-components.js:25
msgid "Enter the name of the author."
msgstr "Ingrese el nombre del autor."

#: corehq/apps/app_manager/static/app_manager/js/vellum/src/main-components.js:25
msgid "Attribution Notes"
msgstr "Notas de Atribución"

#: corehq/apps/app_manager/static/app_manager/js/vellum/src/main-components.js:25
msgid "Begin Upload"
msgstr "Iniciar Carga"

#: corehq/apps/app_manager/static/app_manager/js/vellum/src/main-components.js:25
msgid "Replace"
msgstr "Reemplazar"

#: corehq/apps/app_manager/static/app_manager/js/vellum/src/main-components.js:26
msgid "No Reference"
msgstr "Sin Referencia"

#: corehq/apps/app_manager/static/app_manager/js/vellum/src/main-components.js:26
msgid "Advanced: Show Path"
msgstr "Avanzada: Muestre la Ruta"

#: corehq/apps/app_manager/static/app_manager/js/vellum/src/main-components.js:26
msgid "Hide Path"
msgstr "Oculte la Ruta"

#: corehq/apps/app_manager/static/app_manager/js/vellum/src/main-components.js:33
msgid "Image"
msgstr "Imagen"

#: corehq/apps/app_manager/static/app_manager/js/vellum/src/main-components.js:33
msgid "Video"
msgstr "Video"

#: corehq/apps/app_manager/static/app_manager/js/vellum/src/main-components.js:33
msgid "Inline Video"
msgstr "Video en Línea"

#: corehq/apps/app_manager/static/app_manager/js/vellum/src/main-components.js:33
msgid "HTML"
msgstr "HTML"

#: corehq/apps/app_manager/static/app_manager/js/vellum/src/main-components.js:34
msgid "Copying and Pasting Questions"
msgstr "Preguntas sobre Copiar y Pegar"

#: corehq/apps/app_manager/static/app_manager/js/vellum/src/main-components.js:34
msgid ""
"These actions are available via the browser's Edit menu, and you can also "
"use:"
msgstr ""
"Estas acciones están disponibles por medio del navegador del menú de "
"Edición; también puede utilizar:"

#: corehq/apps/app_manager/static/app_manager/js/vellum/src/main-components.js:34
msgid "for copy"
msgstr "para copiar"

#: corehq/apps/app_manager/static/app_manager/js/vellum/src/main-components.js:34
msgid "for paste"
msgstr "para pegar"

#: corehq/apps/app_manager/static/app_manager/js/vellum/src/main-components.js:34
msgid "Copy from or Paste into this text box:"
msgstr "Copiar desde o Pegar en esta casilla de texto:"

#: corehq/apps/app_manager/static/app_manager/js/vellum/src/main-components.js:34
msgid "Insert Questions"
msgstr "Inserte Preguntas"

#: corehq/apps/app_manager/static/app_manager/js/vellum/src/main-components.js:34
msgid "Selecting Multiple Questions"
msgstr "Seleccionando Múltiples Preguntas"

#: corehq/apps/app_manager/static/app_manager/js/vellum/src/main-components.js:34
msgid "Hold {key} and click on each question."
msgstr "Mantenga oprimido {key} y haga clic en cada pregunta."

#: corehq/apps/app_manager/static/app_manager/js/vellum/src/main-components.js:34
msgid "Other Tips"
msgstr "Otros Consejos"

#: corehq/apps/app_manager/static/app_manager/js/vellum/src/main-components.js:34
msgid "Questions can be copied between forms, and even to other apps."
msgstr ""
"Se pueden copiar preguntas entre formularios, y hasta a otras aplicaciones."

#: corehq/apps/app_manager/static/app_manager/js/vellum/src/main-components.js:34
msgid "Cannot insert $1 into $2"
msgstr "No se puede insertar $1 en $2"

#: corehq/apps/app_manager/static/app_manager/js/vellum/src/main-components.js:34
msgid "Cannot insert $1 into or after $2"
msgstr "No se puede insertar $1 en o después de $2"

#: corehq/apps/app_manager/static/app_manager/js/vellum/src/main-components.js:34
msgid "Cannot insert {type} into tree root"
msgstr "No se puede insertar {type}en la raíz del árbol"

#: corehq/apps/app_manager/static/app_manager/js/vellum/src/main-components.js:34
msgid "Unsupported paste format"
msgstr "Formato de pegado sin soporte"

#: corehq/apps/app_manager/static/app_manager/js/vellum/src/main-components.js:34
msgid "Unsupported paste format:"
msgstr "Formato de pegado sin soporte:"

#: corehq/apps/app_manager/static/app_manager/js/vellum/src/main-components.js:34
msgid "Unknown question type:"
msgstr "Tipo de pregunta desconocida:"

#: corehq/apps/app_manager/static/app_manager/js/vellum/src/main-components.js:34
msgid "Enter command"
msgstr ""

#: corehq/apps/app_manager/static/app_manager/js/vellum/src/main-components.js:34
msgid "Command Bar"
msgstr ""

#: corehq/apps/app_manager/static/app_manager/js/widgets.js:35
msgid "no comment"
msgstr ""

#: corehq/apps/app_manager/static/app_manager/js/widgets.js:88
#: corehq/apps/translations/static/translations/js/app_translations.js:40
msgid "Select Profile"
msgstr ""

#: corehq/apps/cloudcare/static/cloudcare/js/debugger/debugger.js:18
msgid "Form Data"
msgstr "Datos del Formulario"

#: corehq/apps/cloudcare/static/cloudcare/js/debugger/debugger.js:24
msgid "Form XML"
msgstr "Formulario XML"

#: corehq/apps/cloudcare/static/cloudcare/js/debugger/debugger.js:30
msgid "Evaluate XPath"
msgstr "Evaluar XPath"

#: corehq/apps/cloudcare/static/cloudcare/js/debugger/debugger.js:270
msgid "Error evaluating expression."
msgstr "Error al evaluar la expresión."

#: corehq/apps/cloudcare/static/cloudcare/js/form_entry/entrycontrols_full.js:212
msgid "Barcode"
msgstr "Código de barras"

#: corehq/apps/cloudcare/static/cloudcare/js/form_entry/entrycontrols_full.js:214
msgid "Free response"
msgstr "Respuesta libre"

#: corehq/apps/cloudcare/static/cloudcare/js/form_entry/entrycontrols_full.js:351
msgid "Not a valid whole number"
msgstr ""

#: corehq/apps/cloudcare/static/cloudcare/js/form_entry/entrycontrols_full.js:354
#: corehq/apps/cloudcare/static/cloudcare/js/form_entry/entrycontrols_full.js:415
msgid "Number is too large"
msgstr ""

#: corehq/apps/cloudcare/static/cloudcare/js/form_entry/entrycontrols_full.js:392
<<<<<<< HEAD
#, fuzzy
#| msgid "Phone Number or Numeric ID"
msgid "Phone number or Numeric ID"
msgstr "Número de teléfono o ID Numérico"
=======
msgid "Phone number or Numeric ID"
msgstr ""
>>>>>>> 942f1332

#: corehq/apps/cloudcare/static/cloudcare/js/form_entry/entrycontrols_full.js:412
msgid "Not a valid number"
msgstr ""

#: corehq/apps/cloudcare/static/cloudcare/js/form_entry/entrycontrols_full.js:538
<<<<<<< HEAD
#, fuzzy
#| msgid "Please specify an email."
msgid "Please choose an item"
msgstr "Por favor especifique un correo electrónico."
=======
msgid "Please choose an item"
msgstr ""
>>>>>>> 942f1332

#: corehq/apps/cloudcare/static/cloudcare/js/form_entry/entrycontrols_full.js:609
msgid "Combobox"
msgstr ""

#: corehq/apps/cloudcare/static/cloudcare/js/form_entry/entrycontrols_full.js:679
msgid "Not a valid choice"
msgstr "Opción no válida"

#: corehq/apps/cloudcare/static/cloudcare/js/form_entry/entrycontrols_full.js:876
msgid "Map layer not configured."
msgstr ""

#: corehq/apps/cloudcare/static/cloudcare/js/form_entry/entrycontrols_full.js:883
msgid "Could not load map. Please try again later."
msgstr ""

#: corehq/apps/cloudcare/static/cloudcare/js/form_entry/errors.js:3
msgid ""
"Something unexpected went wrong on that request. If you have problems "
"filling in the rest of your form please submit an issue. Technical Details: "
msgstr ""

#: corehq/apps/cloudcare/static/cloudcare/js/form_entry/errors.js:6
msgid ""
"CommCareHQ has detected a possible network connectivity problem. Please make "
"sure you are connected to the Internet in order to submit your form."
msgstr ""

#: corehq/apps/cloudcare/static/cloudcare/js/form_entry/errors.js:9
msgid ""
"Another process prevented us from servicing your request. Please try again "
"later."
msgstr ""

#: corehq/apps/cloudcare/static/cloudcare/js/form_entry/errors.js:11
msgid ""
"We have detected an issue with your network. Please check your Internet "
"connection and retry when connectivity improves."
msgstr ""

#: corehq/apps/cloudcare/static/cloudcare/js/form_entry/fullform-ui.js:277
msgid "Submitting..."
msgstr ""

#: corehq/apps/cloudcare/static/cloudcare/js/form_entry/fullform-ui.js:279
msgid "Submit"
msgstr "Ingresar"

#: corehq/apps/cloudcare/static/cloudcare/js/form_entry/fullform-ui.js:339
msgid "An answer is required"
msgstr ""

#: corehq/apps/cloudcare/static/cloudcare/js/form_entry/fullform-ui.js:341
msgid "This answer is outside the allowed range."
msgstr ""

#: corehq/apps/cloudcare/static/cloudcare/js/form_entry/utils.js:15
msgid ""
"Looks like you got logged out because of inactivity, but your work is safe. "
"<a href='<%= url %>' target='_blank'>Click here to log back in.</a>"
msgstr ""

#: corehq/apps/cloudcare/static/cloudcare/js/form_entry/utils.js:19
msgid "You have been logged out because of inactivity."
msgstr ""

#: corehq/apps/cloudcare/static/cloudcare/js/form_entry/webformsession.js:315
msgid "We were unable to save this answer. Please try again later."
msgstr ""

#: corehq/apps/cloudcare/static/cloudcare/js/formplayer-inline.js:34
msgid "Form successfully submitted!"
msgstr ""

#: corehq/apps/cloudcare/static/cloudcare/js/formplayer-inline.js:39
msgid "An unexpected error occurred!"
msgstr ""

#: corehq/apps/cloudcare/static/cloudcare/js/formplayer/app.js:206
msgid "Form successfully saved!"
msgstr ""

#: corehq/apps/cloudcare/static/cloudcare/js/formplayer/app.js:330
msgid ""
"You are now offline. Web Apps is not optimized for offline use. Please "
"reconnect to the Internet before continuing."
msgstr ""

#: corehq/apps/cloudcare/static/cloudcare/js/formplayer/app.js:339
msgid "You are are back online."
msgstr ""

#: corehq/apps/cloudcare/static/cloudcare/js/formplayer/app.js:464
#: corehq/apps/cloudcare/static/cloudcare/js/formplayer/menus/api.js:41
msgid "Waiting for server progress"
msgstr "Esperando el progreso del servidor"

#: corehq/apps/cloudcare/static/cloudcare/js/formplayer/app.js:492
msgid "Please wait..."
msgstr "Por favor espere..."

#: corehq/apps/cloudcare/static/cloudcare/js/formplayer/app.js:644
msgid "Web Apps - CommCare HQ"
msgstr ""

#: corehq/apps/cloudcare/static/cloudcare/js/formplayer/constants.js:9
msgid ""
"Formplayer encountered an error. Please report an issue if you continue to "
"see this message."
msgstr ""
"El ejecutor del formulario encontró un error. Por favor reporte un problema "
"si continúa apareciendo este mensaje."

#: corehq/apps/cloudcare/static/cloudcare/js/formplayer/layout/views/progress_bar.js:24
msgid "Completed: "
msgstr "Completado:"

#: corehq/apps/cloudcare/static/cloudcare/js/formplayer/main.js:30
msgid "Show Full Menu"
msgstr "Mostrar el Menú Completo"

#: corehq/apps/cloudcare/static/cloudcare/js/formplayer/main.js:37
msgid "Hide Full Menu"
msgstr ""

#: corehq/apps/cloudcare/static/cloudcare/js/formplayer/menus/api.js:28
msgid "Permission Denied"
msgstr "Permiso Denegado"

#: corehq/apps/cloudcare/static/cloudcare/js/formplayer/menus/api.js:83
msgid ""
"Unable to connect to form playing service. Please report an issue if you "
"continue to see this message."
msgstr ""
"No es posible conectarse al servicio de visualización de ejecución de "
"formulario. Por favor reporte un problema si este mensaje continúa "
"apareciendo."

#: corehq/apps/cloudcare/static/cloudcare/js/formplayer/sessions/views.js:32
msgid "Delete incomplete form?"
msgstr "¿Desea borrar el formulario incompleto?"

#: corehq/apps/cloudcare/static/cloudcare/js/formplayer/sessions/views.js:33
msgid "Are you sure you want to delete '"
msgstr "¿Está seguro que quiere borrar ' ?"

#: corehq/apps/cloudcare/static/cloudcare/js/formplayer/sessions/views.js:34
msgid "Yes"
msgstr "Sí"

#: corehq/apps/cloudcare/static/cloudcare/js/formplayer/sessions/views.js:35
msgid "No"
msgstr "No"

#: corehq/apps/cloudcare/static/cloudcare/js/formplayer/users/views.js:47
msgid "Log in as "
msgstr "Ingresar como"

#: corehq/apps/cloudcare/static/cloudcare/js/formplayer/users/views.js:51
msgid "Yes, log in as this user"
msgstr "Sí, ingresar como este usuario"

#: corehq/apps/cloudcare/static/cloudcare/js/formplayer/utils/util.js:21
msgid "Confirm?"
msgstr "¿Corfirmar?"

#: corehq/apps/cloudcare/static/cloudcare/js/util.js:40
#: corehq/apps/cloudcare/static/cloudcare/js/util.js:58
msgid "Sorry, an error occurred while processing that request."
msgstr "Lo sentimos, ocurrió un error al procesar esa solicitud."

#: corehq/apps/cloudcare/static/cloudcare/js/util.js:122
msgid "Error saving!"
msgstr "¡Error al guardar!"

#: corehq/apps/cloudcare/static/cloudcare/js/util.js:130
msgid "Could not sync user data. Please report an issue if this persists."
msgstr ""

#: corehq/apps/cloudcare/static/cloudcare/js/util.js:134
msgid "User Data successfully synced."
msgstr "Los Datos del Usuario han sido sincronizados con éxito."

#: corehq/apps/cloudcare/static/cloudcare/js/util.js:142
msgid "Could not clear user data. Please report an issue if this persists."
msgstr ""
"No es posible borrar los datos del usuario. Por favor reporte un problema si "
"esto continúa."

#: corehq/apps/cloudcare/static/cloudcare/js/util.js:146
msgid "User data successfully cleared."
msgstr "Los datos del usuario fueron borrados exitosamente."

#: corehq/apps/cloudcare/static/cloudcare/js/util.js:154
msgid "Error breaking locks. Please report an issue if this persists."
msgstr ""

#: corehq/apps/commtrack/static/commtrack/js/products_and_programs_main.js:41
msgid ""
"Sorry, there was an problem contacting the server to fetch the data. Please, "
"try again in a little bit."
msgstr ""
"Lo sentimos, ocurrió un problema al contactar el servidor para recuperar los "
"datos. Por favor, intente otra vez más tarde."

#: corehq/apps/custom_data_fields/static/custom_data_fields/js/custom_data_fields.js:112
msgid "Profile"
msgstr ""

#: corehq/apps/data_dictionary/static/data_dictionary/js/data_dictionary.js:19
msgid "No Name"
msgstr "No hay Nombre"

#: corehq/apps/data_dictionary/static/data_dictionary/js/data_dictionary.js:75
msgid "You have unsaved changes to your data dictionary."
msgstr "Usted tiene cambios sin guardar en su diccionario de datos."

#: corehq/apps/data_dictionary/static/data_dictionary/js/data_dictionary.js:151
msgid ""
"You have unsaved changes to this case type. Are you sure you would like to "
"continue?"
msgstr ""

#: corehq/apps/data_interfaces/static/data_interfaces/js/case_management.js:168
msgid "Case Reassignment (via HQ)"
msgstr "Reasignación de Caso (vía HQ)"

#: corehq/apps/data_interfaces/static/data_interfaces/js/case_management.js:176
msgid "Search for users or groups"
msgstr ""

#: corehq/apps/data_interfaces/static/data_interfaces/js/find_by_id.js:25
msgid ""
"<a href='<%= link %>' target='_blank'>View <i class='fa fa-external-link'></"
"i></a>"
msgstr ""

#: corehq/apps/data_interfaces/static/data_interfaces/js/find_by_id.js:65
msgid "Find Case"
msgstr ""

#: corehq/apps/data_interfaces/static/data_interfaces/js/find_by_id.js:66
msgid "IDs can be found in a <a href=\"<%= url %>\">case data export</a>"
msgstr ""

#: corehq/apps/data_interfaces/static/data_interfaces/js/find_by_id.js:70
msgid "Case found!"
msgstr ""

#: corehq/apps/data_interfaces/static/data_interfaces/js/find_by_id.js:71
msgid "Could not find case"
msgstr ""

#: corehq/apps/data_interfaces/static/data_interfaces/js/find_by_id.js:76
msgid "Find Form Submission"
msgstr ""

#: corehq/apps/data_interfaces/static/data_interfaces/js/find_by_id.js:77
msgid "IDs can be found in a <a href=\"<%= url %>\">form data export</a>"
msgstr ""

#: corehq/apps/data_interfaces/static/data_interfaces/js/find_by_id.js:80
msgid "Could not find form submission"
msgstr ""

#: corehq/apps/data_interfaces/static/data_interfaces/js/find_by_id.js:81
msgid "Form Submission ID"
msgstr ""

#: corehq/apps/data_interfaces/static/data_interfaces/js/find_by_id.js:82
msgid "Form submission found!"
msgstr ""

#: corehq/apps/data_interfaces/static/data_interfaces/js/list_automatic_update_rules.js:40
#: corehq/apps/users/static/users/js/mobile_workers.js:116
#: corehq/apps/users/static/users/js/mobile_workers.js:140
msgid "Issue communicating with server. Try again."
msgstr "Ocurrió un problema al comunicarse con el servidor. Intente otra vez."

#: corehq/apps/data_interfaces/static/data_interfaces/js/manage_case_groups.js:57
msgid "Sorry, it looks like the upload failed."
msgstr "Lo sentimos, parece que la carga falló."

#: corehq/apps/domain/static/domain/js/billing_statements.js:40
#: corehq/apps/domain/static/domain/js/billing_statements.js:59
msgid "Submit Payment"
msgstr "Ingrese Pago"

#: corehq/apps/domain/static/domain/js/billing_statements.js:49
msgid "Submit Invoice Request"
msgstr "Ingrese Solicitud de Factura"

#: corehq/apps/domain/static/domain/js/current_subscription.js:19
msgid "Buy Credits"
msgstr "Comprar Créditos"

#: corehq/apps/domain/static/domain/js/info_basic.js:14
msgid "Select a Timezone..."
msgstr ""

#: corehq/apps/domain/static/domain/js/internal_settings.js:78
msgid "Available Countries"
msgstr "Países disponibles"

#: corehq/apps/domain/static/domain/js/internal_settings.js:79
msgid "Active Countries"
msgstr "Países Activos"

#: corehq/apps/domain/static/domain/js/internal_settings.js:80
msgid "Search Countries..."
msgstr "Buscar Países..."

#: corehq/apps/domain/static/domain/js/my_project_settings.js:42
msgid "Reset to Default"
msgstr "Restablecer a Predeterminado"

#: corehq/apps/domain/static/domain/js/my_project_settings.js:56
msgid "This matches the global setting: "
msgstr "Esto coincide con la configuración global:"

#: corehq/apps/domain/static/domain/js/my_project_settings.js:59
msgid "This does not match global setting: "
msgstr "Esto no coincide con la configuración global:"

#: corehq/apps/domain/static/domain/js/my_project_settings.js:64
msgid ""
"You may not override this project space's timezone because you only have "
"access to this project space through an Organization. You must be added to "
"the project space as a member in order to override your timezone."
msgstr ""

#: corehq/apps/export/static/export/js/create_export.js:100
msgid "<%= count %> form submission available."
msgstr ""

#: corehq/apps/export/static/export/js/create_export.js:102
msgid "<%= count %> form submissions available."
msgstr ""

#: corehq/apps/export/static/export/js/create_export.js:113
msgid "User Registration"
msgstr "Registro de Usuario"

#: corehq/apps/export/static/export/js/create_export.js:305
msgid ""
"There was an issue fetching data. Please check your internet connection."
msgstr ""

#: corehq/apps/export/static/export/js/create_export.js:341
msgid "There is an issue communicating with the server at this time."
msgstr "Hay un problema de comunicación con el servidor en este momento."

#: corehq/apps/export/static/export/js/download_data_files.js:26
msgid "Copy to clipboard: Ctrl-C, Enter (Mac: Cmd-C, Enter)"
msgstr "Copiar a portapapeles: Ctrl-C, Enter (Mac: Cmd-C, Enter)"

#: corehq/apps/export/static/export/js/download_data_files.js:35
msgid "Data file URL copied to clipboard."
msgstr "El archivo de datos URL fue copiado al portapapeles."

#: corehq/apps/export/static/export/js/download_data_files.js:61
msgid "Data file deleted."
msgstr "Archivo de datos borrado."

#: corehq/apps/export/static/export/js/download_export.js:219
msgid "Sorry, there was a problem reaching the server. Please try again."
msgstr ""

#: corehq/apps/export/static/export/js/download_export.js:363
msgid "Server maintenance in progress. Please try again later."
msgstr ""
"Servicio de mantenimiento en curso. Por favor intente de nuevo más tarde. "

#: corehq/apps/export/static/export/js/download_export.js:373
msgid "There was an error downloading your export."
msgstr "Ocurrió un error al descargar su exportación."

#: corehq/apps/export/static/export/js/export_list.js:157
msgid "Download Requested"
msgstr "Descarga Solicitada"

#: corehq/apps/export/static/export/js/export_list.js:449
#: corehq/apps/export/static/export/js/export_list.js:456
msgid "Invalid date format"
msgstr "Formato de fecha inválido"

#: corehq/apps/export/static/export/js/export_list.js:598
msgid "Problem saving dashboard feed filters"
msgstr "Ocurrió un problema al guardar filtros de alimentación del tablero"

#: corehq/apps/export/static/export/js/models.js:86
#: corehq/apps/export/static/export/js/models.js:241
msgid "Process"
msgstr "Proceso"

#: corehq/apps/export/static/export/js/models.js:231
msgid "Processing..."
msgstr "Procesando..."

#: corehq/apps/export/static/export/js/models.js:248
msgid "Refresh page"
msgstr "Actualizar la página"

#: corehq/apps/export/static/export/js/models.js:312
msgid "Web Page (Excel Dashboards)"
msgstr "Página Web (Tablero de Excel)"

#: corehq/apps/export/static/export/js/models.js:314
msgid "CSV (Zip file)"
msgstr "CSV (archivo Zip)"

#: corehq/apps/export/static/export/js/models.js:316
msgid "Excel (older versions)"
msgstr "Excel (versiones antiguas)"

#: corehq/apps/export/static/export/js/models.js:318
msgid "Excel 2007+"
msgstr ""

#: corehq/apps/export/static/export/js/models.js:330
msgid "Private"
msgstr ""

#: corehq/apps/export/static/export/js/models.js:332
msgid "Export Only"
msgstr ""

#: corehq/apps/export/static/export/js/models.js:334
msgid "Edit and Export"
msgstr ""

#: corehq/apps/export/static/export/js/models.js:339
msgid ""
"<strong>Private</strong>: Only you can edit and export.<br/> <strong>Export "
"Only</strong>: You can edit and export, other users can only export.<br/> "
"<strong>Edit and Export</strong>: All users can edit and export."
msgstr ""

#: corehq/apps/export/static/export/js/models.js:673
msgid "The table path should end with []"
msgstr "La ruta de la tabla debe terminar con []"

#: corehq/apps/export/static/export/js/models.js:787
msgid "Sensitive ID"
msgstr "ID Confidencial"

#: corehq/apps/export/static/export/js/models.js:789
msgid "Sensitive Date"
msgstr "Fecha Confidencial"

#: corehq/apps/export/static/export/js/models.js:791
msgid "None"
msgstr "Ninguna"

#: corehq/apps/groups/static/groups/js/group_members.js:18
msgid "Group Information"
msgstr "Información de Grupo"

#: corehq/apps/groups/static/groups/js/group_members.js:51
msgid "The following changes will not be saved: "
msgstr "Los siguientes cambios no se guardarán:"

#: corehq/apps/groups/static/groups/js/group_members.js:72
msgid "Successfully saved "
msgstr "Guardado exitosamente"

#: corehq/apps/groups/static/groups/js/group_members.js:76
msgid "Failed to save "
msgstr "Error al guardar"

#: corehq/apps/groups/static/groups/js/group_members.js:145
msgid "Please wait and do not navigate away..."
msgstr "Por favor espere y no se vaya..."

#: corehq/apps/hqmedia/static/hqmedia/js/references_main.js:72
msgid ""
"Error fetching multimedia, please try again or report an issue if the "
"problem persists."
msgstr ""

#: corehq/apps/hqwebapp/static/hqwebapp/js/500.js:7
msgid "This is Danny, one of our best developers."
msgstr "Este es Danny, uno de nuestros mejores desarrolladores."

#: corehq/apps/hqwebapp/static/hqwebapp/js/500.js:8
msgid ""
"Danny is pretty sad that you had to encounter this issue. He's making sure "
"it gets fixed as soon as possible."
msgstr ""
"Danny está bastante triste de que usted haya encontrado este problema. Él se "
"está asegurando de que esté arreglado tan pronto como sea posible."

#: corehq/apps/hqwebapp/static/hqwebapp/js/components/inline_edit.js:65
msgid "Error saving, please try again."
msgstr ""

#: corehq/apps/hqwebapp/static/hqwebapp/js/components/pagination.js:68
msgid "<%= num %> per page"
msgstr ""

#: corehq/apps/hqwebapp/static/hqwebapp/js/components/pagination.js:97
msgid "Showing <%= firstItem %> to <%= lastItem %> of <%= maxItems %> entries"
msgstr ""

#: corehq/apps/hqwebapp/static/hqwebapp/js/daterangepicker.config.js:65
msgid "Clear"
msgstr "Borrar"

#: corehq/apps/hqwebapp/static/hqwebapp/js/daterangepicker.config.js:70
#: corehq/apps/reports/static/reports/js/filters/main.js:74
msgid "Show All Dates"
msgstr "Mostrar Todas las Fechas"

#: corehq/apps/hqwebapp/static/hqwebapp/js/inactivity.js:160
msgid "Could not authenticate, please log in and try again"
msgstr ""

#: corehq/apps/hqwebapp/static/hqwebapp/js/inactivity.js:168
#: corehq/apps/hqwebapp/static/hqwebapp/js/ui_elements/ui-element-key-val-list.js:46
msgid "Done"
msgstr "Listo"

#: corehq/apps/hqwebapp/static/hqwebapp/js/main.js:284
msgid "Saving..."
msgstr "Guardando..."

#: corehq/apps/hqwebapp/static/hqwebapp/js/main.js:285
msgid "Saved"
msgstr "Guardado"

#: corehq/apps/hqwebapp/static/hqwebapp/js/main.js:286
#: corehq/apps/hqwebapp/static/hqwebapp/js/main.js:294
msgid "Try Again"
msgstr "Intente otra vez"

#: corehq/apps/hqwebapp/static/hqwebapp/js/main.js:292
msgid "Deleting..."
msgstr "Borrando..."

#: corehq/apps/hqwebapp/static/hqwebapp/js/main.js:293
msgid "Deleted"
msgstr "Eliminado"

#: corehq/apps/hqwebapp/static/hqwebapp/js/main.js:295
msgid "There was an error deleting"
msgstr "Ocurrió un error al borrar"

#: corehq/apps/hqwebapp/static/hqwebapp/js/multiselect_utils.js:68
msgid "Add All"
msgstr "Agregar Todos"

#: corehq/apps/hqwebapp/static/hqwebapp/js/multiselect_utils.js:73
msgid "Remove All"
msgstr "Eliminar Todos"

#: corehq/apps/hqwebapp/static/hqwebapp/js/multiselect_utils.js:150
msgid "Items"
msgstr ""

#: corehq/apps/hqwebapp/static/hqwebapp/js/multiselect_utils.js:151
msgid "Selected items"
msgstr ""

#: corehq/apps/hqwebapp/static/hqwebapp/js/multiselect_utils.js:152
msgid "Search items"
msgstr ""

#: corehq/apps/hqwebapp/static/hqwebapp/js/password_validators.ko.js:18
msgid "Your password is too weak! Try adding numbers or symbols."
msgstr "¡Su contraseña es muy débil! Intente agregar números o símbolos."

#: corehq/apps/hqwebapp/static/hqwebapp/js/rollout_modal.js:53
msgid ""
"We could not turn on the new feature. You will have the opportunity to turn "
"it on the next time you visit this page."
msgstr ""
"No pudimos activar la nueva función. Tendrá la oportunidad de usarla la "
"próxima vez que visite esta página."

#: corehq/apps/hqwebapp/static/hqwebapp/js/rollout_modal.js:84
msgid "We could not turn off the new feature. Please try again later."
msgstr "No pudimos apagar la nueva función. Por favor intente más tarde."

#: corehq/apps/hqwebapp/static/hqwebapp/js/select2_handler.js:99
msgid ""
"There was an issue communicating with the server. Please try back later."
msgstr ""
"Ocurrió un problema al comunicarnos con el servidor. Por favor inténtelo más "
"tarde."

#: corehq/apps/hqwebapp/static/hqwebapp/js/ui_elements/ui-element-key-val-list.js:29
#: corehq/apps/hqwebapp/static/hqwebapp/js/ui_elements/ui-element-key-val-mapping.js:283
msgid "Edit"
msgstr "Editar"

#: corehq/apps/hqwebapp/static/hqwebapp/js/ui_elements/ui-element-key-val-list.js:37
msgid "Edit Mapping for "
msgstr "Editar Mapeo para"

#: corehq/apps/hqwebapp/static/hqwebapp/js/ui_elements/ui-element-key-val-list.js:42
msgid "Add Key &rarr; Value Mapping"
msgstr "Agregar Clave &rarr; Mapeo de Valor"

#: corehq/apps/hqwebapp/static/hqwebapp/js/ui_elements/ui-element-key-val-list.js:87
msgid "Click <strong>Edit</strong> below to add mappings"
msgstr "Haga clic en<strong>Editar</strong> abajo para agregar mapeos"

#: corehq/apps/hqwebapp/static/hqwebapp/js/ui_elements/ui-element-key-val-mapping.js:172
#: corehq/apps/hqwebapp/static/hqwebapp/js/ui_elements/ui-element-key-val-mapping.js:180
msgid "Calculation is duplicated"
msgstr "El cálculo está duplicado"

#: corehq/apps/hqwebapp/static/hqwebapp/js/ui_elements/ui-element-key-val-mapping.js:173
msgid "Add Image"
msgstr "Agregar Imagen"

#: corehq/apps/hqwebapp/static/hqwebapp/js/ui_elements/ui-element-key-val-mapping.js:174
#: corehq/apps/hqwebapp/static/hqwebapp/js/ui_elements/ui-element-key-val-mapping.js:182
msgid "Calculation contains an invalid character."
msgstr ""

#: corehq/apps/hqwebapp/static/hqwebapp/js/ui_elements/ui-element-key-val-mapping.js:181
#: corehq/apps/hqwebapp/static/hqwebapp/js/ui_elements/ui-element-key-val-mapping.js:189
msgid "Add Key, Value Mapping"
msgstr "Agregar Clave, Mapeo de Valor"

#: corehq/apps/hqwebapp/static/hqwebapp/js/ui_elements/ui-element-key-val-mapping.js:187
msgid "Key"
msgstr "Clave"

#: corehq/apps/hqwebapp/static/hqwebapp/js/ui_elements/ui-element-key-val-mapping.js:188
msgid "Key is duplicated"
msgstr "La clave está duplicada"

#: corehq/apps/hqwebapp/static/hqwebapp/js/ui_elements/ui-element-key-val-mapping.js:190
msgid "Key contains an invalid character."
msgstr ""

#: corehq/apps/hqwebapp/static/hqwebapp/js/ui_elements/ui-element-key-val-mapping.js:303
msgid "Edit mapping for <%= property %>"
msgstr ""

#: corehq/apps/hqwebapp/static/hqwebapp/js/validators.ko.js:15
msgid "Not a valid email"
msgstr "No es un correo electrónico válido"

#: corehq/apps/integration/static/integration/js/dialer/connect-streams-min.js:1
msgid "MultiSessionHangUp"
msgstr ""

#: corehq/apps/integration/static/integration/js/dialer/connect-streams-min.js:1
msgid "MultiSessions"
msgstr ""

#: corehq/apps/integration/static/integration/js/dialer/domain_dialer_main.js:42
msgid "Welcome, "
msgstr ""

#: corehq/apps/integration/static/integration/js/dialer/domain_dialer_main.js:43
msgid "Agent is logged in: "
msgstr ""

#: corehq/apps/integration/static/integration/js/dialer/domain_dialer_main.js:57
msgid "Connecting..."
msgstr ""

#: corehq/apps/integration/static/integration/js/dialer/domain_dialer_main.js:66
msgid "Connected"
msgstr ""

#: corehq/apps/integration/static/integration/js/dialer/domain_dialer_main.js:77
msgid "Disconnected"
msgstr ""

#: corehq/apps/integration/static/integration/js/dialer/domain_dialer_main.js:149
msgid "There is no valid phone number available."
msgstr ""

#: corehq/apps/integration/static/integration/js/dialer/domain_dialer_main.js:155
msgid "You have not logged in."
msgstr ""

#: corehq/apps/integration/static/integration/js/dialer/domain_dialer_main.js:161
msgid "You already have an active call."
msgstr ""

#: corehq/apps/linked_domain/static/linked_domain/js/domain_links.js:49
msgid "Error updating."
msgstr ""

#: corehq/apps/linked_domain/static/linked_domain/js/domain_links.js:84
#: corehq/apps/linked_domain/static/linked_domain/js/domain_links.js:106
msgid ""
"Something unexpected happened.\n"
"Please try again, or report an issue if the problem persists."
msgstr ""

#: corehq/apps/locations/static/locations/js/location.js:31
msgid ""
"User <%= name %> added successfully. A validation message has been sent to "
"the phone number provided."
msgstr ""

#: corehq/apps/locations/static/locations/js/location.js:65
msgid "Error saving user"
msgstr "Error al guardar el usuario"

#: corehq/apps/locations/static/locations/js/location_tree.js:294
msgid "You have successfully archived the location <%=name%>"
msgstr ""

#: corehq/apps/locations/static/locations/js/location_tree.js:297
msgid ""
"You have successfully deleted the location <%=name%> and all of its child "
"locations"
msgstr ""

#: corehq/apps/locations/static/locations/js/location_tree.js:300
msgid ""
"An error occurred while deleting your location. If the problem persists, "
"please report an issue"
msgstr ""
"Ocurrió un error al eliminar su ubicación. Si el problema persiste, por "
"favor reporte un problema"

#: corehq/apps/locations/static/locations/js/widgets.js:23
msgid "Select a Location"
msgstr "Seleccione una Ubicación"

#: corehq/apps/locations/static/locations/js/widgets.js:73
msgid "Choose a primary location"
msgstr "Elegir una ubicación principal"

#: corehq/apps/registration/static/registration/js/new_user.ko.js:91
msgid "Please enter your name."
msgstr "Por favor ingrese su nombre."

#: corehq/apps/registration/static/registration/js/new_user.ko.js:100
msgid "Please specify an email."
msgstr "Por favor especifique un correo electrónico."

#: corehq/apps/registration/static/registration/js/new_user.ko.js:142
msgid "Checking email..."
msgstr "Revisando correo electrónico..."

#: corehq/apps/registration/static/registration/js/new_user.ko.js:152
msgid "Please specify a password."
msgstr "Por favor especifique una contraseña."

#: corehq/apps/registration/static/registration/js/new_user.ko.js:172
msgid "Please specify a project name."
msgstr "Por favor especifique un nombre de proyecto."

#: corehq/apps/registration/static/registration/js/new_user.ko.js:189
msgid "Please specify."
msgstr ""

#: corehq/apps/registration/static/registration/js/password.js:38
msgid "Your password is too weak! Try adding numbers or symbols!"
msgstr "¡Su contraseña es muy débil! ¡Intente agregar números o simbolos!"

#: corehq/apps/registration/static/registration/js/password.js:40
msgid "Your password is almost strong enough! Try adding numbers or symbols!"
msgstr ""

#: corehq/apps/registration/static/registration/js/password.js:42
msgid "Good Job! Your password is strong!"
msgstr "¡Bien Hecho! ¡Su contraseña es segura!"

#: corehq/apps/registration/static/registration/js/register_new_user.js:33
msgid "Choose a time for your CommCare trial setup"
msgstr ""

#: corehq/apps/reminders/static/reminders/js/keywords_list.js:9
msgid "Keywords"
msgstr "Palabras Clave"

#: corehq/apps/reminders/static/reminders/js/keywords_list.js:10
msgid "Keywords to copy"
msgstr ""

#: corehq/apps/reminders/static/reminders/js/keywords_list.js:11
msgid "Search keywords"
msgstr ""

#: corehq/apps/reminders/static/reminders/js/keywords_list.js:15
msgid "Linked Project Spaces"
msgstr ""

#: corehq/apps/reminders/static/reminders/js/keywords_list.js:16
#: corehq/apps/userreports/static/userreports/js/configure_report.js:38
#: corehq/apps/userreports/static/userreports/js/edit_report_config.js:12
msgid "Projects to copy to"
msgstr ""

#: corehq/apps/reminders/static/reminders/js/keywords_list.js:17
#: corehq/apps/userreports/static/userreports/js/configure_report.js:39
#: corehq/apps/userreports/static/userreports/js/edit_report_config.js:13
msgid "Search projects"
msgstr ""

#: corehq/apps/reports/static/reports/js/base.js:32
#: corehq/apps/userreports/static/userreports/js/configurable_report.js:97
msgid "You can email a saved version<br />of this report."
msgstr ""
"Usted puede enviar por correo electrónico una versión guardada <br />de este "
"reporte. "

#: corehq/apps/reports/static/reports/js/case_details.js:36
msgid "Unknown"
msgstr "Desconocido"

#: corehq/apps/reports/static/reports/js/case_details.js:109
msgid "Sorry, there was an issue communicating with the server."
msgstr "Lo sentimos, ocurrió un problema al comunicarnos con el servidor."

#: corehq/apps/reports/static/reports/js/config.dataTables.bootstrap.js:23
msgid "Loading"
msgstr "Cargando"

#: corehq/apps/reports/static/reports/js/config.dataTables.bootstrap.js:29
msgid "No data available to display. Please try changing your filters."
msgstr ""
"No hay datos disponibles para mostrar. Por favor intente cambiar sus filtros."

#: corehq/apps/reports/static/reports/js/config.dataTables.bootstrap.js:31
#: corehq/apps/reports/static/reports/js/config.dataTables.bootstrap.js:34
#: corehq/apps/reports/static/reports/js/config.dataTables.bootstrap.js:176
#: corehq/apps/reports/static/reports/js/tabular.js:44
msgid "Sorry!"
msgstr "¡Lo sentimos!"

#: corehq/apps/reports/static/reports/js/config.dataTables.bootstrap.js:32
msgid ""
"There was an error with your query, it has been logged, please try another "
"query."
msgstr ""
"Ocurrió un error con su consulta, ya ha sido ingresada, por favor intente "
"con otra consulta."

#: corehq/apps/reports/static/reports/js/config.dataTables.bootstrap.js:35
msgid ""
"Your search query is invalid, please adjust the formatting and try again."
msgstr ""
"Su consulta de búsqueda es inválida; por favor ajuste el formato e intente "
"de nuevo."

#: corehq/apps/reports/static/reports/js/data_corrections.js:369
msgid "Select a value"
msgstr ""

#: corehq/apps/reports/static/reports/js/edit_scheduled_report.js:120
#: corehq/apps/users/static/users/js/edit_commcare_user.js:28
msgid "Select a language..."
msgstr "Seleccionar un idioma..."

#: corehq/apps/reports/static/reports/js/edit_scheduled_report.js:135
msgid "Available Reports"
msgstr "Reportes Disponibles"

#: corehq/apps/reports/static/reports/js/edit_scheduled_report.js:136
msgid "Included Reports"
msgstr "Reportes Incluidos"

#: corehq/apps/reports/static/reports/js/edit_scheduled_report.js:137
msgid "Search Reports..."
msgstr "Buscar Reportes..."

#: corehq/apps/reports/static/reports/js/filters/case_list_explorer.js:22
msgid "case types"
msgstr ""

#: corehq/apps/reports/static/reports/js/filters/case_list_explorer_knockout_bindings.js:44
msgid "e.g. (dob <= '2017-02-01' and initial_home_visit_completed = 'yes') "
msgstr ""

#: corehq/apps/reports/static/reports/js/filters/main.js:147
#: corehq/apps/reports/static/reports/js/filters/schedule_instance.js:10
msgid "All"
msgstr "Todo"

#: corehq/apps/reports/static/reports/js/filters/main.js:194
msgid "Select a group"
msgstr "Seleccione un grupo"

#: corehq/apps/reports/static/reports/js/filters/phone_number.js:5
msgid "That have phone numbers"
msgstr "Que tengan números de teléfono"

#: corehq/apps/reports/static/reports/js/filters/phone_number.js:6
msgid "That do not have phone numbers"
msgstr "Que no tengan números de teléfono"

#: corehq/apps/reports/static/reports/js/hq_report.js:73
msgid ""
"Your requested Excel report will be sent to the email address defined in "
"your account settings."
msgstr ""

#: corehq/apps/reports/static/reports/js/maps_utils.js:1106
msgid "No Data"
msgstr "No hay Datos"

#: corehq/apps/reports/static/reports/js/project_health_dashboard.js:127
msgid "Sorry, we couldn't load that."
msgstr "Lo sentimos, no pudimos cargar eso."

#: corehq/apps/reports/static/reports/js/project_health_dashboard.js:140
msgid "No data available in table"
msgstr "No hay datos disponibles en la tabla"

#: corehq/apps/reports/static/reports/js/project_health_dashboard.js:141
#: corehq/apps/reports/static/reports/js/project_health_dashboard.js:142
msgid "Showing _START_ to _END_ of _TOTAL_ entries"
msgstr "Mostrando_INICIO_a_FIN_del_TOTAL_de entradas"

#: corehq/apps/reports/static/reports/js/reports.async.js:16
msgid "Please check your Internet connection!"
msgstr "¡Por favor revise su conexión de Internet!"

#: corehq/apps/reports/static/reports/js/reports.async.js:17
msgid "Report Not Found."
msgstr "No se Encontró el Reporte."

#: corehq/apps/reports/static/reports/js/reports.async.js:18
msgid ""
"Request timed out when rendering this report. This might be an issue with "
"our servers or with your Internet connection. We encourage you to report an "
"issue to CommCare HQ Support so we can look into any possible issues."
msgstr ""
"Su solicitud caducó al procesar este reporte. Esto podría ser debido a un "
"problema con nuestros servidores o a su conexión de internet. Le animamos a "
"que reporte este problema a Soporte CommCare HQ para que podamos investigar "
"posibles problemas."

#: corehq/apps/reports/static/reports/js/reports.async.js:21
msgid ""
"Problem Rendering Report. Our error monitoring tools have noticed this and "
"we are working quickly to resolve this issue as soon as possible. We "
"encourage you to contact CommCare HQ Support if this issue persists for more "
"than a few minutes. We appreciate any additional information you can give us "
"about this problem so we can fix it immediately."
msgstr ""
"Ocurrió un Problema al Procesar el Reporte. Nuestras herramientas de "
"monitoreo de errores han notado esto y estamos trabajando rápidamente para "
"resolver este problema tan pronto como sea posible. Le animamos a que "
"contacte al Soporte CommCare HQ si este problema continúa por más de unos "
"cuantos minutos. Agradecemos cualquier información adicional que pueda "
"brindarnos sobre este problema para que podamos repararlo de inmediato."

#: corehq/apps/reports/static/reports/js/reports.async.js:25
msgid "Bad Gateway. Please contact CommCare HQ Support."
msgstr "Portal en mal estado. Por favor contacte al Soporte de CommCare HQ."

#: corehq/apps/reports/static/reports/js/reports.async.js:26
msgid ""
"CommCare HQ is experiencing server difficulties. We're working quickly to "
"resolve it. Thank you for your patience. We are extremely sorry."
msgstr ""
"CommCare HQ está teniendo dificultades con el servidor. Estamos trabajando "
"rápidamente para solucionarlo. Gracias por su paciencia. Lo sentimos "
"muchísimo."

#: corehq/apps/reports/static/reports/js/reports.async.js:28
msgid "Gateway Timeout. Please contact CommCare HQ Support."
msgstr "Caducó el Portal. Por favor contacte al Soporte de CommCare HQ."

#: corehq/apps/reports/static/reports/js/reports.async.js:183
msgid "We were unsuccessful loading the report:"
msgstr "No pudimos cargar el reporte:"

#: corehq/apps/reports/static/reports/js/single_form.js:64
msgid "Labels"
msgstr "Etiquetas"

#: corehq/apps/reports/static/reports/js/single_form.js:68
msgid "Question IDs"
msgstr "ID de Preguntas"

#: corehq/apps/reports/static/reports/js/standard_hq_report.js:43
#: corehq/apps/userreports/static/userreports/js/configurable_report.js:46
msgid "Report successfully emailed"
msgstr "Reporte enviado por correo electrónico exitosamente"

#: corehq/apps/reports/static/reports/js/standard_hq_report.js:44
#: corehq/apps/userreports/static/userreports/js/configurable_report.js:47
msgid "An error occurred emailing you report. Please try again."
msgstr ""
"Ocurrió un error al enviar por correo electrónico su reporte. Por favor "
"intente de nuevo."

#: corehq/apps/reports/static/reports/js/submission_error_report.js:14
#: corehq/motech/repeaters/static/repeaters/js/repeat_record_report.js:206
#: corehq/motech/repeaters/static/repeaters/js/repeat_record_report.js:232
msgid "Success!"
msgstr "¡Éxito!"

#: corehq/apps/reports/static/reports/js/submission_error_report.js:17
#: corehq/ex-submodules/casexml/apps/case/static/case/js/repeat_records.js:23
#: corehq/motech/repeaters/static/repeaters/js/repeat_record_report.js:209
msgid "Failed"
msgstr "Falló"

#: corehq/apps/reports/static/reports/js/submission_error_report.js:25
msgid "Failed to re-process"
msgstr "Reproceso fallido"

#: corehq/apps/reports/static/reports/v2/js/datagrid.js:180
msgid "Save Filters"
msgstr ""

#: corehq/apps/reports/static/reports/v2/js/datagrid.js:187
msgid "Export Data"
msgstr "Exportar Datos"

#: corehq/apps/reports/static/reports/v2/js/datagrid/columns.js:32
msgid "Column Title"
msgstr ""

#: corehq/apps/reports/static/reports/v2/js/datagrid/report_filters.js:35
msgid "Select <%= title %>..."
msgstr ""

#: corehq/apps/reports_core/static/reports_core/js/base_template_new.js:37
msgid "Showing the current page of data. Switch pages to see more data."
msgstr ""
"Mostrando la página actual de datos. Cambie de páginas para ver más datos."

#: corehq/apps/reports_core/static/reports_core/js/maps.js:33
msgid "Streets"
msgstr "Calles"

#: corehq/apps/reports_core/static/reports_core/js/maps.js:34
msgid "Satellite"
msgstr "Satélite"

#: corehq/apps/sms/static/sms/js/add_gateway.js:25
msgid "You must have at least one phone number."
msgstr "Debe tener al menos un número de teléfono."

#: corehq/apps/sms/static/sms/js/chat.js:241
msgid "(New Message) - "
msgstr ""

#: corehq/apps/sms/static/sms/js/chat_contacts.js:47
msgid "Chat"
msgstr "Chat"

#: corehq/apps/sms/static/sms/js/chat_contacts.js:57
msgid "Show "
msgstr ""

#: corehq/apps/sms/static/sms/js/chat_contacts.js:57
msgid " contacts per page"
msgstr ""

#: corehq/apps/sms/static/sms/js/chat_contacts.js:58
msgid "Loading Contacts..."
msgstr "Cargando Contactos..."

#: corehq/apps/sms/static/sms/js/chat_contacts.js:59
msgid "Showing _START_ to _END_ of _TOTAL_ contacts"
msgstr "Mostrando_PRINCIPIO_a_FIN_del_TOTAL_de contactos"

#: corehq/apps/sms/static/sms/js/chat_contacts.js:60
msgid "(filtered from _MAX_ total contacts)"
msgstr "(filtrado de _MAX_ total de contactos)"

#: corehq/apps/smsbillables/static/smsbillables/js/smsbillables.rate_calc.js:72
#: corehq/apps/smsbillables/static/smsbillables/js/smsbillables.rate_calc.js:121
msgid "There was an error fetching the SMS rate."
msgstr "Se produjo un error al buscar la tarifa de SMS."

#: corehq/apps/smsbillables/static/smsbillables/js/smsbillables.rate_calc.js:155
msgid "Please Select a Country Code"
msgstr "Por favor Seleccione un Código de País"

#: corehq/apps/translations/static/translations/js/translations.js:44
msgid "Delete Translation"
msgstr "Eliminar Traducción"

#: corehq/apps/translations/static/translations/js/translations.js:59
#: corehq/apps/translations/static/translations/js/translations.js:119
msgid "Add Translation"
msgstr "Agregar Traducción"

#: corehq/apps/translations/static/translations/js/translations.js:131
msgid "Auto fill translations"
msgstr "Traducciones automáticas"

#: corehq/apps/translations/static/translations/js/translations.js:153
msgid "Auto Fill translations"
msgstr "Traducciones Automáticas"

#: corehq/apps/translations/static/translations/js/translations.js:154
msgid ""
"This will pick the most common translations for your selected language. You "
"can then edit them as needed."
msgstr ""
"Esto elegirá la traducción más común en el idioma que seleccionó. Luego "
"puede editarla según sea necesario. "

#: corehq/apps/translations/static/translations/js/translations.js:165
msgid "You have unsaved user interface translations."
msgstr "Tiene traducciones a la interfaz del usuario sin guardar."

#: corehq/apps/translations/static/translations/js/translations.js:183
msgid "Parameters formatting problem!"
msgstr "¡Problema de formato de parámetros!"

#: corehq/apps/translations/static/translations/js/translations.js:265
msgid ""
"Autofill is not available in English (en). Please change your language using "
"the dropdown in the top left."
msgstr ""
"El llenado automático no está disponible en Inglés (in). Por favor cambie su "
"idioma usando el desplegable ubicado en la esquina superior izquierda."

#: corehq/apps/userreports/static/userreports/js/builder_view_models.js:376
#: corehq/apps/userreports/static/userreports/js/builder_view_models.js:391
#: corehq/apps/userreports/static/userreports/js/report_config.js:305
#: corehq/apps/userreports/static/userreports/js/report_config.js:333
msgid "Choose the property you would like to add as a filter to this report."
msgstr "Elija la propiedad que quisiera agregar como filtro para este reporte."

#: corehq/apps/userreports/static/userreports/js/builder_view_models.js:377
#: corehq/apps/userreports/static/userreports/js/report_config.js:306
msgid ""
"Web users viewing the report will see this display text instead of the "
"property name. Name your filter something easy for users to understand."
msgstr ""
"Los usuarios web que ven el reporte verán este texto de pantalla en lugar "
"del nombre de la propiedad. Asígnele un nombre a su filtro que sea fácil de "
"entender para sus usuarios. "

#: corehq/apps/userreports/static/userreports/js/builder_view_models.js:378
#: corehq/apps/userreports/static/userreports/js/report_config.js:307
msgid ""
"What type of property is this filter?<br/><br/><strong>Date</strong>: Select "
"this if the property is a date.<br/><strong>Choice</strong>: Select this if "
"the property is text or multiple choice."
msgstr ""
"¿Qué tipo de propiedad es este filtro? <br/><br/><strong>Fecha</strong>: "
"Seleccione esto si la propiedad es una fecha.<br/><strong>Opción</strong>: "
"Seleccione esto si la propiedad es un texto u opción múltiple."

#: corehq/apps/userreports/static/userreports/js/builder_view_models.js:392
#: corehq/apps/userreports/static/userreports/js/report_config.js:334
msgid ""
"What type of property is this filter?<br/><br/><strong>Date</strong>: Select "
"this to filter the property by a date range.<br/><strong>Value</strong>: "
"Select this to filter the property by a single value."
msgstr ""
"¿Qué tipo de propiedad es este filtro? <br/><br/><strong>Fecha</strong>: "
"Seleccione esto para filtrar la propiedad por un rango de fechas. <br/"
"><strong>Valor</strong>: Seleccione esto para filtrar la propiedad por un "
"único valor."

#: corehq/apps/userreports/static/userreports/js/builder_view_models.js:393
#: corehq/apps/userreports/static/userreports/js/report_config.js:335
msgid "What value or date range must the property be equal to?"
msgstr "¿Qué valor o rango de fecha debe la propiedad igualar?"

#: corehq/apps/userreports/static/userreports/js/builder_view_models.js:404
msgid ""
"Column format selection will determine how each row's value is calculated."
msgstr ""
"La selección de formato de las columnas determinará cómo se calcularán los "
"valores de cada fila."

#: corehq/apps/userreports/static/userreports/js/builder_view_models.js:433
msgid "Please check above for any errors in your configuration."
msgstr "Por favor verifique arriba si hay algún error en su configuración."

#: corehq/apps/userreports/static/userreports/js/configurable_reports_home.js:18
msgid "Edit a report or data source"
msgstr ""

#: corehq/apps/userreports/static/userreports/js/configurable_reports_home.js:27
msgid "static"
msgstr ""

#: corehq/apps/userreports/static/userreports/js/configurable_reports_home.js:28
msgid "deactivated"
msgstr ""

#: corehq/apps/userreports/static/userreports/js/configure_report.js:37
#: corehq/apps/userreports/static/userreports/js/edit_report_config.js:11
msgid "Linked projects"
msgstr ""

#: corehq/apps/userreports/static/userreports/js/expression_evaluator.js:73
msgid "Unknown error"
msgstr ""

#: corehq/apps/users/static/users/js/edit_commcare_user.js:46
msgid "Password changed successfully"
msgstr "Cambio de contraseña exitoso"

#: corehq/apps/users/static/users/js/edit_commcare_user.js:49
msgid "Password was not changed "
msgstr "No se cambió de contraseña"

#: corehq/apps/users/static/users/js/edit_commcare_user.js:94
msgid "Available Groups"
msgstr "Grupos Disponibles"

#: corehq/apps/users/static/users/js/edit_commcare_user.js:95
msgid "Groups with this User"
msgstr "Grupos con este Usuario"

#: corehq/apps/users/static/users/js/edit_commcare_user.js:96
msgid "Search Group..."
msgstr "Buscar Grupo..."

#: corehq/apps/users/static/users/js/edit_commcare_user.js:107
msgid "Group membership has changed."
msgstr "La membresía del grupo ha cambiado."

#: corehq/apps/users/static/users/js/filtered_download.js:29
msgid "Download <%= count %> user"
msgstr ""

#: corehq/apps/users/static/users/js/filtered_download.js:29
msgid "Download <%= count %> users"
msgstr ""

#: corehq/apps/users/static/users/js/mobile_workers.js:306
msgid "Email address is required when users confirm their own accounts."
msgstr ""

#: corehq/apps/users/static/users/js/mobile_workers.js:308
msgid "Please enter a valid email address."
msgstr "Por favor ingrese una dirección de correo válida."

#: corehq/apps/users/static/users/js/mobile_workers.js:369
msgid "Checking availability..."
msgstr ""

#: corehq/apps/users/static/users/js/mobile_workers.js:390
msgid "Issue connecting to server. Check Internet connection."
msgstr ""
"Ocurrió un problema al conectarse con el servidor. Revise la conexión a "
"Internet."

#: corehq/apps/users/static/users/js/roles.js:80
msgid ""
"<strong>Web Users</strong> &mdash; invite new web users, manage account "
"settings, remove membership"
msgstr ""

#: corehq/apps/users/static/users/js/roles.js:85
msgid "Edit & View Mobile Workers"
msgstr ""

#: corehq/apps/users/static/users/js/roles.js:86
msgid "View-Only Mobile Workers"
msgstr ""

#: corehq/apps/users/static/users/js/roles.js:96
msgid ""
"<strong>Mobile Workers</strong> &mdash; create new accounts, manage account "
"settings,deactivate or delete mobile workers."
msgstr ""

#: corehq/apps/users/static/users/js/roles.js:101
msgid "Edit & View Web Users"
msgstr ""

#: corehq/apps/users/static/users/js/roles.js:102
msgid "View-Only Web Users"
msgstr ""

#: corehq/apps/users/static/users/js/roles.js:112
msgid "<strong>Groups</strong> &mdash; manage groups of mobile workers"
msgstr ""

#: corehq/apps/users/static/users/js/roles.js:117
msgid "Edit & View Groups"
msgstr ""

#: corehq/apps/users/static/users/js/roles.js:118
msgid "View-Only Web Groups"
msgstr ""

#: corehq/apps/users/static/users/js/roles.js:120
msgid "Allow changing group membership (requires edit groups)."
msgstr ""

#: corehq/apps/users/static/users/js/roles.js:128
msgid ""
"<strong>Locations</strong> &mdash; manage locations in the Organization's "
"Hierarchy"
msgstr ""

#: corehq/apps/users/static/users/js/roles.js:133
msgid "Edit & View Locations"
msgstr ""

#: corehq/apps/users/static/users/js/roles.js:134
msgid "View-Only Web Locations"
msgstr ""

#: corehq/apps/users/static/users/js/roles.js:136
msgid "Allow changing workers at a location."
msgstr ""

#: corehq/apps/users/static/users/js/roles.js:144
msgid ""
"<strong>Data</strong> &mdash; view, export, and edit form and case data, "
"reassign cases"
msgstr ""

#: corehq/apps/users/static/users/js/roles.js:149
msgid "Edit & View Data"
msgstr ""

#: corehq/apps/users/static/users/js/roles.js:160
msgid "<strong>Web Apps</strong> &mdash; use Web Apps for online data entry"
msgstr ""

#: corehq/apps/users/static/users/js/roles.js:165
msgid "Access Web Apps"
msgstr ""

#: corehq/apps/users/static/users/js/roles.js:176
msgid ""
"<strong>Access APIs</strong> &mdash; use CommCare HQ APIs to read and update "
"data. Specific APIs may require additional permissions."
msgstr ""

#: corehq/apps/users/static/users/js/roles.js:181
msgid "Access APIs"
msgstr ""

#: corehq/apps/users/static/users/js/roles.js:192
msgid ""
"<strong>Applications</strong> &mdash; modify or view the structure and "
"configuration of all applications."
msgstr ""

#: corehq/apps/users/static/users/js/roles.js:197
msgid "Edit & View Apps"
msgstr ""

#: corehq/apps/users/static/users/js/roles.js:198
msgid "View-Only Applications"
msgstr ""

#: corehq/apps/users/static/users/js/roles.js:208
msgid ""
"<strong>Roles &amp; Permissions</strong> &mdash; view web user and mobile "
"worker roles &amp; permissions (only Admins can edit roles)"
msgstr ""

#: corehq/apps/users/static/users/js/roles.js:214
msgid "View Roles and Permissions"
msgstr ""

#: corehq/apps/users/static/users/js/roles.js:224
msgid ""
"<strong>Dropzone</strong> &mdash; Upload and download files from the file "
"Dropzone"
msgstr ""

#: corehq/apps/users/static/users/js/roles.js:229
msgid "Edit & Download files from the Dropzone "
msgstr ""

#: corehq/apps/users/static/users/js/roles.js:230
msgid "View-Only Dropzone"
msgstr ""

#: corehq/apps/users/static/users/js/roles.js:240
msgid ""
"<strong>Shared Exports</strong> &mdash; access and edit the content and "
"structure of shared exports"
msgstr ""

#: corehq/apps/users/static/users/js/roles.js:256
msgid "Create and Edit Reports"
msgstr ""

#: corehq/apps/users/static/users/js/roles.js:259
msgid "Allow role to create and edit reports in report builder."
msgstr ""

#: corehq/apps/users/static/users/js/roles.js:263
msgid "Access All Reports"
msgstr ""

#: corehq/apps/users/static/users/js/roles.js:266
msgid "Allow role to access all reports."
msgstr ""

#: corehq/apps/users/static/users/js/roles.js:356
msgid "Edit Role: "
msgstr "Editar Rol:"

#: corehq/apps/users/static/users/js/roles.js:356
msgid "View Role: "
msgstr ""

#: corehq/apps/users/static/users/js/roles.js:357
msgid "New Role"
msgstr "Nuevo Rol"

#: corehq/apps/users/static/users/js/roles.js:367
msgid "Delete Role: "
msgstr "Eliminar Rol:"

#: corehq/apps/users/static/users/js/roles.js:370
msgid "Are you sure you want to delete the role <%= role %>?"
msgstr ""

#: corehq/apps/users/static/users/js/roles_and_permissions.js:30
msgid "View Only"
msgstr ""

#: corehq/apps/users/static/users/js/web_users.js:33
msgid "No users matched your search."
msgstr ""

#: corehq/apps/users/static/users/js/web_users.js:35
msgid "This project has no web users. Please invite a web user above."
msgstr ""

#: corehq/apps/users/static/users/js/web_users.js:63
msgid ""
"Could not load users. Please try again later or report an issue if this "
"problem persists."
msgstr ""

#: corehq/apps/users/static/users/js/web_users.js:97
msgid "<%= days %> days remaining"
msgstr ""

#: corehq/apps/users/static/users/js/web_users.js:120
msgid "Unable to delete invitation, please try again later."
msgstr ""

#: corehq/apps/users/static/users/js/web_users.js:140
msgid "Unable to resend invitation, please try again later."
msgstr ""

#: corehq/apps/users/static/users/js/web_users.js:254
msgid "Delete request"
msgstr "Eliminar solicitud"

#: corehq/apps/users/static/users/js/web_users.js:255
msgid "Are you sure you want to delete this request?"
msgstr "¿Está seguro que desea eliminar esta solicitud?"

#: corehq/ex-submodules/casexml/apps/case/static/case/js/repeat_records.js:18
msgid "Requeued"
msgstr ""

#: corehq/messaging/scheduling/static/scheduling/js/broadcasts_list.js:28
msgid "Are you sure you want to delete this scheduled message?"
msgstr ""

#: corehq/messaging/scheduling/static/scheduling/js/conditional_alert_list.js:49
msgid "This rule has been restarted."
msgstr ""

#: corehq/messaging/scheduling/static/scheduling/js/conditional_alert_list.js:52
#, javascript-format
msgid ""
"Unable to restart rule. Rules can only be started every two hours and there "
"are %s minute(s) remaining before this rule can be started again."
msgstr ""

#: corehq/messaging/scheduling/static/scheduling/js/conditional_alert_list.js:63
msgid "Are you sure you want to remove this conditional message?"
msgstr ""

#: corehq/messaging/scheduling/static/scheduling/js/conditional_alert_list.js:77
msgid ""
"A rule should only be restarted when you believe it is stuck and is not "
"progressing. You will only be able to restart this rule once every two "
"hours. Restart this rule?"
msgstr ""

#: corehq/messaging/scheduling/static/scheduling/js/conditional_alert_list.js:82
msgid ""
"A rule should only be restarted when you believe it is stuck and is not "
"progressing. Your user is able to restart as many times as you like, but "
"restarting too many times without finishing can place a burden on the "
"system. Restart this rule?"
msgstr ""

#: corehq/messaging/scheduling/static/scheduling/js/create_schedule.ko.js:105
msgid "hour(s)"
msgstr ""

#: corehq/messaging/scheduling/static/scheduling/js/create_schedule.ko.js:106
msgid "minute(s)"
msgstr "minuto(s)"

#: corehq/messaging/scheduling/static/scheduling/js/create_schedule.ko.js:211
msgid "last"
msgstr ""

#: corehq/messaging/scheduling/static/scheduling/js/create_schedule.ko.js:213
msgid "last - 1"
msgstr ""

#: corehq/messaging/scheduling/static/scheduling/js/create_schedule.ko.js:215
msgid "last - 2"
msgstr ""

#: corehq/messaging/scheduling/static/scheduling/js/create_schedule.ko.js:236
msgid "every day"
msgstr ""

#: corehq/messaging/scheduling/static/scheduling/js/create_schedule.ko.js:238
msgid "every week"
msgstr ""

#: corehq/messaging/scheduling/static/scheduling/js/create_schedule.ko.js:240
msgid "every month"
msgstr ""

#: corehq/messaging/scheduling/static/scheduling/js/create_schedule.ko.js:385
msgid "Send Broadcast"
msgstr ""

#: corehq/messaging/scheduling/static/scheduling/js/create_schedule.ko.js:387
msgid "Schedule Broadcast"
msgstr ""

#: corehq/messaging/scheduling/static/scheduling/js/dashboard.js:66
msgid "(no errors over the given date range)"
msgstr ""

#: corehq/messaging/smsbackends/telerivet/static/telerivet/js/telerivet_setup.js:41
#: corehq/messaging/smsbackends/telerivet/static/telerivet/js/telerivet_setup.js:127
msgid "Server error. Try again..."
msgstr ""

#: corehq/messaging/smsbackends/telerivet/static/telerivet/js/telerivet_setup.js:41
msgid "Send"
msgstr "Enviar"

#: corehq/messaging/smsbackends/telerivet/static/telerivet/js/telerivet_setup.js:127
msgid "Complete"
msgstr "Completar"

#: corehq/motech/dhis2/static/dhis2/js/dhis2_entity_config.js:60
msgid "Unable to save case configs"
msgstr ""

#: corehq/motech/dhis2/static/dhis2/js/dhis2_map_settings.js:161
msgid "Unable to save DataSet maps"
msgstr "No es posible guardar los mapas DataSet"

#: corehq/motech/openmrs/static/openmrs/js/openmrs_importers.js:41
msgid "Daily"
msgstr "Diariamente"

#: corehq/motech/openmrs/static/openmrs/js/openmrs_importers.js:42
msgid "Weekly"
msgstr "Semanal"

#: corehq/motech/openmrs/static/openmrs/js/openmrs_importers.js:43
msgid "Monthly"
msgstr "Mensual"

#: corehq/motech/openmrs/static/openmrs/js/openmrs_importers.js:46
msgid "Disable logging"
msgstr ""

#: corehq/motech/openmrs/static/openmrs/js/openmrs_importers.js:114
msgid "Unable to save OpenMRS Importers"
msgstr ""

#: corehq/motech/openmrs/static/openmrs/js/openmrs_importers.js:119
msgid "Importing from OpenMRS will begin shortly."
msgstr ""

#: corehq/motech/openmrs/static/openmrs/js/openmrs_importers.js:121
msgid "Failed to schedule task to import from OpenMRS."
msgstr ""

#: corehq/motech/repeaters/static/repeaters/js/repeat_record_report.js:49
msgid "Failed to fetch payload"
msgstr ""

#: corehq/motech/repeaters/static/repeaters/js/repeat_record_report.js:217
msgid "Failed to send"
msgstr ""

#: corehq/motech/repeaters/static/repeaters/js/repeat_record_report.js:237
msgid "Failed to cancel"
msgstr ""

#: corehq/motech/static/motech/js/connection_settings_detail.js:81
msgid "Success! Response is: "
msgstr "¡Correcto! La respuesta es:"

#: corehq/motech/static/motech/js/connection_settings_detail.js:84
msgid "Failed! Response is: "
msgstr "¡Incorrecto! La respuesta es:"

#: corehq/motech/static/motech/js/connection_settings_detail.js:94
msgid "CommCare HQ was unable to make the request: "
msgstr ""

<<<<<<< HEAD
#~ msgid "Type to filter answers"
#~ msgstr "Escriba para filtrar respuestas"
=======
#~ msgid ""
#~ "Password Requirements: 1 special character, 1 number, 1 capital letter, "
#~ "minimum length of 8 characters."
#~ msgstr ""
#~ "Requisitos para la Contraseña: 1 caracter especial, 1 número, 1  letra "
#~ "mayúscula, y largo mínimo de 8 caracteres."
>>>>>>> 942f1332
<|MERGE_RESOLUTION|>--- conflicted
+++ resolved
@@ -12,11 +12,7 @@
 msgstr ""
 "Project-Id-Version: PACKAGE VERSION\n"
 "Report-Msgid-Bugs-To: \n"
-<<<<<<< HEAD
-"POT-Creation-Date: 2020-11-18 19:15+0000\n"
-=======
 "POT-Creation-Date: 2020-12-07 18:06+0000\n"
->>>>>>> 942f1332
 "PO-Revision-Date: 2017-07-19 15:34+0000\n"
 "Last-Translator: Gladys Teos <info@enestranslations.com>, 2020\n"
 "Language-Team: Spanish (https://www.transifex.com/dimagi/teams/9388/es/)\n"
@@ -981,15 +977,8 @@
 msgstr "Contraer Todo"
 
 #: corehq/apps/app_manager/static/app_manager/js/vellum/src/main-components.js:1
-<<<<<<< HEAD
-#, fuzzy
-#| msgid "Save Questions"
 msgid "Bulk Update All Questions"
-msgstr "Guardar Preguntas"
-=======
-msgid "Bulk Update All Questions"
-msgstr ""
->>>>>>> 942f1332
+msgstr ""
 
 #: corehq/apps/app_manager/static/app_manager/js/vellum/src/main-components.js:1
 msgid "Add Question"
@@ -1698,15 +1687,8 @@
 msgstr "Avanzado"
 
 #: corehq/apps/app_manager/static/app_manager/js/vellum/src/main-components.js:21
-<<<<<<< HEAD
-#, fuzzy
-#| msgid "Required"
 msgid "Make Required"
-msgstr "Obligatorio"
-=======
-msgid "Make Required"
-msgstr ""
->>>>>>> 942f1332
+msgstr ""
 
 #: corehq/apps/app_manager/static/app_manager/js/vellum/src/main-components.js:21
 msgid ""
@@ -1716,15 +1698,8 @@
 msgstr ""
 
 #: corehq/apps/app_manager/static/app_manager/js/vellum/src/main-components.js:21
-<<<<<<< HEAD
-#, fuzzy
-#| msgid "Default Value"
 msgid "Load Default Values"
-msgstr "Valor Predeterminado"
-=======
-msgid "Load Default Values"
-msgstr ""
->>>>>>> 942f1332
+msgstr ""
 
 #: corehq/apps/app_manager/static/app_manager/js/vellum/src/main-components.js:21
 msgid ""
@@ -1735,25 +1710,12 @@
 msgstr ""
 
 #: corehq/apps/app_manager/static/app_manager/js/vellum/src/main-components.js:21
-<<<<<<< HEAD
-#, fuzzy
-#| msgid "Are you sure you want to delete this request?"
-msgid "Are you sure you want to perform this action?"
-msgstr "¿Está seguro que desea eliminar esta solicitud?"
-
-#: corehq/apps/app_manager/static/app_manager/js/vellum/src/main-components.js:21
-#, fuzzy
-#| msgid "Content Type"
-msgid "Continue"
-msgstr "Tipo de Contenido"
-=======
 msgid "Are you sure you want to perform this action?"
 msgstr ""
 
 #: corehq/apps/app_manager/static/app_manager/js/vellum/src/main-components.js:21
 msgid "Continue"
 msgstr "Continuar"
->>>>>>> 942f1332
 
 #: corehq/apps/app_manager/static/app_manager/js/vellum/src/main-components.js:21
 msgid "Expand Editor"
@@ -2784,30 +2746,16 @@
 msgstr ""
 
 #: corehq/apps/cloudcare/static/cloudcare/js/form_entry/entrycontrols_full.js:392
-<<<<<<< HEAD
-#, fuzzy
-#| msgid "Phone Number or Numeric ID"
 msgid "Phone number or Numeric ID"
-msgstr "Número de teléfono o ID Numérico"
-=======
-msgid "Phone number or Numeric ID"
-msgstr ""
->>>>>>> 942f1332
+msgstr ""
 
 #: corehq/apps/cloudcare/static/cloudcare/js/form_entry/entrycontrols_full.js:412
 msgid "Not a valid number"
 msgstr ""
 
 #: corehq/apps/cloudcare/static/cloudcare/js/form_entry/entrycontrols_full.js:538
-<<<<<<< HEAD
-#, fuzzy
-#| msgid "Please specify an email."
 msgid "Please choose an item"
-msgstr "Por favor especifique un correo electrónico."
-=======
-msgid "Please choose an item"
-msgstr ""
->>>>>>> 942f1332
+msgstr ""
 
 #: corehq/apps/cloudcare/static/cloudcare/js/form_entry/entrycontrols_full.js:609
 msgid "Combobox"
@@ -4417,14 +4365,9 @@
 msgid "CommCare HQ was unable to make the request: "
 msgstr ""
 
-<<<<<<< HEAD
-#~ msgid "Type to filter answers"
-#~ msgstr "Escriba para filtrar respuestas"
-=======
 #~ msgid ""
 #~ "Password Requirements: 1 special character, 1 number, 1 capital letter, "
 #~ "minimum length of 8 characters."
 #~ msgstr ""
 #~ "Requisitos para la Contraseña: 1 caracter especial, 1 número, 1  letra "
-#~ "mayúscula, y largo mínimo de 8 caracteres."
->>>>>>> 942f1332
+#~ "mayúscula, y largo mínimo de 8 caracteres."